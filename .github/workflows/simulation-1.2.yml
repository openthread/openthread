--- conflicted
+++ resolved
@@ -423,12 +423,8 @@
     - packet-verification-1-1-on-1-2
     - expects
     - thread-1-2-backbone
-<<<<<<< HEAD
-    - thread-border-routing
+    - thread-border-router
     - thread-1-2-posix
-=======
-    - thread-border-router
->>>>>>> ab7a25fa
     runs-on: ubuntu-20.04
     steps:
     - uses: actions/checkout@v2
