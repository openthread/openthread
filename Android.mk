#
#  Copyright (c) 2018, The OpenThread Authors.
#  All rights reserved.
#
#  Redistribution and use in source and binary forms, with or without
#  modification, are permitted provided that the following conditions are met:
#  1. Redistributions of source code must retain the above copyright
#     notice, this list of conditions and the following disclaimer.
#  2. Redistributions in binary form must reproduce the above copyright
#     notice, this list of conditions and the following disclaimer in the
#     documentation and/or other materials provided with the distribution.
#  3. Neither the name of the copyright holder nor the
#     names of its contributors may be used to endorse or promote products
#     derived from this software without specific prior written permission.
#
#  THIS SOFTWARE IS PROVIDED BY THE COPYRIGHT HOLDERS AND CONTRIBUTORS "AS IS"
#  AND ANY EXPRESS OR IMPLIED WARRANTIES, INCLUDING, BUT NOT LIMITED TO, THE
#  IMPLIED WARRANTIES OF MERCHANTABILITY AND FITNESS FOR A PARTICULAR PURPOSE
#  ARE DISCLAIMED. IN NO EVENT SHALL THE COPYRIGHT HOLDER OR CONTRIBUTORS BE
#  LIABLE FOR ANY DIRECT, INDIRECT, INCIDENTAL, SPECIAL, EXEMPLARY, OR
#  CONSEQUENTIAL DAMAGES (INCLUDING, BUT NOT LIMITED TO, PROCUREMENT OF
#  SUBSTITUTE GOODS OR SERVICES; LOSS OF USE, DATA, OR PROFITS; OR BUSINESS
#  INTERRUPTION) HOWEVER CAUSED AND ON ANY THEORY OF LIABILITY, WHETHER IN
#  CONTRACT, STRICT LIABILITY, OR TORT (INCLUDING NEGLIGENCE OR OTHERWISE)
#  ARISING IN ANY WAY OUT OF THE USE OF THIS SOFTWARE, EVEN IF ADVISED OF THE
#  POSSIBILITY OF SUCH DAMAGE.
#

LOCAL_PATH := $(call my-dir)

OPENTHREAD_DEFAULT_VERSION := $(shell cat $(LOCAL_PATH)/.default-version)
OPENTHREAD_SOURCE_VERSION := $(shell git -C $(LOCAL_PATH) describe --always --match "[0-9].*" 2> /dev/null)
OPENTHREAD_PROJECT_CFLAGS ?= -DOPENTHREAD_PROJECT_CORE_CONFIG_FILE=\"openthread-core-posix-config.h\"

OPENTHREAD_COMMON_FLAGS                                          := \
    -DMBEDTLS_CONFIG_FILE=\"mbedtls-config.h\"                      \
    -DOPENTHREAD_CONFIG_FILE=\<openthread-config-android.h\>        \
    -DOPENTHREAD_CONFIG_LOG_LEVEL_DYNAMIC_ENABLE=1                  \
    -DOPENTHREAD_CONFIG_MAC_FILTER_ENABLE=1                         \
    -DOPENTHREAD_CONFIG_POSIX_APP_ENABLE_PTY_DEVICE=1               \
    -DOPENTHREAD_MESSAGE_IN_SPINEL_BUFFER=1                         \
    -DOPENTHREAD_FTD=1                                              \
    -DOPENTHREAD_POSIX=1                                            \
    -DOPENTHREAD_POSIX_RCP_UART_ENABLE=1                            \
    -DPACKAGE=\"openthread\"                                        \
    -DPACKAGE_BUGREPORT=\"openthread-devel@googlegroups.com\"       \
    -DPACKAGE_NAME=\"OPENTHREAD\"                                   \
    -DPACKAGE_STRING=\"OPENTHREAD\ $(OPENTHREAD_DEFAULT_VERSION)\"  \
    -DPACKAGE_TARNAME=\"openthread\"                                \
    -DPACKAGE_URL=\"http://github.com/openthread/openthread\"       \
    -DPACKAGE_VERSION=\"$(OPENTHREAD_SOURCE_VERSION)\"              \
    -DSPINEL_PLATFORM_HEADER=\"spinel_platform.h\"                  \
    -DVERSION=\"$(OPENTHREAD_DEFAULT_VERSION)\"                     \
    $(NULL)

# Enable required features for on-device tests.
ifeq ($(TARGET_BUILD_VARIANT),eng)
OPENTHREAD_COMMON_FLAGS                                          += \
    -DOPENTHREAD_CONFIG_DIAG_ENABLE=1                               \
    $(NULL)
endif

ifneq ($(USE_OTBR_DAEMON), 1)
OPENTHREAD_COMMON_FLAGS  += -DOPENTHREAD_CONFIG_UDP_FORWARD_ENABLE=1
endif

# Enable all optional features for CI tests.
ifeq ($(TARGET_PRODUCT),generic)
OPENTHREAD_COMMON_FLAGS                                          += \
    -DOPENTHREAD_CONFIG_COAP_API_ENABLE=1                           \
    -DOPENTHREAD_CONFIG_COMMISSIONER_ENABLE=1                       \
    -DOPENTHREAD_CONFIG_DHCP6_CLIENT_ENABLE=1                       \
    -DOPENTHREAD_CONFIG_DHCP6_SERVER_ENABLE=1                       \
    -DOPENTHREAD_CONFIG_DNS_CLIENT_ENABLE=1                         \
    -DOPENTHREAD_CONFIG_REFERENCE_DEVICE_ENABLE=0                   \
    -DOPENTHREAD_CONFIG_TMF_NETWORK_DIAG_MTD_ENABLE=1               \
    $(NULL)
endif

include $(CLEAR_VARS)

LOCAL_MODULE := spi-hdlc-adapter
LOCAL_MODULE_TAGS := eng
LOCAL_SRC_FILES := tools/spi-hdlc-adapter/spi-hdlc-adapter.c

include $(BUILD_EXECUTABLE)

include $(CLEAR_VARS)

LOCAL_MODULE := ot-core
LOCAL_MODULE_TAGS := eng

LOCAL_C_INCLUDES                                         := \
    $(OPENTHREAD_PROJECT_INCLUDES)                          \
    $(LOCAL_PATH)/include                                   \
    $(LOCAL_PATH)/src                                       \
    $(LOCAL_PATH)/src/cli                                   \
    $(LOCAL_PATH)/src/core                                  \
    $(LOCAL_PATH)/src/ncp                                   \
    $(LOCAL_PATH)/src/posix/platform                        \
    $(LOCAL_PATH)/third_party                               \
    $(LOCAL_PATH)/third_party/mbedtls                       \
    $(LOCAL_PATH)/third_party/mbedtls/repo/include          \
    $(NULL)

LOCAL_CFLAGS                                                                := \
    $(OPENTHREAD_COMMON_FLAGS)                                                 \
    $(OPENTHREAD_PROJECT_CFLAGS)                                               \
    $(NULL)

LOCAL_CPPFLAGS                                                              := \
    -Wno-non-virtual-dtor                                                      \
    $(NULL)

LOCAL_SRC_FILES                                          := \
    src/core/api/border_router_api.cpp                      \
    src/core/api/channel_manager_api.cpp                    \
    src/core/api/channel_monitor_api.cpp                    \
    src/core/api/child_supervision_api.cpp                  \
    src/core/api/coap_api.cpp                               \
    src/core/api/commissioner_api.cpp                       \
    src/core/api/crypto_api.cpp                             \
    src/core/api/dataset_api.cpp                            \
    src/core/api/dataset_ftd_api.cpp                        \
    src/core/api/diags_api.cpp                              \
    src/core/api/dns_api.cpp                                \
    src/core/api/icmp6_api.cpp                              \
    src/core/api/instance_api.cpp                           \
    src/core/api/ip6_api.cpp                                \
    src/core/api/jam_detection_api.cpp                      \
    src/core/api/joiner_api.cpp                             \
    src/core/api/link_api.cpp                               \
    src/core/api/link_raw_api.cpp                           \
    src/core/api/logging_api.cpp                            \
    src/core/api/message_api.cpp                            \
    src/core/api/netdata_api.cpp                            \
    src/core/api/random_crypto_api.cpp                      \
    src/core/api/random_noncrypto_api.cpp                   \
    src/core/api/server_api.cpp                             \
    src/core/api/tasklet_api.cpp                            \
    src/core/api/thread_api.cpp                             \
    src/core/api/thread_ftd_api.cpp                         \
    src/core/api/udp_api.cpp                                \
    src/core/coap/coap.cpp                                  \
    src/core/coap/coap_message.cpp                          \
    src/core/coap/coap_secure.cpp                           \
    src/core/common/crc16.cpp                               \
    src/core/common/instance.cpp                            \
    src/core/common/logging.cpp                             \
    src/core/common/message.cpp                             \
    src/core/common/notifier.cpp                            \
    src/core/common/random_manager.cpp                      \
    src/core/common/settings.cpp                            \
    src/core/common/string.cpp                              \
    src/core/common/tasklet.cpp                             \
    src/core/common/timer.cpp                               \
    src/core/common/tlvs.cpp                                \
    src/core/common/trickle_timer.cpp                       \
    src/core/crypto/aes_ccm.cpp                             \
    src/core/crypto/aes_ecb.cpp                             \
    src/core/crypto/hmac_sha256.cpp                         \
    src/core/crypto/mbedtls.cpp                             \
    src/core/crypto/pbkdf2_cmac.cpp                         \
    src/core/crypto/sha256.cpp                              \
    src/core/diags/factory_diags.cpp                        \
    src/core/mac/channel_mask.cpp                           \
    src/core/mac/data_poll_handler.cpp                      \
    src/core/mac/data_poll_sender.cpp                       \
    src/core/mac/mac.cpp                                    \
    src/core/mac/mac_filter.cpp                             \
    src/core/mac/mac_frame.cpp                              \
    src/core/mac/mac_types.cpp                              \
    src/core/mac/sub_mac.cpp                                \
    src/core/mac/sub_mac_callbacks.cpp                      \
    src/core/meshcop/announce_begin_client.cpp              \
    src/core/meshcop/border_agent.cpp                       \
    src/core/meshcop/commissioner.cpp                       \
    src/core/meshcop/dataset.cpp                            \
    src/core/meshcop/dataset_local.cpp                      \
    src/core/meshcop/dataset_manager.cpp                    \
    src/core/meshcop/dataset_manager_ftd.cpp                \
    src/core/meshcop/dtls.cpp                               \
    src/core/meshcop/energy_scan_client.cpp                 \
    src/core/meshcop/joiner.cpp                             \
    src/core/meshcop/joiner_router.cpp                      \
    src/core/meshcop/leader.cpp                             \
    src/core/meshcop/meshcop.cpp                            \
    src/core/meshcop/meshcop_tlvs.cpp                       \
    src/core/meshcop/panid_query_client.cpp                 \
    src/core/meshcop/timestamp.cpp                          \
    src/core/net/dhcp6_client.cpp                           \
    src/core/net/dhcp6_server.cpp                           \
    src/core/net/dns_client.cpp                             \
    src/core/net/icmp6.cpp                                  \
    src/core/net/ip6.cpp                                    \
    src/core/net/ip6_address.cpp                            \
    src/core/net/ip6_filter.cpp                             \
    src/core/net/ip6_headers.cpp                            \
    src/core/net/ip6_mpl.cpp                                \
    src/core/net/netif.cpp                                  \
    src/core/net/udp6.cpp                                   \
    src/core/radio/radio_callbacks.cpp                      \
    src/core/radio/radio_platform.cpp                       \
    src/core/thread/address_resolver.cpp                    \
    src/core/thread/announce_begin_server.cpp               \
    src/core/thread/announce_sender.cpp                     \
    src/core/thread/child_table.cpp                         \
    src/core/thread/device_mode.cpp                         \
    src/core/thread/energy_scan_server.cpp                  \
    src/core/thread/indirect_sender.cpp                     \
    src/core/thread/key_manager.cpp                         \
    src/core/thread/link_quality.cpp                        \
    src/core/thread/lowpan.cpp                              \
    src/core/thread/mesh_forwarder.cpp                      \
    src/core/thread/mesh_forwarder_ftd.cpp                  \
    src/core/thread/mesh_forwarder_mtd.cpp                  \
    src/core/thread/mle.cpp                                 \
    src/core/thread/mle_router.cpp                          \
    src/core/thread/network_data.cpp                        \
    src/core/thread/network_data_leader.cpp                 \
    src/core/thread/network_data_leader_ftd.cpp             \
    src/core/thread/network_data_local.cpp                  \
    src/core/thread/network_diagnostic.cpp                  \
    src/core/thread/panid_query_server.cpp                  \
    src/core/thread/router_table.cpp                        \
    src/core/thread/src_match_controller.cpp                \
    src/core/thread/thread_netif.cpp                        \
    src/core/thread/topology.cpp                            \
    src/core/utils/channel_manager.cpp                      \
    src/core/utils/channel_monitor.cpp                      \
    src/core/utils/child_supervision.cpp                    \
    src/core/utils/heap.cpp                                 \
    src/core/utils/jam_detector.cpp                         \
    src/core/utils/parse_cmdline.cpp                        \
    src/core/utils/slaac_address.cpp                        \
    src/ncp/hdlc.cpp                                        \
<<<<<<< HEAD
    src/utils/spinel.c                                      \
    src/utils/spinel_decoder.cpp                            \
    src/utils/spinel_encoder.cpp                            \
    src/posix/platform/alarm.c                              \
    src/posix/platform/entropy.c                            \
=======
    src/ncp/spinel.c                                        \
    src/ncp/spinel_decoder.cpp                              \
    src/ncp/spinel_encoder.cpp                              \
    src/posix/platform/alarm.cpp                            \
    src/posix/platform/entropy.cpp                          \
>>>>>>> 1f2bed8e
    src/posix/platform/hdlc_interface.cpp                   \
    src/posix/platform/logging.cpp                          \
    src/posix/platform/misc.cpp                             \
    src/posix/platform/netif.cpp                            \
    src/posix/platform/radio_spinel.cpp                     \
    src/posix/platform/settings.cpp                         \
    src/posix/platform/spi_interface.cpp                    \
    src/posix/platform/system.cpp                           \
    src/posix/platform/uart.cpp                             \
    src/posix/platform/udp.cpp                              \
    third_party/mbedtls/repo/library/md.c                   \
    third_party/mbedtls/repo/library/md_wrap.c              \
    third_party/mbedtls/repo/library/memory_buffer_alloc.c  \
    third_party/mbedtls/repo/library/platform.c             \
    third_party/mbedtls/repo/library/platform_util.c        \
    third_party/mbedtls/repo/library/sha256.c               \
    third_party/mbedtls/repo/library/bignum.c               \
    third_party/mbedtls/repo/library/ccm.c                  \
    third_party/mbedtls/repo/library/cipher.c               \
    third_party/mbedtls/repo/library/cipher_wrap.c          \
    third_party/mbedtls/repo/library/cmac.c                 \
    third_party/mbedtls/repo/library/ctr_drbg.c             \
    third_party/mbedtls/repo/library/debug.c                \
    third_party/mbedtls/repo/library/ecjpake.c              \
    third_party/mbedtls/repo/library/ecp_curves.c           \
    third_party/mbedtls/repo/library/entropy.c              \
    third_party/mbedtls/repo/library/entropy_poll.c         \
    third_party/mbedtls/repo/library/ssl_cookie.c           \
    third_party/mbedtls/repo/library/ssl_ciphersuites.c     \
    third_party/mbedtls/repo/library/ssl_cli.c              \
    third_party/mbedtls/repo/library/ssl_srv.c              \
    third_party/mbedtls/repo/library/ssl_ticket.c           \
    third_party/mbedtls/repo/library/ssl_tls.c              \
    third_party/mbedtls/repo/library/aes.c                  \
    third_party/mbedtls/repo/library/ecp.c                  \
    $(OPENTHREAD_PROJECT_SRC_FILES)                         \
    $(NULL)

include $(BUILD_STATIC_LIBRARY)

include $(CLEAR_VARS)

LOCAL_MODULE := libopenthread-cli
LOCAL_MODULE_TAGS := eng

LOCAL_C_INCLUDES                                         := \
    $(OPENTHREAD_PROJECT_INCLUDES)                          \
    $(LOCAL_PATH)/include                                   \
    $(LOCAL_PATH)/src                                       \
    $(LOCAL_PATH)/src/cli                                   \
    $(LOCAL_PATH)/src/core                                  \
    $(LOCAL_PATH)/src/posix/platform                        \
    $(LOCAL_PATH)/third_party/mbedtls                       \
    $(LOCAL_PATH)/third_party/mbedtls/repo/include          \
    $(NULL)

LOCAL_CFLAGS                                                                := \
    $(OPENTHREAD_COMMON_FLAGS)                                                 \
    -DOPENTHREAD_CONFIG_UART_CLI_RAW=1                                         \
    -DOPENTHREAD_POSIX_APP_TYPE=2                                              \
    $(OPENTHREAD_PROJECT_CFLAGS)                                               \
    $(NULL)

LOCAL_CPPFLAGS                                                              := \
    -Wno-non-virtual-dtor                                                      \
    $(NULL)

LOCAL_SRC_FILES                            := \
    src/cli/cli.cpp                           \
    src/cli/cli_coap.cpp                      \
    src/cli/cli_coap_secure.cpp               \
    src/cli/cli_commissioner.cpp              \
    src/cli/cli_console.cpp                   \
    src/cli/cli_dataset.cpp                   \
    src/cli/cli_joiner.cpp                    \
    src/cli/cli_server.cpp                    \
    src/cli/cli_uart.cpp                      \
    src/cli/cli_udp.cpp                       \
    $(NULL)

include $(BUILD_STATIC_LIBRARY)

include $(CLEAR_VARS)

LOCAL_MODULE := ot-cli
LOCAL_MODULE_TAGS := eng

LOCAL_C_INCLUDES                                         := \
    $(OPENTHREAD_PROJECT_INCLUDES)                          \
    $(LOCAL_PATH)/include                                   \
    $(LOCAL_PATH)/src                                       \
    $(LOCAL_PATH)/src/cli                                   \
    $(LOCAL_PATH)/src/core                                  \
    $(LOCAL_PATH)/src/posix/platform                        \
    $(LOCAL_PATH)/third_party/mbedtls                       \
    $(LOCAL_PATH)/third_party/mbedtls/repo/include          \
    $(NULL)

LOCAL_CFLAGS                                                                := \
    $(OPENTHREAD_COMMON_FLAGS)                                                 \
    -DOPENTHREAD_CONFIG_UART_CLI_RAW=1                                         \
    -DOPENTHREAD_POSIX_APP_TYPE=2                                              \
    $(OPENTHREAD_PROJECT_CFLAGS)                                               \
    $(NULL)

LOCAL_CPPFLAGS                                                              := \
    -Wno-non-virtual-dtor                                                      \
    $(NULL)

LOCAL_LDLIBS                               := \
    -lutil

LOCAL_SRC_FILES                            := \
    src/posix/main.c                          \
    $(NULL)

LOCAL_STATIC_LIBRARIES = libopenthread-cli ot-core
include $(BUILD_EXECUTABLE)

include $(CLEAR_VARS)

LOCAL_MODULE := libopenthread-ncp
LOCAL_MODULE_TAGS := eng

LOCAL_C_INCLUDES                                         := \
    $(OPENTHREAD_PROJECT_INCLUDES)                          \
    $(LOCAL_PATH)/include                                   \
    $(LOCAL_PATH)/src                                       \
    $(LOCAL_PATH)/src/core                                  \
    $(LOCAL_PATH)/src/ncp                                   \
    $(LOCAL_PATH)/src/posix/platform                        \
    $(LOCAL_PATH)/third_party/mbedtls                       \
    $(LOCAL_PATH)/third_party/mbedtls/repo/include          \
    $(NULL)

LOCAL_CFLAGS                                                                := \
    $(OPENTHREAD_COMMON_FLAGS)                                                 \
    -DOPENTHREAD_POSIX_APP_TYPE=1                                              \
    $(OPENTHREAD_PROJECT_CFLAGS)                                               \
    $(NULL)

LOCAL_CPPFLAGS                                                              := \
    -Wno-non-virtual-dtor                                                      \
    $(NULL)

LOCAL_SRC_FILES                            := \
    src/ncp/changed_props_set.cpp             \
    src/ncp/ncp_base.cpp                      \
    src/ncp/ncp_base_mtd.cpp                  \
    src/ncp/ncp_base_ftd.cpp                  \
    src/ncp/ncp_base_dispatcher.cpp           \
    src/utils/spinel_buffer.cpp               \
    src/ncp/ncp_uart.cpp                      \
    $(NULL)

include $(BUILD_STATIC_LIBRARY)

include $(CLEAR_VARS)

LOCAL_MODULE := ot-ncp
LOCAL_MODULE_TAGS := eng

LOCAL_C_INCLUDES                                         := \
    $(OPENTHREAD_PROJECT_INCLUDES)                          \
    $(LOCAL_PATH)/include                                   \
    $(LOCAL_PATH)/src                                       \
    $(LOCAL_PATH)/src/core                                  \
    $(LOCAL_PATH)/src/ncp                                   \
    $(LOCAL_PATH)/src/posix/platform                        \
    $(LOCAL_PATH)/third_party/mbedtls                       \
    $(LOCAL_PATH)/third_party/mbedtls/repo/include          \
    $(NULL)

LOCAL_CFLAGS                                                                := \
    $(OPENTHREAD_COMMON_FLAGS)                                                 \
    -DOPENTHREAD_POSIX_APP_TYPE=1                                              \
    $(OPENTHREAD_PROJECT_CFLAGS)                                               \
    $(NULL)

LOCAL_CPPFLAGS                                                              := \
    -Wno-non-virtual-dtor                                                      \
    $(NULL)

LOCAL_SRC_FILES                            := \
    src/posix/main.c                          \
    $(NULL)

LOCAL_LDLIBS                               := \
    -lutil

LOCAL_STATIC_LIBRARIES = libopenthread-ncp ot-core

include $(BUILD_EXECUTABLE)<|MERGE_RESOLUTION|>--- conflicted
+++ resolved
@@ -234,19 +234,11 @@
     src/core/utils/parse_cmdline.cpp                        \
     src/core/utils/slaac_address.cpp                        \
     src/ncp/hdlc.cpp                                        \
-<<<<<<< HEAD
     src/utils/spinel.c                                      \
     src/utils/spinel_decoder.cpp                            \
     src/utils/spinel_encoder.cpp                            \
-    src/posix/platform/alarm.c                              \
-    src/posix/platform/entropy.c                            \
-=======
-    src/ncp/spinel.c                                        \
-    src/ncp/spinel_decoder.cpp                              \
-    src/ncp/spinel_encoder.cpp                              \
     src/posix/platform/alarm.cpp                            \
     src/posix/platform/entropy.cpp                          \
->>>>>>> 1f2bed8e
     src/posix/platform/hdlc_interface.cpp                   \
     src/posix/platform/logging.cpp                          \
     src/posix/platform/misc.cpp                             \
