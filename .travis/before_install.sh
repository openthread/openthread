--- conflicted
+++ resolved
@@ -91,13 +91,8 @@
         ) || die
     }
 
-<<<<<<< HEAD
     [ $BUILD_TARGET != posix-pty ] || {
-        sudo apt-get install socat expect || die
-=======
-    [ $BUILD_TARGET != posix-app-pty ] || {
         sudo apt-get --no-install-recommends install -y socat expect || die
->>>>>>> e81562f1
         JOBS=$(getconf _NPROCESSORS_ONLN)
         (
         LIBCOAP_TMPDIR=/tmp/libcoap
@@ -113,13 +108,9 @@
         ) || die
     }
 
-<<<<<<< HEAD
     [ $BUILD_TARGET != posix-migrate ] || {
         sudo apt-get install expect || die
-=======
-    [ $BUILD_TARGET != posix-app-migrate ] || {
         sudo apt-get --no-install-recommends install -y expect || die
->>>>>>> e81562f1
     }
 
     [ $BUILD_TARGET != arm-gcc-4 ] || {
