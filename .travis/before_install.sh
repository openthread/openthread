--- conflicted
+++ resolved
@@ -42,17 +42,13 @@
     (cd /etc/apt/sources.list.d && sudo rm -rf cassandra.list* couchdb.list* mongodb-3.4.list* rabbitmq_rabbitmq-server.list* chris-lea-redis-server.list* github_git-lfs.list* pgdg.list)
     sudo apt-get update || die
 
-<<<<<<< HEAD
-    case "${BUILD_TARGET}" in
-    posix-distcheck|posix-32-bit|posix-app-cli|posix-mtd|posix-ncp|posix-app-ncp|v1.2)
-=======
     sudo apt-get install ninja-build
 
     pip3 install --upgrade pip
     pip3 install cmake
 
-    [ $BUILD_TARGET != posix-distcheck -a $BUILD_TARGET != posix-32-bit -a $BUILD_TARGET != posix-app-cli -a $BUILD_TARGET != posix-mtd -a $BUILD_TARGET != posix-ncp -a $BUILD_TARGET != posix-app-ncp ] || {
->>>>>>> 9c6b33b5
+    case "${BUILD_TARGET}" in
+    posix-distcheck|posix-32-bit|posix-app-cli|posix-mtd|posix-ncp|posix-app-ncp|v1.2)
         pip install --upgrade pip || die
         pip install -r $TRAVIS_BUILD_DIR/tests/scripts/thread-cert/requirements.txt || die
         [ $BUILD_TARGET != posix-ncp -a $BUILD_TARGET != posix-app-ncp ] || {
