#!/bin/sh
#
#  Copyright (c) 2016, The OpenThread Authors.
#  All rights reserved.
#
#  Redistribution and use in source and binary forms, with or without
#  modification, are permitted provided that the following conditions are met:
#  1. Redistributions of source code must retain the above copyright
#     notice, this list of conditions and the following disclaimer.
#  2. Redistributions in binary form must reproduce the above copyright
#     notice, this list of conditions and the following disclaimer in the
#     documentation and/or other materials provided with the distribution.
#  3. Neither the name of the copyright holder nor the
#     names of its contributors may be used to endorse or promote products
#     derived from this software without specific prior written permission.
#
#  THIS SOFTWARE IS PROVIDED BY THE COPYRIGHT HOLDERS AND CONTRIBUTORS "AS IS"
#  AND ANY EXPRESS OR IMPLIED WARRANTIES, INCLUDING, BUT NOT LIMITED TO, THE
#  IMPLIED WARRANTIES OF MERCHANTABILITY AND FITNESS FOR A PARTICULAR PURPOSE
#  ARE DISCLAIMED. IN NO EVENT SHALL THE COPYRIGHT HOLDER OR CONTRIBUTORS BE
#  LIABLE FOR ANY DIRECT, INDIRECT, INCIDENTAL, SPECIAL, EXEMPLARY, OR
#  CONSEQUENTIAL DAMAGES (INCLUDING, BUT NOT LIMITED TO, PROCUREMENT OF
#  SUBSTITUTE GOODS OR SERVICES; LOSS OF USE, DATA, OR PROFITS; OR BUSINESS
#  INTERRUPTION) HOWEVER CAUSED AND ON ANY THEORY OF LIABILITY, WHETHER IN
#  CONTRACT, STRICT LIABILITY, OR TORT (INCLUDING NEGLIGENCE OR OTHERWISE)
#  ARISING IN ANY WAY OUT OF THE USE OF THIS SOFTWARE, EVEN IF ADVISED OF THE
#  POSSIBILITY OF SUCH DAMAGE.
#

die() {
	echo " *** ERROR: " $*
	exit 1
}

set -x

python --version || die

[ $BUILD_TARGET != scan-build ] || {
    ./bootstrap || die

    export CPPFLAGS="-DMBEDTLS_DEBUG_C"
    export CPPFLAGS="${CPPFLAGS} -I${TRAVIS_BUILD_DIR}/third_party/mbedtls"
    export CPPFLAGS="${CPPFLAGS} -I${TRAVIS_BUILD_DIR}/third_party/mbedtls/repo/include"
    export CPPFLAGS="${CPPFLAGS} -DMBEDTLS_CONFIG_FILE=\\\"mbedtls-config.h\\\""

    # UART transport
    export CPPFLAGS="${CPPFLAGS}                          \
        -DOPENTHREAD_CONFIG_BORDER_AGENT_ENABLE=1         \
        -DOPENTHREAD_CONFIG_BORDER_ROUTER_ENABLE=1        \
        -DOPENTHREAD_CONFIG_CHANNEL_MANAGER_ENABLE=1      \
        -DOPENTHREAD_CONFIG_CHANNEL_MONITOR_ENABLE=1      \
        -DOPENTHREAD_CONFIG_CHILD_SUPERVISION_ENABLE=1    \
        -DOPENTHREAD_CONFIG_COAP_API_ENABLE=1             \
        -DOPENTHREAD_CONFIG_COAP_SECURE_API_ENABLE=1      \
        -DOPENTHREAD_CONFIG_COMMISSIONER_ENABLE=1         \
        -DOPENTHREAD_CONFIG_DHCP6_CLIENT_ENABLE=1         \
        -DOPENTHREAD_CONFIG_DHCP6_SERVER_ENABLE=1         \
        -DOPENTHREAD_CONFIG_DIAG_ENABLE=1                 \
        -DOPENTHREAD_CONFIG_DNS_CLIENT_ENABLE=1           \
        -DOPENTHREAD_CONFIG_ECDSA_ENABLE=1                \
        -DOPENTHREAD_CONFIG_IP6_FRAGMENTATION_ENABLE=1    \
        -DOPENTHREAD_CONFIG_LEGACY_ENABLE=1               \
        -DOPENTHREAD_CONFIG_JAM_DETECTION_ENABLE=1        \
        -DOPENTHREAD_CONFIG_JOINER_ENABLE=1               \
        -DOPENTHREAD_CONFIG_LINK_RAW_ENABLE=1             \
        -DOPENTHREAD_CONFIG_MAC_FILTER_ENABLE=1           \
        -DOPENTHREAD_CONFIG_NCP_UART_ENABLE=1             \
        -DOPENTHREAD_CONFIG_REFERENCE_DEVICE_ENABLE=1     \
        -DOPENTHREAD_CONFIG_SNTP_CLIENT_ENABLE=1          \
        -DOPENTHREAD_CONFIG_TMF_NETDATA_SERVICE_ENABLE=1  \
        -DOPENTHREAD_CONFIG_TMF_NETWORK_DIAG_MTD_ENABLE=1 \
        -DOPENTHREAD_CONFIG_UDP_FORWARD_ENABLE=1"

    scan-build ./configure                \
        --enable-builtin-mbedtls=no       \
        --enable-cli                      \
        --enable-executable=no            \
        --enable-ftd                      \
        --enable-mtd                      \
        --enable-ncp                      \
        --enable-radio-only               \
        --with-examples=posix || die

    scan-build --status-bugs -analyze-headers -v make -j2 || die

    # SPI transport
    scan-build ./configure                \
        --enable-builtin-mbedtls=no       \
        --enable-cli                      \
        --enable-executable=no            \
        --enable-ftd                      \
        --enable-mtd                      \
        --enable-ncp                      \
        --enable-radio-only               \
        --with-examples=posix || die

    scan-build --status-bugs -analyze-headers -v make -j2 || die
}

[ $BUILD_TARGET != android-build ] || {
    (cd .. && ${TRAVIS_BUILD_DIR}/.travis/check-android-build) || die
}

build_cc1352() {
    git checkout -- . || die
    git clean -xfd || die
    ./bootstrap || die
    COMMISSIONER=1 JOINER=1 SLAAC=1 DHCP6_CLIENT=1 DHCP6_SERVER=1 DNS_CLIENT=1 make -f examples/Makefile-cc1352 || die
    arm-none-eabi-size  output/cc1352/bin/ot-cli-ftd || die
    arm-none-eabi-size  output/cc1352/bin/ot-cli-mtd || die
    arm-none-eabi-size  output/cc1352/bin/ot-ncp-ftd || die
    arm-none-eabi-size  output/cc1352/bin/ot-ncp-mtd || die
}

build_cc2538() {
    git checkout -- . || die
    git clean -xfd || die
    ./bootstrap || die
    COMMISSIONER=1 JOINER=1 SLAAC=1 DHCP6_CLIENT=1 DHCP6_SERVER=1 DNS_CLIENT=1 make -f examples/Makefile-cc2538 || die
    arm-none-eabi-size  output/cc2538/bin/ot-cli-ftd || die
    arm-none-eabi-size  output/cc2538/bin/ot-cli-mtd || die
    arm-none-eabi-size  output/cc2538/bin/ot-ncp-ftd || die
    arm-none-eabi-size  output/cc2538/bin/ot-ncp-mtd || die
}

build_cc2650() {
    git checkout -- . || die
    git clean -xfd || die
    ./bootstrap || die
    make -f examples/Makefile-cc2650 || die
    arm-none-eabi-size  output/cc2650/bin/ot-cli-mtd || die
    arm-none-eabi-size  output/cc2650/bin/ot-ncp-mtd || die
}

build_cc2652() {
    git checkout -- . || die
    git clean -xfd || die
    ./bootstrap || die
    COMMISSIONER=1 JOINER=1 SLAAC=1 DHCP6_CLIENT=1 DHCP6_SERVER=1 DNS_CLIENT=1 make -f examples/Makefile-cc2652 || die
    arm-none-eabi-size  output/cc2652/bin/ot-cli-ftd || die
    arm-none-eabi-size  output/cc2652/bin/ot-cli-mtd || die
    arm-none-eabi-size  output/cc2652/bin/ot-ncp-ftd || die
    arm-none-eabi-size  output/cc2652/bin/ot-ncp-mtd || die
}

build_kw41z() {
    git checkout -- . || die
    git clean -xfd || die
    ./bootstrap || die
    COMMISSIONER=1 JOINER=1 SLAAC=1 DHCP6_CLIENT=1 DHCP6_SERVER=1 DNS_CLIENT=1 make -f examples/Makefile-kw41z || die
    arm-none-eabi-size  output/kw41z/bin/ot-cli-ftd || die
    arm-none-eabi-size  output/kw41z/bin/ot-cli-mtd || die
    arm-none-eabi-size  output/kw41z/bin/ot-ncp-ftd || die
    arm-none-eabi-size  output/kw41z/bin/ot-ncp-mtd || die
}

build_nrf52811() {
    # Default OpenThread switches for nRF52811 platform
    OPENTHREAD_FLAGS="BORDER_ROUTER=1 COAP=1 DNS_CLIENT=1 LINK_RAW=1 MAC_FILTER=1 MTD_NETDIAG=1"

    # UART transport
    git checkout -- . || die
    git clean -xfd || die
    ./bootstrap || die
    make -f examples/Makefile-nrf52811 $OPENTHREAD_FLAGS || die
    arm-none-eabi-size  output/nrf52811/bin/ot-cli-mtd || die
    arm-none-eabi-size  output/nrf52811/bin/ot-ncp-mtd || die
    arm-none-eabi-size  output/nrf52811/bin/ot-rcp || die

    # SPI transport for NCP
    git checkout -- . || die
    git clean -xfd || die
    ./bootstrap || die
    NCP_SPI=1 make -f examples/Makefile-nrf52811 $OPENTHREAD_FLAGS || die
    arm-none-eabi-size  output/nrf52811/bin/ot-ncp-mtd || die
    arm-none-eabi-size  output/nrf52811/bin/ot-rcp || die

    # Build without transport (no CLI or NCP applications)
    git checkout -- . || die
    git clean -xfd || die
    ./bootstrap || die
    DISABLE_TRANSPORTS=1 make -f examples/Makefile-nrf52811 || die
}

build_nrf52840() {
    # Default OpenThread switches for nRF52840 platform
<<<<<<< HEAD
    OPENTHREAD_FLAGS="BORDER_AGENT=1 BORDER_ROUTER=1 COAP=1 COAPS=1 COMMISSIONER=1 DEBUG=1 SLAAC=1 DHCP6_CLIENT=1 DHCP6_SERVER=1 DNS_CLIENT=1 ECDSA=1 FULL_LOGS=1 JOINER=1 LINK_RAW=1 MAC_FILTER=1 MTD_NETDIAG=1 SERVICE=1 SNTP_CLIENT=1 UDP_FORWARD=1"
=======
    OPENTHREAD_FLAGS="BORDER_AGENT=1 BORDER_ROUTER=1 COAP=1 COAPS=1 COMMISSIONER=1 SLAAC=1 DHCP6_CLIENT=1 DHCP6_SERVER=1 DNS_CLIENT=1 ECDSA=1 FULL_LOGS=1 IP6_FRAGM=1 JOINER=1 LINK_RAW=1 MAC_FILTER=1 MTD_NETDIAG=1 SERVICE=1 SNTP_CLIENT=1 UDP_FORWARD=1"
>>>>>>> 864e3458

    # UART transport
    git checkout -- . || die
    git clean -xfd || die
    ./bootstrap || die
    make -f examples/Makefile-nrf52840 $OPENTHREAD_FLAGS || die
    arm-none-eabi-size  output/nrf52840/bin/ot-cli-ftd || die
    arm-none-eabi-size  output/nrf52840/bin/ot-cli-mtd || die
    arm-none-eabi-size  output/nrf52840/bin/ot-ncp-ftd || die
    arm-none-eabi-size  output/nrf52840/bin/ot-ncp-mtd || die
    arm-none-eabi-size  output/nrf52840/bin/ot-rcp || die

    # USB transport with bootloader e.g. to support PCA10059 dongle
    git checkout -- . || die
    git clean -xfd || die
    ./bootstrap || die
    USB=1 BOOTLOADER=1 make -f examples/Makefile-nrf52840 $OPENTHREAD_FLAGS || die
    arm-none-eabi-size  output/nrf52840/bin/ot-cli-ftd || die
    arm-none-eabi-size  output/nrf52840/bin/ot-cli-mtd || die
    arm-none-eabi-size  output/nrf52840/bin/ot-ncp-ftd || die
    arm-none-eabi-size  output/nrf52840/bin/ot-ncp-mtd || die
    arm-none-eabi-size  output/nrf52840/bin/ot-rcp || die

    # SPI transport for NCP
    git checkout -- . || die
    git clean -xfd || die
    ./bootstrap || die
    NCP_SPI=1 make -f examples/Makefile-nrf52840 $OPENTHREAD_FLAGS || die
    arm-none-eabi-size  output/nrf52840/bin/ot-ncp-ftd || die
    arm-none-eabi-size  output/nrf52840/bin/ot-ncp-mtd || die
    arm-none-eabi-size  output/nrf52840/bin/ot-rcp || die

    # Build without transport (no CLI or NCP applications)
    git checkout -- . || die
    git clean -xfd || die
    ./bootstrap || die
    DISABLE_TRANSPORTS=1 make -f examples/Makefile-nrf52840 $OPENTHREAD_FLAGS || die
}

build_qpg6095() {
    git checkout -- . || die
    git clean -xfd || die
    ./bootstrap || die
    COMMISSIONER=1 JOINER=1 SLAAC=1 DHCP6_CLIENT=1 DHCP6_SERVER=1 DNS_CLIENT=1 make -f examples/Makefile-qpg6095 || die
    arm-none-eabi-size  output/qpg6095/bin/ot-cli-ftd || die
    arm-none-eabi-size  output/qpg6095/bin/ot-cli-mtd || die
    arm-none-eabi-size  output/qpg6095/bin/ot-ncp-ftd || die
    arm-none-eabi-size  output/qpg6095/bin/ot-ncp-mtd || die
}

build_samr21() {
    git checkout -- . || die
    git clean -xfd || die
    wget http://ww1.microchip.com/downloads/en/DeviceDoc/asf-standalone-archive-3.45.0.85.zip || die
    unzip -qq asf-standalone-archive-3.45.0.85.zip || die
    mv xdk-asf-3.45.0 third_party/microchip/asf || die
    ./bootstrap || die
    COMMISSIONER=1 JOINER=1 SLAAC=1 DHCP6_CLIENT=1 DHCP6_SERVER=1 DNS_CLIENT=1 make -f examples/Makefile-samr21 || die
    arm-none-eabi-size  output/samr21/bin/ot-cli-ftd || die
    arm-none-eabi-size  output/samr21/bin/ot-cli-mtd || die
    arm-none-eabi-size  output/samr21/bin/ot-ncp-ftd || die
    arm-none-eabi-size  output/samr21/bin/ot-ncp-mtd || die
}

[ $BUILD_TARGET != arm-gcc-4 ] || {
    export PATH=/tmp/gcc-arm-none-eabi-4_9-2015q3/bin:$PATH || die

    build_cc1352
    build_cc2538
    build_cc2650
    build_cc2652
    build_kw41z
    build_nrf52811
    build_nrf52840
    build_qpg6095
    build_samr21
}

[ $BUILD_TARGET != arm-gcc-5 ] || {
    export PATH=/tmp/gcc-arm-none-eabi-5_4-2016q3/bin:$PATH || die

    build_cc1352
    build_cc2538
    build_cc2650
    build_cc2652
    build_kw41z
    build_nrf52811
    build_nrf52840
    build_qpg6095
    build_samr21
}

[ $BUILD_TARGET != arm-gcc-6 ] || {
    export PATH=/tmp/gcc-arm-none-eabi-6-2017-q2-update/bin:$PATH || die

    build_cc1352
    build_cc2538
    build_cc2650
    build_cc2652
    build_kw41z
    build_nrf52811
    build_nrf52840
    build_qpg6095
    build_samr21
}

[ $BUILD_TARGET != arm-gcc-7 ] || {
    export PATH=/tmp/gcc-arm-none-eabi-7-2018-q2-update/bin:$PATH || die

    build_cc1352
    build_cc2538
    build_cc2650
    build_cc2652
    build_kw41z
    build_nrf52811
    build_nrf52840
    build_qpg6095
    build_samr21
}

[ $BUILD_TARGET != arm-gcc-8 ] || {
    export PATH=/tmp/gcc-arm-none-eabi-8-2018-q4-major/bin:$PATH || die

    build_cc1352
    build_cc2538
    build_cc2650
    build_cc2652
    build_kw41z
    build_nrf52811
    build_nrf52840
    build_qpg6095
    build_samr21
}

[ $BUILD_TARGET != posix ] || {
    git checkout -- . || die
    git clean -xfd || die
    ./bootstrap || die
    CPPFLAGS=-DOPENTHREAD_CONFIG_LOG_LEVEL=OT_LOG_LEVEL_NONE make -f examples/Makefile-posix || die

    git checkout -- . || die
    git clean -xfd || die
    ./bootstrap || die
    CPPFLAGS=-DOPENTHREAD_CONFIG_LOG_LEVEL=OT_LOG_LEVEL_DEBG make -f examples/Makefile-posix || die

    export CPPFLAGS="                                    \
        -DOPENTHREAD_CONFIG_BORDER_ROUTER_ENABLE=1       \
        -DOPENTHREAD_CONFIG_CHANNEL_MANAGER_ENABLE=1     \
        -DOPENTHREAD_CONFIG_CHANNEL_MONITOR_ENABLE=1     \
        -DOPENTHREAD_CONFIG_CHILD_SUPERVISION_ENABLE=1   \
        -DOPENTHREAD_CONFIG_DIAG_ENABLE=1                \
        -DOPENTHREAD_CONFIG_JAM_DETECTION_ENABLE=1       \
        -DOPENTHREAD_CONFIG_LEGACY_ENABLE=1              \
        -DOPENTHREAD_CONFIG_MAC_FILTER_ENABLE=1          \
        -DOPENTHREAD_CONFIG_NCP_SPI_ENABLE=1             \
        -DOPENTHREAD_CONFIG_TMF_NETDATA_SERVICE_ENABLE=1"

    git checkout -- . || die
    git clean -xfd || die
    ./bootstrap || die
    CPPFLAGS=-DOPENTHREAD_CONFIG_HEAP_EXTERNAL_ENABLE=1 make -f examples/Makefile-posix || die

    git checkout -- . || die
    git clean -xfd || die
    ./bootstrap || die
    ./configure                             \
        --enable-ncp                        \
        --enable-ftd                        \
        --enable-mtd                        \
        --with-examples=posix               \
        --disable-docs                      \
        --disable-tests                     \
        --with-vendor-extension=./src/core/common/extension_example.cpp || die
    make -j 8 || die

    git checkout -- . || die
    git clean -xfd || die
    ./bootstrap || die
    ./configure                             \
        --enable-cli                        \
        --enable-mtd                        \
        --with-examples=posix               \
        --disable-docs                      \
        --disable-tests || die
    make -j 8 || die

    export CPPFLAGS="                               \
        -DOPENTHREAD_CONFIG_ANOUNCE_SENDER_ENABLE=1 \
        -DOPENTHREAD_CONFIG_TIME_SYNC_ENABLE=1      \
        -DOPENTHREAD_CONFIG_NCP_UART_ENABLE=1"

    git checkout -- . || die
    git clean -xfd || die
    ./bootstrap || die
    ./configure                             \
        --enable-cli                        \
        --enable-ncp                        \
        --enable-ftd                        \
        --enable-mtd                        \
        --enable-radio-only                 \
        --with-examples=posix || die
    make -j 8 || die
}

[ $BUILD_TARGET != posix-distcheck ] || {
    export ASAN_SYMBOLIZER_PATH=`which llvm-symbolizer` || die
    export ASAN_OPTIONS=symbolize=1 || die
    export DISTCHECK_CONFIGURE_FLAGS= CPPFLAGS=-DOPENTHREAD_POSIX_VIRTUAL_TIME=1 || die
    ./bootstrap || die
    REFERENCE_DEVICE=1 make -f examples/Makefile-posix distcheck || die
}

[ $BUILD_TARGET != posix-32-bit ] || {
    ./bootstrap || die
    REFERENCE_DEVICE=1 COVERAGE=1 CFLAGS=-m32 CXXFLAGS=-m32 LDFLAGS=-m32 make -f examples/Makefile-posix check || die
}

[ $BUILD_TARGET != posix-app-cli ] || {
    ./bootstrap || die
    # enable code coverage for OpenThread transceiver only
    COVERAGE=1 VIRTUAL_TIME_UART=1 make -f examples/Makefile-posix || die
    # readline supports pipe, editline does not
    REFERENCE_DEVICE=1 COVERAGE=1 READLINE=readline make -f src/posix/Makefile-posix || die
    REFERENCE_DEVICE=1 COVERAGE=1 PYTHONUNBUFFERED=1 OT_CLI_PATH="$(pwd)/$(ls output/posix/*/bin/ot-cli) -v" RADIO_DEVICE="$(pwd)/$(ls output/*/bin/ot-rcp)" make -f src/posix/Makefile-posix check || die
}

[ $BUILD_TARGET != posix-app-pty ] || {
    ./bootstrap
    .travis/check-posix-app-pty || die
}

[ $BUILD_TARGET != posix-mtd ] || {
    ./bootstrap || die
    REFERENCE_DEVICE=1 COVERAGE=1 CFLAGS=-m32 CXXFLAGS=-m32 LDFLAGS=-m32 USE_MTD=1 make -f examples/Makefile-posix check || die
}

[ $BUILD_TARGET != posix-ncp-spi ] || {
    CPPFLAGS="-DOPENTHREAD_CONFIG_NCP_SPI_ENABLE=1"

    ./bootstrap || die
    make -f examples/Makefile-posix check configure_OPTIONS="--enable-ncp --enable-ftd --with-examples=posix" || die
}

[ $BUILD_TARGET != posix-app-ncp ] || {
    ./bootstrap || die
    REFERENCE_DEVICE=1 COVERAGE=1 VIRTUAL_TIME_UART=1 make -f examples/Makefile-posix || die
    # enable code coverage for OpenThread posix radio
    REFERENCE_DEVICE=1 COVERAGE=1 READLINE=readline make -f src/posix/Makefile-posix || die
    REFERENCE_DEVICE=1 COVERAGE=1 PYTHONUNBUFFERED=1 OT_NCP_PATH="$(pwd)/$(ls output/posix/*/bin/ot-ncp)" RADIO_DEVICE="$(pwd)/$(ls output/*/bin/ot-rcp)" NODE_TYPE=ncp-sim make -f src/posix/Makefile-posix check || die
}

[ $BUILD_TARGET != posix-ncp ] || {
    ./bootstrap || die
    REFERENCE_DEVICE=1 COVERAGE=1 PYTHONUNBUFFERED=1 NODE_TYPE=ncp-sim make -f examples/Makefile-posix check || die
}

[ $BUILD_TARGET != toranj-test-framework ] || {
    ./tests/toranj/start.sh || die
}

[ $BUILD_TARGET != osx ] || {
    git checkout -- . || die
    git clean -xfd || die
    ./bootstrap || die
    make -f examples/Makefile-posix || die

    git checkout -- . || die
    git clean -xfd || die
    ./bootstrap || die
    make -f src/posix/Makefile-posix || die
}<|MERGE_RESOLUTION|>--- conflicted
+++ resolved
@@ -185,11 +185,7 @@
 
 build_nrf52840() {
     # Default OpenThread switches for nRF52840 platform
-<<<<<<< HEAD
-    OPENTHREAD_FLAGS="BORDER_AGENT=1 BORDER_ROUTER=1 COAP=1 COAPS=1 COMMISSIONER=1 DEBUG=1 SLAAC=1 DHCP6_CLIENT=1 DHCP6_SERVER=1 DNS_CLIENT=1 ECDSA=1 FULL_LOGS=1 JOINER=1 LINK_RAW=1 MAC_FILTER=1 MTD_NETDIAG=1 SERVICE=1 SNTP_CLIENT=1 UDP_FORWARD=1"
-=======
-    OPENTHREAD_FLAGS="BORDER_AGENT=1 BORDER_ROUTER=1 COAP=1 COAPS=1 COMMISSIONER=1 SLAAC=1 DHCP6_CLIENT=1 DHCP6_SERVER=1 DNS_CLIENT=1 ECDSA=1 FULL_LOGS=1 IP6_FRAGM=1 JOINER=1 LINK_RAW=1 MAC_FILTER=1 MTD_NETDIAG=1 SERVICE=1 SNTP_CLIENT=1 UDP_FORWARD=1"
->>>>>>> 864e3458
+    OPENTHREAD_FLAGS="BORDER_AGENT=1 BORDER_ROUTER=1 COAP=1 COAPS=1 COMMISSIONER=1 DEBUG=1 DHCP6_CLIENT=1 DHCP6_SERVER=1 DNS_CLIENT=1 ECDSA=1 FULL_LOGS=1 IP6_FRAGM=1 JOINER=1 LINK_RAW=1 MAC_FILTER=1 MTD_NETDIAG=1 SERVICE=1 SLAAC=1 SNTP_CLIENT=1 UDP_FORWARD=1"
 
     # UART transport
     git checkout -- . || die
