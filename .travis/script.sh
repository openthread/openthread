#!/bin/sh
#
#  Copyright (c) 2016, The OpenThread Authors.
#  All rights reserved.
#
#  Redistribution and use in source and binary forms, with or without
#  modification, are permitted provided that the following conditions are met:
#  1. Redistributions of source code must retain the above copyright
#     notice, this list of conditions and the following disclaimer.
#  2. Redistributions in binary form must reproduce the above copyright
#     notice, this list of conditions and the following disclaimer in the
#     documentation and/or other materials provided with the distribution.
#  3. Neither the name of the copyright holder nor the
#     names of its contributors may be used to endorse or promote products
#     derived from this software without specific prior written permission.
#
#  THIS SOFTWARE IS PROVIDED BY THE COPYRIGHT HOLDERS AND CONTRIBUTORS "AS IS"
#  AND ANY EXPRESS OR IMPLIED WARRANTIES, INCLUDING, BUT NOT LIMITED TO, THE
#  IMPLIED WARRANTIES OF MERCHANTABILITY AND FITNESS FOR A PARTICULAR PURPOSE
#  ARE DISCLAIMED. IN NO EVENT SHALL THE COPYRIGHT HOLDER OR CONTRIBUTORS BE
#  LIABLE FOR ANY DIRECT, INDIRECT, INCIDENTAL, SPECIAL, EXEMPLARY, OR
#  CONSEQUENTIAL DAMAGES (INCLUDING, BUT NOT LIMITED TO, PROCUREMENT OF
#  SUBSTITUTE GOODS OR SERVICES; LOSS OF USE, DATA, OR PROFITS; OR BUSINESS
#  INTERRUPTION) HOWEVER CAUSED AND ON ANY THEORY OF LIABILITY, WHETHER IN
#  CONTRACT, STRICT LIABILITY, OR TORT (INCLUDING NEGLIGENCE OR OTHERWISE)
#  ARISING IN ANY WAY OUT OF THE USE OF THIS SOFTWARE, EVEN IF ADVISED OF THE
#  POSSIBILITY OF SUCH DAMAGE.
#

die() {
	echo " *** ERROR: " $*
	exit 1
}

set -x

python --version || die

[ $BUILD_TARGET != pretty-check ] || {
    ./bootstrap || die
    ./configure || die
    make pretty-check || die
}

[ $BUILD_TARGET != scan-build ] || {
    ./bootstrap || die

    export CPPFLAGS="-DMBEDTLS_DEBUG_C"

    scan-build ./configure                \
        --enable-application-coap         \
        --enable-application-coap-secure  \
        --enable-border-agent             \
        --enable-border-router            \
        --enable-cert-log                 \
        --enable-channel-manager          \
        --enable-channel-monitor          \
        --enable-child-supervision        \
        --enable-cli                      \
        --enable-commissioner             \
        --enable-dhcp6-client             \
        --enable-dhcp6-server             \
        --enable-diag                     \
        --enable-dns-client               \
        --enable-ecdsa                    \
        --enable-ftd                      \
        --enable-jam-detection            \
        --enable-joiner                   \
        --enable-legacy                   \
        --enable-mac-filter               \
        --enable-mtd                      \
        --enable-mtd-network-diagnostic   \
        --enable-ncp                      \
        --with-ncp-bus=uart               \
        --enable-radio-only               \
        --enable-raw-link-api             \
        --enable-service                  \
        --enable-sntp-client              \
        --enable-udp-forward              \
        --with-examples=posix || die

    scan-build --status-bugs -analyze-headers -v make || die
}

[ $BUILD_TARGET != android-build ] || {
    (cd .. && ${TRAVIS_BUILD_DIR}/.travis/check-android-build) || die
}

build_cc1352() {
    git checkout -- . || die
    git clean -xfd || die
    ./bootstrap || die
    COMMISSIONER=1 JOINER=1 SLAAC=1 DHCP6_CLIENT=1 DHCP6_SERVER=1 DNS_CLIENT=1 make -f examples/Makefile-cc1352 || die
    arm-none-eabi-size  output/cc1352/bin/ot-cli-ftd || die
    arm-none-eabi-size  output/cc1352/bin/ot-cli-mtd || die
    arm-none-eabi-size  output/cc1352/bin/ot-ncp-ftd || die
    arm-none-eabi-size  output/cc1352/bin/ot-ncp-mtd || die
}

build_cc2538() {
    git checkout -- . || die
    git clean -xfd || die
    ./bootstrap || die
    COMMISSIONER=1 JOINER=1 SLAAC=1 DHCP6_CLIENT=1 DHCP6_SERVER=1 DNS_CLIENT=1 make -f examples/Makefile-cc2538 || die
    arm-none-eabi-size  output/cc2538/bin/ot-cli-ftd || die
    arm-none-eabi-size  output/cc2538/bin/ot-cli-mtd || die
    arm-none-eabi-size  output/cc2538/bin/ot-ncp-ftd || die
    arm-none-eabi-size  output/cc2538/bin/ot-ncp-mtd || die
}

build_cc2650() {
    git checkout -- . || die
    git clean -xfd || die
    ./bootstrap || die
    make -f examples/Makefile-cc2650 || die
    arm-none-eabi-size  output/cc2650/bin/ot-cli-mtd || die
    arm-none-eabi-size  output/cc2650/bin/ot-ncp-mtd || die
}

build_cc2652() {
    git checkout -- . || die
    git clean -xfd || die
    ./bootstrap || die
    COMMISSIONER=1 JOINER=1 SLAAC=1 DHCP6_CLIENT=1 DHCP6_SERVER=1 DNS_CLIENT=1 make -f examples/Makefile-cc2652 || die
    arm-none-eabi-size  output/cc2652/bin/ot-cli-ftd || die
    arm-none-eabi-size  output/cc2652/bin/ot-cli-mtd || die
    arm-none-eabi-size  output/cc2652/bin/ot-ncp-ftd || die
    arm-none-eabi-size  output/cc2652/bin/ot-ncp-mtd || die
}

build_emsk() {
    export PATH=/tmp/arc_gnu_2017.03-rc2_prebuilt_elf32_le_linux_install/bin:$PATH || die

    git checkout -- . || die
    git clean -xfd || die
    ./bootstrap || die
    COMMISSIONER=1 JOINER=1 SLAAC=1 DHCP6_CLIENT=1 DHCP6_SERVER=1 DNS_CLIENT=1 make -f examples/Makefile-emsk || die
    arc-elf32-size  output/emsk/bin/ot-cli-ftd || die
    arc-elf32-size  output/emsk/bin/ot-cli-mtd || die
    arc-elf32-size  output/emsk/bin/ot-ncp-ftd || die
    arc-elf32-size  output/emsk/bin/ot-ncp-mtd || die
}

build_kw41z() {
    git checkout -- . || die
    git clean -xfd || die
    ./bootstrap || die
    COMMISSIONER=1 JOINER=1 SLAAC=1 DHCP6_CLIENT=1 DHCP6_SERVER=1 DNS_CLIENT=1 make -f examples/Makefile-kw41z || die
    arm-none-eabi-size  output/kw41z/bin/ot-cli-ftd || die
    arm-none-eabi-size  output/kw41z/bin/ot-cli-mtd || die
    arm-none-eabi-size  output/kw41z/bin/ot-ncp-ftd || die
    arm-none-eabi-size  output/kw41z/bin/ot-ncp-mtd || die
}

build_nrf52811() {
    # Default OpenThread switches for nRF52811 platform
    OPENTHREAD_FLAGS="BORDER_ROUTER=1 COAP=1 DNS_CLIENT=1 LINK_RAW=1 MAC_FILTER=1 MTD_NETDIAG=1"

    # UART transport
    git checkout -- . || die
    git clean -xfd || die
    ./bootstrap || die
    make -f examples/Makefile-nrf52811 $OPENTHREAD_FLAGS || die
    arm-none-eabi-size  output/nrf52811/bin/ot-cli-mtd || die
    arm-none-eabi-size  output/nrf52811/bin/ot-ncp-mtd || die
    arm-none-eabi-size  output/nrf52811/bin/ot-rcp || die

    # SPI transport for NCP
    git checkout -- . || die
    git clean -xfd || die
    ./bootstrap || die
    NCP_SPI=1 make -f examples/Makefile-nrf52811 $OPENTHREAD_FLAGS || die
    arm-none-eabi-size  output/nrf52811/bin/ot-ncp-mtd || die
<<<<<<< HEAD
    arm-none-eabi-size  output/nrf52811/bin/ot-rcp || die
=======
    arm-none-eabi-size  output/nrf52811/bin/ot-ncp-radio || die

    # Build without transport (no CLI or NCP applications)
    git checkout -- . || die
    git clean -xfd || die
    ./bootstrap || die
    DISABLE_TRANSPORTS=1 make -f examples/Makefile-nrf52811 || die
>>>>>>> f51598ea
}

build_nrf52840() {
    # Default OpenThread switches for nRF52840 platform
    OPENTHREAD_FLAGS="BORDER_AGENT=1 BORDER_ROUTER=1 COAP=1 COAPS=1 COMMISSIONER=1 SLAAC=1 DHCP6_CLIENT=1 DHCP6_SERVER=1 DNS_CLIENT=1 ECDSA=1 FULL_LOGS=1 JOINER=1 LINK_RAW=1 MAC_FILTER=1 MTD_NETDIAG=1 SERVICE=1 SNTP_CLIENT=1 UDP_FORWARD=1"

    # UART transport
    git checkout -- . || die
    git clean -xfd || die
    ./bootstrap || die
    make -f examples/Makefile-nrf52840 $OPENTHREAD_FLAGS || die
    arm-none-eabi-size  output/nrf52840/bin/ot-cli-ftd || die
    arm-none-eabi-size  output/nrf52840/bin/ot-cli-mtd || die
    arm-none-eabi-size  output/nrf52840/bin/ot-ncp-ftd || die
    arm-none-eabi-size  output/nrf52840/bin/ot-ncp-mtd || die
    arm-none-eabi-size  output/nrf52840/bin/ot-ncp-radio || die

    # USB transport with bootloader e.g. to support PCA10059 dongle
    git checkout -- . || die
    git clean -xfd || die
    ./bootstrap || die
    USB=1 BOOTLOADER=1 make -f examples/Makefile-nrf52840 $OPENTHREAD_FLAGS || die
    arm-none-eabi-size  output/nrf52840/bin/ot-cli-ftd || die
    arm-none-eabi-size  output/nrf52840/bin/ot-cli-mtd || die
    arm-none-eabi-size  output/nrf52840/bin/ot-ncp-ftd || die
    arm-none-eabi-size  output/nrf52840/bin/ot-ncp-mtd || die
<<<<<<< HEAD
    arm-none-eabi-size  output/nrf52840/bin/ot-rcp || die
=======
    arm-none-eabi-size  output/nrf52840/bin/ot-ncp-radio || die

    # SPI transport for NCP
    git checkout -- . || die
    git clean -xfd || die
    ./bootstrap || die
    NCP_SPI=1 make -f examples/Makefile-nrf52840 $OPENTHREAD_FLAGS || die
    arm-none-eabi-size  output/nrf52840/bin/ot-ncp-ftd || die
    arm-none-eabi-size  output/nrf52840/bin/ot-ncp-mtd || die
    arm-none-eabi-size  output/nrf52840/bin/ot-ncp-radio || die

    # Build without transport (no CLI or NCP applications)
    git checkout -- . || die
    git clean -xfd || die
    ./bootstrap || die
    DISABLE_TRANSPORTS=1 make -f examples/Makefile-nrf52840 $OPENTHREAD_FLAGS || die
>>>>>>> f51598ea
}

build_qpg6095() {
    git checkout -- . || die
    git clean -xfd || die
    ./bootstrap || die
    COMMISSIONER=1 JOINER=1 SLAAC=1 DHCP6_CLIENT=1 DHCP6_SERVER=1 DNS_CLIENT=1 make -f examples/Makefile-qpg6095 || die
    arm-none-eabi-size  output/qpg6095/bin/ot-cli-ftd || die
    arm-none-eabi-size  output/qpg6095/bin/ot-cli-mtd || die
    arm-none-eabi-size  output/qpg6095/bin/ot-ncp-ftd || die
    arm-none-eabi-size  output/qpg6095/bin/ot-ncp-mtd || die
}

build_samr21() {
    git checkout -- . || die
    git clean -xfd || die
    wget http://ww1.microchip.com/downloads/en/DeviceDoc/asf-standalone-archive-3.45.0.85.zip || die
    unzip -qq asf-standalone-archive-3.45.0.85.zip || die
    mv xdk-asf-3.45.0 third_party/microchip/asf || die
    ./bootstrap || die
    COMMISSIONER=1 JOINER=1 SLAAC=1 DHCP6_CLIENT=1 DHCP6_SERVER=1 DNS_CLIENT=1 make -f examples/Makefile-samr21 || die
    arm-none-eabi-size  output/samr21/bin/ot-cli-ftd || die
    arm-none-eabi-size  output/samr21/bin/ot-cli-mtd || die
    arm-none-eabi-size  output/samr21/bin/ot-ncp-ftd || die
    arm-none-eabi-size  output/samr21/bin/ot-ncp-mtd || die
}

[ $BUILD_TARGET != arm-gcc-4 ] || {
    export PATH=/tmp/gcc-arm-none-eabi-4_9-2015q3/bin:$PATH || die

    build_cc1352
    build_cc2538
    build_cc2650
    build_cc2652
    build_kw41z
    build_nrf52811
    build_nrf52840
    build_qpg6095
    build_samr21
}

[ $BUILD_TARGET != arm-gcc-5 ] || {
    export PATH=/tmp/gcc-arm-none-eabi-5_4-2016q3/bin:$PATH || die

    build_cc1352
    build_cc2538
    build_cc2650
    build_cc2652
    build_kw41z
    build_nrf52811
    build_nrf52840
    build_qpg6095
    build_samr21
}

[ $BUILD_TARGET != arm-gcc-6 ] || {
    export PATH=/tmp/gcc-arm-none-eabi-6-2017-q2-update/bin:$PATH || die

    build_cc1352
    build_cc2538
    build_cc2650
    build_cc2652
    build_kw41z
    build_nrf52811
    build_nrf52840
    build_qpg6095
    build_samr21

    build_emsk
}

[ $BUILD_TARGET != arm-gcc-7 ] || {
    export PATH=/tmp/gcc-arm-none-eabi-7-2018-q2-update/bin:$PATH || die

    build_cc1352
    build_cc2538
    build_cc2650
    build_cc2652
    build_kw41z
    build_nrf52811
    build_nrf52840
    build_qpg6095
    build_samr21
}

[ $BUILD_TARGET != arm-gcc-8 ] || {
    export PATH=/tmp/gcc-arm-none-eabi-8-2018-q4-major/bin:$PATH || die

    build_cc1352
    build_cc2538
    build_cc2650
    build_cc2652
    build_kw41z
    build_nrf52811
    build_nrf52840
    build_qpg6095
    build_samr21
}

[ $BUILD_TARGET != posix ] || {
    sh -c '$CC --version' || die
    sh -c '$CXX --version' || die

    git checkout -- . || die
    git clean -xfd || die
    ./bootstrap || die
    CPPFLAGS=-DOPENTHREAD_CONFIG_LOG_LEVEL=OT_LOG_LEVEL_NONE make -f examples/Makefile-posix || die

    git checkout -- . || die
    git clean -xfd || die
    ./bootstrap || die
    CPPFLAGS=-DOPENTHREAD_CONFIG_LOG_LEVEL=OT_LOG_LEVEL_DEBG make -f examples/Makefile-posix || die

    git checkout -- . || die
    git clean -xfd || die
    ./bootstrap || die
    ./configure                             \
        --enable-ncp                        \
        --enable-ftd                        \
        --enable-mtd                        \
        --with-ncp-bus=spi                  \
        --with-examples=posix               \
        --enable-border-router              \
        --enable-child-supervision          \
        --enable-diag                       \
        --enable-jam-detection              \
        --enable-legacy                     \
        --enable-mac-filter                 \
        --enable-service                    \
        --enable-channel-manager            \
        --enable-channel-monitor            \
        --disable-docs                      \
        --disable-tests                     \
        --with-vendor-extension=./src/core/common/extension_example.cpp || die
    make -j 8 || die

    git checkout -- . || die
    git clean -xfd || die
    ./bootstrap || die
    ./configure                             \
        --enable-cli                        \
        --enable-mtd                        \
        --with-ncp-bus=spi                  \
        --with-examples=posix               \
        --enable-border-router              \
        --enable-child-supervision          \
        --enable-legacy                     \
        --enable-mac-filter                 \
        --enable-service                    \
        --disable-docs                      \
        --disable-tests || die
    make -j 8 || die

    export CPPFLAGS="-DOPENTHREAD_CONFIG_ENABLE_TIME_SYNC=1 -DOPENTHREAD_CONFIG_ENABLE_ANNOUNCE_SENDER=1"

    git checkout -- . || die
    git clean -xfd || die
    ./bootstrap || die
    ./configure                             \
        --enable-cli                        \
        --enable-ncp                        \
        --enable-ftd                        \
        --enable-mtd                        \
        --enable-radio-only                 \
        --with-ncp-bus=uart                 \
        --with-examples=posix || die
    make -j 8 || die
}

[ $BUILD_TARGET != posix-distcheck ] || {
    export ASAN_SYMBOLIZER_PATH=`which llvm-symbolizer-5.0` || die
    export ASAN_OPTIONS=symbolize=1 || die
    export DISTCHECK_CONFIGURE_FLAGS= CPPFLAGS=-DOPENTHREAD_POSIX_VIRTUAL_TIME=1 || die
    ./bootstrap || die
    CERT_LOG=1 make -f examples/Makefile-posix distcheck || die
}

[ $BUILD_TARGET != posix-32-bit ] || {
    ./bootstrap || die
    CERT_LOG=1 COVERAGE=1 CFLAGS=-m32 CXXFLAGS=-m32 LDFLAGS=-m32 make -f examples/Makefile-posix check || die
}

[ $BUILD_TARGET != posix-app-cli ] || {
    ./bootstrap || die
    # enable code coverage for OpenThread transceiver only
<<<<<<< HEAD
    COVERAGE=1 VIRTUAL_TIME_UART=1 make -f examples/Makefile-posix || die
    COVERAGE=1 make -f src/posix/Makefile-posix || die
    COVERAGE=1 PYTHONUNBUFFERED=1 OT_CLI_PATH="$(pwd)/$(ls output/posix/*/bin/ot-cli)" RADIO_DEVICE="$(pwd)/$(ls output/*/bin/ot-rcp)" make -f src/posix/Makefile-posix check || die
=======
    CERT_LOG=1 COVERAGE=1 VIRTUAL_TIME_UART=1 make -f examples/Makefile-posix || die
    # readline supports pipe, editline does not
    CERT_LOG=1 COVERAGE=1 READLINE=readline make -f src/posix/Makefile-posix || die
    CERT_LOG=1 COVERAGE=1 PYTHONUNBUFFERED=1 OT_CLI_PATH="$(pwd)/$(ls output/posix/*/bin/ot-cli)" RADIO_DEVICE="$(pwd)/$(ls output/*/bin/ot-ncp-radio)" make -f src/posix/Makefile-posix check || die
>>>>>>> f51598ea
}

[ $BUILD_TARGET != posix-app-pty ] || {
    ./bootstrap
    .travis/check-posix-app-pty || die
}

[ $BUILD_TARGET != posix-mtd ] || {
    ./bootstrap || die
    CERT_LOG=1 COVERAGE=1 CFLAGS=-m32 CXXFLAGS=-m32 LDFLAGS=-m32 USE_MTD=1 make -f examples/Makefile-posix check || die
}

[ $BUILD_TARGET != posix-ncp-spi ] || {
    ./bootstrap || die
    make -f examples/Makefile-posix check configure_OPTIONS="--enable-ncp --enable-ftd --with-ncp-bus=spi --with-examples=posix" || die
}

[ $BUILD_TARGET != posix-app-ncp ] || {
    ./bootstrap || die
    CERT_LOG=1 COVERAGE=1 VIRTUAL_TIME_UART=1 make -f examples/Makefile-posix || die
    # enable code coverage for OpenThread posix radio
<<<<<<< HEAD
    COVERAGE=1 make -f src/posix/Makefile-posix || die
    COVERAGE=1 PYTHONUNBUFFERED=1 OT_NCP_PATH="$(pwd)/$(ls output/posix/*/bin/ot-ncp)" RADIO_DEVICE="$(pwd)/$(ls output/*/bin/ot-rcp)" NODE_TYPE=ncp-sim make -f src/posix/Makefile-posix check || die
=======
    CERT_LOG=1 COVERAGE=1 READLINE=readline make -f src/posix/Makefile-posix || die
    CERT_LOG=1 COVERAGE=1 PYTHONUNBUFFERED=1 OT_NCP_PATH="$(pwd)/$(ls output/posix/*/bin/ot-ncp)" RADIO_DEVICE="$(pwd)/$(ls output/*/bin/ot-ncp-radio)" NODE_TYPE=ncp-sim make -f src/posix/Makefile-posix check || die
>>>>>>> f51598ea
}

[ $BUILD_TARGET != posix-ncp ] || {
    ./bootstrap || die
    CERT_LOG=1 COVERAGE=1 PYTHONUNBUFFERED=1 NODE_TYPE=ncp-sim make -f examples/Makefile-posix check || die
}

[ $BUILD_TARGET != toranj-test-framework ] || {
    ./tests/toranj/start.sh || die
}

[ $BUILD_TARGET != osx ] || {
    git checkout -- . || die
    git clean -xfd || die
    ./bootstrap || die
    make -f examples/Makefile-posix || die

    git checkout -- . || die
    git clean -xfd || die
    ./bootstrap || die
    make -f src/posix/Makefile-posix || die
}<|MERGE_RESOLUTION|>--- conflicted
+++ resolved
@@ -171,17 +171,13 @@
     ./bootstrap || die
     NCP_SPI=1 make -f examples/Makefile-nrf52811 $OPENTHREAD_FLAGS || die
     arm-none-eabi-size  output/nrf52811/bin/ot-ncp-mtd || die
-<<<<<<< HEAD
     arm-none-eabi-size  output/nrf52811/bin/ot-rcp || die
-=======
-    arm-none-eabi-size  output/nrf52811/bin/ot-ncp-radio || die
 
     # Build without transport (no CLI or NCP applications)
     git checkout -- . || die
     git clean -xfd || die
     ./bootstrap || die
     DISABLE_TRANSPORTS=1 make -f examples/Makefile-nrf52811 || die
->>>>>>> f51598ea
 }
 
 build_nrf52840() {
@@ -197,7 +193,7 @@
     arm-none-eabi-size  output/nrf52840/bin/ot-cli-mtd || die
     arm-none-eabi-size  output/nrf52840/bin/ot-ncp-ftd || die
     arm-none-eabi-size  output/nrf52840/bin/ot-ncp-mtd || die
-    arm-none-eabi-size  output/nrf52840/bin/ot-ncp-radio || die
+    arm-none-eabi-size  output/nrf52840/bin/ot-rcp || die
 
     # USB transport with bootloader e.g. to support PCA10059 dongle
     git checkout -- . || die
@@ -208,10 +204,7 @@
     arm-none-eabi-size  output/nrf52840/bin/ot-cli-mtd || die
     arm-none-eabi-size  output/nrf52840/bin/ot-ncp-ftd || die
     arm-none-eabi-size  output/nrf52840/bin/ot-ncp-mtd || die
-<<<<<<< HEAD
     arm-none-eabi-size  output/nrf52840/bin/ot-rcp || die
-=======
-    arm-none-eabi-size  output/nrf52840/bin/ot-ncp-radio || die
 
     # SPI transport for NCP
     git checkout -- . || die
@@ -220,14 +213,13 @@
     NCP_SPI=1 make -f examples/Makefile-nrf52840 $OPENTHREAD_FLAGS || die
     arm-none-eabi-size  output/nrf52840/bin/ot-ncp-ftd || die
     arm-none-eabi-size  output/nrf52840/bin/ot-ncp-mtd || die
-    arm-none-eabi-size  output/nrf52840/bin/ot-ncp-radio || die
+    arm-none-eabi-size  output/nrf52840/bin/ot-rcp || die
 
     # Build without transport (no CLI or NCP applications)
     git checkout -- . || die
     git clean -xfd || die
     ./bootstrap || die
     DISABLE_TRANSPORTS=1 make -f examples/Makefile-nrf52840 $OPENTHREAD_FLAGS || die
->>>>>>> f51598ea
 }
 
 build_qpg6095() {
@@ -413,16 +405,10 @@
 [ $BUILD_TARGET != posix-app-cli ] || {
     ./bootstrap || die
     # enable code coverage for OpenThread transceiver only
-<<<<<<< HEAD
-    COVERAGE=1 VIRTUAL_TIME_UART=1 make -f examples/Makefile-posix || die
-    COVERAGE=1 make -f src/posix/Makefile-posix || die
-    COVERAGE=1 PYTHONUNBUFFERED=1 OT_CLI_PATH="$(pwd)/$(ls output/posix/*/bin/ot-cli)" RADIO_DEVICE="$(pwd)/$(ls output/*/bin/ot-rcp)" make -f src/posix/Makefile-posix check || die
-=======
     CERT_LOG=1 COVERAGE=1 VIRTUAL_TIME_UART=1 make -f examples/Makefile-posix || die
     # readline supports pipe, editline does not
     CERT_LOG=1 COVERAGE=1 READLINE=readline make -f src/posix/Makefile-posix || die
-    CERT_LOG=1 COVERAGE=1 PYTHONUNBUFFERED=1 OT_CLI_PATH="$(pwd)/$(ls output/posix/*/bin/ot-cli)" RADIO_DEVICE="$(pwd)/$(ls output/*/bin/ot-ncp-radio)" make -f src/posix/Makefile-posix check || die
->>>>>>> f51598ea
+    CERT_LOG=1 COVERAGE=1 PYTHONUNBUFFERED=1 OT_CLI_PATH="$(pwd)/$(ls output/posix/*/bin/ot-cli)" RADIO_DEVICE="$(pwd)/$(ls output/*/bin/ot-rcp)" make -f src/posix/Makefile-posix check || die
 }
 
 [ $BUILD_TARGET != posix-app-pty ] || {
@@ -444,13 +430,8 @@
     ./bootstrap || die
     CERT_LOG=1 COVERAGE=1 VIRTUAL_TIME_UART=1 make -f examples/Makefile-posix || die
     # enable code coverage for OpenThread posix radio
-<<<<<<< HEAD
-    COVERAGE=1 make -f src/posix/Makefile-posix || die
-    COVERAGE=1 PYTHONUNBUFFERED=1 OT_NCP_PATH="$(pwd)/$(ls output/posix/*/bin/ot-ncp)" RADIO_DEVICE="$(pwd)/$(ls output/*/bin/ot-rcp)" NODE_TYPE=ncp-sim make -f src/posix/Makefile-posix check || die
-=======
     CERT_LOG=1 COVERAGE=1 READLINE=readline make -f src/posix/Makefile-posix || die
-    CERT_LOG=1 COVERAGE=1 PYTHONUNBUFFERED=1 OT_NCP_PATH="$(pwd)/$(ls output/posix/*/bin/ot-ncp)" RADIO_DEVICE="$(pwd)/$(ls output/*/bin/ot-ncp-radio)" NODE_TYPE=ncp-sim make -f src/posix/Makefile-posix check || die
->>>>>>> f51598ea
+    CERT_LOG=1 COVERAGE=1 PYTHONUNBUFFERED=1 OT_NCP_PATH="$(pwd)/$(ls output/posix/*/bin/ot-ncp)" RADIO_DEVICE="$(pwd)/$(ls output/*/bin/ot-rcp)" NODE_TYPE=ncp-sim make -f src/posix/Makefile-posix check || die
 }
 
 [ $BUILD_TARGET != posix-ncp ] || {
