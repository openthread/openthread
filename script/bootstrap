--- conflicted
+++ resolved
@@ -41,11 +41,7 @@
 {
     # apt update and install dependencies
     sudo apt-get update || die
-<<<<<<< HEAD
-    sudo apt-get -y install automake g++ libtool lsb-release make cmake ninja-build || die
-=======
-    sudo apt-get --no-install-recommends install -y automake g++ libtool lsb-release make || die
->>>>>>> 2e095317
+    sudo apt-get --no-install-recommends install -y automake g++ libtool lsb-release make cmake ninja-build || die
 
     PLATFORM=$(lsb_release -is)
 
