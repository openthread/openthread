#!/bin/bash
#
#  Copyright (c) 2018, The OpenThread Authors.
#  All rights reserved.
#
#  Redistribution and use in source and binary forms, with or without
#  modification, are permitted provided that the following conditions are met:
#  1. Redistributions of source code must retain the above copyright
#     notice, this list of conditions and the following disclaimer.
#  2. Redistributions in binary form must reproduce the above copyright
#     notice, this list of conditions and the following disclaimer in the
#     documentation and/or other materials provided with the distribution.
#  3. Neither the name of the copyright holder nor the
#     names of its contributors may be used to endorse or promote products
#     derived from this software without specific prior written permission.
#
#  THIS SOFTWARE IS PROVIDED BY THE COPYRIGHT HOLDERS AND CONTRIBUTORS "AS IS"
#  AND ANY EXPRESS OR IMPLIED WARRANTIES, INCLUDING, BUT NOT LIMITED TO, THE
#  IMPLIED WARRANTIES OF MERCHANTABILITY AND FITNESS FOR A PARTICULAR PURPOSE
#  ARE DISCLAIMED. IN NO EVENT SHALL THE COPYRIGHT HOLDER OR CONTRIBUTORS BE
#  LIABLE FOR ANY DIRECT, INDIRECT, INCIDENTAL, SPECIAL, EXEMPLARY, OR
#  CONSEQUENTIAL DAMAGES (INCLUDING, BUT NOT LIMITED TO, PROCUREMENT OF
#  SUBSTITUTE GOODS OR SERVICES; LOSS OF USE, DATA, OR PROFITS; OR BUSINESS
#  INTERRUPTION) HOWEVER CAUSED AND ON ANY THEORY OF LIABILITY, WHETHER IN
#  CONTRACT, STRICT LIABILITY, OR TORT (INCLUDING NEGLIGENCE OR OTHERWISE)
#  ARISING IN ANY WAY OUT OF THE USE OF THIS SOFTWARE, EVEN IF ADVISED OF THE
#  POSSIBILITY OF SUCH DAMAGE.
#
#    Description:
#      This file runs various tests of OpenThread.
#

set -e
set -o pipefail

readonly OT_BUILD_JOBS=$(getconf _NPROCESSORS_ONLN)
readonly OT_SYSTEM_TRIPLET="$(third_party/nlbuild-autotools/repo/third_party/autoconf/config.guess | sed -e 's/[[:digit:].]*$//g')"
readonly OT_BUILDDIR="$(pwd)/build"
readonly OT_SRCDIR="$(pwd)"

do_build() {
<<<<<<< HEAD
    if [[ -n "${RADIO_DEVICE}" && "${VIRTUAL_TIME}" = 1 ]]; then
        VIRTUAL_TIME_UART=1 make -f examples/Makefile-simulation
    else
        make -f examples/Makefile-simulation
=======
    ./bootstrap
    if [ "${VIRTUAL_TIME}" = 1 ]; then
        OPTIONS="VIRTUAL_TIME_UART=1"
>>>>>>> a90246b7
    fi

    make -f examples/Makefile-posix ${OPTIONS}

    if [[ -n "${RADIO_DEVICE}" ]]; then
        make -f src/posix/Makefile-posix
    fi

    # Extra 1.1 build for 1.2 env
    if [ "${THREAD_VERSION}" = "1.2" ]; then
        ./bootstrap
        OPTIONS="TargetTuple=${SYSTEM_TRIPLET}-1.1 THREAD_VERSION=1.1 ${OPTIONS}"
        make -f examples/Makefile-posix ${OPTIONS}

        if [[ -n "${RADIO_DEVICE}" ]]; then
            make -f src/posix/Makefile-posix
        fi
    fi
}

do_clean() {
    rm -rfv "${OT_BUILDDIR}"
}

do_cert() {
    export top_builddir="${OT_BUILDDIR}/${OT_SYSTEM_TRIPLET}"
    [[ ! -d tmp ]] || rm -rvf tmp
    PYTHONUNBUFFERED=1 "$1"
}

print_usage() {
    echo "USAGE: [ENVIRONMENTS] $0 COMMANDS

ENVIRONMENTS:
    NODE_TYPE       'sim' for CLI, 'ncp-sim' for NCP. The default is 'sim'.
    NODE_MODE       'transceiver' for transceiver mode, otherwise for standalone mode. The default is standalone mode.
    VIRTUAL_TIME    1 for virtual time, otherwise real time. The default is 1
    THREAD_VERSION  1.1 for Thread 1.1 stack, 1.2 for Thread 1.2 stack. The default is 1.1.

COMMANDS:
    clean           Clean built files to prepare for new build.
    build           Build project for running tests. This can be used to rebuild the project for changes.
    cert            Run a single thread-cert test. ENVIRONMENTS should be the same as those given to build or update.
    help            Print this help.

EXAMPLES:
    # Test CLI with default settings
    $0 clean build cert tests/scripts/thread-cert/Cert_5_1_01_RouterAttach.py
    $0 cert tests/scripts/thread-cert/Cert_5_1_02_ChildAddressTimeout.py

    # Test NCP with default settings
    NODE_TYPE=ncp-sim $0 clean build cert tests/scripts/thread-cert/Cert_5_1_01_RouterAttach.py
    NODE_TYPE=ncp-sim $0 cert tests/scripts/thread-cert/Cert_5_1_02_ChildAddressTimeout.py

    # Test CLI with radio only
    NODE_MODE=transceiver $0 clean build cert tests/scripts/thread-cert/Cert_5_1_01_RouterAttach.py
    NODE_MODE=transceiver $0 cert tests/scripts/thread-cert/Cert_5_1_02_ChildAddressTimeout.py

    # Test CLI with real time
    VIRTUAL_TIME=0 $0 clean build cert tests/scripts/thread-cert/Cert_5_1_01_RouterAttach.py
    VIRTUAL_TIME=0 $0 cert tests/scripts/thread-cert/Cert_5_1_02_ChildAddressTimeout.py

    # Test Thread 1.2 with real time
    THREAD_VERSION=1.2 VIRTUAL_TIME=0 $0 clean build cert tests/scripts/thread-cert/v1_2_router_5_1_1.py
    THREAD_VERSION=1.2 VIRTUAL_TIME=0 $0 clean build cert tests/scripts/thread-cert/v1_2_test_parent_selection.py
    "

    exit $1
}

do_package() {
    local builddir="${OT_BUILDDIR}/cmake/openthread-sim"
    (mkdir -p "${builddir}" \
        && cd "${builddir}" \
        && cmake "${OT_SRCDIR}" -DOT_PLATFORM="posix" \
        && make -j${OT_BUILD_JOBS} package \
        && ls "${builddir}"/openthread-simulation-*.deb)

    builddir="${OT_BUILDDIR}/cmake/openthread-host"
    (mkdir -p "${builddir}" \
        && cd "${builddir}" \
        && cmake "${OT_SRCDIR}" -DOT_PLATFORM="posix-host" \
        && make -j${OT_BUILD_JOBS} package \
        && ls "${builddir}"/openthread-standalone-*.deb)

    builddir="${OT_BUILDDIR}/cmake/openthread-daemon"
    (mkdir -p "${builddir}" \
        && cd "${builddir}" \
        && cmake "${OT_SRCDIR}" -DOT_PLATFORM="posix-host" -DOT_DAEMON=1 -DOT_PLATFORM_NETIF=1 -DOT_PLATFORM_UDP=1 \
        && make -j${OT_BUILD_JOBS} package \
        && ls "${builddir}"/openthread-daemon-*.deb)
}

main()
{
    export NODE_TYPE="${NODE_TYPE:-sim}"
    export VERBOSE="${VERBOSE:-1}"
    export VIRTUAL_TIME="${VIRTUAL_TIME:-1}"
    export THREAD_VERSION="${THREAD_VERSION:-1.1}"
    if [ "${THREAD_VERSION}" = "1.2" ]; then
        export top_builddir_1_1="build/${SYSTEM_TRIPLET}-1.1"
    fi

    if [[ "${NODE_MODE}" = 'transceiver' ]] ; then
        export RADIO_DEVICE="${OT_BUILDDIR}/${OT_SYSTEM_TRIPLET}/examples/apps/ncp/ot-rcp"
        export OT_CLI_PATH="${OT_BUILDDIR}/posix/${OT_SYSTEM_TRIPLET}/src/posix/ot-cli"
        export OT_NCP_PATH="${OT_BUILDDIR}/posix/${OT_SYSTEM_TRIPLET}/src/posix/ot-ncp"

        if [ "${THREAD_VERSION}" = "1.2" ]; then
            export RADIO_DEVICE_1_1="${OT_BUILDDIR}/${SYSTEM_TRIPLET}-1.1/examples/apps/ncp/ot-rcp"
            export OT_CLI_PATH_1_1="${OT_BUILDDIR}/posix/${SYSTEM_TRIPLET}-1.1/src/posix/ot-cli"
            export OT_NCP_PATH_1_1="${OT_BUILDDIR}/posix/${SYSTEM_TRIPLET}-1.1/src/posix/ot-ncp"
        fi
    fi

    if [[ -z "$1" ]]; then
        print_usage 1
    fi

    [[ -n "${RADIO_DEVICE}" ]] && echo "Using transceiver mode" || echo "Using standalone mode"
    [[ "${NODE_TYPE}" = "ncp-sim" ]] && echo "Using NCP node" || echo "Using CLI node"
    [[ "${VIRTUAL_TIME}" = 1 ]] && echo "Using virtual time" || echo "Using real time"
    [[ "${THREAD_VERSION}" = "1.2" ]] && echo "Using Thread 1.2 stack" || echo "Using Thread 1.1 stack"

    while [[ -n "$1" ]]; do
        case "$1" in
            clean)
                do_clean
                ;;
            build)
                do_build
                ;;
            cert)
                shift
                do_cert "$1"
                ;;
            help)
                print_usage
                ;;
            package)
                do_package
                ;;
        esac
        shift
    done
}

main "$@"<|MERGE_RESOLUTION|>--- conflicted
+++ resolved
@@ -39,19 +39,12 @@
 readonly OT_SRCDIR="$(pwd)"
 
 do_build() {
-<<<<<<< HEAD
-    if [[ -n "${RADIO_DEVICE}" && "${VIRTUAL_TIME}" = 1 ]]; then
-        VIRTUAL_TIME_UART=1 make -f examples/Makefile-simulation
-    else
-        make -f examples/Makefile-simulation
-=======
     ./bootstrap
     if [ "${VIRTUAL_TIME}" = 1 ]; then
         OPTIONS="VIRTUAL_TIME_UART=1"
->>>>>>> a90246b7
     fi
 
-    make -f examples/Makefile-posix ${OPTIONS}
+    make -f examples/Makefile-simulation ${OPTIONS}
 
     if [[ -n "${RADIO_DEVICE}" ]]; then
         make -f src/posix/Makefile-posix
@@ -61,7 +54,7 @@
     if [ "${THREAD_VERSION}" = "1.2" ]; then
         ./bootstrap
         OPTIONS="TargetTuple=${SYSTEM_TRIPLET}-1.1 THREAD_VERSION=1.1 ${OPTIONS}"
-        make -f examples/Makefile-posix ${OPTIONS}
+        make -f examples/Makefile-simulation ${OPTIONS}
 
         if [[ -n "${RADIO_DEVICE}" ]]; then
             make -f src/posix/Makefile-posix
