#!/bin/bash
#
#  Copyright (c) 2018, The OpenThread Authors.
#  All rights reserved.
#
#  Redistribution and use in source and binary forms, with or without
#  modification, are permitted provided that the following conditions are met:
#  1. Redistributions of source code must retain the above copyright
#     notice, this list of conditions and the following disclaimer.
#  2. Redistributions in binary form must reproduce the above copyright
#     notice, this list of conditions and the following disclaimer in the
#     documentation and/or other materials provided with the distribution.
#  3. Neither the name of the copyright holder nor the
#     names of its contributors may be used to endorse or promote products
#     derived from this software without specific prior written permission.
#
#  THIS SOFTWARE IS PROVIDED BY THE COPYRIGHT HOLDERS AND CONTRIBUTORS "AS IS"
#  AND ANY EXPRESS OR IMPLIED WARRANTIES, INCLUDING, BUT NOT LIMITED TO, THE
#  IMPLIED WARRANTIES OF MERCHANTABILITY AND FITNESS FOR A PARTICULAR PURPOSE
#  ARE DISCLAIMED. IN NO EVENT SHALL THE COPYRIGHT HOLDER OR CONTRIBUTORS BE
#  LIABLE FOR ANY DIRECT, INDIRECT, INCIDENTAL, SPECIAL, EXEMPLARY, OR
#  CONSEQUENTIAL DAMAGES (INCLUDING, BUT NOT LIMITED TO, PROCUREMENT OF
#  SUBSTITUTE GOODS OR SERVICES; LOSS OF USE, DATA, OR PROFITS; OR BUSINESS
#  INTERRUPTION) HOWEVER CAUSED AND ON ANY THEORY OF LIABILITY, WHETHER IN
#  CONTRACT, STRICT LIABILITY, OR TORT (INCLUDING NEGLIGENCE OR OTHERWISE)
#  ARISING IN ANY WAY OUT OF THE USE OF THIS SOFTWARE, EVEN IF ADVISED OF THE
#  POSSIBILITY OF SUCH DAMAGE.
#
#    Description:
#      This file runs various tests of OpenThread.
#

set -euo pipefail

readonly OT_BUILD_JOBS=$(getconf _NPROCESSORS_ONLN)
readonly OT_BUILDDIR="$(pwd)/build"
readonly OT_SRCDIR="$(pwd)"
readonly OT_TEST_COMMON_OPTIONS=(
    "-DOT_CHILD_SUPERVISION=ON"
    "-DOT_COVERAGE=ON"
    "-DOT_MAC_FILTER=ON"
    "-DOT_REFERENCE_DEVICE=ON"
)

readonly COLOR_PASS='\033[0;32m'
readonly COLOR_FAIL='\033[0;31m'
readonly COLOR_NONE='\033[0m'

readonly NODE_MODE="${NODE_MODE:-standalone}"
readonly NODE_TYPE="${NODE_TYPE:-sim}"
readonly THREAD_VERSION="${THREAD_VERSION:-1.1}"
readonly VERBOSE="${VERBOSE:-0}"
readonly VIRTUAL_TIME="${VIRTUAL_TIME:-1}"

build_simulation()
{
    local version="$1"
    local options=("${OT_TEST_COMMON_OPTIONS[@]}")

    options+=(
        "-DOT_PLATFORM=simulation"
        "-DOT_THREAD_VERSION=${version}"
    )

    if [[ "${VIRTUAL_TIME}" == 1 ]]; then
        options+=("-DOT_SIMULATION_VIRTUAL_TIME=ON")

        if [[ "${NODE_MODE}" == "rcp" ]]; then
            options+=("-DOT_SIMULATION_VIRTUAL_TIME_UART=ON")
        fi

    fi

    local builddir="${OT_BUILDDIR}/cmake/openthread-simulation-${version}"
    (mkdir -p "${builddir}" \
        && cd "${builddir}" \
        && cmake -GNinja "${OT_SRCDIR}" "${options[@]}" \
        && ninja)

}

build_posix()
{
    local version="$1"
    local options=("${OT_TEST_COMMON_OPTIONS[@]}")

    options+=(
        "-DOT_PLATFORM=posix"
        "-DOT_THREAD_VERSION=${version}"
    )

    if [[ "${VIRTUAL_TIME}" == 1 ]]; then
        options+=("-DOT_POSIX_VIRTUAL_TIME=ON")
    fi

    local builddir="${OT_BUILDDIR}/cmake/openthread-posix-${version}"
    (mkdir -p "${builddir}" \
        && cd "${builddir}" \
        && cmake -GNinja "${OT_SRCDIR}" "${options[@]}" \
        && ninja)
}

do_build() {
    build_simulation "${THREAD_VERSION}"

    if [[ "${NODE_MODE}" == "rcp" ]]; then
        build_posix "${THREAD_VERSION}"
    fi

<<<<<<< HEAD
    # Extra builds for 1.2 env
    if [[ "${THREAD_VERSION}" == "1.2" ]]; then
        OPTIONS_1_1="TargetTuple=${OT_SYSTEM_TRIPLET}-1.1 ${OPTIONS}"
        THREAD_VERSION=1.1 make -f examples/Makefile-simulation ${OPTIONS_1_1}

        OPTIONS_BBR="TargetTuple=${OT_SYSTEM_TRIPLET}-bbr BACKBONE_ROUTER=1 ${OPTIONS}"
        THREAD_VERSION=1.2 make -f examples/Makefile-simulation ${OPTIONS_BBR}

        if [[ -n "${RADIO_DEVICE}" ]]; then
          THREAD_VERSION=1.1 make -f src/posix/Makefile-posix ${OPTIONS_1_1}
          THREAD_VERSION=1.2 make -f src/posix/Makefile-posix ${OPTIONS_BBR}
=======
    # Extra 1.1 build for 1.2 tests
    if [[ "${THREAD_VERSION}" == "1.2" ]]; then
        build_simulation 1.1

        if [[ "${NODE_MODE}" == "rcp" ]]; then
            build_posix 1.1
>>>>>>> 2bb72299
        fi
    fi
}

do_clean() {
    rm -rfv "${OT_BUILDDIR}"
}

do_cert() {
    export top_builddir="${OT_BUILDDIR}/cmake/openthread-simulation-${THREAD_VERSION}"

    if [[ "${THREAD_VERSION}" == "1.2" ]]; then
<<<<<<< HEAD
        export top_builddir_1_1="${OT_BUILDDIR}/${OT_SYSTEM_TRIPLET}-1.1"
        export top_builddir_bbr="${OT_BUILDDIR}/${OT_SYSTEM_TRIPLET}-bbr"
=======
        export top_builddir_1_1="${OT_BUILDDIR}/cmake/openthread-simulation-1.1"
>>>>>>> 2bb72299
    fi

    [[ ! -d tmp ]] || rm -rvf tmp
    PYTHONUNBUFFERED=1 "$1"
}

do_cert_suite() {
    export top_builddir="${OT_BUILDDIR}/cmake/openthread-simulation-${THREAD_VERSION}"

    if [[ "${THREAD_VERSION}" == "1.2" ]]; then
<<<<<<< HEAD
        export top_builddir_1_1="${OT_BUILDDIR}/${OT_SYSTEM_TRIPLET}-1.1"
        export top_builddir_bbr="${OT_BUILDDIR}/${OT_SYSTEM_TRIPLET}-bbr"
=======
        export top_builddir_1_1="${OT_BUILDDIR}/cmake/openthread-simulation-1.1"
>>>>>>> 2bb72299
    fi

    local pass_count=0
    local fail_count=0

    [[ ! -f fail.log ]] || rm fail.log

    for test_case in "$@"; do
        [[ ! -d tmp ]] || rm -rf tmp
        if "${test_case}" &> test.log; then
            echo -e "${COLOR_PASS}PASS${COLOR_NONE} ${test_case}"
            pass_count=$(( pass_count + 1 ))
        else
            echo -e "${COLOR_FAIL}FAIL${COLOR_NONE} ${test_case}"
            fail_count=$(( fail_count + 1 ))
            {
                echo "=============================="
                echo "!!! FAIL:${test_case}"
                echo "=============================="
                cat test.log
            } >> fail.log
        fi
    done

    echo "=================================="
    echo "         Test Summary"
    echo "=================================="
    echo "# TOTAL: $((pass_count + fail_count))"
    echo "# PASS: ${pass_count}"
    echo "# FAIL: ${fail_count}"

    if [[ "${fail_count}" -gt 0 ]]; then
        tr -dc '[:print:]\r\n\t' < fail.log
        exit 1
    else
        exit 0
    fi
}

print_usage() {
    echo "USAGE: [ENVIRONMENTS] $0 COMMANDS

ENVIRONMENTS:
    NODE_TYPE       'sim' for CLI, 'ncp-sim' for NCP. The default is 'sim'.
    NODE_MODE       'rcp' for RCP mode, otherwise for standalone mode. The default is standalone mode.
    VERBOSE         1 to build or test verbosely. The default is 0.
    VIRTUAL_TIME    1 for virtual time, otherwise real time. The default is 1.
    THREAD_VERSION  1.1 for Thread 1.1 stack, 1.2 for Thread 1.2 stack. The default is 1.1.

COMMANDS:
    clean           Clean built files to prepare for new build.
    build           Build project for running tests. This can be used to rebuild the project for changes.
    cert            Run a single thread-cert test. ENVIRONMENTS should be the same as those given to build or update.
    cert_suite      Run a batch of thread-cert tests and summarize the test results. Only echo logs for failing tests.
    help            Print this help.

EXAMPLES:
    # Test CLI with default settings
    $0 clean build cert tests/scripts/thread-cert/Cert_5_1_01_RouterAttach.py
    $0 cert tests/scripts/thread-cert/Cert_5_1_02_ChildAddressTimeout.py

    # Test NCP with default settings
    NODE_TYPE=ncp-sim $0 clean build cert tests/scripts/thread-cert/Cert_5_1_01_RouterAttach.py
    NODE_TYPE=ncp-sim $0 cert tests/scripts/thread-cert/Cert_5_1_02_ChildAddressTimeout.py

    # Test CLI with radio only
    NODE_MODE=rcp $0 clean build cert tests/scripts/thread-cert/Cert_5_1_01_RouterAttach.py
    NODE_MODE=rcp $0 cert tests/scripts/thread-cert/Cert_5_1_02_ChildAddressTimeout.py

    # Test CLI with real time
    VIRTUAL_TIME=0 $0 clean build cert tests/scripts/thread-cert/Cert_5_1_01_RouterAttach.py
    VIRTUAL_TIME=0 $0 cert tests/scripts/thread-cert/Cert_5_1_02_ChildAddressTimeout.py

    # Test Thread 1.2 with real time
    THREAD_VERSION=1.2 VIRTUAL_TIME=0 $0 clean build cert tests/scripts/thread-cert/v1_2_router_5_1_1.py
    THREAD_VERSION=1.2 VIRTUAL_TIME=0 $0 clean build cert_suite tests/scripts/thread-cert/v1_2_*
    "

    exit "$1"
}

do_package() {
    local builddir="${OT_BUILDDIR}/cmake/openthread-sim"
    (mkdir -p "${builddir}" \
        && cd "${builddir}" \
        && cmake "${OT_SRCDIR}" -DOT_PLATFORM="simulation" \
        && make -j"${OT_BUILD_JOBS}" package \
        && ls "${builddir}"/openthread-simulation-*.deb)

    builddir="${OT_BUILDDIR}/cmake/openthread-host"
    (mkdir -p "${builddir}" \
        && cd "${builddir}" \
        && cmake "${OT_SRCDIR}" -DOT_PLATFORM="posix" \
        && make -j"${OT_BUILD_JOBS}" package \
        && ls "${builddir}"/openthread-standalone-*.deb)

    builddir="${OT_BUILDDIR}/cmake/openthread-daemon"
    (mkdir -p "${builddir}" \
        && cd "${builddir}" \
        && cmake "${OT_SRCDIR}" -DOT_PLATFORM="posix" -DOT_DAEMON=1 -DOT_PLATFORM_NETIF=1 -DOT_PLATFORM_UDP=1 \
        && make -j"${OT_BUILD_JOBS}" package \
        && ls "${builddir}"/openthread-daemon-*.deb)
}

envsetup()
{
    if [[ "${NODE_MODE}" == 'rcp' ]] ; then
        export RADIO_DEVICE="${OT_BUILDDIR}/cmake/openthread-simulation-${THREAD_VERSION}/examples/apps/ncp/ot-rcp"
        export OT_CLI_PATH="${OT_BUILDDIR}/cmake/openthread-posix-${THREAD_VERSION}/src/posix/ot-cli"
        export OT_NCP_PATH="${OT_BUILDDIR}/cmake/openthread-posix-${THREAD_VERSION}/src/posix/ot-ncp"

        if [[ "${THREAD_VERSION}" == "1.2" ]]; then
<<<<<<< HEAD
            export RADIO_DEVICE_1_1="${OT_BUILDDIR}/${OT_SYSTEM_TRIPLET}-1.1/examples/apps/ncp/ot-rcp"
            export OT_CLI_PATH_1_1="${OT_BUILDDIR}/posix/${OT_SYSTEM_TRIPLET}-1.1/src/posix/ot-cli"
            export OT_NCP_PATH_1_1="${OT_BUILDDIR}/posix/${OT_SYSTEM_TRIPLET}-1.1/src/posix/ot-ncp"

            export RADIO_DEVICE_BBR="${OT_BUILDDIR}/${OT_SYSTEM_TRIPLET}-bbr/examples/apps/ncp/ot-rcp"
            export OT_CLI_PATH_BBR="${OT_BUILDDIR}/posix/${OT_SYSTEM_TRIPLET}-bbr/src/posix/ot-cli"
            export OT_NCP_PATH_BBR="${OT_BUILDDIR}/posix/${OT_SYSTEM_TRIPLET}-bbr/src/posix/ot-ncp"
=======
            export RADIO_DEVICE_1_1="${OT_BUILDDIR}/cmake/openthread-simulation-1.1/examples/apps/ncp/ot-rcp"
            export OT_CLI_PATH_1_1="${OT_BUILDDIR}/cmake/openthread-posix-1.1/src/posix/ot-cli"
            export OT_NCP_PATH_1_1="${OT_BUILDDIR}/cmake/openthread-posix-1.1/src/posix/ot-ncp"
>>>>>>> 2bb72299
        fi
    fi

    export NODE_TYPE VIRTUAL_TIME

    # CMake always works in verbose mode if VERBOSE exists in environments.
    if [[ "${VERBOSE}" == 1 ]]; then
        export VERBOSE
    else
        export -n VERBOSE
    fi
}

main()
{
    envsetup

    if [[ -z "$1" ]]; then
        print_usage 1
    fi

    [[ "${NODE_MODE}" == "rcp" ]] && echo "Using rcp mode" || echo "Using standalone mode"
    [[ "${NODE_TYPE}" == "ncp-sim" ]] && echo "Using NCP node" || echo "Using CLI node"
    [[ "${VIRTUAL_TIME}" == 1 ]] && echo "Using virtual time" || echo "Using real time"
    [[ "${THREAD_VERSION}" == "1.2" ]] && echo "Using Thread 1.2 stack" || echo "Using Thread 1.1 stack"

    while [[ $# != 0 ]]; do
        case "$1" in
            clean)
                do_clean
                ;;
            build)
                do_build
                ;;
            cert)
                shift
                do_cert "$1"
                ;;
            cert_suite)
                shift
                do_cert_suite "$@"
                ;;
            help)
                print_usage
                ;;
            package)
                do_package
                ;;
        esac
        shift
    done
}

main "$@"<|MERGE_RESOLUTION|>--- conflicted
+++ resolved
@@ -77,6 +77,19 @@
         && cmake -GNinja "${OT_SRCDIR}" "${options[@]}" \
         && ninja)
 
+    if [[ "${version}" == "1.2" ]]; then
+        options+=(
+        "-DOT_BACKBONE_ROUTER=ON"
+        "-DOT_BORDER_ROUTER=ON"
+        "-DOT_SERVICE=ON"
+        )
+        local builddir="${OT_BUILDDIR}/cmake/openthread-simulation-${version}-bbr"
+        (mkdir -p "${builddir}" \
+            && cd "${builddir}" \
+            && cmake -GNinja "${OT_SRCDIR}" "${options[@]}" \
+            && ninja)
+
+    fi
 }
 
 build_posix()
@@ -98,6 +111,19 @@
         && cd "${builddir}" \
         && cmake -GNinja "${OT_SRCDIR}" "${options[@]}" \
         && ninja)
+
+    if [[ "${version}" == "1.2" ]]; then
+        options+=(
+        "-DOT_BACKBONE_ROUTER=ON"
+        "-DOT_BORDER_ROUTER=ON"
+        "-DOT_SERVICE=ON"
+        )
+        local builddir="${OT_BUILDDIR}/cmake/openthread-posix-${version}-bbr"
+        (mkdir -p "${builddir}" \
+            && cd "${builddir}" \
+            && cmake -GNinja "${OT_SRCDIR}" "${options[@]}" \
+            && ninja)
+    fi
 }
 
 do_build() {
@@ -107,26 +133,12 @@
         build_posix "${THREAD_VERSION}"
     fi
 
-<<<<<<< HEAD
-    # Extra builds for 1.2 env
-    if [[ "${THREAD_VERSION}" == "1.2" ]]; then
-        OPTIONS_1_1="TargetTuple=${OT_SYSTEM_TRIPLET}-1.1 ${OPTIONS}"
-        THREAD_VERSION=1.1 make -f examples/Makefile-simulation ${OPTIONS_1_1}
-
-        OPTIONS_BBR="TargetTuple=${OT_SYSTEM_TRIPLET}-bbr BACKBONE_ROUTER=1 ${OPTIONS}"
-        THREAD_VERSION=1.2 make -f examples/Makefile-simulation ${OPTIONS_BBR}
-
-        if [[ -n "${RADIO_DEVICE}" ]]; then
-          THREAD_VERSION=1.1 make -f src/posix/Makefile-posix ${OPTIONS_1_1}
-          THREAD_VERSION=1.2 make -f src/posix/Makefile-posix ${OPTIONS_BBR}
-=======
     # Extra 1.1 build for 1.2 tests
     if [[ "${THREAD_VERSION}" == "1.2" ]]; then
         build_simulation 1.1
 
         if [[ "${NODE_MODE}" == "rcp" ]]; then
             build_posix 1.1
->>>>>>> 2bb72299
         fi
     fi
 }
@@ -139,12 +151,8 @@
     export top_builddir="${OT_BUILDDIR}/cmake/openthread-simulation-${THREAD_VERSION}"
 
     if [[ "${THREAD_VERSION}" == "1.2" ]]; then
-<<<<<<< HEAD
-        export top_builddir_1_1="${OT_BUILDDIR}/${OT_SYSTEM_TRIPLET}-1.1"
-        export top_builddir_bbr="${OT_BUILDDIR}/${OT_SYSTEM_TRIPLET}-bbr"
-=======
         export top_builddir_1_1="${OT_BUILDDIR}/cmake/openthread-simulation-1.1"
->>>>>>> 2bb72299
+        export top_builddir_1_2_bbr="${OT_BUILDDIR}/cmake/openthread-simulation-1.2-bbr"
     fi
 
     [[ ! -d tmp ]] || rm -rvf tmp
@@ -155,12 +163,8 @@
     export top_builddir="${OT_BUILDDIR}/cmake/openthread-simulation-${THREAD_VERSION}"
 
     if [[ "${THREAD_VERSION}" == "1.2" ]]; then
-<<<<<<< HEAD
-        export top_builddir_1_1="${OT_BUILDDIR}/${OT_SYSTEM_TRIPLET}-1.1"
-        export top_builddir_bbr="${OT_BUILDDIR}/${OT_SYSTEM_TRIPLET}-bbr"
-=======
         export top_builddir_1_1="${OT_BUILDDIR}/cmake/openthread-simulation-1.1"
->>>>>>> 2bb72299
+        export top_builddir_1_2_bbr="${OT_BUILDDIR}/cmake/openthread-simulation-1.2-bbr"
     fi
 
     local pass_count=0
@@ -273,19 +277,11 @@
         export OT_NCP_PATH="${OT_BUILDDIR}/cmake/openthread-posix-${THREAD_VERSION}/src/posix/ot-ncp"
 
         if [[ "${THREAD_VERSION}" == "1.2" ]]; then
-<<<<<<< HEAD
-            export RADIO_DEVICE_1_1="${OT_BUILDDIR}/${OT_SYSTEM_TRIPLET}-1.1/examples/apps/ncp/ot-rcp"
-            export OT_CLI_PATH_1_1="${OT_BUILDDIR}/posix/${OT_SYSTEM_TRIPLET}-1.1/src/posix/ot-cli"
-            export OT_NCP_PATH_1_1="${OT_BUILDDIR}/posix/${OT_SYSTEM_TRIPLET}-1.1/src/posix/ot-ncp"
-
-            export RADIO_DEVICE_BBR="${OT_BUILDDIR}/${OT_SYSTEM_TRIPLET}-bbr/examples/apps/ncp/ot-rcp"
-            export OT_CLI_PATH_BBR="${OT_BUILDDIR}/posix/${OT_SYSTEM_TRIPLET}-bbr/src/posix/ot-cli"
-            export OT_NCP_PATH_BBR="${OT_BUILDDIR}/posix/${OT_SYSTEM_TRIPLET}-bbr/src/posix/ot-ncp"
-=======
             export RADIO_DEVICE_1_1="${OT_BUILDDIR}/cmake/openthread-simulation-1.1/examples/apps/ncp/ot-rcp"
             export OT_CLI_PATH_1_1="${OT_BUILDDIR}/cmake/openthread-posix-1.1/src/posix/ot-cli"
             export OT_NCP_PATH_1_1="${OT_BUILDDIR}/cmake/openthread-posix-1.1/src/posix/ot-ncp"
->>>>>>> 2bb72299
+            export OT_CLI_PATH_1_2_BBR="${OT_BUILDDIR}/cmake/openthread-posix-1.2-bbr/src/posix/ot-cli"
+            export OT_NCP_PATH_1_2_BBR="${OT_BUILDDIR}/cmake/openthread-posix-1.2-bbr/src/posix/ot-ncp"
         fi
     fi
 
