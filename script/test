--- conflicted
+++ resolved
@@ -449,13 +449,9 @@
 
 envsetup()
 {
-<<<<<<< HEAD
     export THREAD_VERSION
 
-    if [[ ${OT_NODE_TYPE} == 'rcp' ]]; then
-=======
     if [[ ${OT_NODE_TYPE} == rcp* ]]; then
->>>>>>> d33c2f12
         export RADIO_DEVICE="${OT_BUILDDIR}/cmake/openthread-simulation-${THREAD_VERSION}/examples/apps/ncp/ot-rcp"
         export OT_CLI_PATH="${OT_BUILDDIR}/cmake/openthread-posix-${THREAD_VERSION}/src/posix/ot-cli"
         export OT_NCP_PATH="${OT_BUILDDIR}/cmake/openthread-posix-${THREAD_VERSION}/src/posix/ot-ncp"
