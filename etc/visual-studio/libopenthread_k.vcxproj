--- conflicted
+++ resolved
@@ -138,13 +138,10 @@
     <ClCompile Include="..\..\src\core\utils\global_address.cpp" />
   </ItemGroup>
   <ItemGroup>
-<<<<<<< HEAD
     <ClInclude Include="..\..\include\openthread.h" />
     <ClInclude Include="..\..\include\openthread-types.h" />
     <ClInclude Include="..\..\include\openthread-windows-config.h" />
-=======
     <ClInclude Include="..\..\src\core\coap\coap_client.hpp" />
->>>>>>> 7a190675
     <ClInclude Include="..\..\src\core\coap\coap_header.hpp" />
     <ClInclude Include="..\..\src\core\coap\coap_server.hpp" />
     <ClInclude Include="..\..\src\core\common\code_utils.hpp" />
