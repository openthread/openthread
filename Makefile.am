--- conflicted
+++ resolved
@@ -53,12 +53,8 @@
     $(NULL)
 
 SUBDIRS                             = \
+    include                           \
     third_party                       \
-    include                           \
-<<<<<<< HEAD
-=======
-    third_party                       \
->>>>>>> f0b5245f
     src                               \
     examples                          \
     tests                             \
