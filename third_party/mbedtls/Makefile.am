#
#    Copyright 2016 The OpenThread Authors. All Rights Reserved.
#
#    Licensed under the Apache License, Version 2.0 (the "License");
#    you may not use this file except in compliance with the License.
#    You may obtain a copy of the License at
#
#    http://www.apache.org/licenses/LICENSE-2.0
#
#    Unless required by applicable law or agreed to in writing, software
#    distributed under the License is distributed on an "AS IS" BASIS,
#    WITHOUT WARRANTIES OR CONDITIONS OF ANY KIND, either express or implied.
#    See the License for the specific language governing permissions and
#    limitations under the License.
#

include $(abs_top_nlbuild_autotools_dir)/automake/pre.am

EXTRA_DIST                                    = \
    mbedtls-config.h                            \
    repo/include                                \
    $(NULL)

lib_LIBRARIES                                 = libmbedcrypto.a

# Do not enable -Wconversion for mbedtls
override CFLAGS                              := $(filter-out -Wconversion,$(CFLAGS))
override CXXFLAGS                            := $(filter-out -Wconversion,$(CXXFLAGS))

# Do not enable -pedantic-errors for mbedtls
override CFLAGS                              := $(filter-out -pedantic-errors,$(CFLAGS))
override CXXFLAGS                            := $(filter-out -pedantic-errors,$(CXXFLAGS))

MBEDTLS_SRCDIR                                = $(top_srcdir)/third_party/mbedtls/repo

libmbedcrypto_a_CPPFLAGS                      = \
    -I$(top_srcdir)/include                     \
    -I$(top_srcdir)/src/core                    \
    -I$(MBEDTLS_SRCDIR)/include                 \
    $(MBEDTLS_CPPFLAGS)                         \
    $(NULL)

libmbedcrypto_a_SOURCES                       = \
    repo/library/aes.c                          \
    repo/library/asn1parse.c                    \
    repo/library/asn1write.c                    \
    repo/library/base64.c                       \
    repo/library/bignum.c                       \
    repo/library/ccm.c                          \
    repo/library/cipher.c                       \
    repo/library/cipher_wrap.c                  \
    repo/library/cmac.c                         \
    repo/library/ctr_drbg.c                     \
    repo/library/debug.c                        \
    repo/library/ecdh.c                         \
    repo/library/ecdsa.c                        \
    repo/library/ecjpake.c                      \
    repo/library/ecp_curves.c                   \
    repo/library/entropy.c                      \
    repo/library/entropy_poll.c                 \
    repo/library/md.c                           \
    repo/library/md_wrap.c                      \
    repo/library/memory_buffer_alloc.c          \
    repo/library/oid.c                          \
    repo/library/pk.c                           \
    repo/library/pk_wrap.c                      \
    repo/library/pkparse.c                      \
    repo/library/platform.c                     \
    repo/library/sha256.c                       \
    repo/library/ssl_cookie.c                   \
    repo/library/ssl_ciphersuites.c             \
    repo/library/ssl_cli.c                      \
    repo/library/ssl_srv.c                      \
    repo/library/ssl_ticket.c                   \
    repo/library/ssl_tls.c                      \
    repo/library/x509.c                         \
    repo/library/x509_crt.c                     \
    $(NULL)

<<<<<<< HEAD
if OPENTHREAD_ENABLE_APPLICATION_COAP_SECURE
libmbedcrypto_a_SOURCES                      += \
    repo/library/asn1parse.c                    \
    repo/library/asn1write.c                    \
    repo/library/base64.c                       \
    repo/library/ecdh.c                         \
    repo/library/ecdsa.c                        \
    repo/library/oid.c                          \
    repo/library/pem.c                          \
    repo/library/pk.c                           \
    repo/library/pk_wrap.c                      \
    repo/library/pkparse.c                      \
    repo/library/x509.c                         \
    repo/library/x509_crt.c                     \
    $(NULL)
endif  # OPENTHREAD_ENABLE_APPLICATION_COAP_SECURE

if OPENTHREAD_EXAMPLES_EFR32
nodist_libmbedcrypto_a_SOURCES                                                                              += \
    @top_builddir@/third_party/silabs/gecko_sdk_suite/v2.3/util/third_party/mbedtls/library/ecp.c              \
    @top_builddir@/third_party/silabs/gecko_sdk_suite/v2.3/util/third_party/mbedtls/sl_crypto/src/crypto_ecp.c \
    $(NULL)
else
=======
if !OPENTHREAD_EXAMPLES_EFR32
>>>>>>> 48cbbfd3
libmbedcrypto_a_SOURCES                      += \
    repo/library/ecp.c                          \
    $(NULL)
endif

if OPENTHREAD_BUILD_COVERAGE
Dash                                          = -
CLEANFILES                                    = $(shell find $(top_builddir)/third_party/mbedtls $(Dash)name "*.gcda" $(Dash)o $(Dash)name "*.gcno")
endif # OPENTHREAD_BUILD_COVERAGE

include $(abs_top_nlbuild_autotools_dir)/automake/post.am<|MERGE_RESOLUTION|>--- conflicted
+++ resolved
@@ -62,6 +62,7 @@
     repo/library/md_wrap.c                      \
     repo/library/memory_buffer_alloc.c          \
     repo/library/oid.c                          \
+    repo/library/pem.c                          \
     repo/library/pk.c                           \
     repo/library/pk_wrap.c                      \
     repo/library/pkparse.c                      \
@@ -77,33 +78,7 @@
     repo/library/x509_crt.c                     \
     $(NULL)
 
-<<<<<<< HEAD
-if OPENTHREAD_ENABLE_APPLICATION_COAP_SECURE
-libmbedcrypto_a_SOURCES                      += \
-    repo/library/asn1parse.c                    \
-    repo/library/asn1write.c                    \
-    repo/library/base64.c                       \
-    repo/library/ecdh.c                         \
-    repo/library/ecdsa.c                        \
-    repo/library/oid.c                          \
-    repo/library/pem.c                          \
-    repo/library/pk.c                           \
-    repo/library/pk_wrap.c                      \
-    repo/library/pkparse.c                      \
-    repo/library/x509.c                         \
-    repo/library/x509_crt.c                     \
-    $(NULL)
-endif  # OPENTHREAD_ENABLE_APPLICATION_COAP_SECURE
-
-if OPENTHREAD_EXAMPLES_EFR32
-nodist_libmbedcrypto_a_SOURCES                                                                              += \
-    @top_builddir@/third_party/silabs/gecko_sdk_suite/v2.3/util/third_party/mbedtls/library/ecp.c              \
-    @top_builddir@/third_party/silabs/gecko_sdk_suite/v2.3/util/third_party/mbedtls/sl_crypto/src/crypto_ecp.c \
-    $(NULL)
-else
-=======
 if !OPENTHREAD_EXAMPLES_EFR32
->>>>>>> 48cbbfd3
 libmbedcrypto_a_SOURCES                      += \
     repo/library/ecp.c                          \
     $(NULL)
