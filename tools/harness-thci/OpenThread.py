--- conflicted
+++ resolved
@@ -1366,22 +1366,7 @@
         self.__sendCommand('reset', expectEcho=False)
         self.isPowerDown = True
 
-<<<<<<< HEAD
         self.sleep(timeout)
-=======
-        while time.time() < start_time + timeout:
-            time.sleep(0.3)
-            if not self.IsBorderRouter:
-                self._disconnect()
-                self._connect()
-            try:
-                self.__executeCommand('state', timeout=0.1)
-                break
-            except Exception:
-                continue
-        else:
-            raise AssertionError("Could not connect with OT device {} after reset.".format(self))
->>>>>>> b4c76b3e
 
         if self.deviceRole == Thread_Device_Role.SED:
             self.__setPollPeriod(self.__sedPollPeriod)
