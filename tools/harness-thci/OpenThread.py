#!/usr/bin/env python
#
# Copyright (c) 2016, The OpenThread Authors.
# All rights reserved.
#
# Redistribution and use in source and binary forms, with or without
# modification, are permitted provided that the following conditions are met:
# 1. Redistributions of source code must retain the above copyright
#    notice, this list of conditions and the following disclaimer.
# 2. Redistributions in binary form must reproduce the above copyright
#    notice, this list of conditions and the following disclaimer in the
#    documentation and/or other materials provided with the distribution.
# 3. Neither the name of the copyright holder nor the
#    names of its contributors may be used to endorse or promote products
#    derived from this software without specific prior written permission.
#
# THIS SOFTWARE IS PROVIDED BY THE COPYRIGHT HOLDERS AND CONTRIBUTORS "AS IS"
# AND ANY EXPRESS OR IMPLIED WARRANTIES, INCLUDING, BUT NOT LIMITED TO, THE
# IMPLIED WARRANTIES OF MERCHANTABILITY AND FITNESS FOR A PARTICULAR PURPOSE
# ARE DISCLAIMED. IN NO EVENT SHALL THE COPYRIGHT HOLDER OR CONTRIBUTORS BE
# LIABLE FOR ANY DIRECT, INDIRECT, INCIDENTAL, SPECIAL, EXEMPLARY, OR
# CONSEQUENTIAL DAMAGES (INCLUDING, BUT NOT LIMITED TO, PROCUREMENT OF
# SUBSTITUTE GOODS OR SERVICES; LOSS OF USE, DATA, OR PROFITS; OR BUSINESS
# INTERRUPTION) HOWEVER CAUSED AND ON ANY THEORY OF LIABILITY, WHETHER IN
# CONTRACT, STRICT LIABILITY, OR TORT (INCLUDING NEGLIGENCE OR OTHERWISE)
# ARISING IN ANY WAY OUT OF THE USE OF THIS SOFTWARE, EVEN IF ADVISED OF THE
# POSSIBILITY OF SUCH DAMAGE.
"""
>> Thread Host Controller Interface
>> Device : OpenThread THCI
>> Class : OpenThread
"""

import functools
import ipaddress
import logging
import random
import traceback
import re
import socket
import time
from abc import abstractmethod

import serial
from Queue import Queue
from serial.serialutil import SerialException

TESTHARNESS_1_1 = '1.1'
TESTHARNESS_1_2 = '1.2'

if 'Thread1.2' in __file__:
    TESTHARNESS_VERSION = TESTHARNESS_1_2
else:
    TESTHARNESS_VERSION = TESTHARNESS_1_1

from GRLLibs.ThreadPacket.PlatformPackets import (
    PlatformDiagnosticPacket,
    PlatformPackets,
)
from GRLLibs.UtilityModules.ModuleHelper import ModuleHelper, ThreadRunner
from GRLLibs.UtilityModules.Plugins.AES_CMAC import Thread_PBKDF2
from GRLLibs.UtilityModules.Test import (
    Thread_Device_Role,
    Device_Data_Requirement,
    MacType,
)
from GRLLibs.UtilityModules.enums import (
    PlatformDiagnosticPacket_Direction,
    PlatformDiagnosticPacket_Type,
)

if TESTHARNESS_VERSION == TESTHARNESS_1_2:
    from GRLLibs.UtilityModules.enums import (
        DevCapb,)

    import commissioner
    from commissioner_impl import OTCommissioner

from IThci import IThci

ZEPHYR_PREFIX = 'ot '
"""CLI prefix used for OpenThread commands in Zephyr systems"""

LINESEPX = re.compile(r'\r\n|\n')
"""regex: used to split lines"""

LOGX = re.compile(r'((\[(NONE|CRIT|WARN|NOTE|INFO|DEBG)\])'
                  r'|(-(CLI|MLR|API|MLE|BBR|DUA|ARP|N-DATA|ICMP|IP6|MAC|MEM|NCP|MESH-CP|DIAG|PLAT|COAP|CORE|UTIL)-+: )'
                  r'|(-+$)'  # e.x. ------------------------------------------------------------------------
                  r'|(=+\[.*\]=+$)'  # e.x. ==============================[TX len=108]===============================
                  r'|(\|.+\|.+\|.+)'  # e.x. | 61 DC D2 CE FA 04 00 00 | 00 00 0A 6E 16 01 00 00 | aRNz......n....
                  r')')
"""regex used to filter logs"""

assert LOGX.match('[NONE]')
assert LOGX.match('[CRIT]')
assert LOGX.match('[WARN]')
assert LOGX.match('[NOTE]')
assert LOGX.match('[INFO]')
assert LOGX.match('[DEBG]')
assert LOGX.match('-CLI-----: ')
assert LOGX.match('-N-DATA--: ')
assert LOGX.match('-MESH-CP-: ')
assert LOGX.match('------------------------------------------------------------------------')
assert LOGX.match('==============================[TX len=108]===============================')
assert LOGX.match('| 61 DC D2 CE FA 04 00 00 | 00 00 0A 6E 16 01 00 00 | aRNz......n....')

# OT Errors
OT_ERROR_ALREADY = 24

logging.basicConfig(level=logging.INFO, format="%(asctime)s - %(levelname)s - %(message)s")

_callStackDepth = 0


def watched(func):
    func_name = func.func_name

    @functools.wraps(func)
    def wrapped_api_func(self, *args, **kwargs):
        global _callStackDepth
        callstr = '====' * _callStackDepth + "> %s%s%s" % (func_name, str(args) if args else "",
                                                           str(kwargs) if kwargs else "")

        _callStackDepth += 1
        try:
            ret = func(self, *args, **kwargs)
            self.log("%s returns %r", callstr, ret)
            return ret
        except Exception as ex:
            self.log("FUNC %s failed: %s", func_name, str(ex))
            raise
        finally:
            _callStackDepth -= 1

    return wrapped_api_func


def retry(n, interval=0):
    assert n >= 0, n

    def deco(func):

        @functools.wraps(func)
        def retried_func(*args, **kwargs):
            for i in range(n + 1):
                try:
                    return func(*args, **kwargs)
                except Exception:
                    if i == n:
                        raise

                    time.sleep(interval)

        return retried_func

    return deco


def API(api_func):
    try:
        return watched(api_func)
    except Exception:
        tb = traceback.format_exc()
        ModuleHelper.WriteIntoDebugLogger("Exception raised while calling %s:\n%s" % (api_func.func_name, tb))
        raise


def commissioning(func):

    @functools.wraps(func)
    def comm_func(self, *args, **kwargs):
        self._onCommissionStart()
        try:
            return func(self, *args, **kwargs)
        finally:
            self._onCommissionStop()

    return comm_func


class CommandError(Exception):

    def __init__(self, code, msg):
        assert isinstance(code, int), code
        self.code = code
        self.msg = msg

        super(CommandError, self).__init__("Error %d: %s" % (code, msg))


class OpenThreadTHCI(object):
    LOWEST_POSSIBLE_PARTATION_ID = 0x1
    LINK_QUALITY_CHANGE_TIME = 100
    DEFAULT_COMMAND_TIMEOUT = 10
    firmwarePrefix = 'OPENTHREAD/'
    DOMAIN_NAME = 'Thread'
    MLR_TIMEOUT_MIN = 300
    NETWORK_ATTACHMENT_TIMEOUT = 10

    IsBorderRouter = False
    IsBackboneRouter = False
    IsHost = False

    externalCommissioner = None
    _update_router_status = False

    _cmdPrefix = ''
    _lineSepX = LINESEPX

    if TESTHARNESS_VERSION == TESTHARNESS_1_2:
        _ROLE_MODE_DICT = {
            Thread_Device_Role.Leader: 'rdn',
            Thread_Device_Role.Router: 'rdn',
            Thread_Device_Role.SED: '-',
            Thread_Device_Role.EndDevice: 'rn',
            Thread_Device_Role.REED: 'rdn',
            Thread_Device_Role.EndDevice_FED: 'rdn',
            Thread_Device_Role.EndDevice_MED: 'rn',
            Thread_Device_Role.SSED: '-',
        }

    def __init__(self, **kwargs):
        """initialize the serial port and default network parameters
        Args:
            **kwargs: Arbitrary keyword arguments
                      Includes 'EUI' and 'SerialPort'
        """
        self.intialize(kwargs)

    @abstractmethod
    def _connect(self):
        """
        Connect to the device.
        """

    @abstractmethod
    def _disconnect(self):
        """
        Disconnect from the device
        """

    @abstractmethod
    def _cliReadLine(self):
        """Read exactly one line from the device

        Returns:
            None if no data
        """

    @abstractmethod
    def _cliWriteLine(self, line):
        """Send exactly one line to the device

        Args:
            line str: data send to device
        """

    @abstractmethod
    def _onCommissionStart(self):
        """Called when commissioning starts."""

    @abstractmethod
    def _onCommissionStop(self):
        """Called when commissioning stops."""

    def __sendCommand(self, cmd, expectEcho=True):
        cmd = self._cmdPrefix + cmd
        self.log("command: %s", cmd)
        self._cliWriteLine(cmd)
        if expectEcho:
            self.__expect(cmd, endswith=True)

    _COMMAND_OUTPUT_ERROR_PATTERN = re.compile(r'Error (\d+): (.*)')

    @retry(3)
    @watched
    def __executeCommand(self, cmd, timeout=DEFAULT_COMMAND_TIMEOUT):
        """send specific command to reference unit over serial port

        Args:
            cmd: OpenThread CLI string

        Returns:
            Done: successfully send the command to reference unit and parse it
            Value: successfully retrieve the desired value from reference unit
            Error: some errors occur, indicates by the followed specific error number
        """
        if self.logThreadStatus == self.logStatus['running']:
            self.logThreadStatus = self.logStatus['pauseReq']
            while (self.logThreadStatus != self.logStatus['paused'] and
                   self.logThreadStatus != self.logStatus['stop']):
                pass

        try:
            self.__sendCommand(cmd)
            response = []

            t_end = time.time() + timeout
            while time.time() < t_end:
                line = self.__readCliLine()
                if line is None:
                    time.sleep(0.01)
                    continue

                self.log("readline: %s", line)
                # skip empty lines
                if line:
                    response.append(line)

                if line.endswith('Done'):
                    break
                else:
                    m = OpenThreadTHCI._COMMAND_OUTPUT_ERROR_PATTERN.match(line)
                    if m is not None:
                        code, msg = m.groups()
                        raise CommandError(int(code), msg)
            else:
                raise Exception('%s: failed to find end of response: %s' % (self, response))

        except SerialException as e:
            self.log('__executeCommand() Error: ' + str(e))
            self._disconnect()
            self._connect()
            raise e

        return response

    def __expect(self, expected, timeout=5, endswith=False):
        """Find the `expected` line within `times` tries.

        Args:
            expected    str: the expected string
            times       int: number of tries
        """
        self.log('Expecting [%s]' % (expected))

        deadline = time.time() + timeout
        while True:
            line = self.__readCliLine()
            if line is not None:
                self.log("readline: %s", line)

            if line is None:
                if time.time() >= deadline:
                    break

                self.sleep(0.01)
                continue

            matched = line.endswith(expected) if endswith else line == expected
            if matched:
                self.log('Expected [%s]' % (expected))
                return

        raise Exception('failed to find expected string[%s]' % expected)

    def __readCliLine(self, ignoreLogs=True):
        """Read the next line from OT CLI.d"""
        line = self._cliReadLine()
        if ignoreLogs:
            while line is not None and LOGX.match(line):
                line = self._cliReadLine()

        return line

    @API
    def getVersionNumber(self):
        """get OpenThread stack firmware version number"""
        return self.__executeCommand('version')[0]

    def log(self, fmt, *args):
        try:
            msg = fmt % args
            print('%s - %s - %s' % (self.port, time.strftime('%b %d %H:%M:%S'), msg))
        except Exception:
            pass

    def sleep(self, duration):
        if duration >= 1:
            self.log("sleeping for %ss ...", duration)
        time.sleep(duration)

    @API
    def intialize(self, params):
        """initialize the serial port with baudrate, timeout parameters"""
        self.port = params.get('SerialPort', '')
        self.log('%s intialize: %r', self.__class__.__name__, params)
        # params example: {'EUI': 1616240311388864514L, 'SerialBaudRate': None, 'TelnetIP': '192.168.8.181', 'SerialPort': None, 'Param7': None, 'Param6': None, 'Param5': 'ip', 'TelnetPort': '22', 'Param9': None, 'Param8': None}

        try:

            ipaddress.ip_address(self.port)
            # handle TestHarness Discovery Protocol
            self.connectType = 'ip'
            self.telnetIp = self.port
            self.telnetPort = 22
            self.telnetUsername = 'pi'
            self.telnetPassword = 'raspberry'
        except ValueError:
            self.connectType = (params.get('Param5') or 'usb').lower()
            self.telnetIp = params.get('TelnetIP')
            self.telnetPort = int(params.get('TelnetPort')) if params.get('TelnetPort') else 22
            # username for SSH
            self.telnetUsername = 'pi' if params.get('Param6') is None else params.get('Param6')
            # password for SSH
            self.telnetPassword = 'raspberry' if params.get('Param7') is None else params.get('Param7')

        self.mac = params.get('EUI')

        self.UIStatusMsg = ''
        self.AutoDUTEnable = False
        self.isPowerDown = False
        self._is_net = False  # whether device is through ser2net
        self.logStatus = {
            'stop': 'stop',
            'running': 'running',
            'pauseReq': 'pauseReq',
            'paused': 'paused',
        }
        self.joinStatus = {
            'notstart': 'notstart',
            'ongoing': 'ongoing',
            'succeed': 'succeed',
            'failed': 'failed',
        }
        self.logThreadStatus = self.logStatus['stop']

        self.deviceConnected = False

        # init serial port
        self._connect()
        if not self.IsBorderRouter:
            self.__detectZephyr()
        if TESTHARNESS_VERSION == TESTHARNESS_1_2:
            self.__discoverDeviceCapability()
        self.UIStatusMsg = self.getVersionNumber()

        if self.firmwarePrefix in self.UIStatusMsg:
            self.deviceConnected = True
        else:
            self.UIStatusMsg = ('Firmware Not Matching Expecting ' + self.firmwarePrefix + ', Now is ' +
                                self.UIStatusMsg)
            ModuleHelper.WriteIntoDebugLogger('Err: OpenThread device Firmware not matching..')

    def __repr__(self):
        if self.connectType == 'ip':
            return '[%s:%d]' % (self.telnetIp, self.telnetPort)
        else:
            return '[%s]' % self.port

    @API
    def closeConnection(self):
        """close current serial port connection"""
        self._disconnect()

    def __disableRouterEligible(self):
        """disable router role
        """
        print('call __disableRouterEligible')
        cmd = 'routereligible disable'
        self.__executeCommand(cmd)

    def __setDeviceMode(self, mode):
        """set thread device mode:

        Args:
           mode: thread device mode
           r: rx-on-when-idle
           s: secure IEEE 802.15.4 data request
           d: full thread device
           n: full network data

        Returns:
           True: successful to set the device mode
           False: fail to set the device mode
        """
        print('call __setDeviceMode')
        print(mode)
        cmd = 'mode %s' % mode
        return self.__executeCommand(cmd)[-1] == 'Done'

    def __setRouterUpgradeThreshold(self, iThreshold):
        """set router upgrade threshold

        Args:
            iThreshold: the number of active routers on the Thread network
                        partition below which a REED may decide to become a Router.

        Returns:
            True: successful to set the ROUTER_UPGRADE_THRESHOLD
            False: fail to set ROUTER_UPGRADE_THRESHOLD
        """
        print('call __setRouterUpgradeThreshold')
        cmd = 'routerupgradethreshold %s' % str(iThreshold)
        print(cmd)
        return self.__executeCommand(cmd)[-1] == 'Done'

    def __setRouterDowngradeThreshold(self, iThreshold):
        """set router downgrade threshold

        Args:
            iThreshold: the number of active routers on the Thread network
                        partition above which an active router may decide to
                        become a child.

        Returns:
            True: successful to set the ROUTER_DOWNGRADE_THRESHOLD
            False: fail to set ROUTER_DOWNGRADE_THRESHOLD
        """
        print('call __setRouterDowngradeThreshold')
        cmd = 'routerdowngradethreshold %s' % str(iThreshold)
        print(cmd)
        return self.__executeCommand(cmd)[-1] == 'Done'

    def __setRouterSelectionJitter(self, iRouterJitter):
        """set ROUTER_SELECTION_JITTER parameter for REED to upgrade to Router

        Args:
            iRouterJitter: a random period prior to request Router ID for REED

        Returns:
            True: successful to set the ROUTER_SELECTION_JITTER
            False: fail to set ROUTER_SELECTION_JITTER
        """
        print('call _setRouterSelectionJitter')
        cmd = 'routerselectionjitter %s' % str(iRouterJitter)
        print(cmd)
        return self.__executeCommand(cmd)[-1] == 'Done'

    def __setAddressfilterMode(self, mode):
        """set address filter mode

        Returns:
            True: successful to set address filter mode.
            False: fail to set address filter mode.
        """
        print('call setAddressFilterMode() ' + mode)
        cmd = 'macfilter addr ' + mode
        return self.__executeCommand(cmd)[-1] == 'Done'

    def __skipSeqNoIncrease(self):
        """skip sequence number increase when recovering BBR Dataset from Network Data

        Returns:
            True: successful to set the behavior.
            False: fail to set the behavior.
        """
        print('call __skipSeqNoIncrease()')
        cmd = 'bbr skipseqnuminc'
        return self.__executeCommand(cmd)[-1] == 'Done'

    def __startOpenThread(self):
        """start OpenThread stack

        Returns:
            True: successful to start OpenThread stack and thread interface up
            False: fail to start OpenThread stack
        """
        print('call startOpenThread')
        if self.hasActiveDatasetToCommit:
            if self.__executeCommand('dataset commit active')[0] != 'Done':
                raise Exception('failed to commit active dataset')
            else:
                self.hasActiveDatasetToCommit = False

        # Restore allowlist/denylist address filter mode if rejoin after
        # reset
        if self.isPowerDown:
            if self._addressfilterMode == 'allowlist':
                if self.__setAddressfilterMode('allowlist'):
                    for addr in self._addressfilterSet:
                        self.addAllowMAC(addr)
            elif self._addressfilterMode == 'denylist':
                if self.__setAddressfilterMode('denylist'):
                    for addr in self._addressfilterSet:
                        self.addBlockedMAC(addr)

        # Set routerselectionjitter to 1 for certain device roles
        if self.deviceRole in [
                Thread_Device_Role.Leader,
                Thread_Device_Role.Router,
                Thread_Device_Role.REED,
        ]:
            self.__setRouterSelectionJitter(1)
        elif TESTHARNESS_VERSION == TESTHARNESS_1_2 and self.deviceRole in [
                Thread_Device_Role.BR_1, Thread_Device_Role.BR_2
        ]:
            self.IsBackboneRouter = True
            self.__setRouterSelectionJitter(1)

        if self.IsBackboneRouter:
            # Configure default BBR dataset
            self.__configBbrDataset(SeqNum=self.bbrSeqNum,
                                    MlrTimeout=self.bbrMlrTimeout,
                                    ReRegDelay=self.bbrReRegDelay)
            # Add default domain prefix is not configured otherwise
            if self.__useDefaultDomainPrefix:
                self.__addDefaultDomainPrefix()

            self._deviceBeforeThreadStart()

        self.__executeCommand('ifconfig up')
        self.__executeCommand('thread start')
        self.isPowerDown = False
        return True

    def _deviceBeforeThreadStart(self):
        pass

    def __stopOpenThread(self):
        """stop OpenThread stack

        Returns:
            True: successful to stop OpenThread stack and thread interface down
            False: fail to stop OpenThread stack
        """
        self.log('call stopOpenThread')
        if self.__executeCommand('thread stop')[-1] == 'Done':
            return self.__executeCommand('ifconfig down')[-1] == 'Done'
        else:
            return False

    @watched
    def __isOpenThreadRunning(self):
        """check whether or not OpenThread is running

        Returns:
            True: OpenThread is running
            False: OpenThread is not running
        """
        return self.__executeCommand('state')[0] != 'disabled'

    @watched
    def __isDeviceAttached(self):
        """check whether or not OpenThread is running

        Returns:
            True: OpenThread is running
            False: OpenThread is not running
        """
        detached_states = ["detached", "disabled"]
        return self.__executeCommand('state')[0] not in detached_states

    # rloc16 might be hex string or integer, need to return actual allocated
    # router id
    def __convertRlocToRouterId(self, xRloc16):
        """mapping Rloc16 to router id

        Args:
            xRloc16: hex rloc16 short address

        Returns:
            actual router id allocated by leader
        """
        routerList = self.__executeCommand('router list')[0].split()
        rloc16 = None
        routerid = None

        print(routerList)
        print(xRloc16)

        for index in routerList:
            cmd = 'router %s' % index
            router = self.__executeCommand(cmd)

            for line in router:
                if 'Done' in line:
                    break
                elif 'Router ID' in line:
                    routerid = line.split()[2]
                elif 'Rloc' in line:
                    rloc16 = line.split()[1]
                else:
                    pass

            # process input rloc16
            if isinstance(xRloc16, str):
                rloc16 = '0x' + rloc16
                if rloc16 == xRloc16:
                    return routerid
            elif isinstance(xRloc16, int):
                if int(rloc16, 16) == xRloc16:
                    return routerid
            else:
                pass

        return None

    def __convertIp6PrefixStringToIp6Address(self, strIp6Prefix):
        """convert IPv6 prefix string to IPv6 dotted-quad format
           for example:
           2001000000000000 -> 2001:0000:0000:0000::

        Args:
            strIp6Prefix: IPv6 address string

        Returns:
            IPv6 address dotted-quad format
        """
        prefix1 = strIp6Prefix.rstrip('L')
        prefix2 = self.__lstrip0x(prefix1)
        hexPrefix = str(prefix2).ljust(16, '0')
        hexIter = iter(hexPrefix)
        finalMac = ':'.join(a + b + c + d for a, b, c, d in zip(hexIter, hexIter, hexIter, hexIter))
        prefix = str(finalMac)
        strIp6Prefix = prefix[:19]
        return strIp6Prefix + '::'

    # pylint: disable=no-self-use
    def __convertLongToHex(self, iValue, fillZeros=None):
        """convert a long hex integer to string
           remove '0x' and 'L' return string

        Args:
            iValue: long integer in hex format
            fillZeros: pad string with zeros on the left to specified width

        Returns:
            string of this long integer without '0x' and 'L'
        """
        fmt = '%x'
        if fillZeros is not None:
            fmt = '%%0%dx' % fillZeros

        return fmt % iValue

    @commissioning
    def __readCommissioningLogs(self, durationInSeconds):
        """read logs during the commissioning process

        Args:
            durationInSeconds: time duration for reading commissioning logs

        Returns:
            Commissioning logs
        """
        self.logThreadStatus = self.logStatus['running']
        logs = Queue()
        t_end = time.time() + durationInSeconds
        joinSucceed = False

        while time.time() < t_end:

            if self.logThreadStatus == self.logStatus['pauseReq']:
                self.logThreadStatus = self.logStatus['paused']

            if self.logThreadStatus != self.logStatus['running']:
                self.sleep(0.01)
                continue

            try:
                line = self.__readCliLine(ignoreLogs=False)

                if line:
                    self.log("commissioning log: %s", line)
                    logs.put(line)

                    if 'Join success' in line:
                        joinSucceed = True
                        # read commissioning logs for 3 more seconds
                        t_end = time.time() + 3
                    elif 'Join failed' in line:
                        # read commissioning logs for 3 more seconds
                        t_end = time.time() + 3
                elif line is None:
                    self.sleep(0.01)

            except Exception:
                pass

        self.joinCommissionedStatus = self.joinStatus['succeed'] if joinSucceed else self.joinStatus['failed']
        self.logThreadStatus = self.logStatus['stop']
        return logs

    # pylint: disable=no-self-use
    def __convertChannelMask(self, channelsArray):
        """convert channelsArray to bitmask format

        Args:
            channelsArray: channel array (i.e. [21, 22])

        Returns:
            bitmask format corresponding to a given channel array
        """
        maskSet = 0

        for eachChannel in channelsArray:
            mask = 1 << eachChannel
            maskSet = maskSet | mask

        return maskSet

    def __setChannelMask(self, channelMask):
        self.log('call _setChannelMask')
        cmd = 'dataset channelmask %s' % channelMask
        self.hasActiveDatasetToCommit = True
        return self.__executeCommand(cmd)[-1] == 'Done'

    def __setSecurityPolicy(self, securityPolicySecs, securityPolicyFlags):
        print('call _setSecurityPolicy')
        cmd = 'dataset securitypolicy %s %s' % (
            str(securityPolicySecs),
            securityPolicyFlags,
        )
        self.hasActiveDatasetToCommit = True
        return self.__executeCommand(cmd)[-1] == 'Done'

    def __setKeySwitchGuardTime(self, iKeySwitchGuardTime):
        """ set the Key switch guard time

        Args:
            iKeySwitchGuardTime: key switch guard time

        Returns:
            True: successful to set key switch guard time
            False: fail to set key switch guard time
        """
        print('%s call setKeySwitchGuardTime' % self)
        print(iKeySwitchGuardTime)
        cmd = 'keysequence guardtime %s' % str(iKeySwitchGuardTime)
        if self.__executeCommand(cmd)[-1] == 'Done':
            self.sleep(1)
            return True
        else:
            return False

    def __getCommissionerSessionId(self):
        """ get the commissioner session id allocated from Leader """
        print('%s call getCommissionerSessionId' % self)
        return self.__executeCommand('commissioner sessionid')[0]

    # pylint: disable=no-self-use
    def _deviceEscapeEscapable(self, string):
        """Escape CLI escapable characters in the given string.

        Args:
            string (str): UTF-8 input string.

        Returns:
            [str]: The modified string with escaped characters.
        """
        escapable_chars = '\\ \t\r\n'
        for char in escapable_chars:
            string = string.replace(char, '\\%s' % char)
        return string

    @API
    def setNetworkName(self, networkName='GRL'):
        """set Thread Network name

        Args:
            networkName: the networkname string to be set

        Returns:
            True: successful to set the Thread Networkname
            False: fail to set the Thread Networkname
        """
        print('%s call setNetworkName' % self)
        print(networkName)
        networkName = self._deviceEscapeEscapable(networkName)
        cmd = 'networkname %s' % networkName
        datasetCmd = 'dataset networkname %s' % networkName
        self.hasActiveDatasetToCommit = True
        return self.__executeCommand(cmd)[-1] == 'Done' and self.__executeCommand(datasetCmd)[-1] == 'Done'

    @API
    def setChannel(self, channel=11):
        """set channel of Thread device operates on.

        Args:
            channel:
                    (0  - 10: Reserved)
                    (11 - 26: 2.4GHz channels)
                    (27 - 65535: Reserved)

        Returns:
            True: successful to set the channel
            False: fail to set the channel
        """
        print('%s call setChannel' % self)
        print(channel)
        cmd = 'channel %s' % channel
        datasetCmd = 'dataset channel %s' % channel
        self.hasSetChannel = True
        self.hasActiveDatasetToCommit = True
        return self.__executeCommand(cmd)[-1] == 'Done' and self.__executeCommand(datasetCmd)[-1] == 'Done'

    @API
    def getChannel(self):
        """get current channel"""
        print('%s call getChannel' % self)
        return self.__executeCommand('channel')[0]

    @API
    def setMAC(self, xEUI):
        """set the extended addresss of Thread device

        Args:
            xEUI: extended address in hex format

        Returns:
            True: successful to set the extended address
            False: fail to set the extended address
        """
        print('%s call setMAC' % self)
        print(xEUI)
        if not isinstance(xEUI, str):
            address64 = self.__convertLongToHex(xEUI, 16)
        else:
            address64 = xEUI

        cmd = 'extaddr %s' % address64
        print(cmd)
        if self.__executeCommand(cmd)[-1] == 'Done':
            self.mac = address64
            return True
        else:
            return False

    @API
    def getMAC(self, bType=MacType.RandomMac):
        """get one specific type of MAC address
           currently OpenThread only supports Random MAC address

        Args:
            bType: indicate which kind of MAC address is required

        Returns:
            specific type of MAC address
        """
        print('%s call getMAC' % self)
        print(bType)
        # if power down happens, return extended address assigned previously
        if self.isPowerDown:
            macAddr64 = self.mac
        else:
            if bType == MacType.FactoryMac:
                macAddr64 = self.__executeCommand('eui64')[0]
            elif bType == MacType.HashMac:
                macAddr64 = self.__executeCommand('joiner id')[0]
            elif TESTHARNESS_VERSION == TESTHARNESS_1_2 and bType == MacType.EthMac and self.IsBorderRouter:
                return self._deviceGetEtherMac()
            else:
                macAddr64 = self.__executeCommand('extaddr')[0]
        print(macAddr64)

        return int(macAddr64, 16)

    @API
    def getLL64(self):
        """get link local unicast IPv6 address"""
        print('%s call getLL64' % self)
        return self.__executeCommand('ipaddr linklocal')[0]

    @API
    def getRloc16(self):
        """get rloc16 short address"""
        print('%s call getRloc16' % self)
        rloc16 = self.__executeCommand('rloc16')[0]
        return int(rloc16, 16)

    @API
    def getRloc(self):
        """get router locator unicast Ipv6 address"""
        print('%s call getRloc' % self)
        return self.__executeCommand('ipaddr rloc')[0]

    def __getGlobal(self):
        """get global unicast IPv6 address set
           if configuring multiple entries
        """
        print('%s call getGlobal' % self)
        globalAddrs = []
        rlocAddr = self.getRloc()

        addrs = self.__executeCommand('ipaddr')

        # take rloc address as a reference for current mesh local prefix,
        # because for some TCs, mesh local prefix may be updated through
        # pending dataset management.
        for ip6Addr in addrs:
            if ip6Addr == 'Done':
                break

            fullIp = ModuleHelper.GetFullIpv6Address(ip6Addr).lower()

            print('address %s' % fullIp)

            if fullIp.startswith('fe80'):
                print('link local')
                continue

            if fullIp.startswith(rlocAddr[0:19]):
                print('mesh local')
                continue

            globalAddrs.append(fullIp)
            print('global')

        return globalAddrs

    @API
    def setNetworkKey(self, key):
        """set Thread network key

        Args:
            key: Thread network key used in secure the MLE/802.15.4 packet

        Returns:
            True: successful to set the Thread network key
            False: fail to set the Thread network key
        """
        print('%s call setNetworkKey' % self)
        print(key)

        if not isinstance(key, str):
            networkKey = self.__convertLongToHex(key, 32)
            cmd = 'networkkey %s' % networkKey
            datasetCmd = 'dataset networkkey %s' % networkKey
        else:
            networkKey = key
            cmd = 'networkkey %s' % networkKey
            datasetCmd = 'dataset networkkey %s' % networkKey

        self.networkKey = networkKey
        self.hasActiveDatasetToCommit = True
        return self.__executeCommand(cmd)[-1] == 'Done' and self.__executeCommand(datasetCmd)[-1] == 'Done'

    @API
    def addBlockedMAC(self, xEUI):
        """add a given extended address to the denylist entry

        Args:
            xEUI: extended address in hex format

        Returns:
            True: successful to add a given extended address to the denylist entry
            False: fail to add a given extended address to the denylist entry
        """
        print('%s call addBlockedMAC' % self)
        print(xEUI)
        if isinstance(xEUI, str):
            macAddr = xEUI
        else:
            macAddr = self.__convertLongToHex(xEUI)

        # if blocked device is itself
        if macAddr == self.mac:
            print('block device itself')
            return True

        if self._addressfilterMode != 'denylist':
            if self.__setAddressfilterMode('denylist'):
                self._addressfilterMode = 'denylist'

        cmd = 'macfilter addr add %s' % macAddr
        print(cmd)
        ret = self.__executeCommand(cmd)[-1] == 'Done'

        self._addressfilterSet.add(macAddr)
        print('current denylist entries:')
        for addr in self._addressfilterSet:
            print(addr)

        return ret

    @API
    def addAllowMAC(self, xEUI):
        """add a given extended address to the allowlist addressfilter

        Args:
            xEUI: a given extended address in hex format

        Returns:
            True: successful to add a given extended address to the allowlist entry
            False: fail to add a given extended address to the allowlist entry
        """
        print('%s call addAllowMAC' % self)
        print(xEUI)
        if isinstance(xEUI, str):
            macAddr = xEUI
        else:
            macAddr = self.__convertLongToHex(xEUI)

        if self._addressfilterMode != 'allowlist':
            if self.__setAddressfilterMode('allowlist'):
                self._addressfilterMode = 'allowlist'

        cmd = 'macfilter addr add %s' % macAddr
        print(cmd)
        ret = self.__executeCommand(cmd)[-1] == 'Done'

        self._addressfilterSet.add(macAddr)
        print('current allowlist entries:')
        for addr in self._addressfilterSet:
            print(addr)
        return ret

    @API
    def clearBlockList(self):
        """clear all entries in denylist table

        Returns:
            True: successful to clear the denylist
            False: fail to clear the denylist
        """
        print('%s call clearBlockList' % self)

        # remove all entries in denylist
        print('clearing denylist entries:')
        for addr in self._addressfilterSet:
            print(addr)

        # disable denylist
        if self.__setAddressfilterMode('disable'):
            self._addressfilterMode = 'disable'
            # clear ops
            cmd = 'macfilter addr clear'
            if self.__executeCommand(cmd)[-1] == 'Done':
                self._addressfilterSet.clear()
                return True
        return False

    @API
    def clearAllowList(self):
        """clear all entries in allowlist table

        Returns:
            True: successful to clear the allowlist
            False: fail to clear the allowlist
        """
        print('%s call clearAllowList' % self)

        # remove all entries in allowlist
        print('clearing allowlist entries:')
        for addr in self._addressfilterSet:
            print(addr)

        # disable allowlist
        if self.__setAddressfilterMode('disable'):
            self._addressfilterMode = 'disable'
            # clear ops
            cmd = 'macfilter addr clear'
            if self.__executeCommand(cmd)[-1] == 'Done':
                self._addressfilterSet.clear()
                return True
        return False

    @API
    def getDeviceRole(self):
        """get current device role in Thread Network"""
        print('%s call getDeviceRole' % self)
        return self.__executeCommand('state')[0]

    @API
    def joinNetwork(self, eRoleId):
        """make device ready to join the Thread Network with a given role

        Args:
            eRoleId: a given device role id

        Returns:
            True: ready to set Thread Network parameter for joining desired Network
        """
        print('%s call joinNetwork' % self)
        print(eRoleId)

        self.deviceRole = eRoleId
        mode = '-'
        if ModuleHelper.LeaderDutChannelFound and not self.hasSetChannel:
            self.channel = ModuleHelper.Default_Channel

        # FIXME: when Harness call setNetworkDataRequirement()?
        # only sleep end device requires stable networkdata now
        if eRoleId == Thread_Device_Role.Leader:
            print('join as leader')
            mode = 'rdn'
            if self.AutoDUTEnable is False:
                # set ROUTER_DOWNGRADE_THRESHOLD
                self.__setRouterDowngradeThreshold(33)
        elif eRoleId == Thread_Device_Role.Router:
            print('join as router')
            mode = 'rdn'
            if self.AutoDUTEnable is False:
                # set ROUTER_DOWNGRADE_THRESHOLD
                self.__setRouterDowngradeThreshold(33)
        elif TESTHARNESS_VERSION == TESTHARNESS_1_2 and eRoleId in (Thread_Device_Role.BR_1, Thread_Device_Role.BR_2):
            print('join as BBR')
            mode = 'rdn'
            if self.AutoDUTEnable is False:
                # set ROUTER_DOWNGRADE_THRESHOLD
                self.__setRouterDowngradeThreshold(33)
                # skip increase of Sequence Number for BBR-TC-02
                self.__skipSeqNoIncrease()
        elif eRoleId == Thread_Device_Role.SED:
            print('join as sleepy end device')
            mode = '-'
            self.__setPollPeriod(self.__sedPollPeriod)
        elif TESTHARNESS_VERSION == TESTHARNESS_1_2 and eRoleId == Thread_Device_Role.SSED:
            print('join as SSED')
            mode = '-'
            self.setCSLperiod(self.cslPeriod)
            self.setCSLtout(self.ssedTimeout)
            self.setCSLsuspension(False)
        elif eRoleId == Thread_Device_Role.EndDevice:
            print('join as end device')
            mode = 'rn'
        elif eRoleId == Thread_Device_Role.REED:
            print('join as REED')
            mode = 'rdn'
            if self.AutoDUTEnable is False:
                # set ROUTER_UPGRADE_THRESHOLD
                self.__setRouterUpgradeThreshold(0)
        elif eRoleId == Thread_Device_Role.EndDevice_FED:
            print('join as FED')
            mode = 'rdn'
            # always remain an ED, never request to be a router
            self.__disableRouterEligible()
        elif eRoleId == Thread_Device_Role.EndDevice_MED:
            print('join as MED')
            mode = 'rn'
        else:
            pass

        # set Thread device mode with a given role
        self.__setDeviceMode(mode)

        # start OpenThread
        self.__startOpenThread()
        self.wait_for_attach_to_the_network(expected_role=eRoleId,
                                            timeout=self.NETWORK_ATTACHMENT_TIMEOUT,
                                            raise_assert=True)
        return True

    def wait_for_attach_to_the_network(self, expected_role, timeout, raise_assert=False):
        start_time = time.time()

        while time.time() < start_time + timeout:
            time.sleep(0.3)
            if self.__isDeviceAttached():
                break
        else:
            if raise_assert:
                raise AssertionError("OT device {} could not attach to the network after {} s of timeout.".format(
                    self, timeout))
            else:
                return False

        if self._update_router_status:
            self.__updateRouterStatus()

        if expected_role == Thread_Device_Role.Router:
            while time.time() < start_time + timeout:
                time.sleep(0.3)
                if self.getDeviceRole() == "router":
                    break
            else:
                if raise_assert:
                    raise AssertionError("OT Router {} could not attach to the network after {} s of timeout.".format(
                        self, timeout * 2))
                else:
                    return False
        return True

    @API
    def getNetworkFragmentID(self):
        """get current partition id of Thread Network Partition from LeaderData

        Returns:
            The Thread network Partition Id
        """
        print('%s call getNetworkFragmentID' % self)
        if not self.__isOpenThreadRunning():
            print('OpenThread is not running')
            return None

        leaderData = self.__executeCommand('leaderdata')
        return int(leaderData[0].split()[2], 16)

    @API
    def getParentAddress(self):
        """get Thread device's parent extended address and rloc16 short address

        Returns:
            The extended address of parent in hex format
        """
        print('%s call getParentAddress' % self)
        eui = None
        parentInfo = self.__executeCommand('parent')

        for line in parentInfo:
            if 'Done' in line:
                break
            elif 'Ext Addr' in line:
                eui = line.split()[2]
                print(eui)
            # elif 'Rloc' in line:
            #    rloc16 = line.split()[1]
            #    print(rloc16)
            else:
                pass

        return int(eui, 16)

    @API
    def powerDown(self):
        """power down the Thread device"""
        print('%s call powerDown' % self)
        self.__sendCommand('reset', expectEcho=False)

        if not self.IsBorderRouter:
            self._disconnect()
            self._connect()

        self.isPowerDown = True

    @API
    def powerUp(self):
        """power up the Thread device"""
        print('%s call powerUp' % self)
        self.isPowerDown = False

        if not self.__isOpenThreadRunning():
            if self.deviceRole == Thread_Device_Role.SED:
                self.__setPollPeriod(self.__sedPollPeriod)
            self.__startOpenThread()

    def reset_and_wait_for_connection(self, timeout=3):
        print("Waiting after reset timeout: {} s".format(timeout))
        start_time = time.time()
        self.__sendCommand('reset', expectEcho=False)
        self.isPowerDown = True

        while time.time() < start_time + timeout:
            time.sleep(0.3)
            if not self.IsBorderRouter:
                self._disconnect()
                self._connect()
            try:
                self.__executeCommand('state', timeout=0.1)
                break
            except Exception:
                continue
        else:
            raise AssertionError("Could not connect with OT device {} after reset.".format(self))

        if self.deviceRole == Thread_Device_Role.SED:
            self.__setPollPeriod(self.__sedPollPeriod)

    @API
    def reboot(self):
        """reset and rejoin to Thread Network without any timeout

        Returns:
            True: successful to reset and rejoin the Thread Network
            False: fail to reset and rejoin the Thread Network
        """
        print('%s call reboot' % self)
        self.reset_and_wait_for_connection()
        self.__startOpenThread()
        return self.wait_for_attach_to_the_network(expected_role="", timeout=self.NETWORK_ATTACHMENT_TIMEOUT)

    @API
    def resetAndRejoin(self, timeout):
        """reset and join back Thread Network with a given timeout delay

        Args:
            timeout: a timeout interval before rejoin Thread Network

        Returns:
            True: successful to reset and rejoin Thread Network
            False: fail to reset and rejoin the Thread Network
        """
        print('%s call resetAndRejoin' % self)
        self.powerDown()
        time.sleep(timeout)
        self.powerUp()
        return self.wait_for_attach_to_the_network(expected_role="", timeout=self.NETWORK_ATTACHMENT_TIMEOUT)

    @API
    def ping(self, strDestination, ilength=0, hop_limit=64, timeout=5):
        """ send ICMPv6 echo request with a given length/hoplimit to a unicast
            destination address
        Args:
            srcDestination: the unicast destination address of ICMPv6 echo request
            ilength: the size of ICMPv6 echo request payload
            hop_limit: hop limit

        """
        print('%s call ping' % self.port)
        print('destination: %s' % strDestination)
        cmd = 'ping %s %s 1 1 %d %d' % (strDestination, str(ilength), hop_limit, timeout)
        self.__executeCommand(cmd)
        time.sleep(1)

    @API
    def multicast_Ping(self, destination, length=20):
        """send ICMPv6 echo request with a given length to a multicast destination
           address

        Args:
            destination: the multicast destination address of ICMPv6 echo request
            length: the size of ICMPv6 echo request payload
        """
        print('%s call multicast_Ping' % self)
        print('destination: %s' % destination)
        cmd = 'ping %s %s' % (destination, str(length))
        print(cmd)
        self.__sendCommand(cmd)
        # wait echo reply
        self.sleep(1)

    @API
    def setPANID(self, xPAN):
        """set Thread Network PAN ID

        Args:
            xPAN: a given PAN ID in hex format

        Returns:
            True: successful to set the Thread Network PAN ID
            False: fail to set the Thread Network PAN ID
        """
        print('%s call setPANID' % self)
        print(xPAN)
        panid = ''
        if not isinstance(xPAN, str):
            panid = str(hex(xPAN))
            print(panid)

        cmd = 'panid %s' % panid
        datasetCmd = 'dataset panid %s' % panid
        self.hasActiveDatasetToCommit = True
        return self.__executeCommand(cmd)[-1] == 'Done' and self.__executeCommand(datasetCmd)[-1] == 'Done'

    @API
    def reset(self):
        """factory reset"""
        print('%s call reset' % self)

        self._deviceBeforeReset()

        self.__sendCommand('factoryreset', expectEcho=False)
        timeout = 10

        start_time = time.time()
        while time.time() < start_time + timeout:
            time.sleep(0.5)
            if not self.IsBorderRouter:
                self._disconnect()
                self._connect()
            try:
                self.__executeCommand('state', timeout=0.1)
                break
            except Exception:
                self.__restartAgentService()
                time.sleep(2)
                self.__sendCommand('factoryreset', expectEcho=False)
                time.sleep(0.5)
                continue
        else:
            raise AssertionError("Could not connect with OT device {} after reset.".format(self))

        self.log('factoryreset finished within 10s timeout.')
        self._deviceAfterReset()

    @API
    def removeRouter(self, xRouterId):
        """kickoff router with a given router id from the Thread Network

        Args:
            xRouterId: a given router id in hex format

        Returns:
            True: successful to remove the router from the Thread Network
            False: fail to remove the router from the Thread Network
        """
        print('%s call removeRouter' % self)
        print(xRouterId)
        routerId = self.__convertRlocToRouterId(xRouterId)
        print(routerId)

        if routerId is None:
            print('no matched xRouterId')
            return False

        cmd = 'releaserouterid %s' % routerId
        return self.__executeCommand(cmd)[-1] == 'Done'

    @API
    def setDefaultValues(self):
        """set default mandatory Thread Network parameter value"""
        print('%s call setDefaultValues' % self)

        # initialize variables
        self.networkName = ModuleHelper.Default_NwkName
        self.networkKey = ModuleHelper.Default_NwkKey
        self.channel = ModuleHelper.Default_Channel
        self.channelMask = '0x7fff800'  # (0xffff << 11)
        self.panId = ModuleHelper.Default_PanId
        self.xpanId = ModuleHelper.Default_XpanId
        self.meshLocalPrefix = ModuleHelper.Default_MLPrefix
        # OT only accept hex format PSKc for now
        self.pskc = '00000000000000000000000000000001'
        self.securityPolicySecs = ModuleHelper.Default_SecurityPolicy
        self.securityPolicyFlags = 'onrcb'
        self.activetimestamp = ModuleHelper.Default_ActiveTimestamp
        # self.sedPollingRate = ModuleHelper.Default_Harness_SED_Polling_Rate
        self.__sedPollPeriod = 3 * 1000  # in milliseconds
        self.ssedTimeout = 30  # in seconds
        self.cslPeriod = 500  # in milliseconds
        self.deviceRole = None
        self.provisioningUrl = ''
        self.hasActiveDatasetToCommit = False
        self.logThread = Queue()
        self.logThreadStatus = self.logStatus['stop']
        self.joinCommissionedStatus = self.joinStatus['notstart']
        # indicate Thread device requests full or stable network data
        self.networkDataRequirement = ''
        # indicate if Thread device experiences a power down event
        self.isPowerDown = False
        # indicate AddressFilter mode ['disable', 'allowlist', 'denylist']
        self._addressfilterMode = 'disable'
        self._addressfilterSet = set()  # cache filter entries
        # indicate if Thread device is an active commissioner
        self.isActiveCommissioner = False
        # indicate that the channel has been set, in case the channel was set
        # to default when joining network
        self.hasSetChannel = False
        # indicate whether the default domain prefix is used.
        self.__useDefaultDomainPrefix = True
        self.__isUdpOpened = False
        self.IsBackboneRouter = False
        self.IsHost = False

        # remove stale multicast addresses
        if self.IsBorderRouter:
            self.stopListeningToAddrAll()

        # BBR dataset
        self.bbrSeqNum = random.randint(0, 126)  # 5.21.4.2
        self.bbrMlrTimeout = 3600
        self.bbrReRegDelay = 5

        # initialize device configuration
        self.setMAC(self.mac)
        self.__setChannelMask(self.channelMask)
        self.__setSecurityPolicy(self.securityPolicySecs, self.securityPolicyFlags)
        self.setChannel(self.channel)
        self.setPANID(self.panId)
        self.setXpanId(self.xpanId)
        self.setNetworkName(self.networkName)
        self.setNetworkKey(self.networkKey)
        self.setMLPrefix(self.meshLocalPrefix)
        self.setPSKc(self.pskc)
        self.setActiveTimestamp(self.activetimestamp)

    @API
    def getDeviceConncetionStatus(self):
        """check if serial port connection is ready or not"""
        print('%s call getDeviceConnectionStatus' % self)
        return self.deviceConnected

    @API
    def setPollingRate(self, iPollingRate):
        """set data polling rate for sleepy end device

        Args:
            iPollingRate: data poll period of sleepy end device (in seconds)

        Returns:
            True: successful to set the data polling rate for sleepy end device
            False: fail to set the data polling rate for sleepy end device
        """
        print('%s call setPollingRate' % self)

        iPollingRate = int(iPollingRate * 1000)
        print(iPollingRate)

        if self.__sedPollPeriod != iPollingRate:
            if not iPollingRate:
                iPollingRate = 0xFFFF  # T5.2.1, disable polling
            elif iPollingRate < 1:
                iPollingRate = 1  # T9.2.13
            self.__sedPollPeriod = iPollingRate

            # apply immediately
            if self.__isOpenThreadRunning():
                return self.__setPollPeriod(self.__sedPollPeriod)

        return True

    def __setPollPeriod(self, iPollPeriod):
        """set data poll period for sleepy end device

        Args:
            iPollPeriod: data poll period of sleepy end device (in milliseconds)

        Returns:
            True: successful to set the data poll period for sleepy end device
            False: fail to set the data poll period for sleepy end device
        """
        cmd = 'pollperiod %d' % iPollPeriod
        print(cmd)
        return self.__executeCommand(cmd)[-1] == 'Done'

    @API
    def setLinkQuality(self, EUIadr, LinkQuality):
        """set custom LinkQualityIn for all receiving messages from the specified EUIadr

        Args:
            EUIadr: a given extended address
            LinkQuality: a given custom link quality
                         link quality/link margin mapping table
                         3: 21 - 255 (dB)
                         2: 11 - 20 (dB)
                         1: 3 - 9 (dB)
                         0: 0 - 2 (dB)

        Returns:
            True: successful to set the link quality
            False: fail to set the link quality
        """
        print('%s call setLinkQuality' % self)
        print(EUIadr)
        print(LinkQuality)
        # process EUIadr
        euiHex = hex(EUIadr)
        euiStr = str(euiHex)
        euiStr = euiStr.rstrip('L')
        address64 = ''
        if '0x' in euiStr:
            address64 = self.__lstrip0x(euiStr)
            # prepend 0 at the beginning
            if len(address64) < 16:
                address64 = address64.zfill(16)
                print(address64)

        cmd = 'macfilter rss add-lqi %s %s' % (address64, str(LinkQuality))
        print(cmd)
        return self.__executeCommand(cmd)[-1] == 'Done'

    @API
    def setOutBoundLinkQuality(self, LinkQuality):
        """set custom LinkQualityIn for all receiving messages from the any address

        Args:
            LinkQuality: a given custom link quality
                         link quality/link margin mapping table
                         3: 21 - 255 (dB)
                         2: 11 - 20 (dB)
                         1: 3 - 9 (dB)
                         0: 0 - 2 (dB)

        Returns:
            True: successful to set the link quality
            False: fail to set the link quality
        """
        print('%s call setOutBoundLinkQuality' % self)
        print(LinkQuality)
        cmd = 'macfilter rss add-lqi * %s' % str(LinkQuality)
        print(cmd)
        return self.__executeCommand(cmd)[-1] == 'Done'

    @API
    def removeRouterPrefix(self, prefixEntry):
        """remove the configured prefix on a border router

        Args:
            prefixEntry: a on-mesh prefix entry

        Returns:
            True: successful to remove the prefix entry from border router
            False: fail to remove the prefix entry from border router
        """
        print('%s call removeRouterPrefix' % self)
        print(prefixEntry)
        prefix = self.__convertIp6PrefixStringToIp6Address(str(prefixEntry))
        prefixLen = 64
        cmd = 'prefix remove %s/%d' % (prefix, prefixLen)
        print(cmd)
        if self.__executeCommand(cmd)[-1] == 'Done':
            # send server data ntf to leader
            return self.__executeCommand('netdata register')[-1] == 'Done'
        else:
            return False

    @API
    def configBorderRouter(
        self,
        P_Prefix=None,
        P_stable=1,
        P_default=1,
        P_slaac_preferred=0,
        P_Dhcp=0,
        P_preference=0,
        P_on_mesh=1,
        P_nd_dns=0,
        P_dp=0,
    ):
        """configure the border router with a given prefix entry parameters

        Args:
            P_Prefix: IPv6 prefix that is available on the Thread Network
            P_stable: true if the default router is expected to be stable network data
            P_default: true if border router offers the default route for P_Prefix
            P_slaac_preferred: true if allowing auto-configure address using P_Prefix
            P_Dhcp: is true if border router is a DHCPv6 Agent
            P_preference: is two-bit signed integer indicating router preference
            P_on_mesh: is true if P_Prefix is considered to be on-mesh
            P_nd_dns: is true if border router is able to supply DNS information obtained via ND

        Returns:
            True: successful to configure the border router with a given prefix entry
            False: fail to configure the border router with a given prefix entry
        """
        print('%s call configBorderRouter' % self)
        assert TESTHARNESS_VERSION == TESTHARNESS_1_2 or P_dp == 0

        # turn off default domain prefix if configBorderRouter is called before joining network
        if TESTHARNESS_VERSION == TESTHARNESS_1_2 and P_dp == 0 and not self.__isOpenThreadRunning():
            self.__useDefaultDomainPrefix = False

        if TESTHARNESS_VERSION == TESTHARNESS_1_2:
            # TestHarness 1.2 converts 0x2001000000000000 to "2001000000000000"
            if P_Prefix is None:
                P_Prefix = 0xfd007d037d037d03

            P_Prefix = '%016x' % P_Prefix
        else:
            # TestHarness 1.1 converts 2001000000000000 to "2001000000000000" (it's wrong, but not fixed yet.)
            P_Prefix = '%016x' % P_Prefix

        prefix = self.__convertIp6PrefixStringToIp6Address(P_Prefix)
        print(prefix)
        parameter = ''
        prf = ''

        if P_dp:
            P_slaac_preferred = 1

        if P_slaac_preferred == 1:
            parameter += 'p'
            parameter += 'a'

        if P_stable == 1:
            parameter += 's'

        if P_default == 1:
            parameter += 'r'

        if P_Dhcp == 1:
            parameter += 'd'

        if P_on_mesh == 1:
            parameter += 'o'

        if P_dp == 1:
            assert P_slaac_preferred and P_default and P_on_mesh and P_stable
            parameter += 'D'

        if P_preference == 1:
            prf = 'high'
        elif P_preference == 0:
            prf = 'med'
        elif P_preference == -1:
            prf = 'low'
        else:
            pass

        cmd = 'prefix add %s/64 %s %s' % (prefix, parameter, prf)
        print(cmd)
        if self.__executeCommand(cmd)[-1] == 'Done':
            # if prefix configured before starting OpenThread stack
            # do not send out server data ntf pro-actively
            if not self.__isOpenThreadRunning():
                return True
            else:
                # send server data ntf to leader
                return self.__executeCommand('netdata register')[-1] == 'Done'
        else:
            return False

    @API
    def setNetworkIDTimeout(self, iNwkIDTimeOut):
        """set networkid timeout for Thread device

        Args:
            iNwkIDTimeOut: a given NETWORK_ID_TIMEOUT

        Returns:
            True: successful to set NETWORK_ID_TIMEOUT
            False: fail to set NETWORK_ID_TIMEOUT
        """
        print('%s call setNetworkIDTimeout' % self)
        print(iNwkIDTimeOut)
        iNwkIDTimeOut /= 1000
        cmd = 'networkidtimeout %s' % str(iNwkIDTimeOut)
        print(cmd)
        return self.__executeCommand(cmd)[-1] == 'Done'

    @API
    def setKeepAliveTimeOut(self, iTimeOut):
        """set child timeout for device

        Args:
            iTimeOut: child timeout for device

        Returns:
            True: successful to set the child timeout for device
            False: fail to set the child timeout for device
        """
<<<<<<< HEAD
        try:
            cmd = 'childtimeout %d' % iTimeOut
            return self.__executeCommand(cmd)[-1] == 'Done'
        except Exception as e:
            ModuleHelper.WriteIntoDebugLogger('setKeepAliveTimeOut() Error: ' + str(e))
=======
        print('%s call setKeepAliveTimeOut' % self)
        iTimeOut *= 1000
        print(int(iTimeOut))
        cmd = 'pollperiod %d' % int(iTimeOut)
        print(cmd)
        return self.__executeCommand(cmd)[-1] == 'Done'
>>>>>>> 925d9b65

    @API
    def setKeySequenceCounter(self, iKeySequenceValue):
        """ set the Key sequence counter corresponding to Thread network key

        Args:
            iKeySequenceValue: key sequence value

        Returns:
            True: successful to set the key sequence
            False: fail to set the key sequence
        """
        print('%s call setKeySequenceCounter' % self)
        print(iKeySequenceValue)
        # avoid key switch guard timer protection for reference device
        self.__setKeySwitchGuardTime(0)

        cmd = 'keysequence counter %s' % str(iKeySequenceValue)
        if self.__executeCommand(cmd)[-1] == 'Done':
            self.sleep(1)
            return True
        else:
            return False

    @API
    def getKeySequenceCounter(self):
        """get current Thread Network key sequence"""
        print('%s call getKeySequenceCounter' % self)
        keySequence = self.__executeCommand('keysequence counter')[0]
        return keySequence

    @API
    def incrementKeySequenceCounter(self, iIncrementValue=1):
        """increment the key sequence with a given value

        Args:
            iIncrementValue: specific increment value to be added

        Returns:
            True: successful to increment the key sequence with a given value
            False: fail to increment the key sequence with a given value
        """
        print('%s call incrementKeySequenceCounter' % self)
        print(iIncrementValue)
        # avoid key switch guard timer protection for reference device
        self.__setKeySwitchGuardTime(0)
        currentKeySeq = self.getKeySequenceCounter()
        keySequence = int(currentKeySeq, 10) + iIncrementValue
        print(keySequence)
        return self.setKeySequenceCounter(keySequence)

    @API
    def setNetworkDataRequirement(self, eDataRequirement):
        """set whether the Thread device requires the full network data
           or only requires the stable network data

        Args:
            eDataRequirement: is true if requiring the full network data

        Returns:
            True: successful to set the network requirement
        """
        print('%s call setNetworkDataRequirement' % self)
        print(eDataRequirement)

        if eDataRequirement == Device_Data_Requirement.ALL_DATA:
            self.networkDataRequirement = 'n'
        return True

    @API
    def configExternalRouter(self, P_Prefix, P_stable, R_Preference=0):
        """configure border router with a given external route prefix entry

        Args:
            P_Prefix: IPv6 prefix for the route
            P_Stable: is true if the external route prefix is stable network data
            R_Preference: a two-bit signed integer indicating Router preference
                          1: high
                          0: medium
                         -1: low

        Returns:
            True: successful to configure the border router with a given external route prefix
            False: fail to configure the border router with a given external route prefix
        """
        print('%s call configExternalRouter' % self)
        print(P_Prefix)
        prf = ''
        stable = ''
        prefix = self.__convertIp6PrefixStringToIp6Address(str(P_Prefix))
        if R_Preference == 1:
            prf = 'high'
        elif R_Preference == 0:
            prf = 'med'
        elif R_Preference == -1:
            prf = 'low'
        else:
            pass

        if P_stable:
            stable += 's'
            cmd = 'route add %s/64 %s %s' % (prefix, stable, prf)
        else:
            cmd = 'route add %s/64 %s' % (prefix, prf)
        print(cmd)

        if self.__executeCommand(cmd)[-1] == 'Done':
            # send server data ntf to leader
            return self.__executeCommand('netdata register')[-1] == 'Done'

    @API
    def getNeighbouringRouters(self):
        """get neighboring routers information

        Returns:
            neighboring routers' extended address
        """
        print('%s call getNeighbouringRouters' % self)
        routerInfo = []
        routerList = self.__executeCommand('router list')[0].split()
        print(routerList)

        if 'Done' in routerList:
            print('no neighbouring routers')
            return None

        for index in routerList:
            router = []
            cmd = 'router %s' % index
            router = self.__executeCommand(cmd)

            for line in router:
                if 'Done' in line:
                    break
                # elif 'Rloc' in line:
                #    rloc16 = line.split()[1]
                elif 'Ext Addr' in line:
                    eui = line.split()[2]
                    routerInfo.append(int(eui, 16))
                # elif 'LQI In' in line:
                #    lqi_in = line.split()[1]
                # elif 'LQI Out' in line:
                #    lqi_out = line.split()[1]
                else:
                    pass

        print(routerInfo)
        return routerInfo

    @API
    def getChildrenInfo(self):
        """get all children information

        Returns:
            children's extended address
        """
        eui = None
        rloc16 = None

        print('%s call getChildrenInfo' % self)

        childrenInfoAll = []
        childrenInfo = {'EUI': 0, 'Rloc16': 0, 'MLEID': ''}
        childrenList = self.__executeCommand('child list')[0].split()
        print(childrenList)

        if 'Done' in childrenList:
            print('no children')
            return None

        for index in childrenList:
            cmd = 'child %s' % index
            child = []
            child = self.__executeCommand(cmd)

            for line in child:
                if 'Done' in line:
                    break
                elif 'Rloc' in line:
                    rloc16 = line.split()[1]
                elif 'Ext Addr' in line:
                    eui = line.split()[2]
                # elif 'Child ID' in line:
                #    child_id = line.split()[2]
                # elif 'Mode' in line:
                #    mode = line.split()[1]
                else:
                    pass

            childrenInfo['EUI'] = int(eui, 16)
            childrenInfo['Rloc16'] = int(rloc16, 16)
            # children_info['MLEID'] = self.getMLEID()

            childrenInfoAll.append(childrenInfo['EUI'])
            # childrenInfoAll.append(childrenInfo)

        print(childrenInfoAll)
        return childrenInfoAll

    @API
    def setXpanId(self, xPanId):
        """set extended PAN ID of Thread Network

        Args:
            xPanId: extended PAN ID in hex format

        Returns:
            True: successful to set the extended PAN ID
            False: fail to set the extended PAN ID
        """
        xpanid = ''
        print('%s call setXpanId' % self)
        print(xPanId)
        if not isinstance(xPanId, str):
            xpanid = self.__convertLongToHex(xPanId, 16)
            cmd = 'extpanid %s' % xpanid
            datasetCmd = 'dataset extpanid %s' % xpanid
        else:
            xpanid = xPanId
            cmd = 'extpanid %s' % xpanid
            datasetCmd = 'dataset extpanid %s' % xpanid

        self.xpanId = xpanid
        self.hasActiveDatasetToCommit = True
        return self.__executeCommand(cmd)[-1] == 'Done' and self.__executeCommand(datasetCmd)[-1] == 'Done'

    @API
    def getNeighbouringDevices(self):
        """gets the neighboring devices' extended address to compute the DUT
           extended address automatically

        Returns:
            A list including extended address of neighboring routers, parent
            as well as children
        """
        print('%s call getNeighbouringDevices' % self)
        neighbourList = []

        # get parent info
        parentAddr = self.getParentAddress()
        if parentAddr != 0:
            neighbourList.append(parentAddr)

        # get ED/SED children info
        childNeighbours = self.getChildrenInfo()
        if childNeighbours is not None and len(childNeighbours) > 0:
            for entry in childNeighbours:
                neighbourList.append(entry)

        # get neighboring routers info
        routerNeighbours = self.getNeighbouringRouters()
        if routerNeighbours is not None and len(routerNeighbours) > 0:
            for entry in routerNeighbours:
                neighbourList.append(entry)

        print(neighbourList)
        return neighbourList

    @API
    def setPartationId(self, partationId):
        """set Thread Network Partition ID

        Args:
            partitionId: partition id to be set by leader

        Returns:
            True: successful to set the Partition ID
            False: fail to set the Partition ID
        """
        print('%s call setPartationId' % self)
        print(partationId)

        cmd = 'partitionid preferred %s' % (str(hex(partationId)).rstrip('L'))
        print(cmd)
        return self.__executeCommand(cmd)[-1] == 'Done'

    @API
    def getGUA(self, filterByPrefix=None, eth=False):
        """get expected global unicast IPv6 address of Thread device

        note: existing filterByPrefix are string of in lowercase. e.g.
        '2001' or '2001:0db8:0001:0000".

        Args:
            filterByPrefix: a given expected global IPv6 prefix to be matched

        Returns:
            a global IPv6 address
        """
        assert not eth
        # get global addrs set if multiple
        globalAddrs = self.__getGlobal()

        if filterByPrefix is None:
            return globalAddrs[0]
        else:
            for fullIp in globalAddrs:
                if fullIp.startswith(filterByPrefix):
                    print('target global %s' % fullIp)
                    return fullIp
            print('no global address matched')
            return str(globalAddrs[0])

    @API
    def getShortAddress(self):
        """get Rloc16 short address of Thread device"""
        print('%s call getShortAddress' % self)
        return self.getRloc16()

    @API
    def getULA64(self):
        """get mesh local EID of Thread device"""
        print('%s call getULA64' % self)
        return self.__executeCommand('ipaddr mleid')[0]

    @API
    def setMLPrefix(self, sMeshLocalPrefix):
        """set mesh local prefix"""
        print('%s call setMLPrefix' % self)
        cmd = 'dataset meshlocalprefix %s' % sMeshLocalPrefix
        self.hasActiveDatasetToCommit = True
        return self.__executeCommand(cmd)[-1] == 'Done'

    @API
    def getML16(self):
        """get mesh local 16 unicast address (Rloc)"""
        print('%s call getML16' % self)
        return self.getRloc()

    @API
    def downgradeToDevice(self):
        pass

    @API
    def upgradeToRouter(self):
        pass

    @API
    def forceSetSlaac(self, slaacAddress):
        """force to set a slaac IPv6 address to Thread interface

        Args:
            slaacAddress: a slaac IPv6 address to be set

        Returns:
            True: successful to set slaac address to Thread interface
            False: fail to set slaac address to Thread interface
        """
        print('%s call forceSetSlaac' % self)
        print(slaacAddress)
        cmd = 'ipaddr add %s' % str(slaacAddress)
        print(cmd)
        return self.__executeCommand(cmd)[-1] == 'Done'

    @API
    def setSleepyNodePollTime(self):
        pass

    @API
    def enableAutoDUTObjectFlag(self):
        """set AutoDUTenable flag"""
        print('%s call enableAutoDUTObjectFlag' % self)
        self.AutoDUTEnable = True

    @API
    def getChildTimeoutValue(self):
        """get child timeout"""
        print('%s call getChildTimeoutValue' % self)
        childTimeout = self.__executeCommand('childtimeout')[0]
        return int(childTimeout)

    @API
    def diagnosticGet(self, strDestinationAddr, listTLV_ids=()):
        if not listTLV_ids:
            return

        if len(listTLV_ids) == 0:
            return

        cmd = 'networkdiagnostic get %s %s' % (
            strDestinationAddr,
            ' '.join([str(tlv) for tlv in listTLV_ids]),
        )
        print(cmd)

        return self.__sendCommand(cmd, expectEcho=False)

    @API
    def diagnosticReset(self, strDestinationAddr, listTLV_ids=()):
        if not listTLV_ids:
            return

        if len(listTLV_ids) == 0:
            return

        cmd = 'networkdiagnostic reset %s %s' % (
            strDestinationAddr,
            ' '.join([str(tlv) for tlv in listTLV_ids]),
        )
        print(cmd)

        return self.__executeCommand(cmd)

    @API
    def diagnosticQuery(self, strDestinationAddr, listTLV_ids=()):
        self.diagnosticGet(strDestinationAddr, listTLV_ids)

    @API
    def startNativeCommissioner(self, strPSKc='GRLPASSPHRASE'):
        # TODO: Support the whole Native Commissioner functionality
        # Currently it only aims to trigger a Discovery Request message to pass
        # Certification test 5.8.4
        print('%s call startNativeCommissioner' % self)
        self.__executeCommand('ifconfig up')
        cmd = 'joiner start %s' % (strPSKc)
        print(cmd)
        return self.__executeCommand(cmd)[-1] == 'Done'

    @API
    def startExternalCommissioner(self, baAddr, baPort):
        """Start external commissioner
        Args:
            baAddr: A string represents the border agent address.
            baPort: An integer represents the border agent port.
        Returns:
            A boolean indicates whether this function succeed.
        """
        if self.externalCommissioner is None:
            config = commissioner.Configuration()
            config.isCcmMode = False
            config.domainName = OpenThreadTHCI.DOMAIN_NAME
            config.pskc = bytearray.fromhex(self.pskc)

            self.externalCommissioner = OTCommissioner(config, self)

        if not self.externalCommissioner.isActive():
            self.externalCommissioner.start(baAddr, baPort)

        if not self.externalCommissioner.isActive():
            raise commissioner.Error("external commissioner is not active")

        return True

    @API
    def stopExternalCommissioner(self):
        """Stop external commissioner
        Returns:
            A boolean indicates whether this function succeed.
        """

        if self.externalCommissioner is not None:
            self.externalCommissioner.stop()
            return not self.externalCommissioner.isActive()

    @API
    def startCollapsedCommissioner(self, role=Thread_Device_Role.Leader):
        """start Collapsed Commissioner

        Returns:
            True: successful to start Commissioner
            False: fail to start Commissioner
        """
        print('%s call startCollapsedCommissioner' % self)
        if self.__startOpenThread():
            self.wait_for_attach_to_the_network(expected_role=self.deviceRole,
                                                timeout=self.NETWORK_ATTACHMENT_TIMEOUT,
                                                raise_assert=True)
            cmd = 'commissioner start'
            print(cmd)
            if self.__executeCommand(cmd)[-1] == 'Done':
                self.isActiveCommissioner = True
                self.sleep(20)  # time for petition process
                return True
        return False

    @API
    def setJoinKey(self, strPSKc):
        pass

    @API
    def scanJoiner(self, xEUI='*', strPSKd='THREADJPAKETEST'):
        """scan Joiner

        Args:
            xEUI: Joiner's EUI-64
            strPSKd: Joiner's PSKd for commissioning

        Returns:
            True: successful to add Joiner's steering data
            False: fail to add Joiner's steering data
        """
        self.log("scanJoiner on channel %s", self.getChannel())

        # long timeout value to avoid automatic joiner removal (in seconds)
        timeout = 500

        if not isinstance(xEUI, str):
            eui64 = self.__convertLongToHex(xEUI, 16)
        else:
            eui64 = xEUI

        strPSKd = self.__normalizePSKd(strPSKd)

        cmd = 'commissioner joiner add %s %s %s' % (
            self._deviceEscapeEscapable(eui64),
            strPSKd,
            str(timeout),
        )

        print(cmd)
        if self.__executeCommand(cmd)[-1] == 'Done':
            if self.logThreadStatus == self.logStatus['stop']:
                self.logThread = ThreadRunner.run(target=self.__readCommissioningLogs, args=(120,))
            return True
        else:
            return False

    @staticmethod
    def __normalizePSKd(strPSKd):
        return strPSKd.upper().replace('I', '1').replace('O', '0').replace('Q', '0').replace('Z', '2')

    @API
    def setProvisioningUrl(self, strURL='grl.com'):
        """set provisioning Url

        Args:
            strURL: Provisioning Url string

        Returns:
            True: successful to set provisioning Url
            False: fail to set provisioning Url
        """
        print('%s call setProvisioningUrl' % self)
        self.provisioningUrl = strURL
        if self.deviceRole == Thread_Device_Role.Commissioner:
            cmd = 'commissioner provisioningurl %s' % (strURL)
            return self.__executeCommand(cmd)[-1] == 'Done'
        return True

    @API
    def allowCommission(self):
        """start commissioner candidate petition process

        Returns:
            True: successful to start commissioner candidate petition process
            False: fail to start commissioner candidate petition process
        """
        print('%s call allowCommission' % self)
        cmd = 'commissioner start'
        print(cmd)
        if self.__executeCommand(cmd)[-1] == 'Done':
            self.isActiveCommissioner = True
            # time for petition process and at least one keep alive
            self.sleep(3)
            return True
        else:
            return False

    @API
    def joinCommissioned(self, strPSKd='THREADJPAKETEST', waitTime=20):
        """start joiner

        Args:
            strPSKd: Joiner's PSKd

        Returns:
            True: successful to start joiner
            False: fail to start joiner
        """
        self.log("joinCommissioned on channel %s", self.getChannel())

        if self.deviceRole in [
                Thread_Device_Role.Leader,
                Thread_Device_Role.Router,
                Thread_Device_Role.REED,
        ]:
            self.__setRouterSelectionJitter(1)
        self.__executeCommand('ifconfig up')
        strPSKd = self.__normalizePSKd(strPSKd)
        cmd = 'joiner start %s %s' % (strPSKd, self.provisioningUrl)
        print(cmd)
        if self.__executeCommand(cmd)[-1] == 'Done':
            maxDuration = 150  # seconds
            self.joinCommissionedStatus = self.joinStatus['ongoing']

            if self.logThreadStatus == self.logStatus['stop']:
                self.logThread = ThreadRunner.run(target=self.__readCommissioningLogs, args=(maxDuration,))

            t_end = time.time() + maxDuration
            while time.time() < t_end:
                if self.joinCommissionedStatus == self.joinStatus['succeed']:
                    break
                elif self.joinCommissionedStatus == self.joinStatus['failed']:
                    return False

                self.sleep(1)

            self.setMAC(self.mac)
            self.__executeCommand('thread start')
            self.wait_for_attach_to_the_network(expected_role=self.deviceRole,
                                                timeout=self.NETWORK_ATTACHMENT_TIMEOUT,
                                                raise_assert=True)
            return True
        else:
            return False

    @API
    def getCommissioningLogs(self):
        """get Commissioning logs

        Returns:
           Commissioning logs
        """
        rawLogs = self.logThread.get()
        ProcessedLogs = []
        payload = []

        while not rawLogs.empty():
            rawLogEach = rawLogs.get()
            print(rawLogEach)
            if '[THCI]' not in rawLogEach:
                continue

            EncryptedPacket = PlatformDiagnosticPacket()
            infoList = rawLogEach.split('[THCI]')[1].split(']')[0].split('|')
            for eachInfo in infoList:
                print(eachInfo)
                info = eachInfo.split('=')
                infoType = info[0].strip()
                infoValue = info[1].strip()
                if 'direction' in infoType:
                    EncryptedPacket.Direction = (PlatformDiagnosticPacket_Direction.IN
                                                 if 'recv' in infoValue else PlatformDiagnosticPacket_Direction.OUT if
                                                 'send' in infoValue else PlatformDiagnosticPacket_Direction.UNKNOWN)
                elif 'type' in infoType:
                    EncryptedPacket.Type = (PlatformDiagnosticPacket_Type.JOIN_FIN_req if 'JOIN_FIN.req' in infoValue
                                            else PlatformDiagnosticPacket_Type.JOIN_FIN_rsp if 'JOIN_FIN.rsp'
                                            in infoValue else PlatformDiagnosticPacket_Type.JOIN_ENT_req if
                                            'JOIN_ENT.ntf' in infoValue else PlatformDiagnosticPacket_Type.JOIN_ENT_rsp
                                            if 'JOIN_ENT.rsp' in infoValue else PlatformDiagnosticPacket_Type.UNKNOWN)
                elif 'len' in infoType:
                    bytesInEachLine = 16
                    EncryptedPacket.TLVsLength = int(infoValue)
                    payloadLineCount = (int(infoValue) + bytesInEachLine - 1) / bytesInEachLine
                    while payloadLineCount > 0:
                        payloadLineCount = payloadLineCount - 1
                        payloadLine = rawLogs.get()
                        payloadSplit = payloadLine.split('|')
                        for block in range(1, 3):
                            payloadBlock = payloadSplit[block]
                            payloadValues = payloadBlock.split(' ')
                            for num in range(1, 9):
                                if '..' not in payloadValues[num]:
                                    payload.append(int(payloadValues[num], 16))

                    EncryptedPacket.TLVs = (PlatformPackets.read(EncryptedPacket.Type, payload)
                                            if payload != [] else [])

            ProcessedLogs.append(EncryptedPacket)
        return ProcessedLogs

    @API
    def MGMT_ED_SCAN(
        self,
        sAddr,
        xCommissionerSessionId,
        listChannelMask,
        xCount,
        xPeriod,
        xScanDuration,
    ):
        """send MGMT_ED_SCAN message to a given destinaition.

        Args:
            sAddr: IPv6 destination address for this message
            xCommissionerSessionId: commissioner session id
            listChannelMask: a channel array to indicate which channels to be scaned
            xCount: number of IEEE 802.15.4 ED Scans (milliseconds)
            xPeriod: Period between successive IEEE802.15.4 ED Scans (milliseconds)
            xScanDuration: ScanDuration when performing an IEEE 802.15.4 ED Scan (milliseconds)

        Returns:
            True: successful to send MGMT_ED_SCAN message.
            False: fail to send MGMT_ED_SCAN message
        """
        print('%s call MGMT_ED_SCAN' % self)
        channelMask = '0x' + self.__convertLongToHex(self.__convertChannelMask(listChannelMask))
        cmd = 'commissioner energy %s %s %s %s %s' % (
            channelMask,
            xCount,
            xPeriod,
            xScanDuration,
            sAddr,
        )
        print(cmd)
        return self.__executeCommand(cmd)[-1] == 'Done'

    @API
    def MGMT_PANID_QUERY(self, sAddr, xCommissionerSessionId, listChannelMask, xPanId):
        """send MGMT_PANID_QUERY message to a given destination

        Args:
            xPanId: a given PAN ID to check the conflicts

        Returns:
            True: successful to send MGMT_PANID_QUERY message.
            False: fail to send MGMT_PANID_QUERY message.
        """
        print('%s call MGMT_PANID_QUERY' % self)
        panid = ''
        channelMask = '0x' + self.__convertLongToHex(self.__convertChannelMask(listChannelMask))

        if not isinstance(xPanId, str):
            panid = str(hex(xPanId))

        cmd = 'commissioner panid %s %s %s' % (panid, channelMask, sAddr)
        print(cmd)
        return self.__executeCommand(cmd)[-1] == 'Done'

    @API
    def MGMT_ANNOUNCE_BEGIN(self, sAddr, xCommissionerSessionId, listChannelMask, xCount, xPeriod):
        """send MGMT_ANNOUNCE_BEGIN message to a given destination

        Returns:
            True: successful to send MGMT_ANNOUNCE_BEGIN message.
            False: fail to send MGMT_ANNOUNCE_BEGIN message.
        """
        print('%s call MGMT_ANNOUNCE_BEGIN' % self)
        channelMask = '0x' + self.__convertLongToHex(self.__convertChannelMask(listChannelMask))
        cmd = 'commissioner announce %s %s %s %s' % (
            channelMask,
            xCount,
            xPeriod,
            sAddr,
        )
        print(cmd)
        return self.__executeCommand(cmd)[-1] == 'Done'

    @API
    def MGMT_ACTIVE_GET(self, Addr='', TLVs=()):
        """send MGMT_ACTIVE_GET command

        Returns:
            True: successful to send MGMT_ACTIVE_GET
            False: fail to send MGMT_ACTIVE_GET
        """
        print('%s call MGMT_ACTIVE_GET' % self)
        cmd = 'dataset mgmtgetcommand active'

        if Addr != '':
            cmd += ' address '
            cmd += Addr

        if len(TLVs) != 0:
            tlvs = ''.join('%02x' % tlv for tlv in TLVs)
            cmd += ' -x '
            cmd += tlvs

        print(cmd)

        return self.__executeCommand(cmd)[-1] == 'Done'

    @API
    def MGMT_ACTIVE_SET(
        self,
        sAddr='',
        xCommissioningSessionId=None,
        listActiveTimestamp=None,
        listChannelMask=None,
        xExtendedPanId=None,
        sNetworkName=None,
        sPSKc=None,
        listSecurityPolicy=None,
        xChannel=None,
        sMeshLocalPrefix=None,
        xMasterKey=None,
        xPanId=None,
        xTmfPort=None,
        xSteeringData=None,
        xBorderRouterLocator=None,
        BogusTLV=None,
        xDelayTimer=None,
    ):
        """send MGMT_ACTIVE_SET command

        Returns:
            True: successful to send MGMT_ACTIVE_SET
            False: fail to send MGMT_ACTIVE_SET
        """
        print('%s call MGMT_ACTIVE_SET' % self)
        cmd = 'dataset mgmtsetcommand active'

        if listActiveTimestamp is not None:
            cmd += ' activetimestamp '
            cmd += str(listActiveTimestamp[0])

        if xExtendedPanId is not None:
            cmd += ' extpanid '
            xpanid = self.__convertLongToHex(xExtendedPanId, 16)

            cmd += xpanid

        if sNetworkName is not None:
            cmd += ' networkname '
            cmd += self._deviceEscapeEscapable(str(sNetworkName))

        if xChannel is not None:
            cmd += ' channel '
            cmd += str(xChannel)

        if sMeshLocalPrefix is not None:
            cmd += ' localprefix '
            cmd += str(sMeshLocalPrefix)

        if xMasterKey is not None:
            cmd += ' networkkey '
            key = self.__convertLongToHex(xMasterKey, 32)

            cmd += key

        if xPanId is not None:
            cmd += ' panid '
            cmd += str(xPanId)

        if listChannelMask is not None:
            cmd += ' channelmask '
            cmd += '0x' + self.__convertLongToHex(self.__convertChannelMask(listChannelMask))

        if (sPSKc is not None or listSecurityPolicy is not None or xCommissioningSessionId is not None or
                xTmfPort is not None or xSteeringData is not None or xBorderRouterLocator is not None or
                BogusTLV is not None):
            cmd += ' -x '

        if sPSKc is not None:
            cmd += '0410'
            stretchedPskc = Thread_PBKDF2.get(
                sPSKc,
                ModuleHelper.Default_XpanId,
                ModuleHelper.Default_NwkName,
            )
            pskc = '%x' % stretchedPskc

            if len(pskc) < 32:
                pskc = pskc.zfill(32)

            cmd += pskc

        if listSecurityPolicy is not None:
            if TESTHARNESS_VERSION == TESTHARNESS_1_2:
                if self.DeviceCapability == DevCapb.V1_1:
                    cmd += '0c03'
                else:
                    cmd += '0c04'
            else:
                cmd += '0c03'

            rotationTime = 0
            policyBits = 0

            # previous passing way listSecurityPolicy=[True, True, 3600,
            # False, False, True]
            if len(listSecurityPolicy) == 6:
                rotationTime = listSecurityPolicy[2]

                # the last three reserved bits must be 1
                policyBits = 0b00000111

                if listSecurityPolicy[0]:
                    policyBits = policyBits | 0b10000000
                if listSecurityPolicy[1]:
                    policyBits = policyBits | 0b01000000
                if listSecurityPolicy[3]:
                    policyBits = policyBits | 0b00100000
                if listSecurityPolicy[4]:
                    policyBits = policyBits | 0b00010000
                if listSecurityPolicy[5]:
                    policyBits = policyBits | 0b00001000
            else:
                # new passing way listSecurityPolicy=[3600, 0b11001111]
                rotationTime = listSecurityPolicy[0]
                # bit order
                if len(listSecurityPolicy) > 2:
                    policyBits = listSecurityPolicy[2] << 8 | listSecurityPolicy[1]
                else:
                    policyBits = listSecurityPolicy[1]

            policy = str(hex(rotationTime))[2:]

            if len(policy) < 4:
                policy = policy.zfill(4)

            cmd += policy

            flags0 = ('%x' % (policyBits & 0x00ff)).ljust(2, '0')
            cmd += flags0

            if TESTHARNESS_VERSION == TESTHARNESS_1_2:
                if self.DeviceCapability != DevCapb.V1_1:
                    flags1 = ('%x' % ((policyBits & 0xff00) >> 8)).ljust(2, '0')
                    cmd += flags1

        if xCommissioningSessionId is not None:
            cmd += '0b02'
            sessionid = str(hex(xCommissioningSessionId))[2:]

            if len(sessionid) < 4:
                sessionid = sessionid.zfill(4)

            cmd += sessionid

        if xBorderRouterLocator is not None:
            cmd += '0902'
            locator = str(hex(xBorderRouterLocator))[2:]

            if len(locator) < 4:
                locator = locator.zfill(4)

            cmd += locator

        if xSteeringData is not None:
            steeringData = self.__convertLongToHex(xSteeringData)
            cmd += '08' + str(len(steeringData) / 2).zfill(2)
            cmd += steeringData

        if BogusTLV is not None:
            cmd += '8202aa55'

        print(cmd)

        return self.__executeCommand(cmd)[-1] == 'Done'

    @API
    def MGMT_PENDING_GET(self, Addr='', TLVs=()):
        """send MGMT_PENDING_GET command

        Returns:
            True: successful to send MGMT_PENDING_GET
            False: fail to send MGMT_PENDING_GET
        """
        print('%s call MGMT_PENDING_GET' % self)
        cmd = 'dataset mgmtgetcommand pending'

        if Addr != '':
            cmd += ' address '
            cmd += Addr

        if len(TLVs) != 0:
            tlvs = ''.join('%02x' % tlv for tlv in TLVs)
            cmd += ' -x '
            cmd += tlvs

        print(cmd)

        return self.__executeCommand(cmd)[-1] == 'Done'

    @API
    def MGMT_PENDING_SET(
        self,
        sAddr='',
        xCommissionerSessionId=None,
        listPendingTimestamp=None,
        listActiveTimestamp=None,
        xDelayTimer=None,
        xChannel=None,
        xPanId=None,
        xMasterKey=None,
        sMeshLocalPrefix=None,
        sNetworkName=None,
    ):
        """send MGMT_PENDING_SET command

        Returns:
            True: successful to send MGMT_PENDING_SET
            False: fail to send MGMT_PENDING_SET
        """
        print('%s call MGMT_PENDING_SET' % self)
        cmd = 'dataset mgmtsetcommand pending'

        if listPendingTimestamp is not None:
            cmd += ' pendingtimestamp '
            cmd += str(listPendingTimestamp[0])

        if listActiveTimestamp is not None:
            cmd += ' activetimestamp '
            cmd += str(listActiveTimestamp[0])

        if xDelayTimer is not None:
            cmd += ' delaytimer '
            cmd += str(xDelayTimer)
            # cmd += ' delaytimer 3000000'

        if xChannel is not None:
            cmd += ' channel '
            cmd += str(xChannel)

        if xPanId is not None:
            cmd += ' panid '
            cmd += str(xPanId)

        if xMasterKey is not None:
            cmd += ' networkkey '
            key = self.__convertLongToHex(xMasterKey, 32)

            cmd += key

        if sMeshLocalPrefix is not None:
            cmd += ' localprefix '
            cmd += str(sMeshLocalPrefix)

        if sNetworkName is not None:
            cmd += ' networkname '
            cmd += self._deviceEscapeEscapable(str(sNetworkName))

        if xCommissionerSessionId is not None:
            cmd += ' -x '
            cmd += '0b02'
            sessionid = str(hex(xCommissionerSessionId))[2:]

            if len(sessionid) < 4:
                sessionid = sessionid.zfill(4)

            cmd += sessionid

        print(cmd)

        return self.__executeCommand(cmd)[-1] == 'Done'

    @API
    def MGMT_COMM_GET(self, Addr='ff02::1', TLVs=()):
        """send MGMT_COMM_GET command

        Returns:
            True: successful to send MGMT_COMM_GET
            False: fail to send MGMT_COMM_GET
        """
        print('%s call MGMT_COMM_GET' % self)
        cmd = 'commissioner mgmtget'

        if len(TLVs) != 0:
            tlvs = ''.join('%02x' % tlv for tlv in TLVs)
            cmd += ' -x '
            cmd += tlvs

        print(cmd)

        return self.__executeCommand(cmd)[-1] == 'Done'

    @API
    def MGMT_COMM_SET(
        self,
        Addr='ff02::1',
        xCommissionerSessionID=None,
        xSteeringData=None,
        xBorderRouterLocator=None,
        xChannelTlv=None,
        ExceedMaxPayload=False,
    ):
        """send MGMT_COMM_SET command

        Returns:
            True: successful to send MGMT_COMM_SET
            False: fail to send MGMT_COMM_SET
        """
        print('%s call MGMT_COMM_SET' % self)
        cmd = 'commissioner mgmtset'

        if xCommissionerSessionID is not None:
            # use assigned session id
            cmd += ' sessionid '
            cmd += str(xCommissionerSessionID)
        elif xCommissionerSessionID is None:
            # use original session id
            if self.isActiveCommissioner is True:
                cmd += ' sessionid '
                cmd += self.__getCommissionerSessionId()
            else:
                pass

        if xSteeringData is not None:
            cmd += ' steeringdata '
            cmd += str(hex(xSteeringData)[2:])

        if xBorderRouterLocator is not None:
            cmd += ' locator '
            cmd += str(hex(xBorderRouterLocator))

        if xChannelTlv is not None:
            cmd += ' -x '
            cmd += '000300' + '%04x' % xChannelTlv

        print(cmd)

        return self.__executeCommand(cmd)[-1] == 'Done'

    @API
    def setActiveDataset(self, listActiveDataset=()):
        print('%s call setActiveDataset' % self)

    @API
    def setCommisionerMode(self):
        print('%s call setCommissionerMode' % self)

    @API
    def setPSKc(self, strPSKc):
        print('%s call setPSKc' % self)
        cmd = 'dataset pskc %s' % strPSKc
        self.hasActiveDatasetToCommit = True
        return self.__executeCommand(cmd)[-1] == 'Done'

    @API
    def setActiveTimestamp(self, xActiveTimestamp):
        print('%s call setActiveTimestamp' % self)
        self.activetimestamp = xActiveTimestamp
        cmd = 'dataset activetimestamp %s' % str(xActiveTimestamp)
        self.hasActiveDatasetToCommit = True
        return self.__executeCommand(cmd)[-1] == 'Done'

    @API
    def setUdpJoinerPort(self, portNumber):
        """set Joiner UDP Port

        Args:
            portNumber: Joiner UDP Port number

        Returns:
            True: successful to set Joiner UDP Port
            False: fail to set Joiner UDP Port
        """
        print('%s call setUdpJoinerPort' % self)
        cmd = 'joinerport %d' % portNumber
        print(cmd)
        return self.__executeCommand(cmd)[-1] == 'Done'

    @API
    def commissionerUnregister(self):
        """stop commissioner

        Returns:
            True: successful to stop commissioner
            False: fail to stop commissioner
        """
        print('%s call commissionerUnregister' % self)
        cmd = 'commissioner stop'
        print(cmd)
        return self.__executeCommand(cmd)[-1] == 'Done'

    @API
    def sendBeacons(self, sAddr, xCommissionerSessionId, listChannelMask, xPanId):
        print('%s call sendBeacons' % self)
        self.__sendCommand('scan', expectEcho=False)
        return True

    @API
    def updateRouterStatus(self):
        """force update to router as if there is child id request"""
        self._update_router_status = True

    @API
    def __updateRouterStatus(self):
        print('%s call updateRouterStatus' % self)
        cmd = 'state'
        while True:
            state = self.__executeCommand(cmd)[0]
            if state == 'detached':
                continue
            elif state == 'child':
                break
            else:
                return False

        cmd = 'state router'
        return self.__executeCommand(cmd)[-1] == 'Done'

    @API
    def setRouterThresholdValues(self, upgradeThreshold, downgradeThreshold):
        print('%s call setRouterThresholdValues' % self)
        self.__setRouterUpgradeThreshold(upgradeThreshold)
        self.__setRouterDowngradeThreshold(downgradeThreshold)

    @API
    def setMinDelayTimer(self, iSeconds):
        print('%s call setMinDelayTimer' % self)
        cmd = 'delaytimermin %s' % iSeconds
        print(cmd)
        return self.__executeCommand(cmd)[-1] == 'Done'

    @API
    def ValidateDeviceFirmware(self):
        print('%s call ValidateDeviceFirmware' % self)
        return 'OPENTHREAD' in self.UIStatusMsg

    @API
    def setBbrDataset(self, SeqNumInc=False, SeqNum=None, MlrTimeout=None, ReRegDelay=None):
        """ set BBR Dataset

        Args:
            SeqNumInc:  Increase `SeqNum` by 1 if True.
            SeqNum:     Set `SeqNum` to a given value if not None.
            MlrTimeout: Set `MlrTimeout` to a given value.
            ReRegDelay: Set `ReRegDelay` to a given value.

            MUST NOT set SeqNumInc to True and SeqNum to non-None value at the same time.

        Returns:
            True: successful to set BBR Dataset
            False: fail to set BBR Dataset
        """
        assert not (SeqNumInc and SeqNum is not None), "Must not specify both SeqNumInc and SeqNum"
        if SeqNumInc:
            if self.bbrSeqNum in (126, 127):
                self.bbrSeqNum = 0
            elif self.bbrSeqNum in (254, 255):
                self.bbrSeqNum = 128
            else:
                self.bbrSeqNum = (self.bbrSeqNum + 1) % 256

        return self.__configBbrDataset(SeqNum=SeqNum, MlrTimeout=MlrTimeout, ReRegDelay=ReRegDelay)

    def __configBbrDataset(self, SeqNum=None, MlrTimeout=None, ReRegDelay=None):
        if MlrTimeout is not None and ReRegDelay is None:
            ReRegDelay = self.bbrReRegDelay

        cmd = 'bbr config'
        if SeqNum is not None:
            cmd += ' seqno %d' % SeqNum
        if ReRegDelay is not None:
            cmd += ' delay %d' % ReRegDelay
        if MlrTimeout is not None:
            cmd += ' timeout %d' % MlrTimeout
        ret = self.__executeCommand(cmd)[-1] == 'Done'

        if SeqNum is not None:
            self.bbrSeqNum = SeqNum

        if MlrTimeout is not None:
            self.bbrMlrTimeout = MlrTimeout

        if ReRegDelay is not None:
            self.bbrReRegDelay = ReRegDelay

        self.__executeCommand('netdata register')

        return ret

    # Low power THCI
    @API
    def setCSLtout(self, tout=30):
        self.ssedTimeout = tout
        self.log('call setCSLtout')
        cmd = 'csl timeout %u' % self.ssedTimeout
        print(cmd)
        return self.__executeCommand(cmd)[-1] == 'Done'

    @API
    def setCSLchannel(self, ch=11):
        self.log('call setCSLchannel')
        cmd = 'csl channel %u' % ch
        print(cmd)
        return self.__executeCommand(cmd)[-1] == 'Done'

    @API
    def setCSLperiod(self, period=500):
        """set Csl Period
        Args:
            period: csl period in ms

        note: OT command 'csl period' accepts parameter in unit of 10 symbols,
        period is converted from unit ms to ten symbols (160us per 10 symbols).

        """
        self.log('call setCSLperiod')
        cmd = 'csl period %u' % (period * 6.25)
        print(cmd)
        return self.__executeCommand(cmd)[-1] == 'Done'

    @staticmethod
    def getForwardSeriesFlagsFromHexOrStr(flags):
        hexFlags = int(flags, 16) if isinstance(flags, str) else flags
        strFlags = ''
        if hexFlags == 0:
            strFlags = 'X'
        else:
            if hexFlags & 0x1 != 0:
                strFlags += 'l'
            if hexFlags & 0x2 != 0:
                strFlags += 'd'
            if hexFlags & 0x4 != 0:
                strFlags += 'r'
            if hexFlags & 0x8 != 0:
                strFlags += 'a'

        return strFlags

    @staticmethod
    def mapMetricsHexToChar(metrics):
        metricsFlagMap = {
            0x40: 'p',
            0x09: 'q',
            0x0a: 'm',
            0x0b: 'r',
        }
        metricsReservedFlagMap = {0x11: 'q', 0x12: 'm', 0x13: 'r'}
        if metricsFlagMap.get(metrics):
            return metricsFlagMap.get(metrics), False
        elif metricsReservedFlagMap.get(metrics):
            return metricsReservedFlagMap.get(metrics), True
        else:
            logging.warning("Not found flag mapping for given metrics: {}".format(metrics))
            return '', False

    @staticmethod
    def getMetricsFlagsFromHexStr(metrics):
        strMetrics = ''
        reserved_flag = ''

        if metrics.startswith('0x'):
            metrics = metrics[2:]
        hexMetricsArray = bytearray.fromhex(metrics)

        for metric in hexMetricsArray:
            metric_flag, has_reserved_flag = OpenThreadTHCI.mapMetricsHexToChar(metric)
            strMetrics += metric_flag
            if has_reserved_flag:
                reserved_flag = ' r'

        return strMetrics + reserved_flag

    @API
    def LinkMetricsSingleReq(self, dst_addr, metrics):
        self.log('call LinkMetricsSingleReq')
        cmd = 'linkmetrics query %s single %s' % (dst_addr, self.getMetricsFlagsFromHexStr(metrics))
        print(cmd)
        return self.__executeCommand(cmd)[-1] == 'Done'

    @API
    def LinkMetricsMgmtReq(self, dst_addr, type_, flags, metrics, series_id):
        self.log('call LinkMetricsMgmtReq')
        cmd = 'linkmetrics mgmt %s ' % dst_addr
        if type_ == 'FWD':
            cmd += 'forward %d %s' % (series_id, self.getForwardSeriesFlagsFromHexOrStr(flags))
            if flags != 0:
                cmd += ' %s' % (self.getMetricsFlagsFromHexStr(metrics))
        elif type_ == 'ENH':
            cmd += 'enhanced-ack'
            if flags != 0:
                cmd += ' register %s' % (self.getMetricsFlagsFromHexStr(metrics))
            else:
                cmd += ' clear'
        print(cmd)
        return self.__executeCommand(cmd)[-1] == 'Done'

    @API
    def LinkMetricsGetReport(self, dst_addr, series_id):
        self.log('call LinkMetricsGetReport')
        cmd = 'linkmetrics query %s forward %d' % (dst_addr, series_id)
        print(cmd)
        return self.__executeCommand(cmd)[-1] == 'Done'

    # TODO: Series Id is not in this API.
    @API
    def LinkMetricsSendProbe(self, dst_addr, ack=True, size=0):
        self.log('call LinkMetricsSendProbe')
        cmd = 'linkmetrics probe %s %d' % (dst_addr, size)
        print(cmd)
        return self.__executeCommand(cmd)[-1] == 'Done'

    @API
    def setTxPower(self, level):
        self.log('call setTxPower')
        cmd = 'txpower '
        if level == 'HIGH':
            cmd += '127'
        elif level == 'MEDIUM':
            cmd += '0'
        elif level == 'LOW':
            cmd += '-128'
        else:
            print('wrong Tx Power level')
        print(cmd)
        return self.__executeCommand(cmd)[-1] == 'Done'

    @API
    def sendUdp(self, destination, port, payload='hello'):
        self.log('call sendUdp')
        assert payload is not None, 'payload should not be none'
        cmd = 'udp send %s %d %s' % (destination, port, payload)
        print(cmd)
        return self.__executeCommand(cmd)[-1] == 'Done'

    @API
    def send_udp(self, interface, destination, port, payload='12ABcd'):
        ''' payload hexstring
        '''
        self.log('call send_udp')
        assert payload is not None, 'payload should not be none'
        assert interface == 0, "non-BR must send UDP to Thread interface"
        self.__udpOpen()
        time.sleep(0.5)
        cmd = 'udp send %s %s -x %s' % (destination, port, payload)
        print(cmd)
        return self.__executeCommand(cmd)[-1] == 'Done'

    def __udpOpen(self):
        if not self.__isUdpOpened:
            cmd = 'udp open'
            self.__executeCommand(cmd)

            # Bind to RLOC address and first dynamic port
            rlocAddr = self.getRloc()

            cmd = 'udp bind %s 49152' % rlocAddr
            self.__executeCommand(cmd)

            self.__isUdpOpened = True

    @API
    def sendMACcmd(self, enh=False):
        self.log('call sendMACcmd')
        cmd = 'mac send datarequest'
        print(cmd)
        return self.__executeCommand(cmd)[-1] == 'Done'

    @API
    def sendMACdata(self, enh=False):
        self.log('call sendMACdata')
        cmd = 'mac send emptydata'
        print(cmd)
        return self.__executeCommand(cmd)[-1] == 'Done'

    @API
    def setCSLsuspension(self, suspend):
        self.log('call setCSLsuspension')
        if suspend:
            self.__setPollPeriod(240 * 1000)
        else:
            self.__setPollPeriod(int(0.9 * self.ssedTimeout * 1000))

    @API
    def set_max_addrs_per_child(self, num):
        cmd = 'childip max %d' % int(num)
        print(cmd)
        self.__executeCommand(cmd)

    @API
    def config_next_dua_status_rsp(self, mliid, status_code):
        if status_code >= 400:
            # map status_code to correct COAP response code
            a, b = divmod(status_code, 100)
            status_code = ((a & 0x7) << 5) + (b & 0x1f)

        cmd = 'bbr mgmt dua %d' % status_code

        if mliid is not None:
            mliid = mliid.replace(':', '')
            cmd += ' %s' % mliid

        self.__executeCommand(cmd)

    @API
    def getDUA(self):
        dua = self.getGUA('fd00:7d03')
        return dua

    def __addDefaultDomainPrefix(self):
        self.configBorderRouter(P_dp=1, P_slaac_preferred=1, P_stable=1, P_on_mesh=1, P_default=1)

    def __setDUA(self, sDua):
        """specify the DUA before Thread Starts."""
        if isinstance(sDua, str):
            sDua = sDua.decode('utf8')
        iid = ipaddress.IPv6Address(sDua).packed[-8:]
        cmd = 'dua iid %s' % ''.join('%02x' % ord(b) for b in iid)
        return self.__executeCommand(cmd)[-1] == 'Done'

    def __getMlIid(self):
        """get the Mesh Local IID."""
        print('%s call __getMlIid' % self.port)
        # getULA64() would return the full string representation
        mleid = ModuleHelper.GetFullIpv6Address(self.getULA64()).lower()
        mliid = mleid[-19:].replace(':', '')
        print('mliid: %s' % mliid)
        return mliid

    def __setMlIid(self, sMlIid):
        """Set the Mesh Local IID before Thread Starts."""
        assert ':' not in sMlIid
        cmd = 'mliid %s' % sMlIid
        self.__executeCommand(cmd)

    @API
    def registerDUA(self, sAddr=''):
        self.__setDUA(sAddr)

    @API
    def config_next_mlr_status_rsp(self, status_code):
        cmd = 'bbr mgmt mlr response %d' % status_code
        return self.__executeCommand(cmd)[-1] == 'Done'

    @API
    def setMLRtimeout(self, iMsecs):
        """Setup BBR MLR Timeout to `iMsecs` seconds."""
        self.__configBbrDataset(MlrTimeout=iMsecs)

    @API
    def stopListeningToAddr(self, sAddr):
        print('%s call stopListeningToAddr' % self.port)

        cmd = 'ipmaddr del ' + sAddr
        try:
            self.__executeCommand(cmd)
        except CommandError as ex:
            if ex.code == OT_ERROR_ALREADY:
                pass
            else:
                raise

        return True

    @API
    def registerMulticast(self, listAddr=('ff04::1234:777a:1',), timeout=MLR_TIMEOUT_MIN):
        """subscribe to the given ipv6 address (sAddr) in interface and send MLR.req OTA

        Args:
            sAddr   : str : Multicast address to be subscribed and notified OTA.
        """
        for each_sAddr in listAddr:
            self._beforeRegisterMulticast(each_sAddr, timeout)

        sAddr = ' '.join(listAddr)
        cmd = 'ipmaddr add ' + str(sAddr)

        try:
            self.__executeCommand(cmd)
        except CommandError as ex:
            if ex.code == OT_ERROR_ALREADY:
                pass
            else:
                raise

    @API
    def getMlrLogs(self):
        return self.externalCommissioner.getMlrLogs()

    @API
    def migrateNetwork(self, channel=None, net_name=None):
        """migrate to another Thread Partition 'net_name' (could be None)
            on specified 'channel'. Make sure same Mesh Local IID and DUA
            after migration for DUA-TC-06/06b (DEV-1923)
        """
        if channel is None:
            raise Exception('channel None')

        if channel not in range(11, 27):
            raise Exception('channel %d not in [11, 26] Invalid' % channel)

        print('new partition %s on channel %d' % (net_name, channel))

        mliid = self.__getMlIid()
        dua = self.getDUA()
        self.reset()
        deviceRole = self.deviceRole
        self.setDefaultValues()
        self.setChannel(channel)
        if net_name is not None:
            self.setNetworkName(net_name)
        self.__setMlIid(mliid)
        self.__setDUA(dua)
        return self.joinNetwork(deviceRole)

    @API
    def setParentPrio(self, prio):
        cmd = 'parentpriority %u' % prio
        print(cmd)
        return self.__executeCommand(cmd)[-1] == 'Done'

    @API
    def role_transition(self, role):
        assert TESTHARNESS_VERSION == TESTHARNESS_1_2
        cmd = 'mode %s' % OpenThreadTHCI._ROLE_MODE_DICT[role]
        return self.__executeCommand(cmd)[-1] == 'Done'

    @API
    def setLeaderWeight(self, iWeight=72):
        self.__executeCommand('leaderweight %d' % iWeight)

    def __detectZephyr(self):
        """Detect if the device is running Zephyr and adapt in that case"""

        try:
            self._lineSepX = re.compile(r'\r\n|\r|\n')
            if self.__executeCommand(ZEPHYR_PREFIX + 'thread version')[0].isdigit():
                self._cmdPrefix = ZEPHYR_PREFIX
        except CommandError:
            self._lineSepX = LINESEPX

    def __discoverDeviceCapability(self):
        """Discover device capability according to version"""
        if self.IsBorderRouter:
            self.log("Setting capability of BR {}: DevCapb.C_BBR | DevCapb.C_Host | DevCapb.C_Comm".format(self))
            self.DeviceCapability = (DevCapb.C_BBR | DevCapb.C_Host | DevCapb.C_Comm)
        else:
            # Get Thread stack version to distinguish device capability.
            thver = self.__executeCommand('thread version')[0]

            if thver in ['1.2', '3']:
                self.log("Setting capability of {}: DevCapb.L_AIO | DevCapb.C_FFD | DevCapb.C_RFD".format(self))
                self.DeviceCapability = (DevCapb.L_AIO | DevCapb.C_FFD | DevCapb.C_RFD)
            elif thver in ['1.1', '2']:
                self.log("Setting capability of {}: DevCapb.V1_1".format(self))
                self.DeviceCapability = DevCapb.V1_1
            else:
                self.log("Capability not specified for {}".format(self))
                self.DeviceCapability = DevCapb.NotSpecified
                assert False, thver

    @staticmethod
    def __lstrip0x(s):
        """strip 0x at the beginning of a hex string if it exists

        Args:
            s: hex string

        Returns:
            hex string with leading 0x stripped
        """
        if s.startswith('0x'):
            s = s[2:]

        return s

    @API
    def setCcmState(self, state=0):
        assert state in (0, 1), state
        self.__executeCommand("ccm {}".format("enable" if state == 1 else "disable"))

    @API
    def setVrCheckSkip(self):
        self.__executeCommand("tvcheck disable")


class OpenThread(OpenThreadTHCI, IThci):

    # Used for reference firmware version control for Test Harness.
    # This variable will be updated to match the OpenThread reference firmware
    # officially released.

    def _connect(self):
        print('My port is %s' % self)
        self.__lines = []
        timeout = 10
        port_error = None

        if self.port.startswith('COM'):
            for _ in range(int(timeout / 0.5)):
                time.sleep(0.5)
                try:
                    self.__handle = serial.Serial(self.port, 115200, timeout=0, write_timeout=1)
                    self.sleep(1)
                    self.__handle.write('\r\n')
                    self.sleep(0.1)
                    self._is_net = False
                    break
                except SerialException as port_error:
                    self.log("{} port not ready, retrying to connect...".format(self.port))
            else:
                raise SerialException("Could not open {} port: {}".format(self.port, port_error))
        elif ':' in self.port:
            host, port = self.port.split(':')
            self.__handle = socket.create_connection((host, port))
            self.__handle.setblocking(False)
            self._is_net = True
        else:
            raise Exception('Unknown port schema')

    def _disconnect(self):
        if self.__handle:
            self.__handle.close()
            self.__handle = None

    def _deviceBeforeReset(self):
        pass

    def _deviceAfterReset(self):
        pass

    def __restartAgentService(self):
        pass

    def _beforeRegisterMulticast(self, sAddr, timeout):
        pass

    def __socRead(self, size=512):
        if self._is_net:
            return self.__handle.recv(size)
        else:
            return self.__handle.read(size)

    def __socWrite(self, data):
        if self._is_net:
            self.__handle.sendall(data)
        else:
            self.__handle.write(data)

    def _cliReadLine(self):
        if len(self.__lines) > 1:
            return self.__lines.pop(0)

        tail = ''
        if len(self.__lines) != 0:
            tail = self.__lines.pop()

        try:
            tail += self.__socRead()
        except socket.error:
            logging.exception('%s: No new data', self)
            self.sleep(0.1)

        self.__lines += self._lineSepX.split(tail)
        if len(self.__lines) > 1:
            return self.__lines.pop(0)

    def _cliWriteLine(self, line):
        if self._cmdPrefix == ZEPHYR_PREFIX:
            if not line.startswith(self._cmdPrefix):
                line = self._cmdPrefix + line
            self.__socWrite(line + '\r')
        else:
            self.__socWrite(line + '\r\n')

    def _onCommissionStart(self):
        pass

    def _onCommissionStop(self):
        pass<|MERGE_RESOLUTION|>--- conflicted
+++ resolved
@@ -1811,20 +1811,8 @@
             True: successful to set the child timeout for device
             False: fail to set the child timeout for device
         """
-<<<<<<< HEAD
-        try:
-            cmd = 'childtimeout %d' % iTimeOut
-            return self.__executeCommand(cmd)[-1] == 'Done'
-        except Exception as e:
-            ModuleHelper.WriteIntoDebugLogger('setKeepAliveTimeOut() Error: ' + str(e))
-=======
-        print('%s call setKeepAliveTimeOut' % self)
-        iTimeOut *= 1000
-        print(int(iTimeOut))
-        cmd = 'pollperiod %d' % int(iTimeOut)
-        print(cmd)
-        return self.__executeCommand(cmd)[-1] == 'Done'
->>>>>>> 925d9b65
+        cmd = 'childtimeout %d' % iTimeOut
+        return self.__executeCommand(cmd)[-1] == 'Done'
 
     @API
     def setKeySequenceCounter(self, iKeySequenceValue):
