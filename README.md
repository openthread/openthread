--- conflicted
+++ resolved
@@ -42,16 +42,10 @@
 ![OpenThread Contributor Logos](doc/images/openthread_contrib.png)
 
 Nest, along with ARM, Atmel, a subsidiary of Microchip Technology,
-<<<<<<< HEAD
-Dialog Semiconductor, Qualcomm Technologies, Inc. (a subsidiary of
-Qualcomm Incorporated), and Texas Instruments Incorporated are
-contributing to the ongoing development of OpenThread.
-=======
 Dialog Semiconductor, Microsoft Corporation, Qualcomm Technologies,
 Inc. (a subsidiary of Qualcomm Incorporated), and Texas Instruments
 Incorporated are contributing to the ongoing development of
 OpenThread.
->>>>>>> 0754ac7e
 
 
 # Getting started #
