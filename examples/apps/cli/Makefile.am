#
#  Copyright (c) 2016, Nest Labs, Inc.
#  All rights reserved.
#
#  Redistribution and use in source and binary forms, with or without
#  modification, are permitted provided that the following conditions are met:
#  1. Redistributions of source code must retain the above copyright
#     notice, this list of conditions and the following disclaimer.
#  2. Redistributions in binary form must reproduce the above copyright
#     notice, this list of conditions and the following disclaimer in the
#     documentation and/or other materials provided with the distribution.
#  3. Neither the name of the copyright holder nor the
#     names of its contributors may be used to endorse or promote products
#     derived from this software without specific prior written permission.
#
#  THIS SOFTWARE IS PROVIDED BY THE COPYRIGHT HOLDERS AND CONTRIBUTORS "AS IS"
#  AND ANY EXPRESS OR IMPLIED WARRANTIES, INCLUDING, BUT NOT LIMITED TO, THE
#  IMPLIED WARRANTIES OF MERCHANTABILITY AND FITNESS FOR A PARTICULAR PURPOSE
#  ARE DISCLAIMED. IN NO EVENT SHALL THE COPYRIGHT HOLDER OR CONTRIBUTORS BE
#  LIABLE FOR ANY DIRECT, INDIRECT, INCIDENTAL, SPECIAL, EXEMPLARY, OR
#  CONSEQUENTIAL DAMAGES (INCLUDING, BUT NOT LIMITED TO, PROCUREMENT OF
#  SUBSTITUTE GOODS OR SERVICES; LOSS OF USE, DATA, OR PROFITS; OR BUSINESS
#  INTERRUPTION) HOWEVER CAUSED AND ON ANY THEORY OF LIABILITY, WHETHER IN
#  CONTRACT, STRICT LIABILITY, OR TORT (INCLUDING NEGLIGENCE OR OTHERWISE)
#  ARISING IN ANY WAY OUT OF THE USE OF THIS SOFTWARE, EVEN IF ADVISED OF THE
#  POSSIBILITY OF SUCH DAMAGE.
#

include $(abs_top_nlbuild_autotools_dir)/automake/pre.am

bin_PROGRAMS                                                           = \
    ot-cli                                                               \
    $(NULL)

ot_cli_CPPFLAGS                                                        = \
    -I$(top_srcdir)/include                                              \
    -I$(top_srcdir)/src/core                                             \
    -I$(top_srcdir)/examples/platforms                                   \
    $(NULL)

ot_cli_LDADD                                                           = \
    $(top_builddir)/src/core/libopenthread.a                             \
    $(top_builddir)/src/cli/libopenthread-cli.a                          \
    $(top_builddir)/third_party/mbedtls/libmbedcrypto.a                  \
    $(NULL)

ot_cli_LDFLAGS                                                         = \
    $(NULL)

ot_cli_SOURCES                                                         = \
    main.c                                                               \
    $(NULL)

if OPENTHREAD_ENABLE_DIAG
ot_cli_LDADD                                                          += \
    $(top_builddir)/src/diag/libopenthread-diag.a                        \
    $(NULL)
endif

if OPENTHREAD_EXAMPLES_POSIX
ot_cli_LDADD                                                          += \
    $(top_builddir)/examples/platforms/posix/libopenthread-posix.a       \
    -lstdc++                                                             \
    $(NULL)
endif

if OPENTHREAD_EXAMPLES_CC2538
ot_cli_LDADD                                                          += \
    $(top_builddir)/examples/platforms/cc2538/libopenthread-cc2538.a     \
    $(NULL)

ot_cli_LDFLAGS                                                        += \
    -T $(top_srcdir)/examples/platforms/cc2538/cc2538.ld                 \
    $(NULL)
endif

if OPENTHREAD_EXAMPLES_CC2650
ot_cli_CPPFLAGS                                                       += \
    -I$(top_srcdir)/third_party/cc26xxware                               \
    $(NULL)

<<<<<<< HEAD
ot_cli_LDADD                                                          += \
    $(top_builddir)/examples/platforms/cc2650/libopenthread-cc2650.a     \
    $(top_srcdir)/third_party/cc26xxware/driverlib/bin/gcc/driverlib.a   \
    $(NULL)

ot_cli_LDFLAGS                                                        += \
    -T $(top_srcdir)/third_party/cc26xxware/linker_files/cc26x0f128.lds  \
    $(NULL)

ot_cli_SOURCES                                                        += \
    ../../../third_party/cc26xxware/startup_files/ccfg.c                 \
    ../../../third_party/cc26xxware/startup_files/startup_gcc.c          \
    $(NULL)
endif
=======
if OPENTHREAD_BUILD_COVERAGE
CLEANFILES                                                             = $(wildcard *.gcda *.gcno)
endif # OPENTHREAD_BUILD_COVERAGE
>>>>>>> 6d2dfa5b

include $(abs_top_nlbuild_autotools_dir)/automake/post.am<|MERGE_RESOLUTION|>--- conflicted
+++ resolved
@@ -79,7 +79,6 @@
     -I$(top_srcdir)/third_party/cc26xxware                               \
     $(NULL)
 
-<<<<<<< HEAD
 ot_cli_LDADD                                                          += \
     $(top_builddir)/examples/platforms/cc2650/libopenthread-cc2650.a     \
     $(top_srcdir)/third_party/cc26xxware/driverlib/bin/gcc/driverlib.a   \
@@ -94,10 +93,9 @@
     ../../../third_party/cc26xxware/startup_files/startup_gcc.c          \
     $(NULL)
 endif
-=======
+
 if OPENTHREAD_BUILD_COVERAGE
 CLEANFILES                                                             = $(wildcard *.gcda *.gcno)
 endif # OPENTHREAD_BUILD_COVERAGE
->>>>>>> 6d2dfa5b
 
 include $(abs_top_nlbuild_autotools_dir)/automake/post.am