#
#  Copyright (c) 2016, The OpenThread Authors.
#  All rights reserved.
#
#  Redistribution and use in source and binary forms, with or without
#  modification, are permitted provided that the following conditions are met:
#  1. Redistributions of source code must retain the above copyright
#     notice, this list of conditions and the following disclaimer.
#  2. Redistributions in binary form must reproduce the above copyright
#     notice, this list of conditions and the following disclaimer in the
#     documentation and/or other materials provided with the distribution.
#  3. Neither the name of the copyright holder nor the
#     names of its contributors may be used to endorse or promote products
#     derived from this software without specific prior written permission.
#
#  THIS SOFTWARE IS PROVIDED BY THE COPYRIGHT HOLDERS AND CONTRIBUTORS "AS IS"
#  AND ANY EXPRESS OR IMPLIED WARRANTIES, INCLUDING, BUT NOT LIMITED TO, THE
#  IMPLIED WARRANTIES OF MERCHANTABILITY AND FITNESS FOR A PARTICULAR PURPOSE
#  ARE DISCLAIMED. IN NO EVENT SHALL THE COPYRIGHT HOLDER OR CONTRIBUTORS BE
#  LIABLE FOR ANY DIRECT, INDIRECT, INCIDENTAL, SPECIAL, EXEMPLARY, OR
#  CONSEQUENTIAL DAMAGES (INCLUDING, BUT NOT LIMITED TO, PROCUREMENT OF
#  SUBSTITUTE GOODS OR SERVICES; LOSS OF USE, DATA, OR PROFITS; OR BUSINESS
#  INTERRUPTION) HOWEVER CAUSED AND ON ANY THEORY OF LIABILITY, WHETHER IN
#  CONTRACT, STRICT LIABILITY, OR TORT (INCLUDING NEGLIGENCE OR OTHERWISE)
#  ARISING IN ANY WAY OUT OF THE USE OF THIS SOFTWARE, EVEN IF ADVISED OF THE
#  POSSIBILITY OF SUCH DAMAGE.
#

include $(abs_top_nlbuild_autotools_dir)/automake/pre.am

bin_PROGRAMS                                                           = \
    $(NULL)

CPPFLAGS_COMMON                                                        = \
    -I$(top_srcdir)/include                                              \
    -I$(top_srcdir)/src/core                                             \
    -I$(top_srcdir)/examples/platforms                                   \
    $(NULL)

LDADD_COMMON                                                           = \
    $(top_builddir)/src/cli/libopenthread-cli.a                          \
    $(NULL)

LDFLAGS_COMMON                                                         = \
    $(NULL)

SOURCES_COMMON                                                         = \
    main.c                                                               \
    $(NULL)

if OPENTHREAD_ENABLE_BUILTIN_MBEDTLS
LDADD_COMMON                                                          += \
    $(top_builddir)/third_party/mbedtls/libmbedcrypto.a                  \
    $(NULL)
endif # OPENTHREAD_ENABLE_BUILTIN_MBEDTLS

if OPENTHREAD_ENABLE_DIAG
LDADD_COMMON                                                          += \
    $(top_builddir)/src/diag/libopenthread-diag.a                        \
    $(NULL)
endif # OPENTHREAD_ENABLE_DIAG

if OPENTHREAD_EXAMPLES_POSIX
LDADD_COMMON                                                          += \
    $(top_builddir)/examples/platforms/posix/libopenthread-posix.a       \
    -lstdc++                                                             \
    $(NULL)
endif # OPENTHREAD_EXAMPLES_POSIX

if OPENTHREAD_EXAMPLES_CC2538
bin_PROGRAMS                                                          += \
    ot-cli-ftd                                                           \
    ot-cli-mtd                                                           \
    $(NULL)

LDADD_COMMON                                                          += \
    $(top_builddir)/examples/platforms/cc2538/libopenthread-cc2538.a     \
    $(NULL)

LDFLAGS_COMMON                                                        += \
    -T $(top_srcdir)/examples/platforms/cc2538/cc2538.ld                 \
    $(NULL)
endif # OPENTHREAD_EXAMPLES_CC2538

<<<<<<< HEAD
if OPENTHREAD_EXAMPLES_CC2650
bin_PROGRAMS                                                          += \
    ot-cli-mtd                                                           \
    $(NULL)

if !OPENTHREAD_ENABLE_JOINER
bin_PROGRAMS                                                          += \
    ot-cli-ftd                                                           \
    $(NULL)

endif # !OPENTHREAD_ENABLE_JOINER

CPPFLAGS_COMMON                                                       += \
    -I$(top_srcdir)/third_party/cc26xxware                               \
    $(NULL)

LDADD_COMMON                                                          += \
    $(top_builddir)/examples/platforms/cc2650/libopenthread-cc2650.a     \
    $(top_srcdir)/third_party/cc26xxware/driverlib/bin/gcc/driverlib.a   \
    $(NULL)

LDFLAGS_COMMON                                                        += \
    -T $(top_srcdir)/third_party/cc26xxware/linker_files/cc26x0f128.lds  \
    $(NULL)

SOURCES_COMMON                                                        += \
    ../../../third_party/cc26xxware/startup_files/ccfg.c                 \
    ../../../third_party/cc26xxware/startup_files/startup_gcc.c          \
    $(NULL)

#
# Ignore configuration files for pretty check
#
PRETTY_FILES := $(filter-out ccfg.c startup_gcc.c ,$(PRETTY_FILES))

endif
=======

if OPENTHREAD_EXAMPLES_DA15000
LDADD_COMMON                                                          += \
    $(top_builddir)/examples/platforms/da15000/libopenthread-da15000.a   \
    $(NULL)

LDFLAGS_COMMON                                                        += \
    -T $(top_srcdir)/examples/platforms/da15000/da15000.ld               \
    $(NULL)
endif # OPENTHREAD_EXAMPLES_DA15000
>>>>>>> 490eabb0

ot_cli_ftd_CPPFLAGS                                                    = \
    $(CPPFLAGS_COMMON)                                                   \
    $(NULL)

ot_cli_ftd_LDADD                                                       = \
    $(top_builddir)/src/core/libopenthread-ftd.a                         \
    $(LDADD_COMMON)                                                      \
    $(NULL)

ot_cli_ftd_LDFLAGS                                                     = \
    $(LDFLAGS_COMMON)                                                    \
    $(NULL)

ot_cli_ftd_SOURCES                                                     = \
    $(SOURCES_COMMON)                                                    \
    $(NULL)

ot_cli_mtd_CPPFLAGS                                                    = \
    $(CPPFLAGS_COMMON)                                                   \
    $(NULL)

ot_cli_mtd_LDADD                                                       = \
    $(top_builddir)/src/core/libopenthread-mtd.a                         \
    $(LDADD_COMMON)                                                      \
    $(NULL)

ot_cli_mtd_LDFLAGS                                                     = \
    $(LDFLAGS_COMMON)                                                    \
    $(NULL)

ot_cli_mtd_SOURCES                                                     = \
    $(SOURCES_COMMON)                                                    \
    $(NULL)

if OPENTHREAD_BUILD_COVERAGE
CLEANFILES                                                             = $(wildcard *.gcda *.gcno)
endif # OPENTHREAD_BUILD_COVERAGE

include $(abs_top_nlbuild_autotools_dir)/automake/post.am<|MERGE_RESOLUTION|>--- conflicted
+++ resolved
@@ -82,7 +82,6 @@
     $(NULL)
 endif # OPENTHREAD_EXAMPLES_CC2538
 
-<<<<<<< HEAD
 if OPENTHREAD_EXAMPLES_CC2650
 bin_PROGRAMS                                                          += \
     ot-cli-mtd                                                           \
@@ -119,7 +118,6 @@
 PRETTY_FILES := $(filter-out ccfg.c startup_gcc.c ,$(PRETTY_FILES))
 
 endif
-=======
 
 if OPENTHREAD_EXAMPLES_DA15000
 LDADD_COMMON                                                          += \
@@ -130,7 +128,6 @@
     -T $(top_srcdir)/examples/platforms/da15000/da15000.ld               \
     $(NULL)
 endif # OPENTHREAD_EXAMPLES_DA15000
->>>>>>> 490eabb0
 
 ot_cli_ftd_CPPFLAGS                                                    = \
     $(CPPFLAGS_COMMON)                                                   \
