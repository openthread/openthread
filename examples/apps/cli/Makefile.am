--- conflicted
+++ resolved
@@ -46,17 +46,15 @@
 ot_cli_LDFLAGS                                                         = \
     $(NULL)
 
-<<<<<<< HEAD
 ot_cli_SOURCES                                                         = \
     main.c                                                               \
     $(NULL)
-=======
+
 if OPENTHREAD_ENABLE_DIAG
 ot_cli_LDADD                                                          += \
     $(top_builddir)/src/diag/libopenthread-diag.a                        \
     $(NULL)
 endif
->>>>>>> 71307981
 
 if OPENTHREAD_EXAMPLES_POSIX
 ot_cli_LDADD                                                          += \
