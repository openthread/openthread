#
#  Copyright (c) 2016, The OpenThread Authors.
#  All rights reserved.
#
#  Redistribution and use in source and binary forms, with or without
#  modification, are permitted provided that the following conditions are met:
#  1. Redistributions of source code must retain the above copyright
#     notice, this list of conditions and the following disclaimer.
#  2. Redistributions in binary form must reproduce the above copyright
#     notice, this list of conditions and the following disclaimer in the
#     documentation and/or other materials provided with the distribution.
#  3. Neither the name of the copyright holder nor the
#     names of its contributors may be used to endorse or promote products
#     derived from this software without specific prior written permission.
#
#  THIS SOFTWARE IS PROVIDED BY THE COPYRIGHT HOLDERS AND CONTRIBUTORS "AS IS"
#  AND ANY EXPRESS OR IMPLIED WARRANTIES, INCLUDING, BUT NOT LIMITED TO, THE
#  IMPLIED WARRANTIES OF MERCHANTABILITY AND FITNESS FOR A PARTICULAR PURPOSE
#  ARE DISCLAIMED. IN NO EVENT SHALL THE COPYRIGHT HOLDER OR CONTRIBUTORS BE
#  LIABLE FOR ANY DIRECT, INDIRECT, INCIDENTAL, SPECIAL, EXEMPLARY, OR
#  CONSEQUENTIAL DAMAGES (INCLUDING, BUT NOT LIMITED TO, PROCUREMENT OF
#  SUBSTITUTE GOODS OR SERVICES; LOSS OF USE, DATA, OR PROFITS; OR BUSINESS
#  INTERRUPTION) HOWEVER CAUSED AND ON ANY THEORY OF LIABILITY, WHETHER IN
#  CONTRACT, STRICT LIABILITY, OR TORT (INCLUDING NEGLIGENCE OR OTHERWISE)
#  ARISING IN ANY WAY OUT OF THE USE OF THIS SOFTWARE, EVEN IF ADVISED OF THE
#  POSSIBILITY OF SUCH DAMAGE.
#

include $(abs_top_nlbuild_autotools_dir)/automake/pre.am

bin_PROGRAMS                                                           = \
    ot-cli-ftd                                                           \
    ot-cli-mtd                                                           \
    $(NULL)

CPPFLAGS_COMMON                                                        = \
    -I$(top_srcdir)/include                                              \
    -I$(top_srcdir)/src/core                                             \
    -I$(top_srcdir)/examples/platforms                                   \
    $(NULL)

LDADD_COMMON                                                           = \
    $(NULL)

LDFLAGS_COMMON                                                         = \
    $(NULL)

SOURCES_COMMON                                                         = \
    main.c                                                               \
    $(NULL)

if OPENTHREAD_ENABLE_BUILTIN_MBEDTLS
LDADD_COMMON                                                          += \
    $(top_builddir)/third_party/mbedtls/libmbedcrypto.a                  \
    $(NULL)
endif # OPENTHREAD_ENABLE_BUILTIN_MBEDTLS

if OPENTHREAD_ENABLE_DIAG
LDADD_COMMON                                                          += \
    $(top_builddir)/src/diag/libopenthread-diag.a                        \
    $(NULL)
endif # OPENTHREAD_ENABLE_DIAG

if OPENTHREAD_EXAMPLES_POSIX
LDADD_COMMON                                                          += \
    $(top_builddir)/examples/platforms/posix/libopenthread-posix.a       \
    -lstdc++                                                             \
    $(NULL)
endif # OPENTHREAD_EXAMPLES_POSIX

if OPENTHREAD_EXAMPLES_CC2538
LDADD_COMMON                                                          += \
    $(top_builddir)/examples/platforms/cc2538/libopenthread-cc2538.a     \
    $(NULL)

LDFLAGS_COMMON                                                        += \
    -T $(top_srcdir)/examples/platforms/cc2538/cc2538.ld                 \
    $(NULL)
endif # OPENTHREAD_EXAMPLES_CC2538


if OPENTHREAD_EXAMPLES_DA15000
LDADD_COMMON                                                          += \
    $(top_builddir)/examples/platforms/da15000/libopenthread-da15000.a   \
    $(NULL)

LDFLAGS_COMMON                                                        += \
    -T $(top_srcdir)/examples/platforms/da15000/da15000.ld               \
    $(NULL)
<<<<<<< HEAD
endif
=======
endif # OPENTHREAD_EXAMPLES_DA15000
>>>>>>> 6db94b6c

ot_cli_ftd_CPPFLAGS                                                    = \
    $(CPPFLAGS_COMMON)                                                   \
    $(NULL)

ot_cli_ftd_LDADD                                                       = \
    $(top_builddir)/src/cli/libopenthread-cli.a                          \
    $(top_builddir)/src/core/libopenthread-ftd.a                         \
    $(LDADD_COMMON)                                                      \
    $(NULL)

ot_cli_ftd_LDFLAGS                                                     = \
    $(LDFLAGS_COMMON)                                                    \
    $(NULL)

ot_cli_ftd_SOURCES                                                     = \
    $(SOURCES_COMMON)                                                    \
    $(NULL)

ot_cli_mtd_CPPFLAGS                                                    = \
    $(CPPFLAGS_COMMON)                                                   \
    $(NULL)

ot_cli_mtd_LDADD                                                       = \
    $(top_builddir)/src/cli/libopenthread-cli.a                          \
    $(top_builddir)/src/core/libopenthread-mtd.a                         \
    $(LDADD_COMMON)                                                      \
    $(NULL)

ot_cli_mtd_LDFLAGS                                                     = \
    $(LDFLAGS_COMMON)                                                    \
    $(NULL)

ot_cli_mtd_SOURCES                                                     = \
    $(SOURCES_COMMON)                                                    \
    $(NULL)

if OPENTHREAD_BUILD_COVERAGE
CLEANFILES                                                             = $(wildcard *.gcda *.gcno)
endif # OPENTHREAD_BUILD_COVERAGE

include $(abs_top_nlbuild_autotools_dir)/automake/post.am<|MERGE_RESOLUTION|>--- conflicted
+++ resolved
@@ -87,11 +87,7 @@
 LDFLAGS_COMMON                                                        += \
     -T $(top_srcdir)/examples/platforms/da15000/da15000.ld               \
     $(NULL)
-<<<<<<< HEAD
-endif
-=======
 endif # OPENTHREAD_EXAMPLES_DA15000
->>>>>>> 6db94b6c
 
 ot_cli_ftd_CPPFLAGS                                                    = \
     $(CPPFLAGS_COMMON)                                                   \
