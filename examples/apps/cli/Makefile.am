#
#  Copyright (c) 2016, The OpenThread Authors.
#  All rights reserved.
#
#  Redistribution and use in source and binary forms, with or without
#  modification, are permitted provided that the following conditions are met:
#  1. Redistributions of source code must retain the above copyright
#     notice, this list of conditions and the following disclaimer.
#  2. Redistributions in binary form must reproduce the above copyright
#     notice, this list of conditions and the following disclaimer in the
#     documentation and/or other materials provided with the distribution.
#  3. Neither the name of the copyright holder nor the
#     names of its contributors may be used to endorse or promote products
#     derived from this software without specific prior written permission.
#
#  THIS SOFTWARE IS PROVIDED BY THE COPYRIGHT HOLDERS AND CONTRIBUTORS "AS IS"
#  AND ANY EXPRESS OR IMPLIED WARRANTIES, INCLUDING, BUT NOT LIMITED TO, THE
#  IMPLIED WARRANTIES OF MERCHANTABILITY AND FITNESS FOR A PARTICULAR PURPOSE
#  ARE DISCLAIMED. IN NO EVENT SHALL THE COPYRIGHT HOLDER OR CONTRIBUTORS BE
#  LIABLE FOR ANY DIRECT, INDIRECT, INCIDENTAL, SPECIAL, EXEMPLARY, OR
#  CONSEQUENTIAL DAMAGES (INCLUDING, BUT NOT LIMITED TO, PROCUREMENT OF
#  SUBSTITUTE GOODS OR SERVICES; LOSS OF USE, DATA, OR PROFITS; OR BUSINESS
#  INTERRUPTION) HOWEVER CAUSED AND ON ANY THEORY OF LIABILITY, WHETHER IN
#  CONTRACT, STRICT LIABILITY, OR TORT (INCLUDING NEGLIGENCE OR OTHERWISE)
#  ARISING IN ANY WAY OUT OF THE USE OF THIS SOFTWARE, EVEN IF ADVISED OF THE
#  POSSIBILITY OF SUCH DAMAGE.
#

include $(abs_top_nlbuild_autotools_dir)/automake/pre.am

bin_PROGRAMS                                                           = \
    ot-cli-ftd                                                           \
    ot-cli-mtd                                                           \
    $(NULL)

CPPFLAGS_COMMON                                                        = \
    -I$(top_srcdir)/include                                              \
    -I$(top_srcdir)/src/core                                             \
    -I$(top_srcdir)/examples/platforms                                   \
    $(NULL)

LDADD_COMMON                                                           = \
    $(top_builddir)/src/cli/libopenthread-cli.a                          \
    $(NULL)

LDFLAGS_COMMON                                                         = \
    $(NULL)

SOURCES_COMMON                                                         = \
    main.c                                                               \
    $(NULL)

<<<<<<< HEAD
if OPENTHREAD_ENABLE_BUILTIN_MBEDTLS
LDADD_COMMON                                                          += \
    $(top_builddir)/third_party/mbedtls/libmbedcrypto.a                  \
    $(NULL)
endif # OPENTHREAD_ENABLE_BUILTIN_MBEDTLS
=======
ot_cli_SOURCES                                                         = \
    main.c                                                               \
    $(NULL)
>>>>>>> 589ca134

if OPENTHREAD_ENABLE_DIAG
LDADD_COMMON                                                          += \
    $(top_builddir)/src/diag/libopenthread-diag.a                        \
    $(NULL)
endif # OPENTHREAD_ENABLE_DIAG

if OPENTHREAD_EXAMPLES_POSIX
LDADD_COMMON                                                          += \
    $(top_builddir)/examples/platforms/posix/libopenthread-posix.a       \
    -lstdc++                                                             \
    $(NULL)
endif # OPENTHREAD_EXAMPLES_POSIX

if OPENTHREAD_EXAMPLES_CC2538
LDADD_COMMON                                                          += \
    $(top_builddir)/examples/platforms/cc2538/libopenthread-cc2538.a     \
    $(NULL)

LDFLAGS_COMMON                                                        += \
    -T $(top_srcdir)/examples/platforms/cc2538/cc2538.ld                 \
    $(NULL)
endif # OPENTHREAD_EXAMPLES_CC2538

<<<<<<< HEAD
ot_cli_ftd_CPPFLAGS                                                    = \
    $(CPPFLAGS_COMMON)                                                   \
    $(NULL)

ot_cli_ftd_LDADD                                                       = \
    $(top_builddir)/src/core/libopenthread-ftd.a                         \
    $(LDADD_COMMON)                                                      \
    $(NULL)

ot_cli_ftd_LDFLAGS                                                     = \
    $(LDFLAGS_COMMON)                                                    \
    $(NULL)

ot_cli_ftd_SOURCES                                                     = \
    $(SOURCES_COMMON)                                                    \
    $(NULL)

ot_cli_mtd_CPPFLAGS                                                    = \
    $(CPPFLAGS_COMMON)                                                   \
    $(NULL)

ot_cli_mtd_LDADD                                                       = \
    $(top_builddir)/src/core/libopenthread-mtd.a                         \
    $(LDADD_COMMON)                                                      \
    $(NULL)

ot_cli_mtd_LDFLAGS                                                     = \
    $(LDFLAGS_COMMON)                                                    \
    $(NULL)

ot_cli_mtd_SOURCES                                                     = \
    $(SOURCES_COMMON)                                                    \
=======
if OPENTHREAD_EXAMPLES_CC2650
ot_cli_CPPFLAGS                                                       += \
    -I$(top_srcdir)/third_party/cc26xxware                               \
>>>>>>> 589ca134
    $(NULL)

ot_cli_LDADD                                                          += \
    $(top_builddir)/examples/platforms/cc2650/libopenthread-cc2650.a     \
    $(top_srcdir)/third_party/cc26xxware/driverlib/bin/gcc/driverlib.a   \
    $(NULL)

ot_cli_LDFLAGS                                                        += \
    -T $(top_srcdir)/third_party/cc26xxware/linker_files/cc26x0f128.lds  \
    $(NULL)

ot_cli_SOURCES                                                        += \
    ../../../third_party/cc26xxware/startup_files/ccfg.c                 \
    ../../../third_party/cc26xxware/startup_files/startup_gcc.c          \
    $(NULL)
endif

if OPENTHREAD_BUILD_COVERAGE
CLEANFILES                                                             = $(wildcard *.gcda *.gcno)
endif # OPENTHREAD_BUILD_COVERAGE

include $(abs_top_nlbuild_autotools_dir)/automake/post.am<|MERGE_RESOLUTION|>--- conflicted
+++ resolved
@@ -29,8 +29,6 @@
 include $(abs_top_nlbuild_autotools_dir)/automake/pre.am
 
 bin_PROGRAMS                                                           = \
-    ot-cli-ftd                                                           \
-    ot-cli-mtd                                                           \
     $(NULL)
 
 CPPFLAGS_COMMON                                                        = \
@@ -50,17 +48,11 @@
     main.c                                                               \
     $(NULL)
 
-<<<<<<< HEAD
 if OPENTHREAD_ENABLE_BUILTIN_MBEDTLS
 LDADD_COMMON                                                          += \
     $(top_builddir)/third_party/mbedtls/libmbedcrypto.a                  \
     $(NULL)
 endif # OPENTHREAD_ENABLE_BUILTIN_MBEDTLS
-=======
-ot_cli_SOURCES                                                         = \
-    main.c                                                               \
-    $(NULL)
->>>>>>> 589ca134
 
 if OPENTHREAD_ENABLE_DIAG
 LDADD_COMMON                                                          += \
@@ -76,6 +68,11 @@
 endif # OPENTHREAD_EXAMPLES_POSIX
 
 if OPENTHREAD_EXAMPLES_CC2538
+bin_PROGRAMS                                                          += \
+    ot-cli-ftd                                                           \
+    ot-cli-mtd                                                           \
+    $(NULL)
+
 LDADD_COMMON                                                          += \
     $(top_builddir)/examples/platforms/cc2538/libopenthread-cc2538.a     \
     $(NULL)
@@ -85,7 +82,37 @@
     $(NULL)
 endif # OPENTHREAD_EXAMPLES_CC2538
 
-<<<<<<< HEAD
+if OPENTHREAD_EXAMPLES_CC2650
+bin_PROGRAMS                                                          += \
+    ot-cli-mtd                                                           \
+    $(NULL)
+
+if !OPENTHREAD_ENABLE_JOINER
+bin_PROGRAMS                                                          += \
+    ot-cli-ftd                                                           \
+    $(NULL)
+
+endif # !OPENTHREAD_ENABLE_JOINER
+
+CPPFLAGS_COMMON                                                       += \
+    -I$(top_srcdir)/third_party/cc26xxware                               \
+    $(NULL)
+
+LDADD_COMMON                                                          += \
+    $(top_builddir)/examples/platforms/cc2650/libopenthread-cc2650.a     \
+    $(top_srcdir)/third_party/cc26xxware/driverlib/bin/gcc/driverlib.a   \
+    $(NULL)
+
+LDFLAGS_COMMON                                                        += \
+    -T $(top_srcdir)/third_party/cc26xxware/linker_files/cc26x0f128.lds  \
+    $(NULL)
+
+SOURCES_COMMON                                                        += \
+    ../../../third_party/cc26xxware/startup_files/ccfg.c                 \
+    ../../../third_party/cc26xxware/startup_files/startup_gcc.c          \
+    $(NULL)
+endif
+
 ot_cli_ftd_CPPFLAGS                                                    = \
     $(CPPFLAGS_COMMON)                                                   \
     $(NULL)
@@ -118,27 +145,7 @@
 
 ot_cli_mtd_SOURCES                                                     = \
     $(SOURCES_COMMON)                                                    \
-=======
-if OPENTHREAD_EXAMPLES_CC2650
-ot_cli_CPPFLAGS                                                       += \
-    -I$(top_srcdir)/third_party/cc26xxware                               \
->>>>>>> 589ca134
     $(NULL)
-
-ot_cli_LDADD                                                          += \
-    $(top_builddir)/examples/platforms/cc2650/libopenthread-cc2650.a     \
-    $(top_srcdir)/third_party/cc26xxware/driverlib/bin/gcc/driverlib.a   \
-    $(NULL)
-
-ot_cli_LDFLAGS                                                        += \
-    -T $(top_srcdir)/third_party/cc26xxware/linker_files/cc26x0f128.lds  \
-    $(NULL)
-
-ot_cli_SOURCES                                                        += \
-    ../../../third_party/cc26xxware/startup_files/ccfg.c                 \
-    ../../../third_party/cc26xxware/startup_files/startup_gcc.c          \
-    $(NULL)
-endif
 
 if OPENTHREAD_BUILD_COVERAGE
 CLEANFILES                                                             = $(wildcard *.gcda *.gcno)
