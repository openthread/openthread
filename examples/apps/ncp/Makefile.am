#
#  Copyright (c) 2016, The OpenThread Authors.
#  All rights reserved.
#
#  Redistribution and use in source and binary forms, with or without
#  modification, are permitted provided that the following conditions are met:
#  1. Redistributions of source code must retain the above copyright
#     notice, this list of conditions and the following disclaimer.
#  2. Redistributions in binary form must reproduce the above copyright
#     notice, this list of conditions and the following disclaimer in the
#     documentation and/or other materials provided with the distribution.
#  3. Neither the name of the copyright holder nor the
#     names of its contributors may be used to endorse or promote products
#     derived from this software without specific prior written permission.
#
#  THIS SOFTWARE IS PROVIDED BY THE COPYRIGHT HOLDERS AND CONTRIBUTORS "AS IS"
#  AND ANY EXPRESS OR IMPLIED WARRANTIES, INCLUDING, BUT NOT LIMITED TO, THE
#  IMPLIED WARRANTIES OF MERCHANTABILITY AND FITNESS FOR A PARTICULAR PURPOSE
#  ARE DISCLAIMED. IN NO EVENT SHALL THE COPYRIGHT HOLDER OR CONTRIBUTORS BE
#  LIABLE FOR ANY DIRECT, INDIRECT, INCIDENTAL, SPECIAL, EXEMPLARY, OR
#  CONSEQUENTIAL DAMAGES (INCLUDING, BUT NOT LIMITED TO, PROCUREMENT OF
#  SUBSTITUTE GOODS OR SERVICES; LOSS OF USE, DATA, OR PROFITS; OR BUSINESS
#  INTERRUPTION) HOWEVER CAUSED AND ON ANY THEORY OF LIABILITY, WHETHER IN
#  CONTRACT, STRICT LIABILITY, OR TORT (INCLUDING NEGLIGENCE OR OTHERWISE)
#  ARISING IN ANY WAY OUT OF THE USE OF THIS SOFTWARE, EVEN IF ADVISED OF THE
#  POSSIBILITY OF SUCH DAMAGE.
#

include $(abs_top_nlbuild_autotools_dir)/automake/pre.am

bin_PROGRAMS                                                           = \
    $(NULL)

CPPFLAGS_COMMON                                                        = \
    -I$(top_srcdir)/include                                              \
    -I$(top_srcdir)/src/core                                             \
    -I$(top_srcdir)/examples/platforms                                   \
    $(NULL)

LDADD_COMMON                                                           = \
    $(NULL)

LDFLAGS_COMMON                                                         = \
    $(NULL)

SOURCES_COMMON                                                         = \
    main.c                                                               \
    $(NULL)

if OPENTHREAD_ENABLE_BUILTIN_MBEDTLS
LDADD_COMMON                                                          += \
    $(top_builddir)/third_party/mbedtls/libmbedcrypto.a                  \
    $(NULL)
endif # OPENTHREAD_ENABLE_BUILTIN_MBEDTLS

if OPENTHREAD_ENABLE_DIAG
LDADD_COMMON                                                          += \
    $(top_builddir)/src/diag/libopenthread-diag.a                        \
    $(NULL)
endif

if OPENTHREAD_EXAMPLES_POSIX
LDADD_COMMON                                                          += \
    $(top_builddir)/examples/platforms/posix/libopenthread-posix.a       \
    -lstdc++                                                             \
    $(NULL)
endif # OPENTHREAD_EXAMPLES_POSIX

if OPENTHREAD_EXAMPLES_CC2538
LDADD_COMMON                                                          += \
    $(top_builddir)/examples/platforms/cc2538/libopenthread-cc2538.a     \
    $(NULL)

LDFLAGS_COMMON                                                        += \
    -T $(top_srcdir)/examples/platforms/cc2538/cc2538.ld                 \
    $(NULL)
endif # OPENTHREAD_EXAMPLES_CC2538

if OPENTHREAD_EXAMPLES_CC2650
CPPFLAGS_COMMON                                                       += \
    -I$(top_srcdir)/third_party/ti/cc26xxware                            \
    $(NULL)

LDADD_COMMON                                                          +=  \
    $(top_builddir)/examples/platforms/cc2650/libopenthread-cc2650.a      \
    $(top_srcdir)/third_party/ti/cc26xxware/driverlib/bin/gcc/driverlib.a \
    $(NULL)

LDFLAGS_COMMON                                                        +=   \
    -T $(top_srcdir)/third_party/ti/cc26xxware/linker_files/cc26x0f128.lds \
    $(NULL)

endif # OPENTHREAD_EXAMPLES_CC2650

if OPENTHREAD_EXAMPLES_DA15000
LDADD_COMMON                                                          += \
    $(top_builddir)/examples/platforms/da15000/libopenthread-da15000.a   \
    $(NULL)

LDFLAGS_COMMON                                                        += \
    -T $(top_srcdir)/examples/platforms/da15000/da15000.ld               \
    $(NULL)
endif # OPENTHREAD_EXAMPLES_DA15000

if OPENTHREAD_EXAMPLES_EFR32
LDADD_COMMON                                                          += \
    $(top_builddir)/examples/platforms/efr32/libopenthread-efr32.a       \
    $(top_srcdir)/third_party/silabs/gecko_sdk_suite/v1.0/platform/radio/rail_lib/autogen/librail_release/librail_efr32xg12_gcc_release.a \
    $(NULL)

LDFLAGS_COMMON                                                        += \
    -T $(top_srcdir)/third_party/silabs/gecko_sdk_suite/v1.0/platform/Device/SiliconLabs/EFR32MG12P/Source/GCC/efr32mg12p.ld \
    $(NULL)
endif # OPENTHREAD_EXAMPLES_EFR32

if OPENTHREAD_EXAMPLES_EMSK
LDADD_COMMON                                                          += \
    $(top_builddir)/examples/platforms/emsk/libopenthread-emsk.a         \
    $(NULL)

LDFLAGS_COMMON                                                        += \
    -T $(top_srcdir)/examples/platforms/emsk/emsk.ld                     \
    $(NULL)
endif # OPENTHREAD_EXAMPLES_EMSK

if OPENTHREAD_EXAMPLES_NRF52840
LDADD_COMMON                                                          += \
    $(top_builddir)/examples/platforms/nrf52840/libopenthread-nrf52840.a \
    $(NULL)

LDFLAGS_COMMON                                                        += \
    -T $(top_srcdir)/examples/platforms/nrf52840/nrf52840.ld             \
    $(NULL)
endif

<<<<<<< HEAD
=======
if OPENTHREAD_EXAMPLES_KW41Z
LDADD_COMMON                                                          += \
    $(top_builddir)/examples/platforms/kw41z/libopenthread-kw41z.a       \
    $(NULL)

LDFLAGS_COMMON                                                        += \
    -T $(top_srcdir)/examples/platforms/kw41z/MKW41Z512xxx4.ld           \
    $(NULL)
endif # OPENTHREAD_EXAMPLES_KW41Z

>>>>>>> 064aba2b
if OPENTHREAD_ENABLE_NCP_FTD
bin_PROGRAMS                                                          += \
    ot-ncp-ftd                                                           \
    $(NULL)
endif

ot_ncp_ftd_CPPFLAGS                                                    = \
    $(CPPFLAGS_COMMON)                                                   \
    $(NULL)

ot_ncp_ftd_LDADD                                                       = \
    $(top_builddir)/src/ncp/libopenthread-ncp-ftd.a                      \
    $(top_builddir)/src/core/libopenthread-ftd.a                         \
    $(LDADD_COMMON)                                                      \
    $(NULL)

ot_ncp_ftd_LDFLAGS                                                     = \
    $(LDFLAGS_COMMON)                                                    \
    $(NULL)

ot_ncp_ftd_SOURCES                                                     = \
    $(SOURCES_COMMON)                                                    \
    $(NULL)

if OPENTHREAD_ENABLE_NCP_MTD
bin_PROGRAMS                                                          += \
    ot-ncp-mtd                                                           \
    $(NULL)
endif

ot_ncp_mtd_CPPFLAGS                                                    = \
    $(CPPFLAGS_COMMON)                                                   \
    $(NULL)

ot_ncp_mtd_LDADD                                                       = \
    $(top_builddir)/src/ncp/libopenthread-ncp-mtd.a                      \
    $(top_builddir)/src/core/libopenthread-mtd.a                         \
    $(LDADD_COMMON)                                                      \
    $(NULL)

ot_ncp_mtd_LDFLAGS                                                     = \
    $(LDFLAGS_COMMON)                                                    \
    $(NULL)

ot_ncp_mtd_SOURCES                                                     = \
    $(SOURCES_COMMON)                                                    \
    $(NULL)

if OPENTHREAD_BUILD_COVERAGE
CLEANFILES                                                             = $(wildcard *.gcda *.gcno)
endif # OPENTHREAD_BUILD_COVERAGE

include $(abs_top_nlbuild_autotools_dir)/automake/post.am<|MERGE_RESOLUTION|>--- conflicted
+++ resolved
@@ -113,16 +113,6 @@
     $(NULL)
 endif # OPENTHREAD_EXAMPLES_EFR32
 
-if OPENTHREAD_EXAMPLES_EMSK
-LDADD_COMMON                                                          += \
-    $(top_builddir)/examples/platforms/emsk/libopenthread-emsk.a         \
-    $(NULL)
-
-LDFLAGS_COMMON                                                        += \
-    -T $(top_srcdir)/examples/platforms/emsk/emsk.ld                     \
-    $(NULL)
-endif # OPENTHREAD_EXAMPLES_EMSK
-
 if OPENTHREAD_EXAMPLES_NRF52840
 LDADD_COMMON                                                          += \
     $(top_builddir)/examples/platforms/nrf52840/libopenthread-nrf52840.a \
@@ -133,8 +123,6 @@
     $(NULL)
 endif
 
-<<<<<<< HEAD
-=======
 if OPENTHREAD_EXAMPLES_KW41Z
 LDADD_COMMON                                                          += \
     $(top_builddir)/examples/platforms/kw41z/libopenthread-kw41z.a       \
@@ -145,7 +133,6 @@
     $(NULL)
 endif # OPENTHREAD_EXAMPLES_KW41Z
 
->>>>>>> 064aba2b
 if OPENTHREAD_ENABLE_NCP_FTD
 bin_PROGRAMS                                                          += \
     ot-ncp-ftd                                                           \
