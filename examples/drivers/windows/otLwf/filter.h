/*
 *  Copyright (c) 2016, The OpenThread Authors.
 *  All rights reserved.
 *
 *  Redistribution and use in source and binary forms, with or without
 *  modification, are permitted provided that the following conditions are met:
 *  1. Redistributions of source code must retain the above copyright
 *     notice, this list of conditions and the following disclaimer.
 *  2. Redistributions in binary form must reproduce the above copyright
 *     notice, this list of conditions and the following disclaimer in the
 *     documentation and/or other materials provided with the distribution.
 *  3. Neither the name of the copyright holder nor the
 *     names of its contributors may be used to endorse or promote products
 *     derived from this software without specific prior written permission.
 *
 *  THIS SOFTWARE IS PROVIDED BY THE COPYRIGHT HOLDERS AND CONTRIBUTORS "AS IS"
 *  AND ANY EXPRESS OR IMPLIED WARRANTIES, INCLUDING, BUT NOT LIMITED TO, THE
 *  IMPLIED WARRANTIES OF MERCHANTABILITY AND FITNESS FOR A PARTICULAR PURPOSE
 *  ARE DISCLAIMED. IN NO EVENT SHALL THE COPYRIGHT HOLDER OR CONTRIBUTORS BE
 *  LIABLE FOR ANY DIRECT, INDIRECT, INCIDENTAL, SPECIAL, EXEMPLARY, OR
 *  CONSEQUENTIAL DAMAGES (INCLUDING, BUT NOT LIMITED TO, PROCUREMENT OF
 *  SUBSTITUTE GOODS OR SERVICES; LOSS OF USE, DATA, OR PROFITS; OR BUSINESS
 *  INTERRUPTION) HOWEVER CAUSED AND ON ANY THEORY OF LIABILITY, WHETHER IN
 *  CONTRACT, STRICT LIABILITY, OR TORT (INCLUDING NEGLIGENCE OR OTHERWISE)
 *  ARISING IN ANY WAY OUT OF THE USE OF THIS SOFTWARE, EVEN IF ADVISED OF THE
 *  POSSIBILITY OF SUCH DAMAGE.
 */

/**
 * @file
 * @brief
 *  This file defines the structures and functions for the otLwf Filter instance.
 */

#ifndef _FILT_H
#define _FILT_H

// The maximum allowed addresses an OpenThread interface
#define OT_MAX_ADDRESSES 10
#define OT_MAX_AUTO_ADDRESSES (OT_MAX_ADDRESSES - 4)

#define OTLWF_ALLOC_TAG 'mFto' // otFm

#define FILTER_ALLOC_MEM(_NdisHandle, _Size) \
    NdisAllocateMemoryWithTagPriority(_NdisHandle, _Size, OTLWF_ALLOC_TAG, LowPoolPriority)
#define FILTER_FREE_MEM(_pMem)      NdisFreeMemory(_pMem, 0, 0)
#define FILTER_INIT_LOCK(_pLock)    NdisAllocateSpinLock(_pLock)
#define FILTER_FREE_LOCK(_pLock)    NdisFreeSpinLock(_pLock)

// Helper for locking an NDIS lock
#define FILTER_ACQUIRE_LOCK(_pLock, DispatchLevel)          \
{                                                           \
    if (DispatchLevel) { NdisDprAcquireSpinLock(_pLock); }  \
    else               { NdisAcquireSpinLock(_pLock);    }  \
}

// Helper for releasing an NDIS lock
#define FILTER_RELEASE_LOCK(_pLock, DispatchLevel)          \
{                                                           \
    if (DispatchLevel) { NdisDprReleaseSpinLock(_pLock); }  \
    else               { NdisReleaseSpinLock(_pLock);    }  \
}

//
// Enum of filter's states
// Filter can only be in one state at one time
//
typedef enum _FILTER_STATE
{
    FilterStateUnspecified,
    FilterPausing,
    FilterPaused,
    FilterRunning,
} FILTER_STATE;

#define OT_EVENT_TIMER_NOT_RUNNING  0
#define OT_EVENT_TIMER_RUNNING      1
#define OT_EVENT_TIMER_FIRED        2

//
// Define the filter struct
//
typedef struct _MS_FILTER
{
    // Entry in the global list of Filter instances
    LIST_ENTRY                      FilterModuleLink;

    // NDIS Handle for the Filter instance
    NDIS_HANDLE                     FilterHandle;

    // Current state (Running or not) of the Filter instance
    FILTER_STATE                    State;
    NDIS_EVENT                      FilterPauseComplete;

    // Handle for unicast IP address notifications
    HANDLE                          AddressChangeHandle;
    
    //
    // Interface / Adapter variables
    //
    GUID                            InterfaceGuid;
    NET_IFINDEX                     InterfaceIndex;
    NET_LUID                        InterfaceLuid;
    COMPARTMENT_ID                  InterfaceCompartmentID;
    NDIS_STRING                     MiniportFriendlyName;
    volatile LONG                   PendingDisconnectTasks;

    //
    // Miniport Capabilities
    //
    OT_CAPABILITIES                 MiniportCapabilities;
    NDIS_LINK_STATE                 MiniportLinkState;  
    
    //
    // Pending OID Handling
    //
    NDIS_SPIN_LOCK                  PendingOidRequestLock;
    PNDIS_OID_REQUEST               PendingOidRequest;

    //
    // Io Control Path Synchronization
    //
    RTL_REFERENCE_COUNT             IoControlReferences;
    NDIS_EVENT                      IoControlShutdownComplete;

    //
    // Data Path
    //
    EX_RUNDOWN_REF                  DataPathRundown;
    NDIS_HANDLE                     NetBufferListPool;

    BOOLEAN                         InternalStateInitialized;

    //
    // OpenThread addresses
    //
    IN6_ADDR                    otCachedAddr[OT_MAX_ADDRESSES];
    ULONG                       otCachedAddrCount;
    IN6_ADDR                    otLinkLocalAddr;
    otNetifAddress              otAutoAddresses[OT_MAX_AUTO_ADDRESSES];

    union
    {
    struct // Thread Mode Variables
    {
        //
        // OpenThread Event processing
        //
        PVOID                       EventWorkerThread;
        KEVENT                      EventWorkerThreadStopEvent;
        KEVENT                      EventWorkerThreadProcessAddressChanges;
        KEVENT                      EventWorkerThreadProcessNBLs;
        NDIS_SPIN_LOCK              EventsLock;
        LIST_ENTRY                  AddressChangesHead;
        LIST_ENTRY                  NBLsHead;
        ULONG                       CountPendingRecvNBLs;
        LARGE_INTEGER               NextAlarmTickCount;
        KEVENT                      EventWorkerThreadWaitTimeUpdated;
        KEVENT                      EventWorkerThreadProcessTasklets;
        PEX_TIMER                   EventHighPrecisionTimer;
        UCHAR                       EventTimerState;
        LIST_ENTRY                  EventIrpListHead;
        KEVENT                      EventWorkerThreadProcessIrp;
        KEVENT                      EventWorkerThreadEnergyScanComplete;

        //
        // OpenThread state management
        //
        otDeviceRole                otCachedRole;

        //
        // OpenThread data path state
        //
        BOOLEAN                     SendPending;
        PNET_BUFFER_LIST            SendNetBufferList;
        KEVENT                      SendNetBufferListComplete;
    
<<<<<<< HEAD
    //
    // OpenThread radio variables
    //
    otRadioCaps                     otRadioCapabilities;
    PhyState                        otPhyState;
    uint8_t                         otCurrentListenChannel;
    uint8_t                         otReceiveMessage[kMaxPHYPacketSize];
    uint8_t                         otTransmitMessage[kMaxPHYPacketSize];
    RadioPacket                     otReceiveFrame;
    RadioPacket                     otTransmitFrame;
    CHAR                            otLastEnergyScanMaxRssi;
    otPlatRadioReceiveDone          otReceiveDoneCallback;
    otPlatRadioTransmitDone         otTransmitDoneCallback;

    BOOLEAN                         otPromiscuous;
    uint16_t                        otPanID;
    uint64_t                        otFactoryAddress;
    uint64_t                        otExtendedAddress;
    uint16_t                        otShortAddress;

    BOOLEAN                         otPendingMacOffloadEnabled;
    uint8_t                         otPendingShortAddressCount;
    uint16_t                        otPendingShortAddresses[MAX_PENDING_MAC_SIZE];
    uint8_t                         otPendingExtendedAddressCount;
    uint64_t                        otPendingExtendedAddresses[MAX_PENDING_MAC_SIZE];

#if DBG
    // Used for tracking memory allocations
    HANDLE                          otThreadId;
    volatile LONG                   otOutstandingAllocationCount;
    volatile LONG                   otOutstandingMemoryAllocated;
    LIST_ENTRY                      otOutStandingAllocations;
    ULONG                           otAllocationID;
=======
        //
        // OpenThread radio variables
        //
        otRadioCaps                 otRadioCapabilities;
        PhyState                    otPhyState;
        uint8_t                     otCurrentListenChannel;
        uint8_t                     otReceiveMessage[kMaxPHYPacketSize];
        uint8_t                     otTransmitMessage[kMaxPHYPacketSize];
        RadioPacket                 otReceiveFrame;
        RadioPacket                 otTransmitFrame;
        CHAR                        otLastEnergyScanMaxRssi;

        BOOLEAN                     otPromiscuous;
        uint16_t                    otPanID;
        uint64_t                    otFactoryAddress;
        uint64_t                    otExtendedAddress;
        uint16_t                    otShortAddress;

        BOOLEAN                     otPendingMacOffloadEnabled;
        uint8_t                     otPendingShortAddressCount;
        uint16_t                    otPendingShortAddresses[MAX_PENDING_MAC_SIZE];
        uint8_t                     otPendingExtendedAddressCount;
        uint64_t                    otPendingExtendedAddresses[MAX_PENDING_MAC_SIZE];

#if DEBUG_ALLOC
        // Used for tracking memory allocations
        HANDLE                      otThreadId;
        volatile LONG               otOutstandingAllocationCount;
        volatile LONG               otOutstandingMemoryAllocated;
        LIST_ENTRY                  otOutStandingAllocations;
        ULONG                       otAllocationID;
>>>>>>> 28fa90b1
#endif

        //
        // OpenThread context buffer
        //
        otInstance*                 otCtx;
        PUCHAR                      otInstanceBuffer;
    };
    struct // Tunnel Mode Variables
    {
        NDIS_SPIN_LOCK              tunCommandLock;
        LIST_ENTRY                  tunCommandHandlers;
        USHORT                      tunTIDsInUse;
        spinel_tid_t                tunNextTID;
        
        PVOID                       TunWorkerThread;
        KEVENT                      TunWorkerThreadStopEvent;
        KEVENT                      TunWorkerThreadAddressChangedEvent;
    };
    };

} MS_FILTER, * PMS_FILTER;

//
// NDIS Filter Functions
//

FILTER_ATTACH FilterAttach;
FILTER_DETACH FilterDetach;
FILTER_RESTART FilterRestart;
FILTER_PAUSE FilterPause;
FILTER_STATUS FilterStatus;
FILTER_DEVICE_PNP_EVENT_NOTIFY FilterDevicePnPEventNotify;
FILTER_NET_PNP_EVENT FilterNetPnPEvent;
FILTER_SEND_NET_BUFFER_LISTS FilterSendNetBufferLists;
FILTER_RETURN_NET_BUFFER_LISTS FilterReturnNetBufferLists;
FILTER_SEND_NET_BUFFER_LISTS_COMPLETE FilterSendNetBufferListsComplete;
FILTER_RECEIVE_NET_BUFFER_LISTS FilterReceiveNetBufferLists;
FILTER_CANCEL_SEND_NET_BUFFER_LISTS FilterCancelSendNetBufferLists;

//
// Link State Functions
//

_IRQL_requires_max_(DISPATCH_LEVEL)
VOID
otLwfIndicateLinkState(
    _In_ PMS_FILTER                 pFilter,
    _In_ NDIS_MEDIA_CONNECT_STATE   MediaState
    );

//
// Compartment Functions
//

_IRQL_requires_max_(PASSIVE_LEVEL)
NTSTATUS
otLwfSetCompartment(
    _In_  PMS_FILTER                pFilter,
    _Out_ COMPARTMENT_ID*           pOriginalCompartment
    );

_IRQL_requires_max_(PASSIVE_LEVEL)
VOID
otLwfRevertCompartment(
    _In_ COMPARTMENT_ID             OriginalCompartment
    );

//
// Data Path functions
//

_IRQL_requires_max_(PASSIVE_LEVEL)
VOID
otLwfEnableDataPath(
    _In_ PMS_FILTER             pFilter
    );

_IRQL_requires_max_(PASSIVE_LEVEL)
VOID
otLwfDisableDataPath(
    _In_ PMS_FILTER             pFilter
    );

//
// Address Functions
//

_IRQL_requires_max_(PASSIVE_LEVEL)
VOID
NETIOAPI_API_ 
otLwfAddressChangeCallback(
    _In_ PVOID CallerContext,
    _In_opt_ PMIB_UNICASTIPADDRESS_ROW Row,
    _In_ MIB_NOTIFICATION_TYPE NotificationType
    );

_IRQL_requires_max_(PASSIVE_LEVEL)
VOID
otLwfEventProcessingAddressChanged(
    _In_ PMS_FILTER             pFilter,
    _In_ MIB_NOTIFICATION_TYPE  NotificationType,
    _In_ PIN6_ADDR              pAddr
    );

_IRQL_requires_max_(PASSIVE_LEVEL)
NTSTATUS 
otLwfInitializeAddresses(
    _In_ PMS_FILTER pFilter
    );

_IRQL_requires_max_(PASSIVE_LEVEL)
VOID 
otLwfRadioAddressesUpdated(
    _In_ PMS_FILTER pFilter
    );

_IRQL_requires_max_(PASSIVE_LEVEL)
VOID 
otLwfTunAddressesUpdated(
    _In_ PMS_FILTER pFilter,
    _In_reads_bytes_(value_data_len) const uint8_t* value_data_ptr,
    _In_ spinel_size_t value_data_len,
    _Out_ uint32_t *aNotifFlags
    );

int 
otLwfFindCachedAddrIndex(
    _In_ PMS_FILTER pFilter, 
    _In_ PIN6_ADDR addr
    );

//
// Tunnel Logic Functions
//

_IRQL_requires_max_(PASSIVE_LEVEL)
NDIS_STATUS 
otLwfInitializeTunnelMode(
    _In_ PMS_FILTER pFilter
    );

_IRQL_requires_max_(PASSIVE_LEVEL)
void 
otLwfUninitializeTunnelMode(
    _In_ PMS_FILTER pFilter
    );

//
// Logging Helper
//

#ifdef LOG_BUFFERS
void
otLogBuffer(
    _In_reads_bytes_(BufferLength) PUCHAR Buffer,
    _In_                           ULONG  BufferLength
    );
#endif

//
// Debug Helpers
//

#if DEBUG_ALLOC

typedef struct _OT_ALLOC
{
    LIST_ENTRY Link;
    LONG Length;
    ULONG ID;
} OT_ALLOC;

PMS_FILTER
otLwfFindFromCurrentThread();

#endif

#endif  //_FILT_H<|MERGE_RESOLUTION|>--- conflicted
+++ resolved
@@ -175,41 +175,6 @@
         PNET_BUFFER_LIST            SendNetBufferList;
         KEVENT                      SendNetBufferListComplete;
     
-<<<<<<< HEAD
-    //
-    // OpenThread radio variables
-    //
-    otRadioCaps                     otRadioCapabilities;
-    PhyState                        otPhyState;
-    uint8_t                         otCurrentListenChannel;
-    uint8_t                         otReceiveMessage[kMaxPHYPacketSize];
-    uint8_t                         otTransmitMessage[kMaxPHYPacketSize];
-    RadioPacket                     otReceiveFrame;
-    RadioPacket                     otTransmitFrame;
-    CHAR                            otLastEnergyScanMaxRssi;
-    otPlatRadioReceiveDone          otReceiveDoneCallback;
-    otPlatRadioTransmitDone         otTransmitDoneCallback;
-
-    BOOLEAN                         otPromiscuous;
-    uint16_t                        otPanID;
-    uint64_t                        otFactoryAddress;
-    uint64_t                        otExtendedAddress;
-    uint16_t                        otShortAddress;
-
-    BOOLEAN                         otPendingMacOffloadEnabled;
-    uint8_t                         otPendingShortAddressCount;
-    uint16_t                        otPendingShortAddresses[MAX_PENDING_MAC_SIZE];
-    uint8_t                         otPendingExtendedAddressCount;
-    uint64_t                        otPendingExtendedAddresses[MAX_PENDING_MAC_SIZE];
-
-#if DBG
-    // Used for tracking memory allocations
-    HANDLE                          otThreadId;
-    volatile LONG                   otOutstandingAllocationCount;
-    volatile LONG                   otOutstandingMemoryAllocated;
-    LIST_ENTRY                      otOutStandingAllocations;
-    ULONG                           otAllocationID;
-=======
         //
         // OpenThread radio variables
         //
@@ -221,6 +186,8 @@
         RadioPacket                 otReceiveFrame;
         RadioPacket                 otTransmitFrame;
         CHAR                        otLastEnergyScanMaxRssi;
+        otPlatRadioReceiveDone      otReceiveDoneCallback;
+        otPlatRadioTransmitDone     otTransmitDoneCallback;
 
         BOOLEAN                     otPromiscuous;
         uint16_t                    otPanID;
@@ -241,7 +208,6 @@
         volatile LONG               otOutstandingMemoryAllocated;
         LIST_ENTRY                  otOutStandingAllocations;
         ULONG                       otAllocationID;
->>>>>>> 28fa90b1
 #endif
 
         //
