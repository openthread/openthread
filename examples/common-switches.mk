--- conflicted
+++ resolved
@@ -28,7 +28,6 @@
 
 # OpenThread Features (Makefile default configuration).
 
-<<<<<<< HEAD
 BACKBONE_ROUTER           ?= 0
 BIG_ENDIAN                ?= 0
 BORDER_AGENT              ?= 0
@@ -42,6 +41,7 @@
 CHANNEL_MONITOR           ?= 0
 CHILD_SUPERVISION         ?= 0
 CLI_TRANSPORT             ?= UART
+DATASET_UPDATER           ?= 0
 DEBUG                     ?= 0
 DHCP6_CLIENT              ?= 0
 DHCP6_SERVER              ?= 0
@@ -57,37 +57,6 @@
 JAM_DETECTION             ?= 0
 JOINER                    ?= 0
 LEGACY                    ?= 0
-=======
-BACKBONE_ROUTER     ?= 0
-BIG_ENDIAN          ?= 0
-BORDER_AGENT        ?= 0
-BORDER_ROUTER       ?= 0
-COAP                ?= 0
-COAP_OBSERVE        ?= 0
-COAPS               ?= 0
-COMMISSIONER        ?= 0
-COVERAGE            ?= 0
-CHANNEL_MANAGER     ?= 0
-CHANNEL_MONITOR     ?= 0
-CHILD_SUPERVISION   ?= 0
-CLI_TRANSPORT       ?= UART
-DATASET_UPDATER     ?= 0
-DEBUG               ?= 0
-DHCP6_CLIENT        ?= 0
-DHCP6_SERVER        ?= 0
-DIAGNOSTIC          ?= 0
-DISABLE_DOC         ?= 0
-DISABLE_TOOLS       ?= 0
-DNS_CLIENT          ?= 0
-DUA                 ?= 0
-DYNAMIC_LOG_LEVEL   ?= 0
-ECDSA               ?= 0
-EXTERNAL_HEAP       ?= 0
-IP6_FRAGM           ?= 0
-JAM_DETECTION       ?= 0
-JOINER              ?= 0
-LEGACY              ?= 0
->>>>>>> d33c2f12
 ifeq ($(REFERENCE_DEVICE),1)
 LOG_OUTPUT                ?= APP
 endif
