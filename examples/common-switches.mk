#
#  Copyright (c) 2016-2017, The OpenThread Authors.
#  All rights reserved.
#
#  Redistribution and use in source and binary forms, with or without
#  modification, are permitted provided that the following conditions are met:
#  1. Redistributions of source code must retain the above copyright
#     notice, this list of conditions and the following disclaimer.
#  2. Redistributions in binary form must reproduce the above copyright
#     notice, this list of conditions and the following disclaimer in the
#     documentation and/or other materials provided with the distribution.
#  3. Neither the name of the copyright holder nor the
#     names of its contributors may be used to endorse or promote products
#     derived from this software without specific prior written permission.
#
#  THIS SOFTWARE IS PROVIDED BY THE COPYRIGHT HOLDERS AND CONTRIBUTORS "AS IS"
#  AND ANY EXPRESS OR IMPLIED WARRANTIES, INCLUDING, BUT NOT LIMITED TO, THE
#  IMPLIED WARRANTIES OF MERCHANTABILITY AND FITNESS FOR A PARTICULAR PURPOSE
#  ARE DISCLAIMED. IN NO EVENT SHALL THE COPYRIGHT HOLDER OR CONTRIBUTORS BE
#  LIABLE FOR ANY DIRECT, INDIRECT, INCIDENTAL, SPECIAL, EXEMPLARY, OR
#  CONSEQUENTIAL DAMAGES (INCLUDING, BUT NOT LIMITED TO, PROCUREMENT OF
#  SUBSTITUTE GOODS OR SERVICES; LOSS OF USE, DATA, OR PROFITS; OR BUSINESS
#  INTERRUPTION) HOWEVER CAUSED AND ON ANY THEORY OF LIABILITY, WHETHER IN
#  CONTRACT, STRICT LIABILITY, OR TORT (INCLUDING NEGLIGENCE OR OTHERWISE)
#  ARISING IN ANY WAY OUT OF THE USE OF THIS SOFTWARE, EVEN IF ADVISED OF THE
#  POSSIBILITY OF SUCH DAMAGE.
#

# OpenThread Features (Makefile default configuration).

BACKBONE_ROUTER           ?= 0
BIG_ENDIAN                ?= 0
BORDER_AGENT              ?= 0
BORDER_ROUTER             ?= 0
COAP                      ?= 0
COAP_OBSERVE              ?= 0
COAPS                     ?= 0
COMMISSIONER              ?= 0
COVERAGE                  ?= 0
CHANNEL_MANAGER           ?= 0
CHANNEL_MONITOR           ?= 0
CHILD_SUPERVISION         ?= 0
CLI_TRANSPORT             ?= UART
DEBUG                     ?= 0
DHCP6_CLIENT              ?= 0
DHCP6_SERVER              ?= 0
DIAGNOSTIC                ?= 0
DISABLE_DOC               ?= 0
DISABLE_TOOLS             ?= 0
DNS_CLIENT                ?= 0
DUA                       ?= 0
DYNAMIC_LOG_LEVEL         ?= 0
ECDSA                     ?= 0
EXTERNAL_HEAP             ?= 0
IP6_FRAGM                 ?= 0
JAM_DETECTION             ?= 0
JOINER                    ?= 0
LEGACY                    ?= 0
ifeq ($(REFERENCE_DEVICE),1)
<<<<<<< HEAD
LOG_OUTPUT                ?= APP
endif
LINK_RAW                  ?= 0
MAC_FILTER                ?= 0
MLE_LONG_ROUTES           ?= 0
MLR                       ?= 0
MTD_NETDIAG               ?= 0
MULTIPLE_INSTANCE         ?= 0
OTNS                      ?= 0
PLATFORM_UDP              ?= 0
REFERENCE_DEVICE          ?= 0
SERVICE                   ?= 0
SETTINGS_RAM              ?= 0
=======
LOG_OUTPUT          ?= APP
endif
LINK_RAW            ?= 0
MAC_FILTER          ?= 0
MESSAGE_USE_HEAP    ?= 0
MLE_LONG_ROUTES     ?= 0
MLR                 ?= 0
MTD_NETDIAG         ?= 0
MULTIPLE_INSTANCE   ?= 0
OTNS                ?= 0
PLATFORM_UDP        ?= 0
REFERENCE_DEVICE    ?= 0
SERVICE             ?= 0
SETTINGS_RAM        ?= 0
>>>>>>> 5bd9aba7
# SLAAC is enabled by default
SLAAC                     ?= 1
SNTP_CLIENT               ?= 0
THREAD_VERSION            ?= 1.1
TIME_SYNC                 ?= 0
UDP_FORWARD               ?= 0
RCP_RESTORATION_MAX_COUNT ?= 0


ifeq ($(BACKBONE_ROUTER),1)
COMMONCFLAGS                   += -DOPENTHREAD_CONFIG_BACKBONE_ROUTER_ENABLE=1
endif

ifeq ($(BIG_ENDIAN),1)
COMMONCFLAGS                   += -DBYTE_ORDER_BIG_ENDIAN=1
endif

ifeq ($(BORDER_AGENT),1)
COMMONCFLAGS                   += -DOPENTHREAD_CONFIG_BORDER_AGENT_ENABLE=1
endif

ifeq ($(BORDER_ROUTER),1)
COMMONCFLAGS                   += -DOPENTHREAD_CONFIG_BORDER_ROUTER_ENABLE=1
endif

ifeq ($(COAP),1)
COMMONCFLAGS                   += -DOPENTHREAD_CONFIG_COAP_API_ENABLE=1
endif

ifeq ($(COAPS),1)
COMMONCFLAGS                   += -DOPENTHREAD_CONFIG_COAP_SECURE_API_ENABLE=1
endif

ifeq ($(COAP_OBSERVE),1)
COMMONCFLAGS                   += -DOPENTHREAD_CONFIG_COAP_OBSERVE_API_ENABLE=1
endif

ifeq ($(COMMISSIONER),1)
COMMONCFLAGS                   += -DOPENTHREAD_CONFIG_COMMISSIONER_ENABLE=1
endif

ifeq ($(COVERAGE),1)
configure_OPTIONS              += --enable-coverage
endif

ifeq ($(CHANNEL_MANAGER),1)
COMMONCFLAGS                   += -DOPENTHREAD_CONFIG_CHANNEL_MANAGER_ENABLE=1
endif

ifeq ($(CHANNEL_MONITOR),1)
COMMONCFLAGS                   += -DOPENTHREAD_CONFIG_CHANNEL_MONITOR_ENABLE=1
endif

ifeq ($(CHILD_SUPERVISION),1)
COMMONCFLAGS                   += -DOPENTHREAD_CONFIG_CHILD_SUPERVISION_ENABLE=1
endif

ifneq ($(CLI_TRANSPORT),)
COMMONCFLAGS                   += -DOPENTHREAD_CONFIG_CLI_TRANSPORT=OT_CLI_TRANSPORT_$(CLI_TRANSPORT)
endif

ifeq ($(CSL_RECEIVER),1)
COMMONCFLAGS                   += -DOPENTHREAD_CONFIG_MAC_CSL_RECEIVER_ENABLE=1
endif

ifeq ($(CSL_DEBUG),1)
COMMONCFLAGS                   += -DOPENTHREAD_CONFIG_MAC_CSL_DEBUG_ENABLE=1
endif

ifeq ($(DEBUG),1)
configure_OPTIONS              += --enable-debug --disable-optimization
endif

ifeq ($(DHCP6_CLIENT),1)
COMMONCFLAGS                   += -DOPENTHREAD_CONFIG_DHCP6_CLIENT_ENABLE=1
endif

ifeq ($(DHCP6_SERVER),1)
COMMONCFLAGS                   += -DOPENTHREAD_CONFIG_DHCP6_SERVER_ENABLE=1
endif

ifeq ($(DIAGNOSTIC),1)
COMMONCFLAGS                   += -DOPENTHREAD_CONFIG_DIAG_ENABLE=1
endif

ifeq ($(DISABLE_DOC),1)
configure_OPTIONS              += --disable-docs
endif

ifeq ($(DISABLE_TOOLS),1)
configure_OPTIONS              += --disable-tools
endif

ifeq ($(DNS_CLIENT),1)
COMMONCFLAGS                   += -DOPENTHREAD_CONFIG_DNS_CLIENT_ENABLE=1
endif

ifeq ($(DUA),1)
COMMONCFLAGS                   += -DOPENTHREAD_CONFIG_DUA_ENABLE=1
endif

ifeq ($(DYNAMIC_LOG_LEVEL),1)
COMMONCFLAGS                   += -DOPENTHREAD_CONFIG_LOG_LEVEL_DYNAMIC_ENABLE=1
endif

ifeq ($(ECDSA),1)
COMMONCFLAGS                   += -DOPENTHREAD_CONFIG_ECDSA_ENABLE=1
endif

ifeq ($(EXTERNAL_HEAP),1)
COMMONCFLAGS                   += -DOPENTHREAD_CONFIG_HEAP_EXTERNAL_ENABLE=1
endif

ifeq ($(IP6_FRAGM),1)
COMMONCFLAGS                   += -DOPENTHREAD_CONFIG_IP6_FRAGMENTATION_ENABLE=1
endif

ifeq ($(JAM_DETECTION),1)
COMMONCFLAGS                   += -DOPENTHREAD_CONFIG_JAM_DETECTION_ENABLE=1
endif

ifeq ($(JOINER),1)
COMMONCFLAGS                   += -DOPENTHREAD_CONFIG_JOINER_ENABLE=1
endif

ifeq ($(LEGACY),1)
COMMONCFLAGS                   += -DOPENTHREAD_CONFIG_LEGACY_ENABLE=1
endif

ifeq ($(LINK_RAW),1)
COMMONCFLAGS                   += -DOPENTHREAD_CONFIG_LINK_RAW_ENABLE=1
endif

ifeq ($(LINK_METRICS),1)
COMMONCFLAGS                   += -DOPENTHREAD_CONFIG_MLE_LINK_METRICS_ENABLE=1
endif

ifneq ($(LOG_OUTPUT),)
COMMONCFLAGS                   += -DOPENTHREAD_CONFIG_LOG_OUTPUT=OPENTHREAD_CONFIG_LOG_OUTPUT_$(LOG_OUTPUT)
endif

ifeq ($(MAC_FILTER),1)
COMMONCFLAGS                   += -DOPENTHREAD_CONFIG_MAC_FILTER_ENABLE=1
endif

ifeq ($(MESSAGE_USE_HEAP),1)
COMMONCFLAGS                   += -DOPENTHREAD_CONFIG_MESSAGE_USE_HEAP_ENABLE=1
endif

# Enable MLE long routes extension (experimental, breaks Thread conformance)
ifeq ($(MLE_LONG_ROUTES),1)
COMMONCFLAGS                   += -DOPENTHREAD_CONFIG_MLE_LONG_ROUTES_ENABLE=1
endif

ifeq ($(MLR),1)
COMMONCFLAGS                   += -DOPENTHREAD_CONFIG_MLR_ENABLE=1
endif

ifeq ($(MTD_NETDIAG),1)
COMMONCFLAGS                   += -DOPENTHREAD_CONFIG_TMF_NETWORK_DIAG_MTD_ENABLE=1
endif

ifeq ($(MULTIPLE_INSTANCE),1)
COMMONCFLAGS                   += -DOPENTHREAD_CONFIG_MULTIPLE_INSTANCE_ENABLE=1
endif

ifeq ($(PLATFORM_UDP),1)
COMMONCFLAGS                   += -DOPENTHREAD_CONFIG_PLATFORM_UDP_ENABLE=1
endif

# Enable features only required for reference device during certification.
ifeq ($(REFERENCE_DEVICE),1)
COMMONCFLAGS                   += -DOPENTHREAD_CONFIG_REFERENCE_DEVICE_ENABLE=1
endif

ifeq ($(SERVICE),1)
COMMONCFLAGS                   += -DOPENTHREAD_CONFIG_TMF_NETDATA_SERVICE_ENABLE=1
endif

ifeq ($(SLAAC),1)
COMMONCFLAGS                   += -DOPENTHREAD_CONFIG_IP6_SLAAC_ENABLE=1
endif

ifeq ($(SNTP_CLIENT),1)
COMMONCFLAGS                   += -DOPENTHREAD_CONFIG_SNTP_CLIENT_ENABLE=1
endif

ifeq ($(THREAD_VERSION),1.1)
COMMONCFLAGS                   += -DOPENTHREAD_CONFIG_THREAD_VERSION=2
else ifeq ($(THREAD_VERSION),1.2)
COMMONCFLAGS                   += -DOPENTHREAD_CONFIG_THREAD_VERSION=3
endif

ifeq ($(TIME_SYNC),1)
COMMONCFLAGS                   += -DOPENTHREAD_CONFIG_TIME_SYNC_ENABLE=1 -DOPENTHREAD_CONFIG_MAC_HEADER_IE_SUPPORT=1
endif

ifeq ($(UDP_FORWARD),1)
COMMONCFLAGS                   += -DOPENTHREAD_CONFIG_UDP_FORWARD_ENABLE=1
endif

ifeq ($(DISABLE_BUILTIN_MBEDTLS),1)
configure_OPTIONS              += --disable-builtin-mbedtls
endif

ifneq ($(BUILTIN_MBEDTLS_MANAGEMENT),)
COMMONCFLAGS                   += -DOPENTHREAD_CONFIG_ENABLE_BUILTIN_MBEDTLS_MANAGEMENT=$(BUILTIN_MBEDTLS_MANAGEMENT)
endif

ifeq ($(DISABLE_EXECUTABLE),1)
configure_OPTIONS              += --enable-executable=no
endif

ifeq ($(DEBUG_UART),1)
CFLAGS   += -DOPENTHREAD_CONFIG_ENABLE_DEBUG_UART=1
CXXFLAGS += -DOPENTHREAD_CONFIG_ENABLE_DEBUG_UART=1
endif

ifeq ($(DEBUG_UART_LOG),1)
CFLAGS   += -DOPENTHREAD_CONFIG_LOG_OUTPUT=OPENTHREAD_CONFIG_LOG_OUTPUT_DEBUG_UART
CXXFLAGS += -DOPENTHREAD_CONFIG_LOG_OUTPUT=OPENTHREAD_CONFIG_LOG_OUTPUT_DEBUG_UART
endif

ifeq ($(SETTINGS_RAM),1)
COMMONCFLAGS += -DOPENTHREAD_SETTINGS_RAM=1
endif

ifeq ($(OTNS),1)
COMMONCFLAGS += -DOPENTHREAD_CONFIG_OTNS_ENABLE=1
endif

ifneq ($(SPINEL_ENCRYPTER_LIBS),)
configure_OPTIONS              += --with-ncp-spinel-encrypter-libs=$(SPINEL_ENCRYPTER_LIBS)
endif

COMMONCFLAGS += -DOPENTHREAD_SPINEL_CONFIG_RCP_RESTORATION_MAX_COUNT=${RCP_RESTORATION_MAX_COUNT}

ifeq ($(FULL_LOGS),1)
# HINT: Add more here, or comment out ones you do not need/want
LOG_FLAGS += -DOPENTHREAD_CONFIG_LOG_LEVEL=OT_LOG_LEVEL_DEBG
LOG_FLAGS += -DOPENTHREAD_CONFIG_LOG_API=1
LOG_FLAGS += -DOPENTHREAD_CONFIG_LOG_ARP=1
LOG_FLAGS += -DOPENTHREAD_CONFIG_LOG_BBR=1
LOG_FLAGS += -DOPENTHREAD_CONFIG_LOG_CLI=1
LOG_FLAGS += -DOPENTHREAD_CONFIG_LOG_COAP=1
LOG_FLAGS += -DOPENTHREAD_CONFIG_LOG_DUA=1
LOG_FLAGS += -DOPENTHREAD_CONFIG_LOG_ICMP=1
LOG_FLAGS += -DOPENTHREAD_CONFIG_LOG_IP6=1
LOG_FLAGS += -DOPENTHREAD_CONFIG_LOG_MAC=1
LOG_FLAGS += -DOPENTHREAD_CONFIG_LOG_MEM=1
LOG_FLAGS += -DOPENTHREAD_CONFIG_LOG_MESHCOP=1
LOG_FLAGS += -DOPENTHREAD_CONFIG_LOG_MLE=1
LOG_FLAGS += -DOPENTHREAD_CONFIG_LOG_MLR=1
LOG_FLAGS += -DOPENTHREAD_CONFIG_LOG_NETDATA=1
LOG_FLAGS += -DOPENTHREAD_CONFIG_LOG_NETDIAG=1
LOG_FLAGS += -DOPENTHREAD_CONFIG_LOG_PKT_DUMP=1
LOG_FLAGS += -DOPENTHREAD_CONFIG_LOG_PLATFORM=1
LOG_FLAGS += -DOPENTHREAD_CONFIG_LOG_PREPEND_LEVEL=1
LOG_FLAGS += -DOPENTHREAD_CONFIG_LOG_PREPEND_REGION=1
endif

CFLAGS += ${LOG_FLAGS}
CXXFLAGS += ${LOG_FLAGS}<|MERGE_RESOLUTION|>--- conflicted
+++ resolved
@@ -57,11 +57,11 @@
 JOINER                    ?= 0
 LEGACY                    ?= 0
 ifeq ($(REFERENCE_DEVICE),1)
-<<<<<<< HEAD
 LOG_OUTPUT                ?= APP
 endif
 LINK_RAW                  ?= 0
 MAC_FILTER                ?= 0
+MESSAGE_USE_HEAP          ?= 0
 MLE_LONG_ROUTES           ?= 0
 MLR                       ?= 0
 MTD_NETDIAG               ?= 0
@@ -71,22 +71,6 @@
 REFERENCE_DEVICE          ?= 0
 SERVICE                   ?= 0
 SETTINGS_RAM              ?= 0
-=======
-LOG_OUTPUT          ?= APP
-endif
-LINK_RAW            ?= 0
-MAC_FILTER          ?= 0
-MESSAGE_USE_HEAP    ?= 0
-MLE_LONG_ROUTES     ?= 0
-MLR                 ?= 0
-MTD_NETDIAG         ?= 0
-MULTIPLE_INSTANCE   ?= 0
-OTNS                ?= 0
-PLATFORM_UDP        ?= 0
-REFERENCE_DEVICE    ?= 0
-SERVICE             ?= 0
-SETTINGS_RAM        ?= 0
->>>>>>> 5bd9aba7
 # SLAAC is enabled by default
 SLAAC                     ?= 1
 SNTP_CLIENT               ?= 0
