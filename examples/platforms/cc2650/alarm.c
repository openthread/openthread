/******************************************************************************
 *  Copyright (c) 2016, Texas Instruments Incorporated
 *  All rights reserved.
 *
 *  Redistribution and use in source and binary forms, with or without
 *  modification, are permitted provided that the following conditions are met:
 *
 *  1) Redistributions of source code must retain the above copyright notice,
 *     this list of conditions and the following disclaimer.
 *
 *  2) Redistributions in binary form must reproduce the above copyright notice,
 *     this list of conditions and the following disclaimer in the documentation
 *     and/or other materials provided with the distribution.
 *
 *  3) Neither the name of the ORGANIZATION nor the names of its contributors may
 *     be used to endorse or promote products derived from this software without
 *     specific prior written permission.
 *
 *  THIS SOFTWARE IS PROVIDED BY THE COPYRIGHT HOLDERS AND CONTRIBUTORS "AS IS"
 *  AND ANY EXPRESS OR IMPLIED WARRANTIES, INCLUDING, BUT NOT LIMITED TO, THE
 *  IMPLIED WARRANTIES OF MERCHANTABILITY AND FITNESS FOR A PARTICULAR PURPOSE
 *  ARE DISCLAIMED. IN NO EVENT SHALL THE COPYRIGHT HOLDER OR CONTRIBUTORS BE
 *  LIABLE FOR ANY DIRECT, INDIRECT, INCIDENTAL, SPECIAL, EXEMPLARY, OR
 *  CONSEQUENTIAL DAMAGES (INCLUDING, BUT NOT LIMITED TO, PROCUREMENT OF
 *  SUBSTITUTE GOODS OR SERVICES; LOSS OF USE, DATA, OR PROFITS; OR BUSINESS
 *  INTERRUPTION) HOWEVER CAUSED AND ON ANY THEORY OF LIABILITY, WHETHER IN
 *  CONTRACT, STRICT LIABILITY, OR TORT (INCLUDING NEGLIGENCE OR OTHERWISE)
 *  ARISING IN ANY WAY OUT OF THE USE OF THIS SOFTWARE, EVEN IF ADVISED OF THE
 *  POSSIBILITY OF SUCH DAMAGE.
 *
 ******************************************************************************/

#include <stdbool.h>
#include <stdint.h>
#include <openthread-types.h>
#include <driverlib/aon_rtc.h>

#include <platform/alarm.h>
#include <platform/diag.h>

/**
 * /NOTE: we could use systick, but that would sacrifice atleast a few ops
 * every ms, and not run when the processor is sleeping.
 */

uint32_t time0 = 0;
uint32_t alarmTime = 0;
bool isRunning = false;

/**
 * Function documented in platform-cc2650.h
 */
void cc2650AlarmInit(void)
{
    /*
     * NOTE: this will not enable the individual rtc alarm channels
     */
    AONRTCEnable();
    isRunning = true;
}

/**
 * Function documented in platform/alarm.h
 */
uint32_t otPlatAlarmGetNow(void)
{
    /*
     * This is current value of RTC as it appears in the register.
     * With seconds as the upper 32 bytes and fractions of a second as the
     * lower 32 bytes <32.32>.
     */
    uint64_t rtcVal = AONRTCCurrent64BitValueGet();
    return ((rtcVal * 1000) >> 32);
}

<<<<<<< HEAD
/**
 * Function documented in platform/alarm.h
 */
void otPlatAlarmStartAt(uint32_t t0, uint32_t dt)
=======
void otPlatAlarmStartAt(otInstance *aInstance, uint32_t t0, uint32_t dt)
>>>>>>> 612967ee
{
    (void)aInstance;
    time0 = t0;
    alarmTime = dt;
    isRunning = true;
}

<<<<<<< HEAD
/**
 * Function documented in platform/alarm.h
 */
void otPlatAlarmStop(void)
=======
void otPlatAlarmStop(otInstance *aInstance)
>>>>>>> 612967ee
{
    (void)aInstance;
    isRunning = false;
}

<<<<<<< HEAD
/**
 * Function documented in platform-cc2650.h
 */
void cc2650AlarmProcess(void)
=======
void cc2650AlarmProcess(otInstance *aInstance)
>>>>>>> 612967ee
{
    uint32_t offsetTime;

    if(isRunning)
    {
        /* unsinged subtraction will result in the absolute offset */
        offsetTime = otPlatAlarmGetNow() - time0;

        if(alarmTime <= offsetTime)
        {
            isRunning = false;
#if OPENTHREAD_ENABLE_DIAG

            if (otPlatDiagModeGet())
            {
                otPlatDiagAlarmFired(aInstance);
            }
            else
#endif /* OPENTHREAD_ENABLE_DIAG */
            {
                otPlatAlarmFired(aInstance);
            }
        }
    }
}
<|MERGE_RESOLUTION|>--- conflicted
+++ resolved
@@ -73,14 +73,10 @@
     return ((rtcVal * 1000) >> 32);
 }
 
-<<<<<<< HEAD
 /**
  * Function documented in platform/alarm.h
  */
-void otPlatAlarmStartAt(uint32_t t0, uint32_t dt)
-=======
 void otPlatAlarmStartAt(otInstance *aInstance, uint32_t t0, uint32_t dt)
->>>>>>> 612967ee
 {
     (void)aInstance;
     time0 = t0;
@@ -88,27 +84,19 @@
     isRunning = true;
 }
 
-<<<<<<< HEAD
 /**
  * Function documented in platform/alarm.h
  */
-void otPlatAlarmStop(void)
-=======
 void otPlatAlarmStop(otInstance *aInstance)
->>>>>>> 612967ee
 {
     (void)aInstance;
     isRunning = false;
 }
 
-<<<<<<< HEAD
 /**
  * Function documented in platform-cc2650.h
  */
-void cc2650AlarmProcess(void)
-=======
 void cc2650AlarmProcess(otInstance *aInstance)
->>>>>>> 612967ee
 {
     uint32_t offsetTime;
 
