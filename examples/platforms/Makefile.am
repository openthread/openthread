--- conflicted
+++ resolved
@@ -36,14 +36,7 @@
     cc2538                                \
     cc2650                                \
     cc2652                                \
-<<<<<<< HEAD
-    efr32mg1    			              \
-    efr32mg12                             \
-    efr32mg13                             \
-    efr32mg21                             \
-=======
     efr32                                 \
->>>>>>> 4f10f593
     gp712                                 \
     k32w                                  \
     kw41z                                 \
