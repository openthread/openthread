--- conflicted
+++ resolved
@@ -35,11 +35,7 @@
     cc2650                                \
     da15000                               \
     efr32                                 \
-<<<<<<< HEAD
-    emsk                                  \
-=======
     kw41z                                 \
->>>>>>> 064aba2b
     nrf52840                              \
     posix                                 \
     utils                                 \
@@ -67,13 +63,8 @@
 SUBDIRS                                += efr32
 endif
 
-<<<<<<< HEAD
-if OPENTHREAD_EXAMPLES_EMSK
-SUBDIRS                                += emsk
-=======
 if OPENTHREAD_EXAMPLES_KW41Z
 SUBDIRS                                += kw41z
->>>>>>> 064aba2b
 endif
 
 if OPENTHREAD_EXAMPLES_NRF52840
@@ -91,11 +82,7 @@
     cc2650                                \
     da15000                               \
     efr32                                 \
-<<<<<<< HEAD
-    emsk                                  \
-=======
     kw41z                                 \
->>>>>>> 064aba2b
     nrf52840                              \
     posix                                 \
     utils                                 \
