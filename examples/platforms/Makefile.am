--- conflicted
+++ resolved
@@ -34,11 +34,7 @@
     cc2538                                \
     cc2650                                \
     da15000                               \
-<<<<<<< HEAD
-    emsk                                  \
-=======
     efr32                                 \
->>>>>>> adbef3b8
     nrf52840                              \
     posix                                 \
     utils                                 \
@@ -62,13 +58,8 @@
 SUBDIRS                                += da15000
 endif
 
-<<<<<<< HEAD
-if OPENTHREAD_EXAMPLES_EMSK
-SUBDIRS                                += emsk
-=======
 if OPENTHREAD_EXAMPLES_EFR32
 SUBDIRS                                += efr32
->>>>>>> adbef3b8
 endif
 
 if OPENTHREAD_EXAMPLES_NRF52840
@@ -85,11 +76,7 @@
     cc2538                                \
     cc2650                                \
     da15000                               \
-<<<<<<< HEAD
-    emsk                                  \
-=======
     efr32                                 \
->>>>>>> adbef3b8
     nrf52840                              \
     posix                                 \
     utils                                 \
