#
#  Copyright (c) 2016, Nest Labs, Inc.
#  All rights reserved.
#
#  Redistribution and use in source and binary forms, with or without
#  modification, are permitted provided that the following conditions are met:
#  1. Redistributions of source code must retain the above copyright
#     notice, this list of conditions and the following disclaimer.
#  2. Redistributions in binary form must reproduce the above copyright
#     notice, this list of conditions and the following disclaimer in the
#     documentation and/or other materials provided with the distribution.
#  3. Neither the name of the copyright holder nor the
#     names of its contributors may be used to endorse or promote products
#     derived from this software without specific prior written permission.
#
#  THIS SOFTWARE IS PROVIDED BY THE COPYRIGHT HOLDERS AND CONTRIBUTORS "AS IS"
#  AND ANY EXPRESS OR IMPLIED WARRANTIES, INCLUDING, BUT NOT LIMITED TO, THE
#  IMPLIED WARRANTIES OF MERCHANTABILITY AND FITNESS FOR A PARTICULAR PURPOSE
#  ARE DISCLAIMED. IN NO EVENT SHALL THE COPYRIGHT HOLDER OR CONTRIBUTORS BE
#  LIABLE FOR ANY DIRECT, INDIRECT, INCIDENTAL, SPECIAL, EXEMPLARY, OR
#  CONSEQUENTIAL DAMAGES (INCLUDING, BUT NOT LIMITED TO, PROCUREMENT OF
#  SUBSTITUTE GOODS OR SERVICES; LOSS OF USE, DATA, OR PROFITS; OR BUSINESS
#  INTERRUPTION) HOWEVER CAUSED AND ON ANY THEORY OF LIABILITY, WHETHER IN
#  CONTRACT, STRICT LIABILITY, OR TORT (INCLUDING NEGLIGENCE OR OTHERWISE)
#  ARISING IN ANY WAY OUT OF THE USE OF THIS SOFTWARE, EVEN IF ADVISED OF THE
#  POSSIBILITY OF SUCH DAMAGE.
#

include $(abs_top_nlbuild_autotools_dir)/automake/pre.am

# Always package (e.g. for 'make dist') these subdirectories.

DIST_SUBDIRS                            = \
    cc2538                                \
    cc2650                                \
    posix                                 \
    $(NULL)

# Always build (e.g. for 'make all') these subdirectories.

if OPENTHREAD_EXAMPLES_POSIX
SUBDIRS                                 = posix
endif

if OPENTHREAD_EXAMPLES_CC2538
SUBDIRS                                 = cc2538
endif

<<<<<<< HEAD
if OPENTHREAD_EXAMPLES_CC2650
SUBDIRS                                 = cc2650
endif

noinst_HEADERS                          = \
    platform.h                            \
    $(NULL)

=======
>>>>>>> 71307981
# Always pretty (e.g. for 'make pretty') these subdirectories.

PRETTY_SUBDIRS                          = \
    cc2538                                \
    cc2650                                \
    posix                                 \
    $(NULL)

include $(abs_top_nlbuild_autotools_dir)/automake/post.am<|MERGE_RESOLUTION|>--- conflicted
+++ resolved
@@ -46,17 +46,10 @@
 SUBDIRS                                 = cc2538
 endif
 
-<<<<<<< HEAD
 if OPENTHREAD_EXAMPLES_CC2650
 SUBDIRS                                 = cc2650
 endif
 
-noinst_HEADERS                          = \
-    platform.h                            \
-    $(NULL)
-
-=======
->>>>>>> 71307981
 # Always pretty (e.g. for 'make pretty') these subdirectories.
 
 PRETTY_SUBDIRS                          = \
