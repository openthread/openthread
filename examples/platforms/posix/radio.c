/*
 *  Copyright (c) 2016, Nest Labs, Inc.
 *  All rights reserved.
 *
 *  Redistribution and use in source and binary forms, with or without
 *  modification, are permitted provided that the following conditions are met:
 *  1. Redistributions of source code must retain the above copyright
 *     notice, this list of conditions and the following disclaimer.
 *  2. Redistributions in binary form must reproduce the above copyright
 *     notice, this list of conditions and the following disclaimer in the
 *     documentation and/or other materials provided with the distribution.
 *  3. Neither the name of the copyright holder nor the
 *     names of its contributors may be used to endorse or promote products
 *     derived from this software without specific prior written permission.
 *
 *  THIS SOFTWARE IS PROVIDED BY THE COPYRIGHT HOLDERS AND CONTRIBUTORS "AS IS"
 *  AND ANY EXPRESS OR IMPLIED WARRANTIES, INCLUDING, BUT NOT LIMITED TO, THE
 *  IMPLIED WARRANTIES OF MERCHANTABILITY AND FITNESS FOR A PARTICULAR PURPOSE
 *  ARE DISCLAIMED. IN NO EVENT SHALL THE COPYRIGHT HOLDER OR CONTRIBUTORS BE
 *  LIABLE FOR ANY DIRECT, INDIRECT, INCIDENTAL, SPECIAL, EXEMPLARY, OR
 *  CONSEQUENTIAL DAMAGES (INCLUDING, BUT NOT LIMITED TO, PROCUREMENT OF
 *  SUBSTITUTE GOODS OR SERVICES; LOSS OF USE, DATA, OR PROFITS; OR BUSINESS
 *  INTERRUPTION) HOWEVER CAUSED AND ON ANY THEORY OF LIABILITY, WHETHER IN
 *  CONTRACT, STRICT LIABILITY, OR TORT (INCLUDING NEGLIGENCE OR OTHERWISE)
 *  ARISING IN ANY WAY OUT OF THE USE OF THIS SOFTWARE, EVEN IF ADVISED OF THE
 *  POSSIBILITY OF SUCH DAMAGE.
 */

#include <arpa/inet.h>
#include <assert.h>
#include <fcntl.h>
#include <netinet/in.h>
#include <poll.h>
#include <string.h>
#include <stdio.h>
#include <stdlib.h>
#include <sys/select.h>
#include <sys/socket.h>
#include <sys/stat.h>
#include <unistd.h>

#include <openthread.h>
#include <openthread-config.h>

#include <platform/radio.h>
#include <platform/diag.h>

#include <common/code_utils.hpp>
#include "platform-posix.h"

enum
{
    IEEE802154_MIN_LENGTH         = 5,
    IEEE802154_MAX_LENGTH         = 127,
    IEEE802154_ACK_LENGTH         = 5,

    IEEE802154_BROADCAST          = 0xffff,

    IEEE802154_FRAME_TYPE_ACK     = 2 << 0,
    IEEE802154_FRAME_TYPE_MACCMD  = 3 << 0,
    IEEE802154_FRAME_TYPE_MASK    = 7 << 0,

    IEEE802154_SECURITY_ENABLED   = 1 << 3,
    IEEE802154_FRAME_PENDING      = 1 << 4,
    IEEE802154_ACK_REQUEST        = 1 << 5,
    IEEE802154_PANID_COMPRESSION  = 1 << 6,

    IEEE802154_DST_ADDR_NONE      = 0 << 2,
    IEEE802154_DST_ADDR_SHORT     = 2 << 2,
    IEEE802154_DST_ADDR_EXT       = 3 << 2,
    IEEE802154_DST_ADDR_MASK      = 3 << 2,

    IEEE802154_SRC_ADDR_NONE      = 0 << 6,
    IEEE802154_SRC_ADDR_SHORT     = 2 << 6,
    IEEE802154_SRC_ADDR_EXT       = 3 << 6,
    IEEE802154_SRC_ADDR_MASK      = 3 << 6,

    IEEE802154_DSN_OFFSET         = 2,
    IEEE802154_DSTPAN_OFFSET      = 3,
    IEEE802154_DSTADDR_OFFSET     = 5,

    IEEE802154_SEC_LEVEL_MASK     = 7 << 0,

    IEEE802154_KEY_ID_MODE_0      = 0 << 3,
    IEEE802154_KEY_ID_MODE_1      = 1 << 3,
    IEEE802154_KEY_ID_MODE_2      = 2 << 3,
    IEEE802154_KEY_ID_MODE_3      = 3 << 3,
    IEEE802154_KEY_ID_MODE_MASK   = 3 << 3,

    IEEE802154_MACCMD_DATA_REQ    = 4,
};

struct OT_TOOL_PACKED_BEGIN RadioMessage
{
    uint8_t mChannel;
    uint8_t mPsdu[kMaxPHYPacketSize];
} OT_TOOL_PACKED_END;

static void radioTransmit(const struct RadioMessage *msg, const struct RadioPacket *pkt);
static void radioSendMessage(otContext *aContext);
static void radioSendAck(void);
static void radioProcessFrame(otContext *aContext);

static PhyState sState = kStateDisabled;
static struct RadioMessage sReceiveMessage;
static struct RadioMessage sTransmitMessage;
static struct RadioMessage sAckMessage;
static RadioPacket sReceiveFrame;
static RadioPacket sTransmitFrame;
static RadioPacket sAckFrame;

static uint8_t sExtendedAddress[OT_EXT_ADDRESS_SIZE];
static uint16_t sShortAddress;
static uint16_t sPanid;
static int sSockFd;
static bool sPromiscuous = false;
static bool sAckWait = false;
static uint16_t sPortOffset = 0;

static inline bool isFrameTypeAck(const uint8_t *frame)
{
    return (frame[0] & IEEE802154_FRAME_TYPE_MASK) == IEEE802154_FRAME_TYPE_ACK;
}

static inline bool isFrameTypeMacCmd(const uint8_t *frame)
{
    return (frame[0] & IEEE802154_FRAME_TYPE_MASK) == IEEE802154_FRAME_TYPE_MACCMD;
}

static inline bool isSecurityEnabled(const uint8_t *frame)
{
    return (frame[0] & IEEE802154_SECURITY_ENABLED) != 0;
}

static inline bool isFramePending(const uint8_t *frame)
{
    return (frame[0] & IEEE802154_FRAME_PENDING) != 0;
}

static inline bool isAckRequested(const uint8_t *frame)
{
    return (frame[0] & IEEE802154_ACK_REQUEST) != 0;
}

static inline bool isPanIdCompressed(const uint8_t *frame)
{
    return (frame[0] & IEEE802154_PANID_COMPRESSION) != 0;
}

static inline bool isDataRequest(const uint8_t *frame)
{
    const uint8_t *cur = frame;
    uint8_t securityControl;
    bool rval;

    // FCF + DSN
    cur += 2 + 1;

    VerifyOrExit(isFrameTypeMacCmd(frame), rval = false);

    // Destination PAN + Address
    switch (frame[1] & IEEE802154_DST_ADDR_MASK)
    {
    case IEEE802154_DST_ADDR_SHORT:
        cur += sizeof(otPanId) + sizeof(otShortAddress);
        break;

    case IEEE802154_DST_ADDR_EXT:
        cur += sizeof(otPanId) + sizeof(otExtAddress);
        break;

    default:
        ExitNow(rval = false);
    }

    // Source PAN + Address
    switch (frame[1] & IEEE802154_SRC_ADDR_MASK)
    {
    case IEEE802154_SRC_ADDR_SHORT:
        if (!isPanIdCompressed(frame))
        {
            cur += sizeof(otPanId);
        }

        cur += sizeof(otShortAddress);
        break;

    case IEEE802154_SRC_ADDR_EXT:
        if (!isPanIdCompressed(frame))
        {
            cur += sizeof(otPanId);
        }

        cur += sizeof(otExtAddress);
        break;

    default:
        ExitNow(rval = false);
    }

    // Security Control + Frame Counter + Key Identifier
    if (isSecurityEnabled(frame))
    {
        securityControl = *cur;

        if (securityControl & IEEE802154_SEC_LEVEL_MASK)
        {
            cur += 1 + 4;
        }

        switch (securityControl & IEEE802154_KEY_ID_MODE_MASK)
        {
        case IEEE802154_KEY_ID_MODE_0:
            cur += 0;
            break;

        case IEEE802154_KEY_ID_MODE_1:
            cur += 1;
            break;

        case IEEE802154_KEY_ID_MODE_2:
            cur += 5;
            break;

        case IEEE802154_KEY_ID_MODE_3:
            cur += 9;
            break;
        }
    }

    // Command ID
    rval = cur[0] == IEEE802154_MACCMD_DATA_REQ;

exit:
    return rval;
}

static inline uint8_t getDsn(const uint8_t *frame)
{
    return frame[IEEE802154_DSN_OFFSET];
}

static inline otPanId getDstPan(const uint8_t *frame)
{
    return (otPanId)((frame[IEEE802154_DSTPAN_OFFSET + 1] << 8) | frame[IEEE802154_DSTPAN_OFFSET]);
}

static inline otShortAddress getShortAddress(const uint8_t *frame)
{
    return (otShortAddress)((frame[IEEE802154_DSTADDR_OFFSET + 1] << 8) | frame[IEEE802154_DSTADDR_OFFSET]);
}

static inline void getExtAddress(const uint8_t *frame, otExtAddress *address)
{
    size_t i;

    for (i = 0; i < sizeof(otExtAddress); i++)
    {
        address->m8[i] = frame[IEEE802154_DSTADDR_OFFSET + (sizeof(otExtAddress) - 1 - i)];
    }
}

ThreadError otPlatRadioSetPanId(otContext *aCtx, uint16_t panid)
{
    ThreadError error = kThreadError_Busy;
    (void)aCtx;

    if (sState != kStateTransmit)
    {
        sPanid = panid;
        error = kThreadError_None;
    }

    return error;
}

ThreadError otPlatRadioSetExtendedAddress(otContext *aCtx, uint8_t *address)
{
    ThreadError error = kThreadError_Busy;
    (void)aCtx;

    if (sState != kStateTransmit)
    {
        size_t i;

        for (i = 0; i < sizeof(sExtendedAddress); i++)
        {
            sExtendedAddress[i] = address[sizeof(sExtendedAddress) - 1 - i];
        }

        error = kThreadError_None;
    }

    return error;
}

ThreadError otPlatRadioSetShortAddress(otContext *aCtx, uint16_t address)
{
    ThreadError error = kThreadError_Busy;
    (void)aCtx;

    if (sState != kStateTransmit)
    {
        sShortAddress = address;
        error = kThreadError_None;
    }

    return error;
}

void otPlatRadioSetPromiscuous(otContext *aCtx, bool aEnable)
{
    (void)aCtx;
    sPromiscuous = aEnable;
}

void posixRadioInit(void)
{
    struct sockaddr_in sockaddr;
    char *offset;
    memset(&sockaddr, 0, sizeof(sockaddr));
    sockaddr.sin_family = AF_INET;

    offset = getenv("PORT_OFFSET");

    if (offset)
    {
        char *endptr;

        sPortOffset = (uint16_t)strtol(offset, &endptr, 0);

        if (*endptr != '\0')
        {
            fprintf(stderr, "Invalid PORT_OFFSET: %s\n", offset);
            exit(1);
        }

        sPortOffset *= WELLKNOWN_NODE_ID;
    }

    if (sPromiscuous)
    {
        sockaddr.sin_port = htons(9000 + sPortOffset + WELLKNOWN_NODE_ID);
    }
    else
    {
        sockaddr.sin_port = htons(9000 + sPortOffset + NODE_ID);
    }

    sockaddr.sin_addr.s_addr = INADDR_ANY;

    sSockFd = socket(AF_INET, SOCK_DGRAM, IPPROTO_UDP);
    bind(sSockFd, (struct sockaddr *)&sockaddr, sizeof(sockaddr));

    sReceiveFrame.mPsdu = sReceiveMessage.mPsdu;
    sTransmitFrame.mPsdu = sTransmitMessage.mPsdu;
    sAckFrame.mPsdu = sAckMessage.mPsdu;
}

ThreadError otPlatRadioEnable(otContext *aCtx)
{
    ThreadError error = kThreadError_Busy;
    (void)aCtx;

    if (sState == kStateSleep || sState == kStateDisabled)
    {
        error = kThreadError_None;
        sState = kStateSleep;
    }

    return error;
}

ThreadError otPlatRadioDisable(otContext *aCtx)
{
    ThreadError error = kThreadError_Busy;
    (void)aCtx;

    if (sState == kStateDisabled || sState == kStateSleep)
    {
        error = kThreadError_None;
        sState = kStateDisabled;
    }

    return error;
}

ThreadError otPlatRadioSleep(otContext *aCtx)
{
    ThreadError error = kThreadError_Busy;
    (void)aCtx;

    if (sState == kStateSleep || sState == kStateReceive)
    {
        error = kThreadError_None;
        sState = kStateSleep;
    }

    return error;
}

ThreadError otPlatRadioReceive(otContext *aCtx, uint8_t aChannel)
{
    ThreadError error = kThreadError_Busy;
    (void)aCtx;

    if (sState != kStateDisabled)
    {
        error = kThreadError_None;
        sState = kStateReceive;
        sAckWait = false;
        sReceiveFrame.mChannel = aChannel;
    }

    return error;
}

ThreadError otPlatRadioTransmit(otContext *aCtx)
{
    ThreadError error = kThreadError_Busy;
    (void)aCtx;

    if ((sState == kStateTransmit && !sAckWait) || sState == kStateReceive)
    {
        error = kThreadError_None;
        sState = kStateTransmit;
    }

    return error;
}

RadioPacket *otPlatRadioGetTransmitBuffer(otContext *aCtx)
{
    (void)aCtx;
    return &sTransmitFrame;
}

<<<<<<< HEAD
int8_t otPlatRadioGetNoiseFloor(otContext *aCtx)
=======
int8_t otPlatRadioGetRssi(void)
>>>>>>> 139e85f7
{
    (void)aCtx;
    return 0;
}

otRadioCaps otPlatRadioGetCaps(otContext *aCtx)
{
    (void)aCtx;
    return kRadioCapsNone;
}

bool otPlatRadioGetPromiscuous(otContext *aCtx)
{
    (void)aCtx;
    return sPromiscuous;
}

void radioReceive(otContext *aCtx)
{
    if (sState != kStateTransmit || sAckWait)
    {
        ssize_t rval = recvfrom(sSockFd, &sReceiveMessage, sizeof(sReceiveMessage), 0, NULL, NULL);
        assert(rval >= 0);

        sReceiveFrame.mLength = (uint8_t)(rval - 1);

        if (sAckWait &&
            sTransmitFrame.mChannel == sReceiveMessage.mChannel &&
            isFrameTypeAck(sReceiveFrame.mPsdu))
        {
            uint8_t tx_sequence = getDsn(sTransmitFrame.mPsdu);
            uint8_t rx_sequence = getDsn(sReceiveFrame.mPsdu);

            if (tx_sequence == rx_sequence)
            {
                sState = kStateReceive;
                sAckWait = false;

#if OPENTHREAD_ENABLE_DIAG

                if (otPlatDiagModeGet())
                {
                    otPlatDiagRadioTransmitDone(aCtx, isFramePending(sReceiveFrame.mPsdu), kThreadError_None);
                }
                else
#endif
                {
                    otPlatRadioTransmitDone(aCtx, isFramePending(sReceiveFrame.mPsdu), kThreadError_None);
                }
            }
        }
        else if (sState == kStateReceive &&
                 sReceiveFrame.mChannel == sReceiveMessage.mChannel)
        {
            radioProcessFrame(aCtx);
        }
    }
}

void radioSendMessage(otContext *aCtx)
{
    sTransmitMessage.mChannel = sTransmitFrame.mChannel;

    radioTransmit(&sTransmitMessage, &sTransmitFrame);

    sAckWait = isAckRequested(sTransmitFrame.mPsdu);

    if (!sAckWait)
    {
        sState = kStateReceive;

#if OPENTHREAD_ENABLE_DIAG

        if (otPlatDiagModeGet())
        {
            otPlatDiagRadioTransmitDone(aCtx, false, kThreadError_None);
        }
        else
#endif
        {
            otPlatRadioTransmitDone(aCtx, false, kThreadError_None);
        }
    }
}

void posixRadioUpdateFdSet(fd_set *aReadFdSet, fd_set *aWriteFdSet, int *aMaxFd)
{
    if (aReadFdSet != NULL && (sState != kStateTransmit || sAckWait))
    {
        FD_SET(sSockFd, aReadFdSet);

        if (aMaxFd != NULL && *aMaxFd < sSockFd)
        {
            *aMaxFd = sSockFd;
        }
    }

    if (aWriteFdSet != NULL && sState == kStateTransmit && !sAckWait)
    {
        FD_SET(sSockFd, aWriteFdSet);

        if (aMaxFd != NULL && *aMaxFd < sSockFd)
        {
            *aMaxFd = sSockFd;
        }
    }
}

void posixRadioProcess(otContext *aCtx)
{
    const int flags = POLLIN | POLLRDNORM | POLLERR | POLLNVAL | POLLHUP;
    struct pollfd pollfd = { sSockFd, flags, 0 };

    if (poll(&pollfd, 1, 0) > 0 && (pollfd.revents & flags) != 0)
    {
        radioReceive(aCtx);
    }

    if (sState == kStateTransmit && !sAckWait)
    {
        radioSendMessage(aCtx);
    }
}

void radioTransmit(const struct RadioMessage *msg, const struct RadioPacket *pkt)
{
    uint32_t i;
    struct sockaddr_in sockaddr;

    memset(&sockaddr, 0, sizeof(sockaddr));
    sockaddr.sin_family = AF_INET;
    inet_pton(AF_INET, "127.0.0.1", &sockaddr.sin_addr);

    for (i = 1; i <= WELLKNOWN_NODE_ID; i++)
    {
        ssize_t rval;

        if (NODE_ID == i)
        {
            continue;
        }

        sockaddr.sin_port = htons(9000 + sPortOffset + i);
        rval = sendto(sSockFd, msg, 1 + pkt->mLength,
                      0, (struct sockaddr *)&sockaddr, sizeof(sockaddr));
        assert(rval >= 0);
    }
}

void radioSendAck(void)
{
    sAckFrame.mLength = IEEE802154_ACK_LENGTH;
    sAckMessage.mPsdu[0] = IEEE802154_FRAME_TYPE_ACK;

    if (isDataRequest(sReceiveFrame.mPsdu))
    {
        sAckMessage.mPsdu[0] |= IEEE802154_FRAME_PENDING;
    }

    sAckMessage.mPsdu[1] = 0;
    sAckMessage.mPsdu[2] = getDsn(sReceiveFrame.mPsdu);

    sAckMessage.mChannel = sReceiveFrame.mChannel;

    radioTransmit(&sAckMessage, &sAckFrame);
}

void radioProcessFrame(otContext *aCtx)
{
    ThreadError error = kThreadError_None;
    otPanId dstpan;
    otShortAddress short_address;
    otExtAddress ext_address;

    VerifyOrExit(sPromiscuous == false, error = kThreadError_None);

    switch (sReceiveFrame.mPsdu[1] & IEEE802154_DST_ADDR_MASK)
    {
    case IEEE802154_DST_ADDR_NONE:
        break;

    case IEEE802154_DST_ADDR_SHORT:
        dstpan = getDstPan(sReceiveFrame.mPsdu);
        short_address = getShortAddress(sReceiveFrame.mPsdu);
        VerifyOrExit((dstpan == IEEE802154_BROADCAST || dstpan == sPanid) &&
                     (short_address == IEEE802154_BROADCAST || short_address == sShortAddress),
                     error = kThreadError_Abort);
        break;

    case IEEE802154_DST_ADDR_EXT:
        dstpan = getDstPan(sReceiveFrame.mPsdu);
        getExtAddress(sReceiveFrame.mPsdu, &ext_address);
        VerifyOrExit((dstpan == IEEE802154_BROADCAST || dstpan == sPanid) &&
                     memcmp(&ext_address, sExtendedAddress, sizeof(ext_address)) == 0,
                     error = kThreadError_Abort);
        break;

    default:
        ExitNow(error = kThreadError_Abort);
    }

    sReceiveFrame.mPower = -20;
    sReceiveFrame.mLqi = kPhyNoLqi;

    // generate acknowledgment
    if (isAckRequested(sReceiveFrame.mPsdu))
    {
        radioSendAck();
    }

exit:

#if OPENTHREAD_ENABLE_DIAG

    if (otPlatDiagModeGet())
    {
        otPlatDiagRadioReceiveDone(aCtx, error == kThreadError_None ? &sReceiveFrame : NULL, error);
    }
    else
#endif
    {
        otPlatRadioReceiveDone(aCtx, error == kThreadError_None ? &sReceiveFrame : NULL, error);
    }
}
<|MERGE_RESOLUTION|>--- conflicted
+++ resolved
@@ -435,11 +435,7 @@
     return &sTransmitFrame;
 }
 
-<<<<<<< HEAD
-int8_t otPlatRadioGetNoiseFloor(otContext *aCtx)
-=======
-int8_t otPlatRadioGetRssi(void)
->>>>>>> 139e85f7
+int8_t otPlatRadioGetRssi(otContext *aCtx)
 {
     (void)aCtx;
     return 0;
