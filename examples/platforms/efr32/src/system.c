/*
 *  Copyright (c) 2020, The OpenThread Authors.
 *  All rights reserved.
 *
 *  Redistribution and use in source and binary forms, with or without
 *  modification, are permitted provided that the following conditions are met:
 *  1. Redistributions of source code must retain the above copyright
 *     notice, this list of conditions and the following disclaimer.
 *  2. Redistributions in binary form must reproduce the above copyright
 *     notice, this list of conditions and the following disclaimer in the
 *     documentation and/or other materials provided with the distribution.
 *  3. Neither the name of the copyright holder nor the
 *     names of its contributors may be used to endorse or promote products
 *     derived from this software without specific prior written permission.
 *
 *  THIS SOFTWARE IS PROVIDED BY THE COPYRIGHT HOLDERS AND CONTRIBUTORS "AS IS"
 *  AND ANY EXPRESS OR IMPLIED WARRANTIES, INCLUDING, BUT NOT LIMITED TO, THE
 *  IMPLIED WARRANTIES OF MERCHANTABILITY AND FITNESS FOR A PARTICULAR PURPOSE
 *  ARE DISCLAIMED. IN NO EVENT SHALL THE COPYRIGHT HOLDER OR CONTRIBUTORS BE
 *  LIABLE FOR ANY DIRECT, INDIRECT, INCIDENTAL, SPECIAL, EXEMPLARY, OR
 *  CONSEQUENTIAL DAMAGES (INCLUDING, BUT NOT LIMITED TO, PROCUREMENT OF
 *  SUBSTITUTE GOODS OR SERVICES; LOSS OF USE, DATA, OR PROFITS; OR BUSINESS
 *  INTERRUPTION) HOWEVER CAUSED AND ON ANY THEORY OF LIABILITY, WHETHER IN
 *  CONTRACT, STRICT LIABILITY, OR TORT (INCLUDING NEGLIGENCE OR OTHERWISE)
 *  ARISING IN ANY WAY OUT OF THE USE OF THIS SOFTWARE, EVEN IF ADVISED OF THE
 *  POSSIBILITY OF SUCH DAMAGE.
 */

/**
 * @file
 * @brief
 *   This file includes the platform-specific initializers.
 */

#include <openthread-core-config.h>
#include <openthread/config.h>

#include <assert.h>
#include <string.h>

#include "openthread-system.h"
#include <openthread/platform/uart.h>

#include "common/logging.hpp"

#include "bsp.h"
#include "bsp_init.h"
#include "dmadrv.h"
#include "ecode.h"
#include "em_chip.h"
#include "em_cmu.h"
#include "em_core.h"
#include "em_device.h"
#include "em_emu.h"
#include "em_system.h"
#include "hal-config.h"
#include "hal_common.h"
#include "rail.h"
#include "sl_device_init_nvic.h"
#include "sl_mpu.h"
#include "sl_sleeptimer.h"
#if OPENTHREAD_CONFIG_HEAP_EXTERNAL_ENABLE
#include "sl_malloc.h"
#include "openthread/heap.h"
#endif

#include "platform-efr32.h"

#if (HAL_FEM_ENABLE)
#include "fem-control.h"
#endif

#define USE_EFR32_LOG (OPENTHREAD_CONFIG_LOG_OUTPUT == OPENTHREAD_CONFIG_LOG_OUTPUT_PLATFORM_DEFINED)

void initAntenna(void);

static void boardDisableSpiFlash(void)
{
#if defined(BSP_EXTFLASH_USART) && !defined(HAL_DISABLE_EXTFLASH)
#include "mx25flash_spi.h"
    MX25_init();
    MX25_DP();
#endif
}

static void boardLowPowerInit(void)
{
    boardDisableSpiFlash();
}

static void halInitChipSpecific(void)
{
#if defined(BSP_DK) && !defined(RAIL_IC_SIM_BUILD)
    BSP_Init(BSP_INIT_DK_SPI);
#endif
    BSP_initDevice();

#if !defined(RAIL_IC_SIM_BUILD)
    BSP_initBoard();
#endif

#if HAL_PTI_ENABLE
    RAIL_PtiConfig_t railPtiConfig = {
#if HAL_PTI_MODE == HAL_PTI_MODE_SPI
        .mode = RAIL_PTI_MODE_SPI,
#elif HAL_PTI_MODE == HAL_PTI_MODE_UART
        .mode = RAIL_PTI_MODE_UART,
#elif HAL_PTI_MODE == HAL_PTI_MODE_UART_ONEWIRE
        .mode = RAIL_PTI_MODE_UART_ONEWIRE,
#else
        .mode = RAIL_PTI_MODE_DISABLED,
#endif
        .baud = HAL_PTI_BAUD_RATE,
#ifdef BSP_PTI_DOUT_LOC
        .doutLoc = BSP_PTI_DOUT_LOC,
#endif
        .doutPort = (uint8_t)BSP_PTI_DOUT_PORT,
        .doutPin  = BSP_PTI_DOUT_PIN,
#if HAL_PTI_MODE == HAL_PTI_MODE_SPI
#ifdef BSP_PTI_DCLK_LOC
        .dclkLoc = BSP_PTI_DCLK_LOC,
#endif
        .dclkPort = (uint8_t)BSP_PTI_DCLK_PORT,
        .dclkPin  = BSP_PTI_DCLK_PIN,
#endif
#if HAL_PTI_MODE != HAL_PTI_MODE_UART_ONEWIRE
#ifdef BSP_PTI_DFRAME_LOC
        .dframeLoc = BSP_PTI_DFRAME_LOC,
#endif
        .dframePort = (uint8_t)BSP_PTI_DFRAME_PORT,
        .dframePin  = BSP_PTI_DFRAME_PIN
#endif
    };

    RAIL_ConfigPti(RAIL_EFR32_HANDLE, &railPtiConfig);
#endif // HAL_PTI_ENABLE

#if !defined(RAIL_IC_SIM_BUILD)
    initAntenna();

    // Disable any unused peripherals to ensure we enter a low power mode
    boardLowPowerInit();
#endif

#if RAIL_DMA_CHANNEL == DMA_CHANNEL_DMADRV
    Ecode_t dmaError = DMADRV_Init();
    if ((dmaError == ECODE_EMDRV_DMADRV_ALREADY_INITIALIZED) || (dmaError == ECODE_EMDRV_DMADRV_OK))
    {
        unsigned int channel;
        dmaError = DMADRV_AllocateChannel(&channel, NULL);
        if (dmaError == ECODE_EMDRV_DMADRV_OK)
        {
            RAIL_UseDma(channel);
        }
    }
#elif defined(RAIL_DMA_CHANNEL) && (RAIL_DMA_CHANNEL != DMA_CHANNEL_INVALID)
    LDMA_Init_t ldmaInit = LDMA_INIT_DEFAULT;
    LDMA_Init(&ldmaInit);
    RAIL_UseDma(RAIL_DMA_CHANNEL);
#endif
}

otInstance *sInstance;
static bool (*sCanSleepCallback)(void);

void otSysInit(int argc, char *argv[])
{
    OT_UNUSED_VARIABLE(argc);
    OT_UNUSED_VARIABLE(argv);
    sl_status_t status;

    __disable_irq();

<<<<<<< HEAD
#if OPENTHREAD_CONFIG_HEAP_EXTERNAL_ENABLE
    otHeapSetCAllocFree(sl_calloc, sl_free);
#endif
=======
#undef FIXED_EXCEPTION
#define FIXED_EXCEPTION(vectorNumber, functionName, deviceIrqn, deviceIrqHandler)
#define EXCEPTION(vectorNumber, functionName, deviceIrqn, deviceIrqHandler, priorityLevel, subpriority) \
    NVIC_SetPriority(deviceIrqn, NVIC_EncodePriority(PRIGROUP_POSITION - 1, priorityLevel, subpriority));
#include NVIC_CONFIG
#undef EXCEPTION

    NVIC_SetPriorityGrouping(PRIGROUP_POSITION - 1);
>>>>>>> d8b89223
    CHIP_Init();
    sl_device_init_nvic();
    halInitChipSpecific();
    BSP_Init(BSP_INIT_BCC);

    // Enable LE peripheral clock. Needed for RTCC initialization in sl_sleeptimer_init()
#if !defined(_SILICON_LABS_32B_SERIES_2)
    CMU_ClockEnable(cmuClock_HFLE, true);
    CMU_OscillatorEnable(cmuOsc_LFRCO, true, true);
#endif // !defined(_SILICON_LABS_32B_SERIES_2)

    status = sl_sleeptimer_init();
    assert(status == SL_STATUS_OK);

#if (HAL_FEM_ENABLE)
    initFem();
    wakeupFem();
#endif

    __enable_irq();

#if USE_EFR32_LOG
    efr32LogInit();
#endif
    efr32RadioInit();
    efr32AlarmInit();
    efr32MiscInit();
}

bool otSysPseudoResetWasRequested(void)
{
    return false;
}

void otSysDeinit(void)
{
    efr32RadioDeinit();

#if USE_EFR32_LOG
    efr32LogDeinit();
#endif
}

void efr32SetSleepCallback(bool (*aCallback)(void))
{
    sCanSleepCallback = aCallback;
}

void efr32Sleep(void)
{
    bool canDeepSleep      = false;
    int  wakeupProcessTime = 1000;
    CORE_DECLARE_IRQ_STATE;

    if (RAIL_Sleep(wakeupProcessTime, &canDeepSleep) == RAIL_STATUS_NO_ERROR)
    {
        if (canDeepSleep)
        {
            CORE_ENTER_ATOMIC();
            if (sCanSleepCallback != NULL && sCanSleepCallback())
            {
                EMU_EnterEM2(true);
            }
            CORE_EXIT_ATOMIC();
            // TODO OT will handle an interrupt here and it mustn't call any RAIL APIs

            while (RAIL_Wake(0) != RAIL_STATUS_NO_ERROR)
            {
            }
        }
        else
        {
            CORE_ENTER_ATOMIC();
            if (sCanSleepCallback != NULL && sCanSleepCallback())
            {
                EMU_EnterEM1();
            }
            CORE_EXIT_ATOMIC();
        }
    }
}

void otSysProcessDrivers(otInstance *aInstance)
{
    sInstance = aInstance;

    // should sleep and wait for interrupts here

    efr32UartProcess();
    efr32RadioProcess(aInstance);
    efr32AlarmProcess(aInstance);
}

__WEAK void otSysEventSignalPending(void)
{
    // Intentionally empty
}<|MERGE_RESOLUTION|>--- conflicted
+++ resolved
@@ -171,20 +171,10 @@
 
     __disable_irq();
 
-<<<<<<< HEAD
 #if OPENTHREAD_CONFIG_HEAP_EXTERNAL_ENABLE
     otHeapSetCAllocFree(sl_calloc, sl_free);
 #endif
-=======
-#undef FIXED_EXCEPTION
-#define FIXED_EXCEPTION(vectorNumber, functionName, deviceIrqn, deviceIrqHandler)
-#define EXCEPTION(vectorNumber, functionName, deviceIrqn, deviceIrqHandler, priorityLevel, subpriority) \
-    NVIC_SetPriority(deviceIrqn, NVIC_EncodePriority(PRIGROUP_POSITION - 1, priorityLevel, subpriority));
-#include NVIC_CONFIG
-#undef EXCEPTION
-
-    NVIC_SetPriorityGrouping(PRIGROUP_POSITION - 1);
->>>>>>> d8b89223
+
     CHIP_Init();
     sl_device_init_nvic();
     halInitChipSpecific();
