--- conflicted
+++ resolved
@@ -6,12 +6,8 @@
 
 This SoC is meant to be used in the configuration that involves the Host Processor and the IEEE 802.15.4 radio.
 In this configuration, the full OpenThread stack is running on the Host Processor and the nRF52811 SoC acts as an IEEE 802.15.4 radio.
-<<<<<<< HEAD
-The radio is running a minimal OpenThread implementation that allows for communication between the Host Processor and the nRF52811. In this architecture the nRF52811 SoC device is called RCP (Radio Co-Processor).
-=======
 The radio is running a minimal OpenThread implementation that allows for communication between the Host Processor and the nRF52811.
-In this architecture, the nRF52811 SoC device is called NCP radio or RCP (Radio Co-Processor).
->>>>>>> f51598ea
+In this architecture the nRF52811 SoC device is called RCP (Radio Co-Processor).
 
 The nRF52811 platform is currently under development.
 
