--- conflicted
+++ resolved
@@ -216,16 +216,13 @@
     return error;
 }
 
-<<<<<<< HEAD
+bool otPlatRadioIsEnabled(otInstance *aInstance)
+{
+    (void)aInstance;
+    return (sState != kStateDisabled) ? true : false;
+}
+
 ThreadError otPlatRadioSleep(otInstance *aInstance)
-=======
-bool otPlatRadioIsEnabled(void)
-{
-    return (sState != kStateDisabled) ? true : false;
-}
-
-ThreadError otPlatRadioSleep(void)
->>>>>>> a0aeca51
 {
     ThreadError error = kThreadError_Busy;
     (void)aInstance;
