--- conflicted
+++ resolved
@@ -35,13 +35,10 @@
 #include <stdbool.h>
 #include <stdint.h>
 
-<<<<<<< HEAD
+#include <openthread-config.h>
 #include <openthread.h>
 
 #include <platform.h>
-=======
-#include <openthread-config.h>
->>>>>>> 71307981
 #include <platform/alarm.h>
 #include <platform/diag.h>
 #include "platform-cc2538.h"
@@ -109,9 +106,6 @@
         if (fire)
         {
             sIsRunning = false;
-<<<<<<< HEAD
-            otPlatAlarmFired(aContext);
-=======
 
 #if OPENTHREAD_ENABLE_DIAG
 
@@ -122,9 +116,8 @@
             else
 #endif
             {
-                otPlatAlarmFired();
+                otPlatAlarmFired(aContext);
             }
->>>>>>> 71307981
         }
     }
 
