--- conflicted
+++ resolved
@@ -762,7 +762,7 @@
 #endif // OPENTHREAD_SIMULATION_VIRTUAL_TIME == 0
 }
 
-void radioGenerateAck(void)
+void radioSendAck(otInstance *aInstance)
 {
     if (
 #if OPENTHREAD_CONFIG_THREAD_VERSION >= OT_THREAD_VERSION_1_2
@@ -777,32 +777,18 @@
     }
 
 #if OPENTHREAD_CONFIG_THREAD_VERSION >= OT_THREAD_VERSION_1_2
-<<<<<<< HEAD
-    if (otMacFrameIsVersion2015(&sReceiveFrame))
-    {
-        OT_UNUSED_VARIABLE(otMacFrameGenerateEnhAck(&sReceiveFrame, sReceiveFrame.mInfo.mRxInfo.mAckedWithFramePending,
-                                                    sAckIeData, sAckIeDataLength, &sAckFrame));
-=======
     // Use enh-ack for 802.15.4-2015 frames
     if (otMacFrameIsVersion2015(&sReceiveFrame))
     {
         otEXPECT(otMacFrameGenerateEnhAck(&sReceiveFrame, sReceiveFrame.mInfo.mRxInfo.mAckedWithFramePending, NULL, 0,
                                           &sAckFrame) == OT_ERROR_NONE);
->>>>>>> 72c369ce
     }
     else
 #endif
     {
         otMacFrameGenerateImmAck(&sReceiveFrame, sReceiveFrame.mInfo.mRxInfo.mAckedWithFramePending, &sAckFrame);
     }
-<<<<<<< HEAD
-}
-=======
->>>>>>> 72c369ce
-
-void radioSendAck(otInstance *aInstance)
-{
-    radioGenerateAck();
+
     otPlatRadioTxAckStarted(aInstance, sAckFrame.mPsdu, sAckFrame.mLength);
     sAckMessage.mChannel = sReceiveFrame.mChannel;
 
