/*
 *    Copyright (c) 2016, Nest Labs, Inc.
 *    All rights reserved.
 *
 *    Redistribution and use in source and binary forms, with or without
 *    modification, are permitted provided that the following conditions are met:
 *    1. Redistributions of source code must retain the above copyright
 *       notice, this list of conditions and the following disclaimer.
 *    2. Redistributions in binary form must reproduce the above copyright
 *       notice, this list of conditions and the following disclaimer in the
 *       documentation and/or other materials provided with the distribution.
 *    3. Neither the name of the copyright holder nor the
 *       names of its contributors may be used to endorse or promote products
 *       derived from this software without specific prior written permission.
 *
 *    THIS SOFTWARE IS PROVIDED BY THE COPYRIGHT HOLDERS AND CONTRIBUTORS "AS IS" AND
 *    ANY EXPRESS OR IMPLIED WARRANTIES, INCLUDING, BUT NOT LIMITED TO, THE IMPLIED
 *    WARRANTIES OF MERCHANTABILITY AND FITNESS FOR A PARTICULAR PURPOSE ARE
 *    DISCLAIMED. IN NO EVENT SHALL THE COPYRIGHT HOLDER OR CONTRIBUTORS BE LIABLE FOR ANY
 *    DIRECT, INDIRECT, INCIDENTAL, SPECIAL, EXEMPLARY, OR CONSEQUENTIAL DAMAGES
 *    (INCLUDING, BUT NOT LIMITED TO, PROCUREMENT OF SUBSTITUTE GOODS OR SERVICES;
 *    LOSS OF USE, DATA, OR PROFITS; OR BUSINESS INTERRUPTION) HOWEVER CAUSED AND
 *    ON ANY THEORY OF LIABILITY, WHETHER IN CONTRACT, STRICT LIABILITY, OR TORT
 *    (INCLUDING NEGLIGENCE OR OTHERWISE) ARISING IN ANY WAY OUT OF THE USE OF THIS
 *    SOFTWARE, EVEN IF ADVISED OF THE POSSIBILITY OF SUCH DAMAGE.
 */

/**
 * @file
 *   This file implements a Spinel interface to the OpenThread stack.
 */

#include <assert.h>
#include <stdlib.h>
#include <common/code_utils.hpp>
#include <ncp/ncp.h>
#include <ncp/ncp_base.hpp>
#include <openthread.h>
#include <openthread-diag.h>
#include <stdarg.h>
#include <platform/radio.h>
#include <platform/misc.h>

namespace Thread
{

static NcpBase *sNcpContext = NULL;

#define NCP_PLAT_RESET_REASON        (1U<<31)

enum
{
    kThreadModeTLV_Receiver    = (1 << 3),
    kThreadModeTLV_Secure      = (1 << 2),
    kThreadModeTLV_DeviceType  = (1 << 1),
    kThreadModeTLV_NetworkData = (1 << 0),
};

#define RSSI_OVERRIDE_DISABLED        127 // Used for PROP_MAC_WHITELIST

#define IGNORE_RETURN_VALUE(s)        do { if (s){} } while (0)

// ----------------------------------------------------------------------------
// MARK: Command/Property Jump Tables
// ----------------------------------------------------------------------------

const NcpBase::CommandHandlerEntry NcpBase::mCommandHandlerTable[] =
{
    { SPINEL_CMD_NOOP, &NcpBase::CommandHandler_NOOP },
    { SPINEL_CMD_RESET, &NcpBase::CommandHandler_RESET },
    { SPINEL_CMD_PROP_VALUE_GET, &NcpBase::CommandHandler_PROP_VALUE_GET },
    { SPINEL_CMD_PROP_VALUE_SET, &NcpBase::CommandHandler_PROP_VALUE_SET },
    { SPINEL_CMD_PROP_VALUE_INSERT, &NcpBase::CommandHandler_PROP_VALUE_INSERT },
    { SPINEL_CMD_PROP_VALUE_REMOVE, &NcpBase::CommandHandler_PROP_VALUE_REMOVE },
};

const NcpBase::GetPropertyHandlerEntry NcpBase::mGetPropertyHandlerTable[] =
{
    { SPINEL_PROP_LAST_STATUS, &NcpBase::GetPropertyHandler_LAST_STATUS },
    { SPINEL_PROP_PROTOCOL_VERSION, &NcpBase::GetPropertyHandler_PROTOCOL_VERSION },
    { SPINEL_PROP_INTERFACE_TYPE, &NcpBase::GetPropertyHandler_INTERFACE_TYPE },
    { SPINEL_PROP_VENDOR_ID, &NcpBase::GetPropertyHandler_VENDOR_ID },
    { SPINEL_PROP_CAPS, &NcpBase::GetPropertyHandler_CAPS },
    { SPINEL_PROP_NCP_VERSION, &NcpBase::GetPropertyHandler_NCP_VERSION },
    { SPINEL_PROP_INTERFACE_COUNT, &NcpBase::GetPropertyHandler_INTERFACE_COUNT },
    { SPINEL_PROP_POWER_STATE, &NcpBase::GetPropertyHandler_POWER_STATE },
    { SPINEL_PROP_HWADDR, &NcpBase::GetPropertyHandler_HWADDR },
    { SPINEL_PROP_LOCK, &NcpBase::GetPropertyHandler_LOCK },

    { SPINEL_PROP_PHY_ENABLED, &NcpBase::GetPropertyHandler_PHY_ENABLED },
    { SPINEL_PROP_PHY_FREQ, &NcpBase::GetPropertyHandler_PHY_FREQ },
    { SPINEL_PROP_PHY_CHAN_SUPPORTED, &NcpBase::GetPropertyHandler_PHY_CHAN_SUPPORTED },
    { SPINEL_PROP_PHY_CHAN, &NcpBase::GetPropertyHandler_PHY_CHAN },
    { SPINEL_PROP_PHY_RSSI, &NcpBase::GetPropertyHandler_PHY_RSSI },

    { SPINEL_PROP_MAC_SCAN_STATE, &NcpBase::GetPropertyHandler_MAC_SCAN_STATE },
    { SPINEL_PROP_MAC_SCAN_MASK, &NcpBase::GetPropertyHandler_MAC_SCAN_MASK },
    { SPINEL_PROP_MAC_SCAN_PERIOD, &NcpBase::GetPropertyHandler_MAC_SCAN_PERIOD },
    { SPINEL_PROP_MAC_15_4_PANID, &NcpBase::GetPropertyHandler_MAC_15_4_PANID },
    { SPINEL_PROP_MAC_15_4_LADDR, &NcpBase::GetPropertyHandler_MAC_15_4_LADDR },
    { SPINEL_PROP_MAC_15_4_SADDR, &NcpBase::GetPropertyHandler_MAC_15_4_SADDR },
    { SPINEL_PROP_MAC_FILTER_MODE, &NcpBase::GetPropertyHandler_MAC_FILTER_MODE },

    { SPINEL_PROP_NET_IF_UP, &NcpBase::GetPropertyHandler_NET_IF_UP },
    { SPINEL_PROP_NET_STACK_UP, &NcpBase::GetPropertyHandler_NET_STACK_UP },
    { SPINEL_PROP_NET_ROLE, &NcpBase::GetPropertyHandler_NET_ROLE },
    { SPINEL_PROP_NET_NETWORK_NAME, &NcpBase::GetPropertyHandler_NET_NETWORK_NAME },
    { SPINEL_PROP_NET_XPANID, &NcpBase::GetPropertyHandler_NET_XPANID },
    { SPINEL_PROP_NET_MASTER_KEY, &NcpBase::GetPropertyHandler_NET_MASTER_KEY },
    { SPINEL_PROP_NET_KEY_SEQUENCE, &NcpBase::GetPropertyHandler_NET_KEY_SEQUENCE },
    { SPINEL_PROP_NET_PARTITION_ID, &NcpBase::GetPropertyHandler_NET_PARTITION_ID },

    { SPINEL_PROP_THREAD_LEADER_ADDR, &NcpBase::GetPropertyHandler_THREAD_LEADER_ADDR },
    { SPINEL_PROP_THREAD_LEADER_RID, &NcpBase::GetPropertyHandler_THREAD_LEADER_RID },
    { SPINEL_PROP_THREAD_LEADER_WEIGHT, &NcpBase::GetPropertyHandler_THREAD_LEADER_WEIGHT },
    { SPINEL_PROP_THREAD_LOCAL_LEADER_WEIGHT, &NcpBase::GetPropertyHandler_THREAD_LOCAL_LEADER_WEIGHT },
    { SPINEL_PROP_THREAD_NETWORK_DATA, &NcpBase::GetPropertyHandler_THREAD_NETWORK_DATA },
    { SPINEL_PROP_THREAD_NETWORK_DATA_VERSION, &NcpBase::GetPropertyHandler_THREAD_NETWORK_DATA_VERSION },
    { SPINEL_PROP_THREAD_STABLE_NETWORK_DATA, &NcpBase::GetPropertyHandler_THREAD_STABLE_NETWORK_DATA },
    { SPINEL_PROP_THREAD_STABLE_NETWORK_DATA_VERSION, &NcpBase::GetPropertyHandler_THREAD_STABLE_NETWORK_DATA_VERSION },
    { SPINEL_PROP_THREAD_LOCAL_ROUTES, &NcpBase::NcpBase::GetPropertyHandler_THREAD_LOCAL_ROUTES },
    { SPINEL_PROP_THREAD_ASSISTING_PORTS, &NcpBase::NcpBase::GetPropertyHandler_THREAD_ASSISTING_PORTS },
    { SPINEL_PROP_THREAD_ALLOW_LOCAL_NET_DATA_CHANGE, &NcpBase::GetPropertyHandler_THREAD_ALLOW_LOCAL_NET_DATA_CHANGE},

    { SPINEL_PROP_MAC_WHITELIST, &NcpBase::GetPropertyHandler_MAC_WHITELIST },
    { SPINEL_PROP_MAC_WHITELIST_ENABLED, &NcpBase::GetPropertyHandler_MAC_WHITELIST_ENABLED },
    { SPINEL_PROP_THREAD_MODE, &NcpBase::GetPropertyHandler_THREAD_MODE },
    { SPINEL_PROP_THREAD_CHILD_TIMEOUT, &NcpBase::GetPropertyHandler_THREAD_CHILD_TIMEOUT },
    { SPINEL_PROP_THREAD_RLOC16, &NcpBase::GetPropertyHandler_THREAD_RLOC16 },
    { SPINEL_PROP_THREAD_ROUTER_UPGRADE_THRESHOLD, &NcpBase::GetPropertyHandler_THREAD_ROUTER_UPGRADE_THRESHOLD },
    { SPINEL_PROP_THREAD_CONTEXT_REUSE_DELAY, &NcpBase::GetPropertyHandler_THREAD_CONTEXT_REUSE_DELAY },
    { SPINEL_PROP_THREAD_NETWORK_ID_TIMEOUT, &NcpBase::GetPropertyHandler_THREAD_NETWORK_ID_TIMEOUT },

    { SPINEL_PROP_IPV6_ML_PREFIX, &NcpBase::GetPropertyHandler_IPV6_ML_PREFIX },
    { SPINEL_PROP_IPV6_ML_ADDR, &NcpBase::GetPropertyHandler_IPV6_ML_ADDR },
    { SPINEL_PROP_IPV6_LL_ADDR, &NcpBase::GetPropertyHandler_IPV6_LL_ADDR },
    { SPINEL_PROP_IPV6_ADDRESS_TABLE, &NcpBase::GetPropertyHandler_IPV6_ADDRESS_TABLE },
    { SPINEL_PROP_IPV6_ROUTE_TABLE, &NcpBase::GetPropertyHandler_IPV6_ROUTE_TABLE },
    { SPINEL_PROP_IPV6_ICMP_PING_OFFLOAD, &NcpBase::GetPropertyHandler_IPV6_ICMP_PING_OFFLOAD },

    { SPINEL_PROP_STREAM_NET, &NcpBase::GetPropertyHandler_STREAM_NET },

    { SPINEL_PROP_CNTR_TX_PKT_TOTAL, &NcpBase::GetPropertyHandler_MAC_CNTR },
    { SPINEL_PROP_CNTR_TX_PKT_ACK_REQ, &NcpBase::GetPropertyHandler_MAC_CNTR },
    { SPINEL_PROP_CNTR_TX_PKT_ACKED, &NcpBase::GetPropertyHandler_MAC_CNTR },
    { SPINEL_PROP_CNTR_TX_PKT_NO_ACK_REQ, &NcpBase::GetPropertyHandler_MAC_CNTR },
    { SPINEL_PROP_CNTR_TX_PKT_DATA, &NcpBase::GetPropertyHandler_MAC_CNTR },
    { SPINEL_PROP_CNTR_TX_PKT_DATA_POLL, &NcpBase::GetPropertyHandler_MAC_CNTR },
    { SPINEL_PROP_CNTR_TX_PKT_BEACON, &NcpBase::GetPropertyHandler_MAC_CNTR },
    { SPINEL_PROP_CNTR_TX_PKT_BEACON_REQ, &NcpBase::GetPropertyHandler_MAC_CNTR },
    { SPINEL_PROP_CNTR_TX_PKT_OTHER, &NcpBase::GetPropertyHandler_MAC_CNTR },
    { SPINEL_PROP_CNTR_TX_PKT_RETRY, &NcpBase::GetPropertyHandler_MAC_CNTR },
    { SPINEL_PROP_CNTR_TX_ERR_CCA, &NcpBase::GetPropertyHandler_MAC_CNTR },
    { SPINEL_PROP_CNTR_RX_PKT_TOTAL, &NcpBase::GetPropertyHandler_MAC_CNTR },
    { SPINEL_PROP_CNTR_RX_PKT_DATA, &NcpBase::GetPropertyHandler_MAC_CNTR },
    { SPINEL_PROP_CNTR_RX_PKT_DATA_POLL, &NcpBase::GetPropertyHandler_MAC_CNTR },
    { SPINEL_PROP_CNTR_RX_PKT_BEACON, &NcpBase::GetPropertyHandler_MAC_CNTR },
    { SPINEL_PROP_CNTR_RX_PKT_BEACON_REQ, &NcpBase::GetPropertyHandler_MAC_CNTR },
    { SPINEL_PROP_CNTR_RX_PKT_OTHER, &NcpBase::GetPropertyHandler_MAC_CNTR },
    { SPINEL_PROP_CNTR_RX_PKT_FILT_WL, &NcpBase::GetPropertyHandler_MAC_CNTR },
    { SPINEL_PROP_CNTR_RX_PKT_FILT_DA, &NcpBase::GetPropertyHandler_MAC_CNTR },
    { SPINEL_PROP_CNTR_RX_ERR_EMPTY, &NcpBase::GetPropertyHandler_MAC_CNTR },
    { SPINEL_PROP_CNTR_RX_ERR_UKWN_NBR, &NcpBase::GetPropertyHandler_MAC_CNTR },
    { SPINEL_PROP_CNTR_RX_ERR_NVLD_SADDR, &NcpBase::GetPropertyHandler_MAC_CNTR },
    { SPINEL_PROP_CNTR_RX_ERR_SECURITY, &NcpBase::GetPropertyHandler_MAC_CNTR },
    { SPINEL_PROP_CNTR_RX_ERR_BAD_FCS, &NcpBase::GetPropertyHandler_MAC_CNTR },
    { SPINEL_PROP_CNTR_RX_ERR_OTHER, &NcpBase::GetPropertyHandler_MAC_CNTR },

    { SPINEL_PROP_CNTR_TX_IP_SEC_TOTAL, &NcpBase::GetPropertyHandler_NCP_CNTR },
    { SPINEL_PROP_CNTR_TX_IP_INSEC_TOTAL, &NcpBase::GetPropertyHandler_NCP_CNTR },
    { SPINEL_PROP_CNTR_TX_IP_DROPPED, &NcpBase::GetPropertyHandler_NCP_CNTR },
    { SPINEL_PROP_CNTR_RX_IP_SEC_TOTAL, &NcpBase::GetPropertyHandler_NCP_CNTR },
    { SPINEL_PROP_CNTR_RX_IP_INSEC_TOTAL, &NcpBase::GetPropertyHandler_NCP_CNTR },
    { SPINEL_PROP_CNTR_RX_IP_DROPPED, &NcpBase::GetPropertyHandler_NCP_CNTR },
    { SPINEL_PROP_CNTR_TX_SPINEL_TOTAL, &NcpBase::GetPropertyHandler_NCP_CNTR },
    { SPINEL_PROP_CNTR_RX_SPINEL_TOTAL, &NcpBase::GetPropertyHandler_NCP_CNTR },
    { SPINEL_PROP_CNTR_RX_SPINEL_ERR, &NcpBase::GetPropertyHandler_NCP_CNTR },
};

const NcpBase::SetPropertyHandlerEntry NcpBase::mSetPropertyHandlerTable[] =
{
    { SPINEL_PROP_POWER_STATE, &NcpBase::SetPropertyHandler_POWER_STATE },

    { SPINEL_PROP_PHY_ENABLED, &NcpBase::SetPropertyHandler_PHY_ENABLED },
    { SPINEL_PROP_PHY_TX_POWER, &NcpBase::SetPropertyHandler_PHY_TX_POWER },
    { SPINEL_PROP_PHY_CHAN, &NcpBase::SetPropertyHandler_PHY_CHAN },
    { SPINEL_PROP_MAC_FILTER_MODE, &NcpBase::SetPropertyHandler_MAC_FILTER_MODE },

    { SPINEL_PROP_MAC_SCAN_MASK, &NcpBase::SetPropertyHandler_MAC_SCAN_MASK },
    { SPINEL_PROP_MAC_SCAN_STATE, &NcpBase::SetPropertyHandler_MAC_SCAN_STATE },
    { SPINEL_PROP_MAC_SCAN_PERIOD, &NcpBase::SetPropertyHandler_MAC_SCAN_PERIOD },
    { SPINEL_PROP_MAC_15_4_PANID, &NcpBase::SetPropertyHandler_MAC_15_4_PANID },

    { SPINEL_PROP_NET_IF_UP, &NcpBase::SetPropertyHandler_NET_IF_UP },
    { SPINEL_PROP_NET_STACK_UP, &NcpBase::SetPropertyHandler_NET_STACK_UP },
    { SPINEL_PROP_NET_ROLE, &NcpBase::SetPropertyHandler_NET_ROLE },
    { SPINEL_PROP_NET_NETWORK_NAME, &NcpBase::SetPropertyHandler_NET_NETWORK_NAME },
    { SPINEL_PROP_NET_XPANID, &NcpBase::SetPropertyHandler_NET_XPANID },
    { SPINEL_PROP_NET_MASTER_KEY, &NcpBase::SetPropertyHandler_NET_MASTER_KEY },
    { SPINEL_PROP_NET_KEY_SEQUENCE, &NcpBase::SetPropertyHandler_NET_KEY_SEQUENCE },

    { SPINEL_PROP_THREAD_LOCAL_LEADER_WEIGHT, &NcpBase::SetPropertyHandler_THREAD_LOCAL_LEADER_WEIGHT },
    { SPINEL_PROP_THREAD_ASSISTING_PORTS, &NcpBase::SetPropertyHandler_THREAD_ASSISTING_PORTS },
    { SPINEL_PROP_THREAD_ALLOW_LOCAL_NET_DATA_CHANGE, &NcpBase::SetPropertyHandler_THREAD_ALLOW_LOCAL_NET_DATA_CHANGE},
    { SPINEL_PROP_THREAD_NETWORK_ID_TIMEOUT, &NcpBase::SetPropertyHandler_THREAD_NETWORK_ID_TIMEOUT },

    { SPINEL_PROP_STREAM_NET_INSECURE, &NcpBase::SetPropertyHandler_STREAM_NET_INSECURE },
    { SPINEL_PROP_STREAM_NET, &NcpBase::SetPropertyHandler_STREAM_NET },

    { SPINEL_PROP_IPV6_ML_PREFIX, &NcpBase::SetPropertyHandler_IPV6_ML_PREFIX },
    { SPINEL_PROP_IPV6_ICMP_PING_OFFLOAD, &NcpBase::SetPropertyHandler_IPV6_ICMP_PING_OFFLOAD },

    { SPINEL_PROP_MAC_WHITELIST, &NcpBase::SetPropertyHandler_MAC_WHITELIST },
    { SPINEL_PROP_MAC_WHITELIST_ENABLED, &NcpBase::SetPropertyHandler_MAC_WHITELIST_ENABLED },
    { SPINEL_PROP_THREAD_MODE, &NcpBase::SetPropertyHandler_THREAD_MODE },
    { SPINEL_PROP_THREAD_CHILD_TIMEOUT, &NcpBase::SetPropertyHandler_THREAD_CHILD_TIMEOUT },
    { SPINEL_PROP_THREAD_ROUTER_UPGRADE_THRESHOLD, &NcpBase::SetPropertyHandler_THREAD_ROUTER_UPGRADE_THRESHOLD },
    { SPINEL_PROP_THREAD_CONTEXT_REUSE_DELAY, &NcpBase::SetPropertyHandler_THREAD_CONTEXT_REUSE_DELAY },

#if OPENTHREAD_ENABLE_DIAG
    { SPINEL_PROP_NEST_STREAM_MFG, &NcpBase::SetPropertyHandler_NEST_STREAM_MFG },
#endif
};

const NcpBase::InsertPropertyHandlerEntry NcpBase::mInsertPropertyHandlerTable[] =
{
    { SPINEL_PROP_IPV6_ADDRESS_TABLE, &NcpBase::NcpBase::InsertPropertyHandler_IPV6_ADDRESS_TABLE },
    { SPINEL_PROP_THREAD_LOCAL_ROUTES, &NcpBase::NcpBase::InsertPropertyHandler_THREAD_LOCAL_ROUTES },
    { SPINEL_PROP_THREAD_ON_MESH_NETS, &NcpBase::NcpBase::InsertPropertyHandler_THREAD_ON_MESH_NETS },
    { SPINEL_PROP_THREAD_ASSISTING_PORTS, &NcpBase::NcpBase::InsertPropertyHandler_THREAD_ASSISTING_PORTS },

    { SPINEL_PROP_CNTR_RESET, &NcpBase::SetPropertyHandler_CNTR_RESET },

    { SPINEL_PROP_MAC_WHITELIST, &NcpBase::InsertPropertyHandler_MAC_WHITELIST },
};

const NcpBase::RemovePropertyHandlerEntry NcpBase::mRemovePropertyHandlerTable[] =
{
    { SPINEL_PROP_IPV6_ADDRESS_TABLE, &NcpBase::NcpBase::RemovePropertyHandler_IPV6_ADDRESS_TABLE },
    { SPINEL_PROP_THREAD_LOCAL_ROUTES, &NcpBase::NcpBase::RemovePropertyHandler_THREAD_LOCAL_ROUTES },
    { SPINEL_PROP_THREAD_ON_MESH_NETS, &NcpBase::NcpBase::RemovePropertyHandler_THREAD_ON_MESH_NETS },
    { SPINEL_PROP_THREAD_ASSISTING_PORTS, &NcpBase::NcpBase::RemovePropertyHandler_THREAD_ASSISTING_PORTS },
    { SPINEL_PROP_MAC_WHITELIST, &NcpBase::RemovePropertyHandler_MAC_WHITELIST },
    { SPINEL_PROP_THREAD_ACTIVE_ROUTER_IDS, &NcpBase::RemovePropertyHandler_THREAD_ACTIVE_ROUTER_IDS },
};

// ----------------------------------------------------------------------------
// MARK: Utility Functions
// ----------------------------------------------------------------------------

static spinel_status_t ThreadErrorToSpinelStatus(ThreadError error)
{
    spinel_status_t ret;

    switch (error)
    {
    case kThreadError_None:
        ret = SPINEL_STATUS_OK;
        break;

    case kThreadError_Failed:
        ret = SPINEL_STATUS_FAILURE;
        break;

    case kThreadError_Drop:
        ret = SPINEL_STATUS_DROPPED;
        break;

    case kThreadError_NoBufs:
        ret = SPINEL_STATUS_NOMEM;
        break;

    case kThreadError_Busy:
        ret = SPINEL_STATUS_BUSY;
        break;

    case kThreadError_Parse:
        ret = SPINEL_STATUS_PARSE_ERROR;
        break;

    case kThreadError_InvalidArgs:
        ret = SPINEL_STATUS_INVALID_ARGUMENT;
        break;

    case kThreadError_NotImplemented:
        ret = SPINEL_STATUS_UNIMPLEMENTED;
        break;

    case kThreadError_InvalidState:
        ret = SPINEL_STATUS_INVALID_STATE;
        break;

    case kThreadError_NoAck:
        ret = SPINEL_STATUS_NO_ACK;
        break;

    case kThreadError_ChannelAccessFailure:
        ret = SPINEL_STATUS_CCA_FAILURE;
        break;

    case kThreadError_Already:
        ret = SPINEL_STATUS_ALREADY;
        break;

    case kThreadError_NotFound:
        ret = SPINEL_STATUS_ITEM_NOT_FOUND;
        break;


    default:
        // Unknown error code. Wrap it as a Spinel status and return that.
        ret = static_cast<spinel_status_t>(SPINEL_STATUS_STACK_NATIVE__BEGIN + error);
        break;
    }

    return ret;
}

static spinel_status_t ResetReasonToSpinelStatus(otPlatResetReason reason)
{
    spinel_status_t ret;
    switch (reason)
    {
    case kPlatResetReason_PowerOn:
        ret = SPINEL_STATUS_RESET_POWER_ON;
        break;
    case kPlatResetReason_External:
        ret = SPINEL_STATUS_RESET_EXTERNAL;
        break;
    case kPlatResetReason_Software:
        ret = SPINEL_STATUS_RESET_SOFTWARE;
        break;
    case kPlatResetReason_Fault:
        ret = SPINEL_STATUS_RESET_FAULT;
        break;
    case kPlatResetReason_Crash:
        ret = SPINEL_STATUS_RESET_CRASH;
        break;
    case kPlatResetReason_Assert:
        ret = SPINEL_STATUS_RESET_ASSERT;
        break;
    case kPlatResetReason_Watchdog:
        ret = SPINEL_STATUS_RESET_WATCHDOG;
        break;
    case kPlatResetReason_Other:
        ret = SPINEL_STATUS_RESET_OTHER;
        break;
    default:
        ret = SPINEL_STATUS_RESET_UNKNOWN;
        break;
    }
    return ret;
}

// ----------------------------------------------------------------------------
// MARK: Class Boilerplate
// ----------------------------------------------------------------------------

NcpBase::NcpBase(otContext *aContext):
    mContext(aContext),
    mUpdateChangedPropsTask(mContext, &NcpBase::UpdateChangedProps, this)
{
    assert(mContext != NULL);
    mSupportedChannelMask = kPhySupportedChannelMask;
    mChannelMask = mSupportedChannelMask;
    mScanPeriod = 200; // ms
    mShouldSignalEndOfScan = false;
    sNcpContext = this;
    mChangedFlags = NCP_PLAT_RESET_REASON;
    mAllowLocalNetworkDataChange = false;

    mFramingErrorCounter = 0;
    mRxSpinelFrameCounter = 0;
    mTxSpinelFrameCounter = 0;
    mInboundSecureIpFrameCounter = 0;
    mInboundInsecureIpFrameCounter = 0;
    mOutboundSecureIpFrameCounter = 0;
    mOutboundInsecureIpFrameCounter = 0;
    mDroppedOutboundIpFrameCounter = 0;
    mDroppedInboundIpFrameCounter = 0;

    for (unsigned i = 0; i < sizeof(mNetifAddresses) / sizeof(mNetifAddresses[0]); i++)
    {
        mNetifAddresses[i].mPrefixLength = kUnusedNetifAddressPrefixLen;
    }

<<<<<<< HEAD
    otSetStateChangedCallback(mContext, &NcpBase::HandleNetifStateChanged, this);
    otSetReceiveIp6DatagramCallback(mContext, &NcpBase::HandleDatagramFromStack, this);
    otSetIcmpEchoEnabled(mContext, false);
=======
    assert(sThreadNetif != NULL);
    otSetStateChangedCallback(&HandleNetifStateChanged, this);
    otSetReceiveIp6DatagramCallback(&HandleDatagramFromStack, this);
    otSetIcmpEchoEnabled(false);

    mUpdateChangedPropsTask.Post();
>>>>>>> 674bff37
}

// ----------------------------------------------------------------------------
// MARK: Outbound Datagram Handling
// ----------------------------------------------------------------------------

void NcpBase::HandleDatagramFromStack(otMessage aMessage, void *aContext)
{
    reinterpret_cast<NcpBase*>(aContext)->HandleDatagramFromStack(*static_cast<Message *>(aMessage));
}

void NcpBase::HandleDatagramFromStack(Message &aMessage)
{
    ThreadError errorCode = kThreadError_None;
    Message *message = &aMessage;
    bool isSecure = message->IsLinkSecurityEnabled();

    SuccessOrExit(errorCode = OutboundFrameBegin());

    SuccessOrExit(
        errorCode = OutboundFrameFeedPacked(
            "CiiS",
            SPINEL_HEADER_FLAG | SPINEL_HEADER_IID_0,
            SPINEL_CMD_PROP_VALUE_IS,
            isSecure
            ? SPINEL_PROP_STREAM_NET
            : SPINEL_PROP_STREAM_NET_INSECURE,
            message->GetLength()
    ));

    SuccessOrExit(errorCode = OutboundFrameFeedMessage(*message));

    // Set the message pointer to NULL, to indicate that it does not need to be freed at the exit.
    // The message is now owned by the OutboundFrame and will be freed when the frame is either successfully sent and
    // then removed, or if the frame gets discarded.
    message = NULL;

    // Append any metadata (rssi, lqi, channel, etc) here!

    SuccessOrExit(errorCode = OutboundFrameSend());

exit:

    if (message != NULL)
    {
        Message::Free(*message);
    }

    if (errorCode != kThreadError_None)
    {
        SendLastStatus(SPINEL_HEADER_FLAG | SPINEL_HEADER_IID_0, SPINEL_STATUS_DROPPED);
        mDroppedOutboundIpFrameCounter++;
    }
    else
    {
        if (isSecure)
        {
            mOutboundSecureIpFrameCounter++;
        }
        else
        {
            mOutboundInsecureIpFrameCounter++;
        }
    }
}

// ----------------------------------------------------------------------------
// MARK: Scan Results Glue
// ----------------------------------------------------------------------------

void NcpBase::HandleActiveScanResult_Jump(otActiveScanResult *result, void *aContext)
{
    reinterpret_cast<NcpBase*>(aContext)->HandleActiveScanResult(result);
}

void NcpBase::HandleActiveScanResult(otActiveScanResult *result)
{
    ThreadError errorCode;

    if (result)
    {
        uint8_t flags = static_cast<uint8_t>(result->mVersion << SPINEL_BEACON_THREAD_FLAG_VERSION_SHIFT);

        if (result->mIsJoinable)
        {
            flags |= SPINEL_BEACON_THREAD_FLAG_JOINABLE;
        }

        if (result->mIsNative)
        {
            flags |= SPINEL_BEACON_THREAD_FLAG_NATIVE;
        }

        //chan,rssi,(laddr,saddr,panid,lqi),(proto,flags,networkid,xpanid) [icT(ESSC)T(iCUD.).]
        NcpBase::SendPropertyUpdate(
            SPINEL_HEADER_FLAG | SPINEL_HEADER_IID_0,
            SPINEL_CMD_PROP_VALUE_INSERTED,
            SPINEL_PROP_MAC_SCAN_BEACON,
            "CcT(ESSC.)T(iCUD.).",
            result->mChannel,
            result->mRssi,
            result->mExtAddress.m8, // laddr
            0xFFFF,                 // saddr, Not given
            result->mPanId,
            result->mLqi,
            SPINEL_PROTOCOL_TYPE_THREAD,
            flags,
            result->mNetworkName.m8,
            result->mExtendedPanId.m8, OT_EXT_PAN_ID_SIZE
        );
    }
    else
    {
        // We are finished with the scan, so send out
        // a property update indicating such.
        errorCode = SendPropertyUpdate(
            SPINEL_HEADER_FLAG | SPINEL_HEADER_IID_0,
            SPINEL_CMD_PROP_VALUE_IS,
            SPINEL_PROP_MAC_SCAN_STATE,
            SPINEL_DATATYPE_UINT8_S,
            SPINEL_SCAN_STATE_IDLE
        );

        // If we could not send the end of scan inidciator message now (no
        // buffer space), we set `mShouldSignalEndOfScan` to true to send
        // it out when buffer space becomes available.
        if (errorCode != kThreadError_None)
        {
            mShouldSignalEndOfScan = true;
        }
    }
}

// ----------------------------------------------------------------------------
// MARK: Address Table Changed Glue
// ----------------------------------------------------------------------------

void NcpBase::HandleNetifStateChanged(uint32_t flags, void *context)
{
    NcpBase *obj = reinterpret_cast<NcpBase *>(context);

    obj->mChangedFlags |= flags;

    obj->mUpdateChangedPropsTask.Post();
}

void NcpBase::UpdateChangedProps(void *context)
{
    NcpBase *obj = reinterpret_cast<NcpBase *>(context);
    obj->UpdateChangedProps();
}

void NcpBase::UpdateChangedProps(void)
{
    while (mChangedFlags != 0)
    {
        if ((mChangedFlags & NCP_PLAT_RESET_REASON) != 0)
        {
            SuccessOrExit(SendLastStatus(
                SPINEL_HEADER_FLAG | SPINEL_HEADER_IID_0,
                ResetReasonToSpinelStatus(otPlatGetResetReason(mContext))
            ));
            mChangedFlags &= ~static_cast<uint32_t>(NCP_PLAT_RESET_REASON);
        }
        else if ((mChangedFlags & OT_IP6_LL_ADDR_CHANGED) != 0)
        {
            SuccessOrExit(HandleCommandPropertyGet(
                SPINEL_HEADER_FLAG | SPINEL_HEADER_IID_0,
                SPINEL_PROP_IPV6_LL_ADDR
            ));
            mChangedFlags &= ~static_cast<uint32_t>(OT_IP6_LL_ADDR_CHANGED);
        }
        else if ((mChangedFlags & OT_IP6_ML_ADDR_CHANGED) != 0)
        {
            SuccessOrExit(HandleCommandPropertyGet(
                              SPINEL_HEADER_FLAG | SPINEL_HEADER_IID_0,
                              SPINEL_PROP_IPV6_ML_ADDR
                          ));
            mChangedFlags &= ~static_cast<uint32_t>(OT_IP6_ML_ADDR_CHANGED);
        }
        else if ((mChangedFlags & OT_NET_ROLE) != 0)
        {
            SuccessOrExit(HandleCommandPropertyGet(
                              SPINEL_HEADER_FLAG | SPINEL_HEADER_IID_0,
                              SPINEL_PROP_NET_ROLE
                          ));
            mChangedFlags &= ~static_cast<uint32_t>(OT_NET_ROLE);

        }
        else if ((mChangedFlags & OT_NET_PARTITION_ID) != 0)
        {
            SuccessOrExit(HandleCommandPropertyGet(
                              SPINEL_HEADER_FLAG | SPINEL_HEADER_IID_0,
                              SPINEL_PROP_NET_PARTITION_ID
                          ));
            mChangedFlags &= ~static_cast<uint32_t>(OT_NET_PARTITION_ID);
        }
        else if ((mChangedFlags & OT_NET_KEY_SEQUENCE) != 0)
        {
            SuccessOrExit(HandleCommandPropertyGet(
                              SPINEL_HEADER_FLAG | SPINEL_HEADER_IID_0,
                              SPINEL_PROP_NET_KEY_SEQUENCE
                          ));
            mChangedFlags &= ~static_cast<uint32_t>(OT_NET_KEY_SEQUENCE);
        }
        else if ((mChangedFlags & (OT_IP6_ADDRESS_ADDED | OT_IP6_ADDRESS_REMOVED)) != 0)
        {
            SuccessOrExit(HandleCommandPropertyGet(
                              SPINEL_HEADER_FLAG | SPINEL_HEADER_IID_0,
                              SPINEL_PROP_IPV6_ADDRESS_TABLE
                          ));
            mChangedFlags &= ~static_cast<uint32_t>(OT_IP6_ADDRESS_ADDED | OT_IP6_ADDRESS_REMOVED);
        }
        else if ((mChangedFlags & (OT_THREAD_CHILD_ADDED | OT_THREAD_CHILD_REMOVED)) != 0)
        {
            // TODO: Uncomment this once we add support for this property.
            //SuccessOrExit(HandleCommandPropertyGet(
            //    SPINEL_HEADER_FLAG | SPINEL_HEADER_IID_0,
            //    SPINEL_PROP_THREAD_CHILD_TABLE
            //));
            mChangedFlags &= ~static_cast<uint32_t>(OT_THREAD_CHILD_ADDED | OT_THREAD_CHILD_REMOVED);
        }
        else if ((mChangedFlags & OT_THREAD_NETDATA_UPDATED) != 0)
        {
            // TODO: Handle the netdata changed event.

            mChangedFlags &= ~static_cast<uint32_t>(OT_THREAD_NETDATA_UPDATED);
        }
    }

exit:
    return;
}

// ----------------------------------------------------------------------------
// MARK: Serial Traffic Glue
// ----------------------------------------------------------------------------

ThreadError NcpBase::OutboundFrameSend(void)
{
    ThreadError errorCode;

    SuccessOrExit(errorCode = OutboundFrameEnd());

    mTxSpinelFrameCounter++;

exit:
    return errorCode;
}

void NcpBase::HandleReceive(const uint8_t *buf, uint16_t bufLength)
{
    uint8_t header = 0;
    unsigned int command = 0;
    spinel_ssize_t parsedLength;
    const uint8_t *arg_ptr = NULL;
    unsigned int arg_len = 0;
    ThreadError errorCode = kThreadError_None;
    spinel_tid_t tid = 0;

    parsedLength = spinel_datatype_unpack(buf, bufLength, "CiD", &header, &command, &arg_ptr, &arg_len);

    if (parsedLength == bufLength)
    {
        errorCode = HandleCommand(header, command, arg_ptr, static_cast<uint16_t>(arg_len));
    }
    else
    {
        errorCode = SendLastStatus(header, SPINEL_STATUS_PARSE_ERROR);
    }

    if (errorCode == kThreadError_NoBufs)
    {
        // If we cannot send a response due to buffer space not being
        // available, we remember the TID of command so to send an
        // error status when buffer space becomes available later.

        // Valid TID range is 1-15 (zero being used as special case
        // where no reply is expected). TIDs for dropped reply are
        // stored in two variables:  `mDroppedReplyTidBitSet` which
        // is a bit set (bits 1-15 correspond to TID values 1-15).
        // The first/next dropped TID value in the set is stored in
        // `mDroppedReplyTid` (with value zero indicating that there
        // is no dropped reply).

        tid = SPINEL_HEADER_GET_TID(header);

        if (tid != 0)
        {
            if (mDroppedReplyTid == 0)
            {
                mDroppedReplyTid = tid;
            }

            mDroppedReplyTidBitSet  |= (1 << tid);
        }
    }

    mRxSpinelFrameCounter++;
}

void NcpBase::HandleSpaceAvailableInTxBuffer(void)
{
    while (mDroppedReplyTid != 0)
    {
        SuccessOrExit(
            SendLastStatus(
                SPINEL_HEADER_FLAG | SPINEL_HEADER_IID_0 | mDroppedReplyTid,
                SPINEL_STATUS_NOMEM
            )
        );

        mDroppedReplyTidBitSet &= ~(1 << mDroppedReplyTid);

        if (mDroppedReplyTidBitSet == 0)
        {
            mDroppedReplyTid = 0;

            break;
        }

        do
        {
            mDroppedReplyTid = SPINEL_GET_NEXT_TID(mDroppedReplyTid);
        }
        while ((mDroppedReplyTidBitSet & (1 << mDroppedReplyTid)) == 0);
    }

    if (mShouldSignalEndOfScan)
    {
        SuccessOrExit(
            SendPropertyUpdate(
                SPINEL_HEADER_FLAG | SPINEL_HEADER_IID_0,
                SPINEL_CMD_PROP_VALUE_IS,
                SPINEL_PROP_MAC_SCAN_STATE,
                SPINEL_DATATYPE_UINT8_S,
                SPINEL_SCAN_STATE_IDLE
        ));

        mShouldSignalEndOfScan = false;
    }

    UpdateChangedProps();

exit:
    return;
}

void NcpBase::IncrementFrameErrorCounter(void)
{
    mFramingErrorCounter++;
}

// ----------------------------------------------------------------------------
// MARK: Inbound Command Handlers
// ----------------------------------------------------------------------------

ThreadError NcpBase::HandleCommand(uint8_t header, unsigned int command, const uint8_t *arg_ptr, uint16_t arg_len)
{
    unsigned i;
    ThreadError errorCode = kThreadError_None;

    // Skip if this isn't a spinel frame
    VerifyOrExit((SPINEL_HEADER_FLAG & header) == SPINEL_HEADER_FLAG, errorCode = kThreadError_InvalidArgs);

    // We only support IID zero for now.
    VerifyOrExit(
        SPINEL_HEADER_GET_IID(header) == 0,
        errorCode = SendLastStatus(header, SPINEL_STATUS_INVALID_INTERFACE)
    );

    for (i = 0; i < sizeof(mCommandHandlerTable) / sizeof(mCommandHandlerTable[0]); i++)
    {
        if (mCommandHandlerTable[i].mCommand == command)
        {
            break;
        }
    }

    if (i < sizeof(mCommandHandlerTable) / sizeof(mCommandHandlerTable[0]))
    {
        errorCode = (this->*mCommandHandlerTable[i].mHandler)(header, command, arg_ptr, arg_len);
    }
    else
    {
        errorCode = SendLastStatus(header, SPINEL_STATUS_INVALID_COMMAND);
    }

exit:
    return errorCode;
}

ThreadError NcpBase::HandleCommandPropertyGet(uint8_t header, spinel_prop_key_t key)
{
    unsigned i;
    ThreadError errorCode = kThreadError_None;

    for (i = 0; i < sizeof(mGetPropertyHandlerTable) / sizeof(mGetPropertyHandlerTable[0]); i++)
    {
        if (mGetPropertyHandlerTable[i].mPropKey == key)
        {
            break;
        }
    }

    if (i < sizeof(mGetPropertyHandlerTable) / sizeof(mGetPropertyHandlerTable[0]))
    {
        errorCode = (this->*mGetPropertyHandlerTable[i].mHandler)(header, key);
    }
    else
    {
        errorCode = SendLastStatus(header, SPINEL_STATUS_PROP_NOT_FOUND);
    }

    return errorCode;
}

ThreadError NcpBase::HandleCommandPropertySet(uint8_t header, spinel_prop_key_t key, const uint8_t *value_ptr,
                                              uint16_t value_len)
{
    unsigned i;
    ThreadError errorCode = kThreadError_None;

    for (i = 0; i < sizeof(mSetPropertyHandlerTable) / sizeof(mSetPropertyHandlerTable[0]); i++)
    {
        if (mSetPropertyHandlerTable[i].mPropKey == key)
        {
            break;
        }
    }

    if (i < sizeof(mSetPropertyHandlerTable) / sizeof(mSetPropertyHandlerTable[0]))
    {
        errorCode = (this->*mSetPropertyHandlerTable[i].mHandler)(header, key, value_ptr, value_len);
    }
    else
    {
        errorCode = SendLastStatus(header, SPINEL_STATUS_PROP_NOT_FOUND);
    }

    return errorCode;
}

ThreadError NcpBase::HandleCommandPropertyInsert(uint8_t header, spinel_prop_key_t key, const uint8_t *value_ptr,
                                                 uint16_t value_len)
{
    unsigned i;
    ThreadError errorCode = kThreadError_None;

    for (i = 0; i < sizeof(mInsertPropertyHandlerTable) / sizeof(mInsertPropertyHandlerTable[0]); i++)
    {
        if (mInsertPropertyHandlerTable[i].mPropKey == key)
        {
            break;
        }
    }

    if (i < sizeof(mInsertPropertyHandlerTable) / sizeof(mInsertPropertyHandlerTable[0]))
    {
        errorCode = (this->*mInsertPropertyHandlerTable[i].mHandler)(header, key, value_ptr, value_len);
    }
    else
    {
        errorCode = SendLastStatus(header, SPINEL_STATUS_PROP_NOT_FOUND);
    }

    return errorCode;
}

ThreadError NcpBase::HandleCommandPropertyRemove(uint8_t header, spinel_prop_key_t key, const uint8_t *value_ptr,
                                                 uint16_t value_len)
{
    unsigned i;
    ThreadError errorCode = kThreadError_None;

    for (i = 0; i < sizeof(mRemovePropertyHandlerTable) / sizeof(mRemovePropertyHandlerTable[0]); i++)
    {
        if (mRemovePropertyHandlerTable[i].mPropKey == key)
        {
            break;
        }
    }

    if (i < sizeof(mRemovePropertyHandlerTable) / sizeof(mRemovePropertyHandlerTable[0]))
    {
        errorCode = (this->*mRemovePropertyHandlerTable[i].mHandler)(header, key, value_ptr, value_len);
    }
    else
    {
        errorCode = SendLastStatus(header, SPINEL_STATUS_PROP_NOT_FOUND);
    }

    return errorCode;
}


// ----------------------------------------------------------------------------
// MARK: Outbound Command Handlers
// ----------------------------------------------------------------------------


ThreadError NcpBase::SendLastStatus(uint8_t header, spinel_status_t lastStatus)
{
    if (SPINEL_HEADER_GET_IID(header) == 0)
    {
        mLastStatus = lastStatus;
    }

    return SendPropertyUpdate(
               header,
               SPINEL_CMD_PROP_VALUE_IS,
               SPINEL_PROP_LAST_STATUS,
               SPINEL_DATATYPE_UINT_PACKED_S,
               lastStatus
           );
}

ThreadError NcpBase::SendPropertyUpdate(uint8_t header, uint8_t command, spinel_prop_key_t key,
                                        const char *pack_format, ...)
{
    ThreadError errorCode = kThreadError_None;
    va_list     args;

    va_start(args, pack_format);
    SuccessOrExit(errorCode = OutboundFrameBegin());
    SuccessOrExit(errorCode = OutboundFrameFeedPacked("Cii", header, command, key));
    SuccessOrExit(errorCode = OutboundFrameFeedVPacked(pack_format, args));
    SuccessOrExit(errorCode = OutboundFrameSend());

exit:
    va_end(args);
    return errorCode;
}

ThreadError NcpBase::SendPropertyUpdate(uint8_t header, uint8_t command, spinel_prop_key_t key,
                                        const uint8_t *value_ptr, uint16_t value_len)
{
    ThreadError errorCode = kThreadError_None;

    SuccessOrExit(errorCode = OutboundFrameBegin());
    SuccessOrExit(errorCode = OutboundFrameFeedPacked("Cii", header, command, key));
    SuccessOrExit(errorCode = OutboundFrameFeedData(value_ptr, value_len));
    SuccessOrExit(errorCode = OutboundFrameSend());

exit:
    return errorCode;
}

ThreadError NcpBase::SendPropertyUpdate(uint8_t header, uint8_t command, spinel_prop_key_t key, Message &aMessage)
{
    ThreadError errorCode = kThreadError_None;
    Message    *message = &aMessage;

    SuccessOrExit(errorCode = OutboundFrameBegin());
    SuccessOrExit(errorCode = OutboundFrameFeedPacked("Cii", header, command, key));
    SuccessOrExit(errorCode = OutboundFrameFeedMessage(*message));

    // Set the message pointer to NULL, to indicate that it does not need to be freed at the exit.
    // The message is now owned by the OutboundFrame and will be freed when the frame is either successfully sent and
    // then removed, or if the frame gets discarded.
    message = NULL;

    SuccessOrExit(errorCode = OutboundFrameSend());

exit:

    if (message != NULL)
    {
        Message::Free(*message);
    }

    return errorCode;
}

ThreadError NcpBase::OutboundFrameFeedVPacked(const char *pack_format, va_list args)
{
    uint8_t buf[64];
    ThreadError errorCode = kThreadError_NoBufs;
    spinel_ssize_t packed_len;

    packed_len = spinel_datatype_vpack(buf, sizeof(buf), pack_format, args);

    if ((packed_len > 0) && (packed_len <= static_cast<spinel_ssize_t>(sizeof(buf))))
    {
        errorCode = OutboundFrameFeedData(buf, static_cast<uint16_t>(packed_len));
    }

    return errorCode;
}

ThreadError NcpBase::OutboundFrameFeedPacked(const char *pack_format, ...)
{
    ThreadError errorCode;
    va_list args;

    va_start(args, pack_format);
    errorCode = OutboundFrameFeedVPacked(pack_format, args);
    va_end(args);

    return errorCode;
}

// ----------------------------------------------------------------------------
// MARK: Individual Command Handlers
// ----------------------------------------------------------------------------

ThreadError NcpBase::CommandHandler_NOOP(uint8_t header, unsigned int command, const uint8_t *arg_ptr, uint16_t arg_len)
{
    (void)command;
    (void)arg_ptr;
    (void)arg_len;

    return SendLastStatus(header, SPINEL_STATUS_OK);
}

ThreadError NcpBase::CommandHandler_RESET(uint8_t header, unsigned int command, const uint8_t *arg_ptr,
                                          uint16_t arg_len)
{
    // We aren't using any of the arguments to this function.
    (void)header;
    (void)command;
    (void)arg_ptr;
    (void)arg_len;

    // Signal a platform reset. If implemented, this function
    // shouldn't return.
    otPlatReset(mContext);

    // We only get to this point if the
    // platform doesn't support resetting.
    // In such a case we fake it.

    mChangedFlags |= NCP_PLAT_RESET_REASON;
    otDisable(mContext);
    mUpdateChangedPropsTask.Post();

    return SendLastStatus(SPINEL_HEADER_FLAG | SPINEL_HEADER_IID_0, SPINEL_STATUS_RESET_SOFTWARE);
}

ThreadError NcpBase::CommandHandler_PROP_VALUE_GET(uint8_t header, unsigned int command, const uint8_t *arg_ptr,
                                                   uint16_t arg_len)
{
    unsigned int propKey = 0;
    spinel_ssize_t parsedLength;
    ThreadError errorCode = kThreadError_None;

    parsedLength = spinel_datatype_unpack(arg_ptr, arg_len, "i", &propKey);

    if (parsedLength > 0)
    {
        errorCode = HandleCommandPropertyGet(header, static_cast<spinel_prop_key_t>(propKey));
    }
    else
    {
        errorCode = SendLastStatus(header, SPINEL_STATUS_PARSE_ERROR);
    }

    (void)command;

    return errorCode;
}

ThreadError NcpBase::CommandHandler_PROP_VALUE_SET(uint8_t header, unsigned int command, const uint8_t *arg_ptr,
                                                   uint16_t arg_len)
{
    unsigned int propKey = 0;
    spinel_ssize_t parsedLength;
    const uint8_t *value_ptr;
    unsigned int value_len;
    ThreadError errorCode = kThreadError_None;

    parsedLength = spinel_datatype_unpack(arg_ptr, arg_len, "iD", &propKey, &value_ptr, &value_len);

    if (parsedLength == arg_len)
    {
        errorCode = HandleCommandPropertySet(header, static_cast<spinel_prop_key_t>(propKey), value_ptr,
                                             static_cast<uint16_t>(value_len));
    }
    else
    {
        errorCode = SendLastStatus(header, SPINEL_STATUS_PARSE_ERROR);
    }

    (void)command;

    return errorCode;
}

ThreadError NcpBase::CommandHandler_PROP_VALUE_INSERT(uint8_t header, unsigned int command, const uint8_t *arg_ptr,
                                                      uint16_t arg_len)
{
    unsigned int propKey = 0;
    spinel_ssize_t parsedLength;
    const uint8_t *value_ptr;
    unsigned int value_len;
    ThreadError errorCode = kThreadError_None;

    parsedLength = spinel_datatype_unpack(arg_ptr, arg_len, "iD", &propKey, &value_ptr, &value_len);

    if (parsedLength == arg_len)
    {
        errorCode = HandleCommandPropertyInsert(header, static_cast<spinel_prop_key_t>(propKey), value_ptr,
                                                static_cast<uint16_t>(value_len));
    }
    else
    {
        errorCode = SendLastStatus(header, SPINEL_STATUS_PARSE_ERROR);
    }

    (void)command;

    return errorCode;
}

ThreadError NcpBase::CommandHandler_PROP_VALUE_REMOVE(uint8_t header, unsigned int command, const uint8_t *arg_ptr,
                                                      uint16_t arg_len)
{
    unsigned int propKey = 0;
    spinel_ssize_t parsedLength;
    const uint8_t *value_ptr;
    unsigned int value_len;
    ThreadError errorCode = kThreadError_None;

    parsedLength = spinel_datatype_unpack(arg_ptr, arg_len, "iD", &propKey, &value_ptr, &value_len);

    if (parsedLength == arg_len)
    {
        errorCode = HandleCommandPropertyRemove(header, static_cast<spinel_prop_key_t>(propKey), value_ptr,
                                                static_cast<uint16_t>(value_len));
    }
    else
    {
        errorCode = SendLastStatus(header, SPINEL_STATUS_PARSE_ERROR);
    }

    (void)command;

    return errorCode;
}


// ----------------------------------------------------------------------------
// MARK: Individual Property Getters
// ----------------------------------------------------------------------------


ThreadError NcpBase::GetPropertyHandler_LAST_STATUS(uint8_t header, spinel_prop_key_t key)
{
    return SendPropertyUpdate(header, SPINEL_CMD_PROP_VALUE_IS, key, SPINEL_DATATYPE_UINT_PACKED_S, mLastStatus);
}

ThreadError NcpBase::GetPropertyHandler_PROTOCOL_VERSION(uint8_t header, spinel_prop_key_t key)
{
    return SendPropertyUpdate(
               header,
               SPINEL_CMD_PROP_VALUE_IS,
               key,
               SPINEL_DATATYPE_UINT_PACKED_S SPINEL_DATATYPE_UINT_PACKED_S,
               SPINEL_PROTOCOL_VERSION_THREAD_MAJOR,
               SPINEL_PROTOCOL_VERSION_THREAD_MINOR
           );
}

ThreadError NcpBase::GetPropertyHandler_INTERFACE_TYPE(uint8_t header, spinel_prop_key_t key)
{
    return SendPropertyUpdate(
               header,
               SPINEL_CMD_PROP_VALUE_IS,
               key,
               SPINEL_DATATYPE_UINT_PACKED_S,
               SPINEL_PROTOCOL_TYPE_THREAD
           );
}

ThreadError NcpBase::GetPropertyHandler_VENDOR_ID(uint8_t header, spinel_prop_key_t key)
{
    return SendPropertyUpdate(
               header,
               SPINEL_CMD_PROP_VALUE_IS,
               key,
               SPINEL_DATATYPE_UINT_PACKED_S,
               0 // Vendor ID. Zero for unknown.
           );
}

ThreadError NcpBase::GetPropertyHandler_CAPS(uint8_t header, spinel_prop_key_t key)
{
    ThreadError errorCode = kThreadError_None;

    SuccessOrExit(errorCode = OutboundFrameBegin());

    SuccessOrExit(errorCode = OutboundFrameFeedPacked("Cii", header, SPINEL_CMD_PROP_VALUE_IS, key));

    // Begin adding capabilities //////////////////////////////////////////////

    SuccessOrExit(errorCode = OutboundFrameFeedPacked(SPINEL_DATATYPE_UINT_PACKED_S, SPINEL_CAP_NET_THREAD_1_0));

    SuccessOrExit(errorCode = OutboundFrameFeedPacked(SPINEL_DATATYPE_UINT_PACKED_S, SPINEL_CAP_COUNTERS));

    SuccessOrExit(errorCode = OutboundFrameFeedPacked(SPINEL_DATATYPE_UINT_PACKED_S, SPINEL_CAP_MAC_WHITELIST));

    // TODO: Somehow get the following capability from the radio.
    SuccessOrExit(errorCode = OutboundFrameFeedPacked(SPINEL_DATATYPE_UINT_PACKED_S,
                                                      SPINEL_CAP_802_15_4_2450MHZ_OQPSK));

#if OPENTHREAD_CONFIG_MAX_CHILDREN > 0
    SuccessOrExit(errorCode = OutboundFrameFeedPacked(SPINEL_DATATYPE_UINT_PACKED_S, SPINEL_CAP_ROLE_ROUTER));
#endif

    // End adding capabilities /////////////////////////////////////////////////

    SuccessOrExit(errorCode = OutboundFrameSend());

exit:
    return errorCode;
}

ThreadError NcpBase::GetPropertyHandler_NCP_VERSION(uint8_t header, spinel_prop_key_t key)
{
    return SendPropertyUpdate(
               header,
               SPINEL_CMD_PROP_VALUE_IS,
               key,
               SPINEL_DATATYPE_UTF8_S,
               otGetVersionString()
           );
}

ThreadError NcpBase::GetPropertyHandler_INTERFACE_COUNT(uint8_t header, spinel_prop_key_t key)
{
    return SendPropertyUpdate(
               header,
               SPINEL_CMD_PROP_VALUE_IS,
               key,
               SPINEL_DATATYPE_UINT8_S,
               1 // Only one interface for now
           );
}

ThreadError NcpBase::GetPropertyHandler_POWER_STATE(uint8_t header, spinel_prop_key_t key)
{
    // Always online at the moment
    return SendPropertyUpdate(
               header,
               SPINEL_CMD_PROP_VALUE_IS,
               key,
               SPINEL_DATATYPE_UINT8_S,
               SPINEL_POWER_STATE_ONLINE
           );
}

ThreadError NcpBase::GetPropertyHandler_HWADDR(uint8_t header, spinel_prop_key_t key)
{
    return SendPropertyUpdate(
                header,
                SPINEL_CMD_PROP_VALUE_IS,
                key,
                SPINEL_DATATYPE_EUI64_S,
                otGetExtendedAddress(mContext)
            );
}

ThreadError NcpBase::GetPropertyHandler_LOCK(uint8_t header, spinel_prop_key_t key)
{
    // TODO: Implement property lock (Needs API!)
    (void)key;

    return SendLastStatus(header, SPINEL_STATUS_UNIMPLEMENTED);
}

ThreadError NcpBase::GetPropertyHandler_PHY_ENABLED(uint8_t header, spinel_prop_key_t key)
{
    // TODO: Implement PHY_ENBLED (Needs API!)
    (void)key;

    return SendLastStatus(header, SPINEL_STATUS_UNIMPLEMENTED);
}

ThreadError NcpBase::GetPropertyHandler_PHY_FREQ(uint8_t header, spinel_prop_key_t key)
{
    uint32_t freq_khz(0);
    const uint8_t chan(otGetChannel(mContext));

    if (chan == 0)
    {
        freq_khz = 868300;
    }
    else if (chan < 11)
    {
        freq_khz = 906000 - (2000 * 1) + 2000 * (chan);
    }
    else if (chan < 26)
    {
        freq_khz = 2405000 - (5000 * 11) + 5000 * (chan);
    }

    return SendPropertyUpdate(
               header,
               SPINEL_CMD_PROP_VALUE_IS,
               key,
               SPINEL_DATATYPE_UINT32_S,
               freq_khz
           );
}

ThreadError NcpBase::GetPropertyHandler_PHY_CHAN_SUPPORTED(uint8_t header, spinel_prop_key_t key)
{
    return GetPropertyHandler_ChannelMaskHelper(header, key, mSupportedChannelMask);
}

ThreadError NcpBase::GetPropertyHandler_PHY_CHAN(uint8_t header, spinel_prop_key_t key)
{
    return SendPropertyUpdate(
               header,
               SPINEL_CMD_PROP_VALUE_IS,
               key,
               SPINEL_DATATYPE_UINT8_S,
               otGetChannel(mContext)
           );
}

ThreadError NcpBase::GetPropertyHandler_PHY_RSSI(uint8_t header, spinel_prop_key_t key)
{
    return SendPropertyUpdate(
               header,
               SPINEL_CMD_PROP_VALUE_IS,
               key,
               SPINEL_DATATYPE_INT8_S,
               otPlatRadioGetRssi(mContext)
           );
}

ThreadError NcpBase::GetPropertyHandler_MAC_SCAN_STATE(uint8_t header, spinel_prop_key_t key)
{
    ThreadError errorCode = kThreadError_None;

    if (otIsActiveScanInProgress(mContext))
    {
        errorCode = SendPropertyUpdate(
                        header,
                        SPINEL_CMD_PROP_VALUE_IS,
                        key,
                        SPINEL_DATATYPE_UINT8_S,
                        SPINEL_SCAN_STATE_BEACON
                    );
    }
    else
    {
        errorCode = SendPropertyUpdate(
                        header,
                        SPINEL_CMD_PROP_VALUE_IS,
                        key,
                        SPINEL_DATATYPE_UINT8_S,
                        SPINEL_SCAN_STATE_IDLE
                    );
    }

    return errorCode;
}

ThreadError NcpBase::GetPropertyHandler_MAC_SCAN_PERIOD(uint8_t header, spinel_prop_key_t key)
{
    return SendPropertyUpdate(
               header,
               SPINEL_CMD_PROP_VALUE_IS,
               key,
               SPINEL_DATATYPE_UINT16_S,
               mScanPeriod
           );
}

ThreadError NcpBase::GetPropertyHandler_ChannelMaskHelper(uint8_t header, spinel_prop_key_t key, uint32_t channel_mask)
{
    ThreadError errorCode = kThreadError_None;

    SuccessOrExit(errorCode = OutboundFrameBegin());

    SuccessOrExit(errorCode = OutboundFrameFeedPacked("Cii", header, SPINEL_CMD_PROP_VALUE_IS, key));

    for (int i = 0; i < 32; i++)
    {
        if (0 != (channel_mask & (1 << i)))
        {
            SuccessOrExit(errorCode = OutboundFrameFeedPacked(SPINEL_DATATYPE_UINT8_S, i));
        }
    }

    SuccessOrExit(errorCode = OutboundFrameSend());

exit:
    return errorCode;
}

ThreadError NcpBase::GetPropertyHandler_MAC_SCAN_MASK(uint8_t header, spinel_prop_key_t key)
{
    return GetPropertyHandler_ChannelMaskHelper(header, key, mChannelMask);
}

ThreadError NcpBase::GetPropertyHandler_MAC_15_4_PANID(uint8_t header, spinel_prop_key_t key)
{
    return SendPropertyUpdate(
               header,
               SPINEL_CMD_PROP_VALUE_IS,
               key,
               SPINEL_DATATYPE_UINT16_S,
               otGetPanId(mContext)
           );
}

ThreadError NcpBase::GetPropertyHandler_MAC_FILTER_MODE(uint8_t header, spinel_prop_key_t key)
{
    return SendPropertyUpdate(
               header,
               SPINEL_CMD_PROP_VALUE_IS,
               key,
               SPINEL_DATATYPE_INT8_S,
               otPlatRadioGetPromiscuous(mContext)
               ? SPINEL_MAC_FILTER_MODE_15_4_PROMISCUOUS
               : SPINEL_MAC_FILTER_MODE_NORMAL
           );
}

ThreadError NcpBase::GetPropertyHandler_MAC_15_4_LADDR(uint8_t header, spinel_prop_key_t key)
{
    return SendPropertyUpdate(
               header,
               SPINEL_CMD_PROP_VALUE_IS,
               key,
               SPINEL_DATATYPE_EUI64_S,
               otGetExtendedAddress(mContext)
           );
}

ThreadError NcpBase::GetPropertyHandler_MAC_15_4_SADDR(uint8_t header, spinel_prop_key_t key)
{
    return SendPropertyUpdate(
               header,
               SPINEL_CMD_PROP_VALUE_IS,
               key,
               SPINEL_DATATYPE_UINT16_S,
               otGetShortAddress(mContext)
           );
}

ThreadError NcpBase::GetPropertyHandler_NET_IF_UP(uint8_t header, spinel_prop_key_t key)
{
    return SendPropertyUpdate(
               header,
               SPINEL_CMD_PROP_VALUE_IS,
               key,
               SPINEL_DATATYPE_BOOL_S,
               otIsInterfaceUp(mContext)
           );
}

ThreadError NcpBase::GetPropertyHandler_NET_STACK_UP(uint8_t header, spinel_prop_key_t key)
{
    return SendPropertyUpdate(
               header,
               SPINEL_CMD_PROP_VALUE_IS,
               key,
               SPINEL_DATATYPE_BOOL_S,
               otGetDeviceRole(mContext) != kDeviceRoleDisabled
           );
}

ThreadError NcpBase::GetPropertyHandler_NET_ROLE(uint8_t header, spinel_prop_key_t key)
{
    spinel_net_role_t role(SPINEL_NET_ROLE_DETACHED);

    switch (otGetDeviceRole(mContext))
    {
    case kDeviceRoleDisabled:
    case kDeviceRoleDetached:
        role = SPINEL_NET_ROLE_DETACHED;
        break;

    case kDeviceRoleChild:
        role = SPINEL_NET_ROLE_CHILD;
        break;

    case kDeviceRoleRouter:
        role = SPINEL_NET_ROLE_ROUTER;
        break;

    case kDeviceRoleLeader:
        role = SPINEL_NET_ROLE_LEADER;
        break;
    }

    return SendPropertyUpdate(
               header,
               SPINEL_CMD_PROP_VALUE_IS,
               key,
               SPINEL_DATATYPE_UINT8_S,
               role
           );
}

ThreadError NcpBase::GetPropertyHandler_NET_NETWORK_NAME(uint8_t header, spinel_prop_key_t key)
{
    return SendPropertyUpdate(
               header,
               SPINEL_CMD_PROP_VALUE_IS,
               key,
               SPINEL_DATATYPE_UTF8_S,
               otGetNetworkName(mContext)
           );
}

ThreadError NcpBase::GetPropertyHandler_NET_XPANID(uint8_t header, spinel_prop_key_t key)
{
    return SendPropertyUpdate(
               header,
               SPINEL_CMD_PROP_VALUE_IS,
               key,
               SPINEL_DATATYPE_DATA_S,
               otGetExtendedPanId(mContext),
               sizeof(spinel_net_xpanid_t)
           );
}

ThreadError NcpBase::GetPropertyHandler_NET_MASTER_KEY(uint8_t header, spinel_prop_key_t key)
{
    const uint8_t *ptr(NULL);
    uint8_t len(0);

    ptr = otGetMasterKey(mContext, &len);

    return SendPropertyUpdate(
               header,
               SPINEL_CMD_PROP_VALUE_IS,
               key,
               SPINEL_DATATYPE_DATA_S,
               ptr,
               len
           );
}

ThreadError NcpBase::GetPropertyHandler_NET_KEY_SEQUENCE(uint8_t header, spinel_prop_key_t key)
{
    return SendPropertyUpdate(
               header,
               SPINEL_CMD_PROP_VALUE_IS,
               key,
               SPINEL_DATATYPE_UINT32_S,
               otGetKeySequenceCounter(mContext)
           );
}

ThreadError NcpBase::GetPropertyHandler_NET_PARTITION_ID(uint8_t header, spinel_prop_key_t key)
{
    return SendPropertyUpdate(
               header,
               SPINEL_CMD_PROP_VALUE_IS,
               key,
               SPINEL_DATATYPE_UINT32_S,
               otGetPartitionId(mContext)
           );
}

ThreadError NcpBase::GetPropertyHandler_THREAD_NETWORK_DATA_VERSION(uint8_t header, spinel_prop_key_t key)
{
    return SendPropertyUpdate(
               header,
               SPINEL_CMD_PROP_VALUE_IS,
               key,
               SPINEL_DATATYPE_UINT8_S,
               otGetNetworkDataVersion(mContext)
           );
}

ThreadError NcpBase::GetPropertyHandler_THREAD_STABLE_NETWORK_DATA_VERSION(uint8_t header, spinel_prop_key_t key)
{
    return SendPropertyUpdate(
               header,
               SPINEL_CMD_PROP_VALUE_IS,
               key,
               SPINEL_DATATYPE_UINT8_S,
               otGetStableNetworkDataVersion(mContext)
           );
}

ThreadError NcpBase::GetPropertyHandler_THREAD_NETWORK_DATA(uint8_t header, spinel_prop_key_t key)
{
    ThreadError errorCode = kThreadError_None;
    uint8_t network_data[255];
    uint8_t network_data_len = 255;

    SuccessOrExit(errorCode = OutboundFrameBegin());
    SuccessOrExit(errorCode = OutboundFrameFeedPacked("Cii", header, SPINEL_CMD_PROP_VALUE_IS, key));
    otGetNetworkDataLocal(
        mContext,
        false, // Stable?
        network_data,
        &network_data_len
    );
    SuccessOrExit(errorCode = OutboundFrameFeedData(network_data, network_data_len));
    SuccessOrExit(errorCode = OutboundFrameSend());

exit:
    return errorCode;
}

ThreadError NcpBase::GetPropertyHandler_THREAD_STABLE_NETWORK_DATA(uint8_t header, spinel_prop_key_t key)
{
    ThreadError errorCode = kThreadError_None;
    uint8_t network_data[255];
    uint8_t network_data_len = 255;


    SuccessOrExit(errorCode = OutboundFrameBegin());

    SuccessOrExit(errorCode = OutboundFrameFeedPacked("Cii", header, SPINEL_CMD_PROP_VALUE_IS, key));
    otGetNetworkDataLocal(
        mContext,
        true, // Stable?
        network_data,
        &network_data_len
    );

    SuccessOrExit(errorCode = OutboundFrameFeedData(network_data, network_data_len));
    SuccessOrExit(errorCode = OutboundFrameSend());

exit:
    return errorCode;
}

ThreadError NcpBase::GetPropertyHandler_THREAD_LEADER_RID(uint8_t header, spinel_prop_key_t key)
{
    return SendPropertyUpdate(
               header,
               SPINEL_CMD_PROP_VALUE_IS,
               key,
               SPINEL_DATATYPE_UINT8_S,
               otGetLeaderRouterId(mContext)
           );
}

ThreadError NcpBase::GetPropertyHandler_THREAD_LOCAL_LEADER_WEIGHT(uint8_t header, spinel_prop_key_t key)
{
    return SendPropertyUpdate(
               header,
               SPINEL_CMD_PROP_VALUE_IS,
               key,
               SPINEL_DATATYPE_UINT8_S,
               otGetLocalLeaderWeight(mContext)
           );
}

ThreadError NcpBase::GetPropertyHandler_THREAD_LEADER_WEIGHT(uint8_t header, spinel_prop_key_t key)
{
    return SendPropertyUpdate(
               header,
               SPINEL_CMD_PROP_VALUE_IS,
               key,
               SPINEL_DATATYPE_UINT8_S,
               otGetLeaderWeight(mContext)
           );
}

ThreadError NcpBase::GetPropertyHandler_THREAD_LEADER_ADDR(uint8_t header, spinel_prop_key_t key)
{
    ThreadError errorCode = kThreadError_None;
    otIp6Address address;

    errorCode = otGetLeaderRloc(mContext, &address);

    if (errorCode == kThreadError_None)
    {
        errorCode = SendPropertyUpdate(
                        header,
                        SPINEL_CMD_PROP_VALUE_IS,
                        key,
                        SPINEL_DATATYPE_IPv6ADDR_S,
                        &address
                    );
    }
    else
    {
        errorCode = SendLastStatus(header, ThreadErrorToSpinelStatus(errorCode));
    }

    return errorCode;
}

ThreadError NcpBase::GetPropertyHandler_THREAD_ASSISTING_PORTS(uint8_t header, spinel_prop_key_t key)
{
    ThreadError errorCode = kThreadError_None;
    uint8_t num_entries = 0;
    const uint16_t *ports = otGetUnsecurePorts(mContext, &num_entries);

    SuccessOrExit(errorCode = OutboundFrameBegin());

    SuccessOrExit(errorCode = OutboundFrameFeedPacked("Cii", header, SPINEL_CMD_PROP_VALUE_IS, key));

    for (; num_entries != 0; ports++, num_entries--)
    {
        SuccessOrExit(errorCode = OutboundFrameFeedPacked("S", *ports));
    }

    SuccessOrExit(errorCode = OutboundFrameSend());

exit:
    return errorCode;
}


ThreadError NcpBase::GetPropertyHandler_THREAD_ALLOW_LOCAL_NET_DATA_CHANGE(uint8_t header, spinel_prop_key_t key)
{
    return SendPropertyUpdate(
        header,
        SPINEL_CMD_PROP_VALUE_IS,
        key,
        SPINEL_DATATYPE_BOOL_S,
        mAllowLocalNetworkDataChange
    );
}


ThreadError NcpBase::GetPropertyHandler_IPV6_ML_PREFIX(uint8_t header, spinel_prop_key_t key)
{
    ThreadError errorCode = kThreadError_None;
    const uint8_t *ml_prefix = otGetMeshLocalPrefix(mContext);

    if (ml_prefix)
    {
        otIp6Address addr;

        memcpy(addr.mFields.m8, ml_prefix, 8);

        // Zero out the last 8 bytes.
        memset(addr.mFields.m8 + 8, 0, 8);

        errorCode = SendPropertyUpdate(
                        header,
                        SPINEL_CMD_PROP_VALUE_IS,
                        key,
                        SPINEL_DATATYPE_IPv6ADDR_S SPINEL_DATATYPE_UINT8_S,
                        &addr,
                        64
                    );
    }
    else
    {
        errorCode = SendPropertyUpdate(
                        header,
                        SPINEL_CMD_PROP_VALUE_IS,
                        key,
                        SPINEL_DATATYPE_VOID_S
                    );
    }

    return errorCode;
}

ThreadError NcpBase::GetPropertyHandler_IPV6_ML_ADDR(uint8_t header, spinel_prop_key_t key)
{
    ThreadError errorCode = kThreadError_None;
    const otIp6Address *ml64 = otGetMeshLocalEid(mContext);

    if (ml64)
    {
        errorCode = SendPropertyUpdate(
                        header,
                        SPINEL_CMD_PROP_VALUE_IS,
                        key,
                        SPINEL_DATATYPE_IPv6ADDR_S,
                        ml64
                    );
    }
    else
    {
        errorCode = SendPropertyUpdate(
                        header,
                        SPINEL_CMD_PROP_VALUE_IS,
                        key,
                        SPINEL_DATATYPE_VOID_S
                    );
    }

    return errorCode;
}

ThreadError NcpBase::GetPropertyHandler_IPV6_LL_ADDR(uint8_t header, spinel_prop_key_t key)
{
    // TODO!
    (void)key;

    return SendLastStatus(header, SPINEL_STATUS_UNIMPLEMENTED);
}

ThreadError NcpBase::GetPropertyHandler_IPV6_ADDRESS_TABLE(uint8_t header, spinel_prop_key_t key)
{
    ThreadError errorCode = kThreadError_None;

    SuccessOrExit(errorCode = OutboundFrameBegin());


    SuccessOrExit(errorCode = OutboundFrameFeedPacked("Cii", header, SPINEL_CMD_PROP_VALUE_IS, key));

    for (const otNetifAddress *address = otGetUnicastAddresses(mContext); address; address = address->mNext)
    {

        SuccessOrExit(errorCode = OutboundFrameFeedPacked(
                                      "T(6CLL).",
                                      &address->mAddress,
                                      address->mPrefixLength,
                                      address->mPreferredLifetime,
                                      address->mValidLifetime
                                  ));
    }

    SuccessOrExit(errorCode = OutboundFrameSend());

exit:
    return errorCode;
}

ThreadError NcpBase::GetPropertyHandler_IPV6_ROUTE_TABLE(uint8_t header, spinel_prop_key_t key)
{
    // TODO: Implement get route table
    (void)key;

    return SendLastStatus(header, SPINEL_STATUS_UNIMPLEMENTED);
}

ThreadError NcpBase::GetPropertyHandler_IPV6_ICMP_PING_OFFLOAD(uint8_t header, spinel_prop_key_t key)
{
    return SendPropertyUpdate(
               header,
               SPINEL_CMD_PROP_VALUE_IS,
               key,
               SPINEL_DATATYPE_BOOL_S,
               otIsIcmpEchoEnabled()
           );
}

ThreadError NcpBase::GetPropertyHandler_THREAD_LOCAL_ROUTES(uint8_t header, spinel_prop_key_t key)
{
    // TODO: Implement get external route table
    (void)key;

    return SendLastStatus(header, SPINEL_STATUS_UNIMPLEMENTED);
}

ThreadError NcpBase::GetPropertyHandler_STREAM_NET(uint8_t header, spinel_prop_key_t key)
{
    // TODO: Implement explicit data poll.
    (void)key;

    return SendLastStatus(header, SPINEL_STATUS_UNIMPLEMENTED);
}

ThreadError NcpBase::GetPropertyHandler_MAC_CNTR(uint8_t header, spinel_prop_key_t key)
{
    uint32_t value;
    const otMacCounters *macCounters;
    ThreadError errorCode = kThreadError_None;

    macCounters = otGetMacCounters(mContext);

    assert(macCounters != NULL);

    switch (key)
    {
    case SPINEL_PROP_CNTR_TX_PKT_TOTAL:
        value = macCounters->mTxTotal;
        break;

    case SPINEL_PROP_CNTR_TX_PKT_ACK_REQ:
        value = macCounters->mTxAckRequested;
        break;

    case SPINEL_PROP_CNTR_TX_PKT_ACKED:
        value = macCounters->mTxAcked;
        break;

    case SPINEL_PROP_CNTR_TX_PKT_NO_ACK_REQ:
        value = macCounters->mTxNoAckRequested;
        break;

    case SPINEL_PROP_CNTR_TX_PKT_DATA:
        value = macCounters->mTxData;
        break;

    case SPINEL_PROP_CNTR_TX_PKT_DATA_POLL:
        value = macCounters->mTxDataPoll;
        break;

    case SPINEL_PROP_CNTR_TX_PKT_BEACON:
        value = macCounters->mTxBeacon;
        break;

    case SPINEL_PROP_CNTR_TX_PKT_BEACON_REQ:
        value = macCounters->mTxBeaconRequest;
        break;

    case SPINEL_PROP_CNTR_TX_PKT_OTHER:
        value = macCounters->mTxOther;
        break;

    case SPINEL_PROP_CNTR_TX_PKT_RETRY:
        value = macCounters->mTxRetry;
        break;

    case SPINEL_PROP_CNTR_TX_ERR_CCA:
        value = macCounters->mTxErrCca;
        break;

    case SPINEL_PROP_CNTR_RX_PKT_TOTAL:
        value = macCounters->mRxTotal;
        break;

    case SPINEL_PROP_CNTR_RX_PKT_DATA:
        value = macCounters->mRxData;
        break;

    case SPINEL_PROP_CNTR_RX_PKT_DATA_POLL:
        value = macCounters->mRxDataPoll;
        break;

    case SPINEL_PROP_CNTR_RX_PKT_BEACON:
        value = macCounters->mRxBeacon;
        break;

    case SPINEL_PROP_CNTR_RX_PKT_BEACON_REQ:
        value = macCounters->mRxBeaconRequest;
        break;

    case SPINEL_PROP_CNTR_RX_PKT_OTHER:
        value = macCounters->mRxOther;
        break;

    case SPINEL_PROP_CNTR_RX_PKT_FILT_WL:
        value = macCounters->mRxWhitelistFiltered;
        break;

    case SPINEL_PROP_CNTR_RX_PKT_FILT_DA:
        value = macCounters->mRxDestAddrFiltered;
        break;

    case SPINEL_PROP_CNTR_RX_ERR_EMPTY:
        value = macCounters->mRxErrNoFrame;
        break;

    case SPINEL_PROP_CNTR_RX_ERR_UKWN_NBR:
        value = macCounters->mRxErrUnknownNeighbor;
        break;

    case SPINEL_PROP_CNTR_RX_ERR_NVLD_SADDR:
        value = macCounters->mRxErrInvalidSrcAddr;
        break;

    case SPINEL_PROP_CNTR_RX_ERR_SECURITY:
        value = macCounters->mRxErrSec;
        break;

    case SPINEL_PROP_CNTR_RX_ERR_BAD_FCS:
        value = macCounters->mRxErrFcs;
        break;

    case SPINEL_PROP_CNTR_RX_ERR_OTHER:
        value = macCounters->mRxErrOther;
        break;

    default:
        errorCode = SendLastStatus(header, SPINEL_STATUS_INTERNAL_ERROR);
        goto bail;
        break;
    }

    errorCode = SendPropertyUpdate(
                    header,
                    SPINEL_CMD_PROP_VALUE_IS,
                    key,
                    SPINEL_DATATYPE_UINT32_S,
                    value
                );

bail:
    return errorCode;
}

ThreadError NcpBase::GetPropertyHandler_NCP_CNTR(uint8_t header, spinel_prop_key_t key)
{
    uint32_t value;
    ThreadError errorCode = kThreadError_None;

    switch (key)
    {
    case SPINEL_PROP_CNTR_TX_IP_SEC_TOTAL:
        value = mInboundSecureIpFrameCounter;
        break;

    case SPINEL_PROP_CNTR_TX_IP_INSEC_TOTAL:
        value = mInboundInsecureIpFrameCounter;
        break;

    case SPINEL_PROP_CNTR_TX_IP_DROPPED:
        value = mDroppedInboundIpFrameCounter;
        break;

    case SPINEL_PROP_CNTR_RX_IP_SEC_TOTAL:
        value = mOutboundSecureIpFrameCounter;
        break;

    case SPINEL_PROP_CNTR_RX_IP_INSEC_TOTAL:
        value = mOutboundInsecureIpFrameCounter;
        break;

    case SPINEL_PROP_CNTR_RX_IP_DROPPED:
        value = mDroppedOutboundIpFrameCounter;
        break;

    case SPINEL_PROP_CNTR_TX_SPINEL_TOTAL:
        value = mTxSpinelFrameCounter;
        break;

    case SPINEL_PROP_CNTR_RX_SPINEL_TOTAL:
        value = mRxSpinelFrameCounter;
        break;

    case SPINEL_PROP_CNTR_RX_SPINEL_ERR:
        value = mFramingErrorCounter;
        break;

    default:
        errorCode = SendLastStatus(header, SPINEL_STATUS_INTERNAL_ERROR);
        goto bail;
        break;
    }

    errorCode = SendPropertyUpdate(
                    header,
                    SPINEL_CMD_PROP_VALUE_IS,
                    key,
                    SPINEL_DATATYPE_UINT32_S,
                    value
                );

bail:
    return errorCode;
}

ThreadError NcpBase::GetPropertyHandler_MAC_WHITELIST(uint8_t header, spinel_prop_key_t key)
{
    otMacWhitelistEntry entry;
    ThreadError errorCode = kThreadError_None;

    SuccessOrExit(errorCode = OutboundFrameBegin());

    SuccessOrExit(errorCode = OutboundFrameFeedPacked("Cii", header, SPINEL_CMD_PROP_VALUE_IS, key));

    for (uint8_t i = 0; (i != 255) && (errorCode == kThreadError_None); i++)
    {
        errorCode = otGetMacWhitelistEntry(mContext, i, &entry);

        if (errorCode != kThreadError_None)
        {
            break;
        }

        if (entry.mValid)
        {
            if (!entry.mFixedRssi)
            {
                entry.mRssi = RSSI_OVERRIDE_DISABLED;
            }

            SuccessOrExit(errorCode = OutboundFrameFeedPacked("T(Ec).", entry.mExtAddress.m8, entry.mRssi));
        }
    }

    SuccessOrExit(errorCode = OutboundFrameSend());

exit:
    return errorCode;
}

ThreadError NcpBase::GetPropertyHandler_MAC_WHITELIST_ENABLED(uint8_t header, spinel_prop_key_t key)
{
    return SendPropertyUpdate(
               header,
               SPINEL_CMD_PROP_VALUE_IS,
               key,
               SPINEL_DATATYPE_BOOL_S,
               otIsMacWhitelistEnabled(mContext)
           );
}

ThreadError NcpBase::GetPropertyHandler_THREAD_MODE(uint8_t header, spinel_prop_key_t key)
{
    uint8_t numeric_mode(0);
    otLinkModeConfig mode_config(otGetLinkMode(mContext));

    if (mode_config.mRxOnWhenIdle)
    {
        numeric_mode |= kThreadModeTLV_Receiver;
    }

    if (mode_config.mSecureDataRequests)
    {
        numeric_mode |= kThreadModeTLV_Secure;
    }

    if (mode_config.mDeviceType)
    {
        numeric_mode |= kThreadModeTLV_DeviceType;
    }

    if (mode_config.mNetworkData)
    {
        numeric_mode |= kThreadModeTLV_NetworkData;
    }

    return SendPropertyUpdate(
               header,
               SPINEL_CMD_PROP_VALUE_IS,
               key,
               SPINEL_DATATYPE_UINT8_S,
               numeric_mode
           );
}

ThreadError NcpBase::GetPropertyHandler_THREAD_CHILD_TIMEOUT(uint8_t header, spinel_prop_key_t key)
{
    return SendPropertyUpdate(
               header,
               SPINEL_CMD_PROP_VALUE_IS,
               key,
               SPINEL_DATATYPE_UINT32_S,
               otGetChildTimeout(mContext)
           );
}

ThreadError NcpBase::GetPropertyHandler_THREAD_RLOC16(uint8_t header, spinel_prop_key_t key)
{
    return SendPropertyUpdate(
               header,
               SPINEL_CMD_PROP_VALUE_IS,
               key,
               SPINEL_DATATYPE_UINT16_S,
               otGetRloc16(mContext)
           );
}

ThreadError NcpBase::GetPropertyHandler_THREAD_ROUTER_UPGRADE_THRESHOLD(uint8_t header, spinel_prop_key_t key)
{
    return SendPropertyUpdate(
               header,
               SPINEL_CMD_PROP_VALUE_IS,
               key,
               SPINEL_DATATYPE_UINT8_S,
               otGetRouterUpgradeThreshold(mContext)
           );
}

ThreadError NcpBase::GetPropertyHandler_THREAD_CONTEXT_REUSE_DELAY(uint8_t header, spinel_prop_key_t key)
{
    return SendPropertyUpdate(
               header,
               SPINEL_CMD_PROP_VALUE_IS,
               key,
               SPINEL_DATATYPE_UINT32_S,
               otGetContextIdReuseDelay(mContext)
           );
}

ThreadError NcpBase::GetPropertyHandler_THREAD_NETWORK_ID_TIMEOUT(uint8_t header, spinel_prop_key_t key)
{
    return SendPropertyUpdate(
               header,
               SPINEL_CMD_PROP_VALUE_IS,
               key,
               SPINEL_DATATYPE_UINT8_S,
               otGetNetworkIdTimeout(mContext)
           );
}


// ----------------------------------------------------------------------------
// MARK: Individual Property Setters
// ----------------------------------------------------------------------------

ThreadError NcpBase::SetPropertyHandler_POWER_STATE(uint8_t header, spinel_prop_key_t key, const uint8_t *value_ptr,
                                                    uint16_t value_len)
{
    // TODO: Implement POWER_STATE
    (void)key;
    (void)value_ptr;
    (void)value_len;

    return SendLastStatus(header, SPINEL_STATUS_UNIMPLEMENTED);
}

ThreadError NcpBase::SetPropertyHandler_PHY_ENABLED(uint8_t header, spinel_prop_key_t key, const uint8_t *value_ptr,
                                                    uint16_t value_len)
{
    bool value = false;
    spinel_ssize_t parsedLength;
    ThreadError errorCode = kThreadError_None;

    parsedLength = spinel_datatype_unpack(
                       value_ptr,
                       value_len,
                       SPINEL_DATATYPE_BOOL_S,
                       &value
                   );

    if (parsedLength > 0)
    {
        if (value == false)
        {
            errorCode = otPlatRadioDisable(mContext);
        }
        else
        {
            errorCode = otPlatRadioEnable(mContext);
        }
    }
    else
    {
        errorCode = kThreadError_Parse;
    }

    if (errorCode == kThreadError_None)
    {
        errorCode = HandleCommandPropertyGet(header, key);
    }
    else
    {
        errorCode = SendLastStatus(header, ThreadErrorToSpinelStatus(errorCode));
    }

    return errorCode;
}

ThreadError NcpBase::SetPropertyHandler_PHY_TX_POWER(uint8_t header, spinel_prop_key_t key, const uint8_t *value_ptr,
                                                     uint16_t value_len)
{
    // TODO: Implement PHY_TX_POWER
    (void)key;
    (void)value_ptr;
    (void)value_len;

    return SendLastStatus(header, SPINEL_STATUS_UNIMPLEMENTED);
}

ThreadError NcpBase::SetPropertyHandler_PHY_CHAN(uint8_t header, spinel_prop_key_t key, const uint8_t *value_ptr,
                                                 uint16_t value_len)
{
    unsigned int i = 0;
    spinel_ssize_t parsedLength;
    ThreadError errorCode = kThreadError_None;

    parsedLength = spinel_datatype_unpack(
                       value_ptr,
                       value_len,
                       SPINEL_DATATYPE_UINT_PACKED_S,
                       &i
                   );

    if (parsedLength > 0)
    {
        errorCode = otSetChannel(mContext, static_cast<uint8_t>(i));

        if (errorCode == kThreadError_None)
        {
            errorCode = HandleCommandPropertyGet(header, key);
        }
        else
        {
            errorCode = SendLastStatus(header, ThreadErrorToSpinelStatus(errorCode));
        }
    }
    else
    {
        errorCode = SendLastStatus(header, SPINEL_STATUS_PARSE_ERROR);
    }

    return errorCode;
}

ThreadError NcpBase::SetPropertyHandler_MAC_FILTER_MODE(uint8_t header, spinel_prop_key_t key, const uint8_t *value_ptr,
                                                        uint16_t value_len)
{
    uint8_t i = 0;
    spinel_ssize_t parsedLength;
    ThreadError errorCode = kThreadError_None;

    parsedLength = spinel_datatype_unpack(
                       value_ptr,
                       value_len,
                       SPINEL_DATATYPE_UINT8_S,
                       &i
                   );

    if (parsedLength > 0)
    {
        switch (i)
        {
        case SPINEL_MAC_FILTER_MODE_NORMAL:
            otPlatRadioSetPromiscuous(mContext, false);
            errorCode = kThreadError_None;
            break;

        case SPINEL_MAC_FILTER_MODE_PROMISCUOUS:
        case SPINEL_MAC_FILTER_MODE_MONITOR:
            otPlatRadioSetPromiscuous(mContext, true);
            errorCode = kThreadError_None;
            break;
        }

        if (errorCode == kThreadError_None)
        {
            errorCode = HandleCommandPropertyGet(header, key);
        }
        else
        {
            errorCode = SendLastStatus(header, ThreadErrorToSpinelStatus(errorCode));
        }
    }
    else
    {
        errorCode = SendLastStatus(header, SPINEL_STATUS_PARSE_ERROR);
    }

    return errorCode;
}

ThreadError NcpBase::SetPropertyHandler_MAC_SCAN_MASK(uint8_t header, spinel_prop_key_t key, const uint8_t *value_ptr,
                                                      uint16_t value_len)
{
    ThreadError errorCode = kThreadError_None;
    uint32_t new_mask(0);

    for (; value_len != 0; value_len--, value_ptr++)
    {
        if ((value_ptr[0] > 31)
            || (mSupportedChannelMask & (1 << value_ptr[0])) == 0
           )
        {
            errorCode = kThreadError_InvalidArgs;
            break;
        }

        new_mask |= (1 << value_ptr[0]);
    }

    if (errorCode == kThreadError_None)
    {
        mChannelMask = new_mask;
        errorCode = HandleCommandPropertyGet(header, key);
    }
    else
    {
        errorCode = SendLastStatus(header, ThreadErrorToSpinelStatus(errorCode));
    }

    return errorCode;
}

ThreadError NcpBase::SetPropertyHandler_MAC_SCAN_PERIOD(uint8_t header, spinel_prop_key_t key, const uint8_t *value_ptr,
                                                        uint16_t value_len)
{
    uint16_t tmp(mScanPeriod);
    spinel_ssize_t parsedLength;
    ThreadError errorCode = kThreadError_None;

    parsedLength = spinel_datatype_unpack(
                       value_ptr,
                       value_len,
                       SPINEL_DATATYPE_UINT16_S,
                       &tmp
                   );

    if (parsedLength > 0)
    {
        mScanPeriod = tmp;
        errorCode = HandleCommandPropertyGet(header, key);
    }
    else
    {
        errorCode = SendLastStatus(header, SPINEL_STATUS_PARSE_ERROR);
    }

    return errorCode;
}

ThreadError NcpBase::SetPropertyHandler_MAC_SCAN_STATE(uint8_t header, spinel_prop_key_t key, const uint8_t *value_ptr,
                                                       uint16_t value_len)
{
    uint8_t i = 0;
    spinel_ssize_t parsedLength;
    ThreadError errorCode = kThreadError_None;

    parsedLength = spinel_datatype_unpack(
                       value_ptr,
                       value_len,
                       SPINEL_DATATYPE_UINT8_S,
                       &i
                   );

    if (parsedLength > 0)
    {
        switch (i)
        {
        case SPINEL_SCAN_STATE_IDLE:
            errorCode = kThreadError_None;
            break;

        case SPINEL_SCAN_STATE_BEACON:
            mShouldSignalEndOfScan = false;
            errorCode = otActiveScan(
                            mContext,
                            mChannelMask,
                            mScanPeriod,
                            &HandleActiveScanResult_Jump,
                            this
                        );
            break;

        case SPINEL_SCAN_STATE_ENERGY:
            errorCode = kThreadError_NotImplemented;
            break;

        default:
            errorCode = kThreadError_InvalidArgs;
            break;
        }

        if (errorCode == kThreadError_None)
        {
            errorCode = HandleCommandPropertyGet(header, key);
        }
        else
        {
            errorCode = SendLastStatus(header, ThreadErrorToSpinelStatus(errorCode));
        }
    }
    else
    {
        errorCode = SendLastStatus(header, SPINEL_STATUS_PARSE_ERROR);
    }

    return errorCode;
}

ThreadError NcpBase::SetPropertyHandler_MAC_15_4_PANID(uint8_t header, spinel_prop_key_t key, const uint8_t *value_ptr,
                                                       uint16_t value_len)
{
    uint16_t tmp;
    spinel_ssize_t parsedLength;
    ThreadError errorCode = kThreadError_None;

    parsedLength = spinel_datatype_unpack(
                       value_ptr,
                       value_len,
                       SPINEL_DATATYPE_UINT16_S,
                       &tmp
                   );

    if (parsedLength > 0)
    {
        errorCode = otSetPanId(mContext, tmp);

        if (errorCode == kThreadError_None)
        {
            errorCode = HandleCommandPropertyGet(header, key);
        }
        else
        {
            errorCode = SendLastStatus(header, ThreadErrorToSpinelStatus(errorCode));
        }
    }
    else
    {
        errorCode = SendLastStatus(header, SPINEL_STATUS_PARSE_ERROR);
    }

    return errorCode;
}

ThreadError NcpBase::SetPropertyHandler_NET_IF_UP(uint8_t header, spinel_prop_key_t key, const uint8_t *value_ptr,
                                                    uint16_t value_len)
{
    bool value = false;
    spinel_ssize_t parsedLength;
    ThreadError errorCode = kThreadError_None;

    parsedLength = spinel_datatype_unpack(
                       value_ptr,
                       value_len,
                       SPINEL_DATATYPE_BOOL_S,
                       &value
                   );

    if (parsedLength > 0)
    {
        if (value == false)
        {
            errorCode = otInterfaceDown(mContext);
        }
        else
        {
            errorCode = otInterfaceUp(mContext);
        }
    }
    else
    {
        errorCode = kThreadError_Parse;
    }

    if (errorCode == kThreadError_None)
    {
        errorCode = HandleCommandPropertyGet(header, key);
    }
    else
    {
        errorCode = SendLastStatus(header, ThreadErrorToSpinelStatus(errorCode));
    }

    return errorCode;
}

ThreadError NcpBase::SetPropertyHandler_NET_STACK_UP(uint8_t header, spinel_prop_key_t key, const uint8_t *value_ptr,
                                                  uint16_t value_len)
{
    bool value = false;
    spinel_ssize_t parsedLength;
    ThreadError errorCode = kThreadError_None;

    parsedLength = spinel_datatype_unpack(
                       value_ptr,
                       value_len,
                       SPINEL_DATATYPE_BOOL_S,
                       &value
                   );

    if (parsedLength > 0)
    {
        // If the value has changed...
        if ((value != false) != (otGetDeviceRole(mContext) != kDeviceRoleDisabled))
        {
            if (value != false)
            {
                errorCode = otThreadStart(mContext);
            }
            else
            {
                errorCode = otThreadStop(mContext);
            }
        }
    }
    else
    {
        errorCode = kThreadError_Parse;
    }

    if (errorCode == kThreadError_None)
    {
        errorCode = HandleCommandPropertyGet(header, key);
    }
    else
    {
        errorCode = SendLastStatus(header, ThreadErrorToSpinelStatus(errorCode));
    }

    return errorCode;
}

ThreadError NcpBase::SetPropertyHandler_NET_ROLE(uint8_t header, spinel_prop_key_t key, const uint8_t *value_ptr,
                                                 uint16_t value_len)
{
    unsigned int i(0);
    spinel_ssize_t parsedLength;
    ThreadError errorCode = kThreadError_None;

    parsedLength = spinel_datatype_unpack(
                       value_ptr,
                       value_len,
                       SPINEL_DATATYPE_UINT_PACKED_S,
                       &i
                   );

    if (parsedLength > 0)
    {
        switch (i)
        {
        case SPINEL_NET_ROLE_DETACHED:
            errorCode = kThreadError_InvalidArgs;
            break;

        case SPINEL_NET_ROLE_ROUTER:
            errorCode = otBecomeRouter(mContext);
            break;

        case SPINEL_NET_ROLE_LEADER:
            errorCode = otBecomeLeader(mContext);
            break;

        case SPINEL_NET_ROLE_CHILD:
            errorCode = otBecomeChild(mContext, kMleAttachAnyPartition);
            break;
        }

        if (errorCode == kThreadError_None)
        {
            errorCode = HandleCommandPropertyGet(header, key);
        }
        else
        {
            errorCode = SendLastStatus(header, ThreadErrorToSpinelStatus(errorCode));
        }
    }
    else
    {
        errorCode = SendLastStatus(header, SPINEL_STATUS_PARSE_ERROR);
    }

    return errorCode;
}

ThreadError NcpBase::SetPropertyHandler_NET_NETWORK_NAME(uint8_t header, spinel_prop_key_t key,
                                                         const uint8_t *value_ptr,
                                                         uint16_t value_len)
{
    const char *string(NULL);
    spinel_ssize_t parsedLength;
    ThreadError errorCode = kThreadError_None;

    parsedLength = spinel_datatype_unpack(
                       value_ptr,
                       value_len,
                       SPINEL_DATATYPE_UTF8_S,
                       &string
                   );

    if ((parsedLength > 0) && (string != NULL))
    {
        errorCode = otSetNetworkName(mContext, string);

        if (errorCode == kThreadError_None)
        {
            errorCode = HandleCommandPropertyGet(header, key);
        }
        else
        {
            errorCode = SendLastStatus(header, ThreadErrorToSpinelStatus(errorCode));
        }
    }
    else
    {
        errorCode = SendLastStatus(header, SPINEL_STATUS_PARSE_ERROR);
    }

    return errorCode;
}

ThreadError NcpBase::SetPropertyHandler_NET_XPANID(uint8_t header, spinel_prop_key_t key, const uint8_t *value_ptr,
                                                   uint16_t value_len)
{
    const uint8_t *ptr = NULL;
    spinel_size_t len;
    spinel_ssize_t parsedLength;
    ThreadError errorCode = kThreadError_None;

    parsedLength = spinel_datatype_unpack(
                       value_ptr,
                       value_len,
                       SPINEL_DATATYPE_DATA_S,
                       &ptr,
                       &len
                   );

    if ((parsedLength > 0) && (len == sizeof(spinel_net_xpanid_t)))
    {
        otSetExtendedPanId(mContext, ptr);
        errorCode = HandleCommandPropertyGet(header, key);
    }
    else
    {
        errorCode = SendLastStatus(header, SPINEL_STATUS_PARSE_ERROR);
    }

    return errorCode;
}

ThreadError NcpBase::SetPropertyHandler_NET_MASTER_KEY(uint8_t header, spinel_prop_key_t key, const uint8_t *value_ptr,
                                                       uint16_t value_len)
{
    const uint8_t *ptr = NULL;
    spinel_size_t len;
    spinel_ssize_t parsedLength;
    ThreadError errorCode = kThreadError_None;

    parsedLength = spinel_datatype_unpack(
                       value_ptr,
                       value_len,
                       SPINEL_DATATYPE_DATA_S,
                       &ptr,
                       &len
                   );

    if ((parsedLength > 0) && (len < 100))
    {
        errorCode = otSetMasterKey(mContext, ptr, static_cast<uint8_t>(len));

        if (errorCode == kThreadError_None)
        {
            errorCode = HandleCommandPropertyGet(header, key);
        }
        else
        {
            errorCode = SendLastStatus(header, ThreadErrorToSpinelStatus(errorCode));
        }
    }
    else
    {
        errorCode = SendLastStatus(header, SPINEL_STATUS_PARSE_ERROR);
    }

    return errorCode;
}

ThreadError NcpBase::SetPropertyHandler_NET_KEY_SEQUENCE(uint8_t header, spinel_prop_key_t key,
                                                         const uint8_t *value_ptr,
                                                         uint16_t value_len)
{
    unsigned int i(0);
    spinel_ssize_t parsedLength;
    ThreadError errorCode = kThreadError_None;

    parsedLength = spinel_datatype_unpack(
                       value_ptr,
                       value_len,
                       SPINEL_DATATYPE_UINT32_S,
                       &i
                   );

    if (parsedLength > 0)
    {
        otSetKeySequenceCounter(mContext, i);
        errorCode = HandleCommandPropertyGet(header, key);
    }
    else
    {
        errorCode = SendLastStatus(header, SPINEL_STATUS_PARSE_ERROR);
    }

    return errorCode;
}

ThreadError NcpBase::SetPropertyHandler_THREAD_LOCAL_LEADER_WEIGHT(uint8_t header, spinel_prop_key_t key,
                                                                   const uint8_t *value_ptr, uint16_t value_len)
{
    ThreadError errorCode = kThreadError_None;
    uint8_t value = 0;
    spinel_ssize_t parsedLength;

    parsedLength = spinel_datatype_unpack(
                       value_ptr,
                       value_len,
                       SPINEL_DATATYPE_UINT8_S,
                       &value
                   );

    if (parsedLength > 0)
    {
        otSetLocalLeaderWeight(mContext, value);
    }
    else
    {
        errorCode = kThreadError_Parse;
    }

    if (errorCode == kThreadError_None)
    {
        errorCode = HandleCommandPropertyGet(header, key);
    }
    else
    {
        errorCode = SendLastStatus(header, ThreadErrorToSpinelStatus(errorCode));
    }

    return errorCode;
}



ThreadError NcpBase::SetPropertyHandler_STREAM_NET_INSECURE(uint8_t header, spinel_prop_key_t key,
                                                            const uint8_t *value_ptr, uint16_t value_len)
{
    spinel_ssize_t parsedLength;
    ThreadError errorCode = kThreadError_None;
    const uint8_t *frame_ptr(NULL);
    unsigned int frame_len(0);
    const uint8_t *meta_ptr(NULL);
    unsigned int meta_len(0);
    Message *message(Ip6::Ip6::NewMessage(mContext, 0));

    if (message == NULL)
    {
        errorCode = kThreadError_NoBufs;
    }
    else
    {
        // STREAM_NET_INSECURE packets are not secured at layer 2.
        message->SetLinkSecurityEnabled(false);

        parsedLength = spinel_datatype_unpack(
                           value_ptr,
                           value_len,
                           SPINEL_DATATYPE_DATA_S SPINEL_DATATYPE_DATA_S,
                           &frame_ptr,
                           &frame_len,
                           &meta_ptr,
                           &meta_len
                       );

        // We ignore metadata for now.
        // May later include TX power, allow retransmits, etc...
        (void)meta_ptr;
        (void)meta_len;
        (void)parsedLength;

        errorCode = message->Append(frame_ptr, static_cast<uint16_t>(frame_len));
    }

    if (errorCode == kThreadError_None)
    {
        errorCode = otSendIp6Datagram(mContext, message);
    }
    else if (message)
    {
        Message::Free(*message);
    }

    if (errorCode == kThreadError_None)
    {
        mInboundInsecureIpFrameCounter++;

        if (SPINEL_HEADER_GET_TID(header) != 0)
        {
            // Only send a successful status update if
            // there was a transaction id in the header.
            errorCode = SendLastStatus(header, SPINEL_STATUS_OK);
        }
    }
    else
    {
        mDroppedInboundIpFrameCounter++;

        errorCode = SendLastStatus(header, ThreadErrorToSpinelStatus(errorCode));
    }

    (void)key;

    return errorCode;
}

ThreadError NcpBase::SetPropertyHandler_STREAM_NET(uint8_t header, spinel_prop_key_t key, const uint8_t *value_ptr,
                                                   uint16_t value_len)
{
    spinel_ssize_t parsedLength;
    ThreadError errorCode = kThreadError_None;
    const uint8_t *frame_ptr(NULL);
    unsigned int frame_len(0);
    const uint8_t *meta_ptr(NULL);
    unsigned int meta_len(0);
    Message *message(Ip6::Ip6::NewMessage(mContext, 0));

    if (message == NULL)
    {
        errorCode = kThreadError_NoBufs;
    }
    else
    {
        // STREAM_NET requires layer 2 security.
        message->SetLinkSecurityEnabled(true);

        parsedLength = spinel_datatype_unpack(
                           value_ptr,
                           value_len,
                           SPINEL_DATATYPE_DATA_S SPINEL_DATATYPE_DATA_S,
                           &frame_ptr,
                           &frame_len,
                           &meta_ptr,
                           &meta_len
                       );

        // We ignore metadata for now.
        // May later include TX power, allow retransmits, etc...
        (void)meta_ptr;
        (void)meta_len;
        (void)parsedLength;

        errorCode = message->Append(frame_ptr, static_cast<uint16_t>(frame_len));
    }

    if (errorCode == kThreadError_None)
    {
        errorCode = otSendIp6Datagram(mContext, message);
    }
    else if (message)
    {
        Message::Free(*message);
    }

    if (errorCode == kThreadError_None)
    {
        mInboundSecureIpFrameCounter++;

        if (SPINEL_HEADER_GET_TID(header) != 0)
        {
            // Only send a successful status update if
            // there was a transaction id in the header.
            errorCode = SendLastStatus(header, SPINEL_STATUS_OK);
        }
    }
    else
    {
        mDroppedInboundIpFrameCounter++;

        errorCode = SendLastStatus(header, ThreadErrorToSpinelStatus(errorCode));

    }

    (void)key;

    return errorCode;
}

ThreadError NcpBase::SetPropertyHandler_IPV6_ML_PREFIX(uint8_t header, spinel_prop_key_t key, const uint8_t *value_ptr,
                                                       uint16_t value_len)
{
    ThreadError errorCode = kThreadError_None;

    if (value_len >= 8)
    {
        errorCode = otSetMeshLocalPrefix(mContext, value_ptr);
        HandleCommandPropertyGet(header, key);
    }
    else
    {
        errorCode = kThreadError_Parse;
    }

    if (errorCode == kThreadError_None)
    {
        errorCode = HandleCommandPropertyGet(header, key);
    }
    else
    {
        errorCode = SendLastStatus(header, ThreadErrorToSpinelStatus(errorCode));
    }

    return errorCode;
}

ThreadError NcpBase::SetPropertyHandler_IPV6_ICMP_PING_OFFLOAD(uint8_t header, spinel_prop_key_t key, const uint8_t *value_ptr, uint16_t value_len)
{
    bool isEnabled(false);
    spinel_ssize_t parsedLength;
    ThreadError errorCode = kThreadError_None;

    parsedLength = spinel_datatype_unpack(
                       value_ptr,
                       value_len,
                       SPINEL_DATATYPE_BOOL_S,
                       &isEnabled
                   );

    if (parsedLength > 0)
    {
        otSetIcmpEchoEnabled(isEnabled);

        errorCode = HandleCommandPropertyGet(header, key);
    }
    else
    {
        errorCode = SendLastStatus(header, SPINEL_STATUS_PARSE_ERROR);
    }

    return errorCode;
}

ThreadError NcpBase::SetPropertyHandler_THREAD_ASSISTING_PORTS(uint8_t header, spinel_prop_key_t key,
                                                               const uint8_t *value_ptr, uint16_t value_len)
{
    ThreadError errorCode = kThreadError_None;
    uint8_t num_entries = 0;
    const uint16_t *ports = otGetUnsecurePorts(mContext, &num_entries);
    spinel_ssize_t parsedLength = 1;
    int ports_changed = 0;

    // First, we need to remove all of the current assisting ports.
    for (; num_entries != 0; ports++, num_entries--)
    {
        errorCode = otRemoveUnsecurePort(mContext, *ports);

        if (errorCode != kThreadError_None)
        {
            break;
        }

        ports_changed++;
    }

    while ((errorCode == kThreadError_None)
           && (parsedLength > 0)
           && (value_len >= 2)
          )
    {
        uint16_t port;

        parsedLength = spinel_datatype_unpack(
                           value_ptr,
                           value_len,
                           "S",
                           &port
                       );

        if (parsedLength > 0)
        {
            errorCode = otAddUnsecurePort(mContext, port);
        }
        else
        {
            errorCode = kThreadError_Parse;
        }

        if (errorCode != kThreadError_None)
        {
            break;
        }

        value_ptr += parsedLength;
        value_len -= parsedLength;

        ports_changed++;
    }

    if (errorCode == kThreadError_None)
    {
        errorCode = HandleCommandPropertyGet(header, key);
    }
    else
    {
        errorCode = SendLastStatus(header, ThreadErrorToSpinelStatus(errorCode));

        if (ports_changed)
        {
            // We had an error, but we've actually changed
            // the state of these ports---so we need to report
            // those incomplete changes via an asynchronous
            // change event.
            HandleCommandPropertyGet(SPINEL_HEADER_FLAG | SPINEL_HEADER_IID_0, key);
        }
    }

    return errorCode;
}

ThreadError NcpBase::SetPropertyHandler_THREAD_ALLOW_LOCAL_NET_DATA_CHANGE(uint8_t header, spinel_prop_key_t key,
                                                              const uint8_t *value_ptr, uint16_t value_len)
{
    bool value = false;
    spinel_ssize_t parsedLength;
    ThreadError errorCode = kThreadError_None;
    bool should_register_with_leader = false;

    parsedLength = spinel_datatype_unpack(
                       value_ptr,
                       value_len,
                       SPINEL_DATATYPE_BOOL_S,
                       &value
                   );

    if (parsedLength > 0)
    {
        // Register any net data changes on transition from `true` to `false`.
        should_register_with_leader = (mAllowLocalNetworkDataChange == true) && (value == false);

        mAllowLocalNetworkDataChange = value;
    }
    else
    {
        errorCode = kThreadError_Parse;
    }

    if (errorCode == kThreadError_None)
    {
        errorCode = HandleCommandPropertyGet(header, key);
    }
    else
    {
        errorCode = SendLastStatus(header, ThreadErrorToSpinelStatus(errorCode));
    }

    if (should_register_with_leader)
    {
        otSendServerData(mContext);
    }

    return errorCode;
}

ThreadError NcpBase::SetPropertyHandler_CNTR_RESET(uint8_t header, spinel_prop_key_t key, const uint8_t *value_ptr,
                                                   uint16_t value_len)
{
    ThreadError errorCode = kThreadError_None;
    uint8_t value = 0;
    spinel_ssize_t parsedLength;

    parsedLength = spinel_datatype_unpack(
                       value_ptr,
                       value_len,
                       SPINEL_DATATYPE_UINT8_S,
                       &value
                   );

    if (parsedLength > 0)
    {
        if (value == 1)
        {
            // TODO: Implement counter reset!
            errorCode = kThreadError_NotImplemented;
        }
        else
        {
            errorCode = kThreadError_InvalidArgs;
        }
    }
    else
    {
        errorCode = kThreadError_Parse;
    }

    (void)key;

    // There is currently no getter for PROP_CNTR_RESET, so we just
    // return SPINEL_STATUS_OK for success when the counters are reset.

    return SendLastStatus(header, ThreadErrorToSpinelStatus(errorCode));
}

ThreadError NcpBase::SetPropertyHandler_MAC_WHITELIST(uint8_t header, spinel_prop_key_t key, const uint8_t *value_ptr, uint16_t value_len)
{
    ThreadError errorCode = kThreadError_None;
    spinel_ssize_t parsedLength = 1;

    // First, clear the whitelist.
    otClearMacWhitelist(mContext);

    while ((errorCode == kThreadError_None)
           && (parsedLength > 0)
           && (value_len > 0)
          )
    {
        otExtAddress *ext_addr = NULL;
        int8_t rssi = RSSI_OVERRIDE_DISABLED;

        parsedLength = spinel_datatype_unpack(
                           value_ptr,
                           value_len,
                           "T(Ec).",
                           &ext_addr,
                           &rssi
                       );

        if (parsedLength <= 0)
        {
            rssi = RSSI_OVERRIDE_DISABLED;
            parsedLength = spinel_datatype_unpack(
                               value_ptr,
                               value_len,
                               "T(E).",
                               &ext_addr
                           );
        }

        if (parsedLength <= 0)
        {
            errorCode = kThreadError_Parse;
            break;
        }

        if (rssi == RSSI_OVERRIDE_DISABLED)
        {
            errorCode = otAddMacWhitelist(mContext, ext_addr->m8);
        }
        else
        {
            errorCode = otAddMacWhitelistRssi(mContext, ext_addr->m8, rssi);
        }

        value_ptr += parsedLength;
        value_len -= parsedLength;
    }

    if (errorCode == kThreadError_None)
    {
        errorCode = HandleCommandPropertyGet(header, key);
    }
    else
    {
        errorCode = SendLastStatus(header, ThreadErrorToSpinelStatus(errorCode));

        // We had an error, but we may have actually changed
        // the state of the whitelist---so we need to report
        // those incomplete changes via an asynchronous
        // change event.
        HandleCommandPropertyGet(SPINEL_HEADER_FLAG | SPINEL_HEADER_IID_0, key);
    }

    return errorCode;
}

ThreadError NcpBase::SetPropertyHandler_MAC_WHITELIST_ENABLED(uint8_t header, spinel_prop_key_t key, const uint8_t *value_ptr, uint16_t value_len)
{
    bool isEnabled;
    spinel_ssize_t parsedLength;
    ThreadError errorCode = kThreadError_None;

    parsedLength = spinel_datatype_unpack(
                       value_ptr,
                       value_len,
                       SPINEL_DATATYPE_BOOL_S,
                       &isEnabled
                   );

    if (parsedLength > 0)
    {
        if (isEnabled)
        {
            otEnableMacWhitelist(mContext);
        }
        else
        {
            otDisableMacWhitelist(mContext);
        }

        errorCode = HandleCommandPropertyGet(header, key);
    }
    else
    {
        errorCode = SendLastStatus(header, SPINEL_STATUS_PARSE_ERROR);
    }

    return errorCode;
}

ThreadError NcpBase::SetPropertyHandler_THREAD_MODE(uint8_t header, spinel_prop_key_t key, const uint8_t *value_ptr, uint16_t value_len)
{
    uint8_t numeric_mode = 0;
    otLinkModeConfig mode_config;
    spinel_ssize_t parsedLength;
    ThreadError errorCode = kThreadError_None;

    parsedLength = spinel_datatype_unpack(
                       value_ptr,
                       value_len,
                       SPINEL_DATATYPE_UINT8_S,
                       &numeric_mode
                   );

    if (parsedLength > 0)
    {
        mode_config.mRxOnWhenIdle = ((numeric_mode & kThreadModeTLV_Receiver) == kThreadModeTLV_Receiver);
        mode_config.mSecureDataRequests = ((numeric_mode & kThreadModeTLV_Secure) == kThreadModeTLV_Secure);
        mode_config.mDeviceType = ((numeric_mode & kThreadModeTLV_DeviceType) == kThreadModeTLV_DeviceType);
        mode_config.mNetworkData = ((numeric_mode & kThreadModeTLV_NetworkData) == kThreadModeTLV_NetworkData);

        errorCode = otSetLinkMode(mContext, mode_config);

        if (errorCode == kThreadError_None)
        {
            errorCode = HandleCommandPropertyGet(header, key);
        }
        else
        {
            errorCode = SendLastStatus(header, ThreadErrorToSpinelStatus(errorCode));
        }
    }
    else
    {
        errorCode = SendLastStatus(header, SPINEL_STATUS_PARSE_ERROR);
    }

    return errorCode;
}

ThreadError NcpBase::SetPropertyHandler_THREAD_CHILD_TIMEOUT(uint8_t header, spinel_prop_key_t key, const uint8_t *value_ptr, uint16_t value_len)
{
    uint32_t i = 0;
    spinel_ssize_t parsedLength;
    ThreadError errorCode = kThreadError_None;

    parsedLength = spinel_datatype_unpack(
                       value_ptr,
                       value_len,
                       SPINEL_DATATYPE_UINT32_S,
                       &i
                   );

    if (parsedLength > 0)
    {
        otSetChildTimeout(mContext, i);

        errorCode = HandleCommandPropertyGet(header, key);
    }
    else
    {
        errorCode = SendLastStatus(header, SPINEL_STATUS_PARSE_ERROR);
    }

    return errorCode;
}

ThreadError NcpBase::SetPropertyHandler_THREAD_ROUTER_UPGRADE_THRESHOLD(uint8_t header, spinel_prop_key_t key, const uint8_t *value_ptr, uint16_t value_len)
{
    uint8_t i = 0;
    spinel_ssize_t parsedLength;
    ThreadError errorCode = kThreadError_None;

    parsedLength = spinel_datatype_unpack(
                       value_ptr,
                       value_len,
                       SPINEL_DATATYPE_UINT8_S,
                       &i
                   );

    if (parsedLength > 0)
    {
        otSetRouterUpgradeThreshold(mContext, i);

        errorCode = HandleCommandPropertyGet(header, key);
    }
    else
    {
        errorCode = SendLastStatus(header, SPINEL_STATUS_PARSE_ERROR);
    }

    return errorCode;
}

ThreadError NcpBase::SetPropertyHandler_THREAD_CONTEXT_REUSE_DELAY(uint8_t header, spinel_prop_key_t key, const uint8_t *value_ptr, uint16_t value_len)
{
    uint32_t i = 0;
    spinel_ssize_t parsedLength;
    ThreadError errorCode = kThreadError_None;

    parsedLength = spinel_datatype_unpack(
                       value_ptr,
                       value_len,
                       SPINEL_DATATYPE_UINT32_S,
                       &i
                   );

    if (parsedLength > 0)
    {
        otSetContextIdReuseDelay(mContext, i);

        errorCode = HandleCommandPropertyGet(header, key);
    }
    else
    {
        errorCode = SendLastStatus(header, SPINEL_STATUS_PARSE_ERROR);
    }

    return errorCode;
}

ThreadError NcpBase::SetPropertyHandler_THREAD_NETWORK_ID_TIMEOUT(uint8_t header, spinel_prop_key_t key, const uint8_t *value_ptr, uint16_t value_len)
{
    uint8_t i = 0;
    spinel_ssize_t parsedLength;
    ThreadError errorCode = kThreadError_None;

    parsedLength = spinel_datatype_unpack(
                       value_ptr,
                       value_len,
                       SPINEL_DATATYPE_UINT8_S,
                       &i
                   );

    if (parsedLength > 0)
    {
        otSetNetworkIdTimeout(mContext, i);

        errorCode = HandleCommandPropertyGet(header, key);
    }
    else
    {
        errorCode = SendLastStatus(header, SPINEL_STATUS_PARSE_ERROR);
    }

    return errorCode;
}

#if OPENTHREAD_ENABLE_DIAG
ThreadError NcpBase::SetPropertyHandler_NEST_STREAM_MFG(uint8_t header, spinel_prop_key_t key, const uint8_t *value_ptr, uint16_t value_len)
{
    char *string(NULL);
    char *output(NULL);
    spinel_ssize_t parsedLength;
    ThreadError errorCode = kThreadError_None;

    parsedLength = spinel_datatype_unpack(
                       value_ptr,
                       value_len,
                       SPINEL_DATATYPE_UTF8_S,
                       &string
                   );

    if ((parsedLength > 0) && (string != NULL))
    {
        // all diagnostics related features are processed within diagnostics module
        output = diagProcessCmdLine(string);

        errorCode = SendPropertyUpdate(
                        header,
                        SPINEL_CMD_PROP_VALUE_IS,
                        key,
                        reinterpret_cast<uint8_t *>(output),
                        static_cast<uint16_t>(strlen(output) + 1)
                    );
    }
    else
    {
        errorCode = SendLastStatus(header, SPINEL_STATUS_PARSE_ERROR);
    }

    return errorCode;
}
#endif

// ----------------------------------------------------------------------------
// MARK: Individual Property Inserters
// ----------------------------------------------------------------------------


ThreadError NcpBase::InsertPropertyHandler_IPV6_ADDRESS_TABLE(uint8_t header, spinel_prop_key_t key,
                                                              const uint8_t *value_ptr, uint16_t value_len)
{
    spinel_ssize_t parsedLength;
    ThreadError errorCode = kThreadError_None;
    spinel_status_t errorStatus = SPINEL_STATUS_OK;
    otNetifAddress *netif_addr = NULL;
    otIp6Address *addr_ptr;
    uint32_t preferred_lifetime;
    uint32_t valid_lifetime;
    uint8_t  prefix_len;

    parsedLength = spinel_datatype_unpack(
                       value_ptr,
                       value_len,
                       "6CLL",
                       &addr_ptr,
                       &prefix_len,
                       &preferred_lifetime,
                       &valid_lifetime
                   );

    VerifyOrExit(parsedLength > 0, errorStatus = SPINEL_STATUS_PARSE_ERROR);

    VerifyOrExit(prefix_len != kUnusedNetifAddressPrefixLen, errorStatus = SPINEL_STATUS_INVALID_ARGUMENT);

    for (unsigned i = 0; i < sizeof(mNetifAddresses) / sizeof(mNetifAddresses[0]); i++)
    {
        if (mNetifAddresses[i].mPrefixLength != kUnusedNetifAddressPrefixLen)
        {
            // If the address matches an already added address.
            if (memcmp(&mNetifAddresses[i].mAddress, addr_ptr, sizeof(otIp6Address)) == 0)
            {
                netif_addr = &mNetifAddresses[i];
                break;
            }
        }
        else
        {
            if (netif_addr == NULL)
            {
                netif_addr = &mNetifAddresses[i];
            }
        }
    }

    VerifyOrExit(netif_addr != NULL, errorStatus = SPINEL_STATUS_NOMEM);

    netif_addr->mAddress = *addr_ptr;
    netif_addr->mPrefixLength = prefix_len;
    netif_addr->mPreferredLifetime = preferred_lifetime;
    netif_addr->mValidLifetime = valid_lifetime;

    errorCode = otAddUnicastAddress(mContext, netif_addr);

    // `kThreadError_Busy` indicates that the address was already on the list. In this case the lifetimes and prefix len
    // are updated, and the add/insert operation is considered a success.

    VerifyOrExit(errorCode == kThreadError_None || errorCode == kThreadError_Busy,
                 errorStatus = ThreadErrorToSpinelStatus(errorCode));

    errorCode = SendPropertyUpdate(
                    header,
                    SPINEL_CMD_PROP_VALUE_INSERTED,
                    key,
                    value_ptr,
                    value_len
                );

    errorStatus = SPINEL_STATUS_OK;

exit:

    if (errorStatus != SPINEL_STATUS_OK)
    {
        errorCode = SendLastStatus(header, errorStatus);
    }

    return errorCode;
}

ThreadError NcpBase::InsertPropertyHandler_THREAD_LOCAL_ROUTES(uint8_t header, spinel_prop_key_t key,
                                                               const uint8_t *value_ptr, uint16_t value_len)
{
    const static int kPreferenceOffset = 6;
    const static int kPreferenceMask = 3 << kPreferenceOffset;

    spinel_ssize_t parsedLength;
    ThreadError errorCode = kThreadError_None;

    otExternalRouteConfig ext_route_config;
    otIp6Address *addr_ptr;
    bool stable = false;
    uint8_t flags = 0;

    memset(&ext_route_config, 0, sizeof(otExternalRouteConfig));

    VerifyOrExit(
        mAllowLocalNetworkDataChange == true,
        errorCode = SendLastStatus(header, SPINEL_STATUS_INVALID_STATE)
    );

    parsedLength = spinel_datatype_unpack(
                       value_ptr,
                       value_len,
                       "6CbC",
                       &addr_ptr,
                       &ext_route_config.mPrefix.mLength,
                       &stable,
                       &flags
                   );

    if (parsedLength > 0)
    {
        ext_route_config.mPrefix.mPrefix = *addr_ptr;
        ext_route_config.mStable = stable;
        ext_route_config.mPreference = ((flags & kPreferenceMask) >> kPreferenceOffset);
        errorCode = otAddExternalRoute(mContext, &ext_route_config);

        if (errorCode == kThreadError_None)
        {
            errorCode = SendPropertyUpdate(
                            header,
                            SPINEL_CMD_PROP_VALUE_INSERTED,
                            key,
                            value_ptr,
                            value_len
                        );
        }
        else
        {
            errorCode = SendLastStatus(header, ThreadErrorToSpinelStatus(errorCode));
        }
    }
    else
    {
        errorCode = SendLastStatus(header, SPINEL_STATUS_PARSE_ERROR);
    }

exit:
    return errorCode;
}

ThreadError NcpBase::InsertPropertyHandler_THREAD_ON_MESH_NETS(uint8_t header, spinel_prop_key_t key,
                                                               const uint8_t *value_ptr, uint16_t value_len)
{
    const static int kPreferenceOffset = 6;
    const static int kPreferenceMask = 3 << kPreferenceOffset;
    const static int kPreferredFlag = 1 << 5;
    const static int kSlaacFlag = 1 << 4;
    const static int kDhcpFlag = 1 << 3;
    const static int kConfigureFlag = 1 << 2;
    const static int kDefaultRouteFlag = 1 << 1;
    const static int kOnMeshFlag = 1 << 0;

    spinel_ssize_t parsedLength;
    ThreadError errorCode = kThreadError_None;

    otBorderRouterConfig border_router_config;
    otIp6Address *addr_ptr;
    bool stable = false;
    uint8_t flags = 0;

    memset(&border_router_config, 0, sizeof(otBorderRouterConfig));

    VerifyOrExit(
        mAllowLocalNetworkDataChange == true,
        errorCode = SendLastStatus(header, SPINEL_STATUS_INVALID_STATE)
    );

    parsedLength = spinel_datatype_unpack(
                       value_ptr,
                       value_len,
                       "6CbC",
                       &addr_ptr,
                       &border_router_config.mPrefix.mLength,
                       &stable,
                       &flags
                   );

    if (parsedLength > 0)
    {
        border_router_config.mPrefix.mPrefix = *addr_ptr;
        border_router_config.mStable = stable;
        border_router_config.mPreference = ((flags & kPreferenceMask) >> kPreferenceOffset);
        border_router_config.mPreferred = ((flags & kPreferredFlag) == kPreferredFlag);
        border_router_config.mSlaac = ((flags & kSlaacFlag) == kSlaacFlag);
        border_router_config.mDhcp = ((flags & kDhcpFlag) == kDhcpFlag);
        border_router_config.mConfigure = ((flags & kConfigureFlag) == kConfigureFlag);
        border_router_config.mDefaultRoute = ((flags & kDefaultRouteFlag) == kDefaultRouteFlag);
        border_router_config.mOnMesh = ((flags & kOnMeshFlag) == kOnMeshFlag);

        errorCode = otAddBorderRouter(mContext, &border_router_config);

        if (errorCode == kThreadError_None)
        {
            errorCode = SendPropertyUpdate(
                            header,
                            SPINEL_CMD_PROP_VALUE_INSERTED,
                            key,
                            value_ptr,
                            value_len
                        );
        }
        else
        {
            errorCode = SendLastStatus(header, ThreadErrorToSpinelStatus(errorCode));
        }
    }
    else
    {
        errorCode = SendLastStatus(header, SPINEL_STATUS_PARSE_ERROR);
    }

exit:
    return errorCode;
}

ThreadError NcpBase::InsertPropertyHandler_THREAD_ASSISTING_PORTS(uint8_t header, spinel_prop_key_t key,
                                                                  const uint8_t *value_ptr, uint16_t value_len)
{
    spinel_ssize_t parsedLength;
    ThreadError errorCode = kThreadError_None;
    uint16_t port;

    parsedLength = spinel_datatype_unpack(
                       value_ptr,
                       value_len,
                       "S",
                       &port
                   );

    if (parsedLength > 0)
    {
        errorCode = otAddUnsecurePort(mContext, port);

        if (errorCode == kThreadError_None)
        {
            errorCode = SendPropertyUpdate(
                            header,
                            SPINEL_CMD_PROP_VALUE_INSERTED,
                            key,
                            value_ptr,
                            value_len
                        );
        }
        else
        {
            errorCode = SendLastStatus(header, ThreadErrorToSpinelStatus(errorCode));
        }
    }
    else
    {
        errorCode = SendLastStatus(header, SPINEL_STATUS_PARSE_ERROR);
    }

    return errorCode;
}

ThreadError NcpBase::InsertPropertyHandler_MAC_WHITELIST(uint8_t header, spinel_prop_key_t key, const uint8_t *value_ptr, uint16_t value_len)
{
    ThreadError errorCode = kThreadError_None;
    spinel_ssize_t parsedLength;
    otExtAddress *ext_addr = NULL;
    int8_t rssi = RSSI_OVERRIDE_DISABLED;


    if (value_len > static_cast<spinel_ssize_t>(sizeof(ext_addr)))
    {
        parsedLength = spinel_datatype_unpack(
            value_ptr,
            value_len,
            "Ec",
            &ext_addr,
            &rssi
        );
    }
    else
    {
        parsedLength = spinel_datatype_unpack(
            value_ptr,
            value_len,
            "E",
            &ext_addr
        );
    }

    if (parsedLength > 0)
    {
        if (rssi == RSSI_OVERRIDE_DISABLED)
        {
            errorCode = otAddMacWhitelist(mContext, ext_addr->m8);
        }
        else
        {
            errorCode = otAddMacWhitelistRssi(mContext, ext_addr->m8, rssi);
        }

        if (errorCode == kThreadError_None)
        {
            errorCode = SendPropertyUpdate(
                            header,
                            SPINEL_CMD_PROP_VALUE_INSERTED,
                            key,
                            value_ptr,
                            value_len
                        );
        }
        else
        {
            errorCode = SendLastStatus(header, ThreadErrorToSpinelStatus(errorCode));
        }
    }
    else
    {
        errorCode = SendLastStatus(header, SPINEL_STATUS_PARSE_ERROR);
    }

    return errorCode;
}

// ----------------------------------------------------------------------------
// MARK: Individual Property Removers
// ----------------------------------------------------------------------------


ThreadError NcpBase::RemovePropertyHandler_IPV6_ADDRESS_TABLE(uint8_t header, spinel_prop_key_t key,
                                                              const uint8_t *value_ptr, uint16_t value_len)
{
    spinel_ssize_t parsedLength;
    ThreadError errorCode = kThreadError_None;
    otNetifAddress *netif_addr = NULL;
    otIp6Address *addr_ptr;

    parsedLength = spinel_datatype_unpack(
                       value_ptr,
                       value_len,
                       "6CLL",
                       &addr_ptr,
                       NULL,
                       NULL,
                       NULL
                   );

    if (parsedLength > 0)
    {
        for (unsigned i = 0; i < sizeof(mNetifAddresses) / sizeof(mNetifAddresses[0]); i++)
        {
            if (mNetifAddresses[i].mPrefixLength != kUnusedNetifAddressPrefixLen)
            {
                if (memcmp(&mNetifAddresses[i].mAddress, addr_ptr, sizeof(otIp6Address)) == 0)
                {
                    netif_addr = &mNetifAddresses[i];
                    break;
                }
            }
        }

        if (netif_addr != NULL)
        {
            errorCode = otRemoveUnicastAddress(mContext, netif_addr);

            if (errorCode == kThreadError_None)
            {
                netif_addr->mNext = NULL;

                errorCode = SendPropertyUpdate(
                                header,
                                SPINEL_CMD_PROP_VALUE_REMOVED,
                                key,
                                value_ptr,
                                value_len
                            );
            }
            else
            {
                errorCode = SendLastStatus(header, ThreadErrorToSpinelStatus(errorCode));
            }
        }
        else
        {
            errorCode = SendLastStatus(header, ThreadErrorToSpinelStatus(kThreadError_NoAddress));
        }
    }
    else
    {
        errorCode = SendLastStatus(header, SPINEL_STATUS_PARSE_ERROR);
    }

    return errorCode;
}

ThreadError NcpBase::RemovePropertyHandler_THREAD_LOCAL_ROUTES(uint8_t header, spinel_prop_key_t key,
                                                               const uint8_t *value_ptr, uint16_t value_len)
{
    spinel_ssize_t parsedLength;
    ThreadError errorCode = kThreadError_None;

    otIp6Prefix ip6_prefix;
    memset(&ip6_prefix, 0, sizeof(otIp6Prefix));
    otIp6Address *addr_ptr;

    VerifyOrExit(
        mAllowLocalNetworkDataChange == true,
        errorCode = SendLastStatus(header, SPINEL_STATUS_INVALID_STATE)
    );

    parsedLength = spinel_datatype_unpack(
                       value_ptr,
                       value_len,
                       "6C",
                       &addr_ptr,
                       &ip6_prefix.mLength
                   );

    if (parsedLength > 0)
    {
        ip6_prefix.mPrefix = *addr_ptr;
        errorCode = otRemoveExternalRoute(mContext, &ip6_prefix);

        if (errorCode == kThreadError_None)
        {
            errorCode = SendPropertyUpdate(
                            header,
                            SPINEL_CMD_PROP_VALUE_REMOVED,
                            key,
                            value_ptr,
                            value_len
                        );
        }
        else
        {
            errorCode = SendLastStatus(header, ThreadErrorToSpinelStatus(errorCode));
        }
    }
    else
    {
        errorCode = SendLastStatus(header, SPINEL_STATUS_PARSE_ERROR);
    }

exit:
    return errorCode;
}

ThreadError NcpBase::RemovePropertyHandler_THREAD_ON_MESH_NETS(uint8_t header, spinel_prop_key_t key,
                                                               const uint8_t *value_ptr, uint16_t value_len)
{
    spinel_ssize_t parsedLength;
    ThreadError errorCode = kThreadError_None;

    otIp6Prefix ip6_prefix;
    memset(&ip6_prefix, 0, sizeof(otIp6Prefix));
    otIp6Address *addr_ptr;

    VerifyOrExit(
        mAllowLocalNetworkDataChange == true,
        errorCode = SendLastStatus(header, SPINEL_STATUS_INVALID_STATE)
    );

    parsedLength = spinel_datatype_unpack(
                       value_ptr,
                       value_len,
                       "6C",
                       &addr_ptr,
                       &ip6_prefix.mLength
                   );

    if (parsedLength > 0)
    {
        ip6_prefix.mPrefix = *addr_ptr;
        errorCode = otRemoveBorderRouter(mContext, &ip6_prefix);

        if (errorCode == kThreadError_None)
        {
            errorCode = SendPropertyUpdate(
                            header,
                            SPINEL_CMD_PROP_VALUE_REMOVED,
                            key,
                            value_ptr,
                            value_len
                        );
        }
        else
        {
            errorCode = SendLastStatus(header, ThreadErrorToSpinelStatus(errorCode));
        }
    }
    else
    {
        errorCode = SendLastStatus(header, SPINEL_STATUS_PARSE_ERROR);
    }

exit:
    return errorCode;
}

ThreadError NcpBase::RemovePropertyHandler_THREAD_ASSISTING_PORTS(uint8_t header, spinel_prop_key_t key,
                                                                  const uint8_t *value_ptr, uint16_t value_len)
{
    spinel_ssize_t parsedLength;
    ThreadError errorCode = kThreadError_None;
    uint16_t port;

    parsedLength = spinel_datatype_unpack(
                       value_ptr,
                       value_len,
                       "S",
                       &port
                   );

    if (parsedLength > 0)
    {
        errorCode = otRemoveUnsecurePort(mContext, port);

        if (errorCode == kThreadError_None)
        {
            errorCode = SendPropertyUpdate(
                            header,
                            SPINEL_CMD_PROP_VALUE_REMOVED,
                            key,
                            value_ptr,
                            value_len
                        );
        }
        else
        {
            errorCode = SendLastStatus(header, ThreadErrorToSpinelStatus(errorCode));
        }
    }
    else
    {
        errorCode = SendLastStatus(header, SPINEL_STATUS_PARSE_ERROR);
    }

    return errorCode;
}

ThreadError NcpBase::RemovePropertyHandler_THREAD_ACTIVE_ROUTER_IDS(uint8_t header, spinel_prop_key_t key,
                                                                  const uint8_t *value_ptr, uint16_t value_len)
{
    spinel_ssize_t parsedLength;
    ThreadError errorCode = kThreadError_None;
    uint8_t router_id;

    parsedLength = spinel_datatype_unpack(
                       value_ptr,
                       value_len,
                       "C",
                       &router_id
                   );

    if (parsedLength > 0)
    {
        errorCode = otReleaseRouterId(mContext, router_id);

        if (errorCode == kThreadError_None)
        {
            errorCode = SendPropertyUpdate(
                            header,
                            SPINEL_CMD_PROP_VALUE_REMOVED,
                            key,
                            value_ptr,
                            value_len
                        );
        }
        else
        {
            errorCode = SendLastStatus(header, ThreadErrorToSpinelStatus(errorCode));
        }
    }
    else
    {
        errorCode = SendLastStatus(header, SPINEL_STATUS_PARSE_ERROR);
    }

    return errorCode;
}

ThreadError NcpBase::RemovePropertyHandler_MAC_WHITELIST(uint8_t header, spinel_prop_key_t key, const uint8_t *value_ptr, uint16_t value_len)
{
    ThreadError errorCode = kThreadError_None;
    spinel_ssize_t parsedLength;
    otExtAddress ext_addr;

    parsedLength = spinel_datatype_unpack(
                       value_ptr,
                       value_len,
                       "E",
                       &ext_addr
                   );

    if (parsedLength > 0)
    {
        otRemoveMacWhitelist(mContext, ext_addr.m8);

        errorCode = SendPropertyUpdate(
                        header,
                        SPINEL_CMD_PROP_VALUE_REMOVED,
                        key,
                        value_ptr,
                        value_len
                    );
    }
    else
    {
        errorCode = SendLastStatus(header, SPINEL_STATUS_PARSE_ERROR);
    }

    return errorCode;
}

}  // namespace Thread


// ----------------------------------------------------------------------------
// MARK: Virtual Datastream I/O (Public API)
// ----------------------------------------------------------------------------

ThreadError otNcpStreamWrite(int aStreamId, const uint8_t* aDataPtr, int aDataLen)
{
    if (aStreamId == 0)
    {
        aStreamId = SPINEL_PROP_STREAM_DEBUG;
    }

    return Thread::sNcpContext->SendPropertyUpdate(
        SPINEL_HEADER_FLAG | SPINEL_HEADER_IID_0,
        SPINEL_CMD_PROP_VALUE_IS,
        static_cast<spinel_prop_key_t>(aStreamId),
        aDataPtr,
        static_cast<uint16_t>(aDataLen)
    );
}<|MERGE_RESOLUTION|>--- conflicted
+++ resolved
@@ -384,18 +384,11 @@
         mNetifAddresses[i].mPrefixLength = kUnusedNetifAddressPrefixLen;
     }
 
-<<<<<<< HEAD
     otSetStateChangedCallback(mContext, &NcpBase::HandleNetifStateChanged, this);
     otSetReceiveIp6DatagramCallback(mContext, &NcpBase::HandleDatagramFromStack, this);
     otSetIcmpEchoEnabled(mContext, false);
-=======
-    assert(sThreadNetif != NULL);
-    otSetStateChangedCallback(&HandleNetifStateChanged, this);
-    otSetReceiveIp6DatagramCallback(&HandleDatagramFromStack, this);
-    otSetIcmpEchoEnabled(false);
 
     mUpdateChangedPropsTask.Post();
->>>>>>> 674bff37
 }
 
 // ----------------------------------------------------------------------------
@@ -1830,7 +1823,7 @@
                SPINEL_CMD_PROP_VALUE_IS,
                key,
                SPINEL_DATATYPE_BOOL_S,
-               otIsIcmpEchoEnabled()
+               otIsIcmpEchoEnabled(mContext)
            );
 }
 
@@ -2972,7 +2965,7 @@
 
     if (parsedLength > 0)
     {
-        otSetIcmpEchoEnabled(isEnabled);
+        otSetIcmpEchoEnabled(mContext, isEnabled);
 
         errorCode = HandleCommandPropertyGet(header, key);
     }
