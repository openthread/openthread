/*
 *    Copyright (c) 2016, Nest Labs, Inc.
 *    All rights reserved.
 *
 *    Redistribution and use in source and binary forms, with or without
 *    modification, are permitted provided that the following conditions are met:
 *    1. Redistributions of source code must retain the above copyright
 *       notice, this list of conditions and the following disclaimer.
 *    2. Redistributions in binary form must reproduce the above copyright
 *       notice, this list of conditions and the following disclaimer in the
 *       documentation and/or other materials provided with the distribution.
 *    3. Neither the name of the copyright holder nor the
 *       names of its contributors may be used to endorse or promote products
 *       derived from this software without specific prior written permission.
 *
 *    THIS SOFTWARE IS PROVIDED BY THE COPYRIGHT HOLDERS AND CONTRIBUTORS "AS IS" AND
 *    ANY EXPRESS OR IMPLIED WARRANTIES, INCLUDING, BUT NOT LIMITED TO, THE IMPLIED
 *    WARRANTIES OF MERCHANTABILITY AND FITNESS FOR A PARTICULAR PURPOSE ARE
 *    DISCLAIMED. IN NO EVENT SHALL THE COPYRIGHT HOLDER OR CONTRIBUTORS BE LIABLE FOR ANY
 *    DIRECT, INDIRECT, INCIDENTAL, SPECIAL, EXEMPLARY, OR CONSEQUENTIAL DAMAGES
 *    (INCLUDING, BUT NOT LIMITED TO, PROCUREMENT OF SUBSTITUTE GOODS OR SERVICES;
 *    LOSS OF USE, DATA, OR PROFITS; OR BUSINESS INTERRUPTION) HOWEVER CAUSED AND
 *    ON ANY THEORY OF LIABILITY, WHETHER IN CONTRACT, STRICT LIABILITY, OR TORT
 *    (INCLUDING NEGLIGENCE OR OTHERWISE) ARISING IN ANY WAY OUT OF THE USE OF THIS
 *    SOFTWARE, EVEN IF ADVISED OF THE POSSIBILITY OF SUCH DAMAGE.
 */

/**
 * @file
 *   This file implements a Spinel interface to the OpenThread stack.
 */

#include <assert.h>
#include <stdlib.h>
#include <common/code_utils.hpp>
#include <ncp/ncp.h>
#include <ncp/ncp_base.hpp>
#include <openthread.h>
#include <openthread-diag.h>
#include <stdarg.h>
#include <platform/radio.h>
#include <platform/misc.h>

namespace Thread
{

static NcpBase *sNcpContext = NULL;

#define NCP_PLAT_RESET_REASON        (1U<<31)

enum
{
    kThreadModeTLV_Receiver    = (1 << 3),
    kThreadModeTLV_Secure      = (1 << 2),
    kThreadModeTLV_DeviceType  = (1 << 1),
    kThreadModeTLV_NetworkData = (1 << 0),
};

#define RSSI_OVERRIDE_DISABLED        127 // Used for PROP_MAC_WHITELIST

#define IGNORE_RETURN_VALUE(s)        do { if (s){} } while (0)

// ----------------------------------------------------------------------------
// MARK: Command/Property Jump Tables
// ----------------------------------------------------------------------------

const NcpBase::CommandHandlerEntry NcpBase::mCommandHandlerTable[] =
{
    { SPINEL_CMD_NOOP, &NcpBase::CommandHandler_NOOP },
    { SPINEL_CMD_RESET, &NcpBase::CommandHandler_RESET },
    { SPINEL_CMD_PROP_VALUE_GET, &NcpBase::CommandHandler_PROP_VALUE_GET },
    { SPINEL_CMD_PROP_VALUE_SET, &NcpBase::CommandHandler_PROP_VALUE_SET },
    { SPINEL_CMD_PROP_VALUE_INSERT, &NcpBase::CommandHandler_PROP_VALUE_INSERT },
    { SPINEL_CMD_PROP_VALUE_REMOVE, &NcpBase::CommandHandler_PROP_VALUE_REMOVE },
};

const NcpBase::GetPropertyHandlerEntry NcpBase::mGetPropertyHandlerTable[] =
{
    { SPINEL_PROP_LAST_STATUS, &NcpBase::GetPropertyHandler_LAST_STATUS },
    { SPINEL_PROP_PROTOCOL_VERSION, &NcpBase::GetPropertyHandler_PROTOCOL_VERSION },
    { SPINEL_PROP_INTERFACE_TYPE, &NcpBase::GetPropertyHandler_INTERFACE_TYPE },
    { SPINEL_PROP_VENDOR_ID, &NcpBase::GetPropertyHandler_VENDOR_ID },
    { SPINEL_PROP_CAPS, &NcpBase::GetPropertyHandler_CAPS },
    { SPINEL_PROP_NCP_VERSION, &NcpBase::GetPropertyHandler_NCP_VERSION },
    { SPINEL_PROP_INTERFACE_COUNT, &NcpBase::GetPropertyHandler_INTERFACE_COUNT },
    { SPINEL_PROP_POWER_STATE, &NcpBase::GetPropertyHandler_POWER_STATE },
    { SPINEL_PROP_HWADDR, &NcpBase::GetPropertyHandler_HWADDR },
    { SPINEL_PROP_LOCK, &NcpBase::GetPropertyHandler_LOCK },

    { SPINEL_PROP_PHY_ENABLED, &NcpBase::GetPropertyHandler_PHY_ENABLED },
    { SPINEL_PROP_PHY_FREQ, &NcpBase::GetPropertyHandler_PHY_FREQ },
    { SPINEL_PROP_PHY_CHAN_SUPPORTED, &NcpBase::GetPropertyHandler_PHY_CHAN_SUPPORTED },
    { SPINEL_PROP_PHY_CHAN, &NcpBase::GetPropertyHandler_PHY_CHAN },
    { SPINEL_PROP_PHY_RSSI, &NcpBase::GetPropertyHandler_PHY_RSSI },

    { SPINEL_PROP_MAC_SCAN_STATE, &NcpBase::GetPropertyHandler_MAC_SCAN_STATE },
    { SPINEL_PROP_MAC_SCAN_MASK, &NcpBase::GetPropertyHandler_MAC_SCAN_MASK },
    { SPINEL_PROP_MAC_SCAN_PERIOD, &NcpBase::GetPropertyHandler_MAC_SCAN_PERIOD },
    { SPINEL_PROP_MAC_15_4_PANID, &NcpBase::GetPropertyHandler_MAC_15_4_PANID },
    { SPINEL_PROP_MAC_15_4_LADDR, &NcpBase::GetPropertyHandler_MAC_15_4_LADDR },
    { SPINEL_PROP_MAC_15_4_SADDR, &NcpBase::GetPropertyHandler_MAC_15_4_SADDR },
    { SPINEL_PROP_MAC_FILTER_MODE, &NcpBase::GetPropertyHandler_MAC_FILTER_MODE },

    { SPINEL_PROP_NET_IF_UP, &NcpBase::GetPropertyHandler_NET_IF_UP },
    { SPINEL_PROP_NET_STACK_UP, &NcpBase::GetPropertyHandler_NET_STACK_UP },
    { SPINEL_PROP_NET_ROLE, &NcpBase::GetPropertyHandler_NET_ROLE },
    { SPINEL_PROP_NET_NETWORK_NAME, &NcpBase::GetPropertyHandler_NET_NETWORK_NAME },
    { SPINEL_PROP_NET_XPANID, &NcpBase::GetPropertyHandler_NET_XPANID },
    { SPINEL_PROP_NET_MASTER_KEY, &NcpBase::GetPropertyHandler_NET_MASTER_KEY },
    { SPINEL_PROP_NET_KEY_SEQUENCE, &NcpBase::GetPropertyHandler_NET_KEY_SEQUENCE },
    { SPINEL_PROP_NET_PARTITION_ID, &NcpBase::GetPropertyHandler_NET_PARTITION_ID },

    { SPINEL_PROP_THREAD_LEADER_ADDR, &NcpBase::GetPropertyHandler_THREAD_LEADER_ADDR },
    { SPINEL_PROP_THREAD_LEADER_RID, &NcpBase::GetPropertyHandler_THREAD_LEADER_RID },
    { SPINEL_PROP_THREAD_LEADER_WEIGHT, &NcpBase::GetPropertyHandler_THREAD_LEADER_WEIGHT },
    { SPINEL_PROP_THREAD_LOCAL_LEADER_WEIGHT, &NcpBase::GetPropertyHandler_THREAD_LOCAL_LEADER_WEIGHT },
    { SPINEL_PROP_THREAD_NETWORK_DATA, &NcpBase::GetPropertyHandler_THREAD_NETWORK_DATA },
    { SPINEL_PROP_THREAD_NETWORK_DATA_VERSION, &NcpBase::GetPropertyHandler_THREAD_NETWORK_DATA_VERSION },
    { SPINEL_PROP_THREAD_STABLE_NETWORK_DATA, &NcpBase::GetPropertyHandler_THREAD_STABLE_NETWORK_DATA },
    { SPINEL_PROP_THREAD_STABLE_NETWORK_DATA_VERSION, &NcpBase::GetPropertyHandler_THREAD_STABLE_NETWORK_DATA_VERSION },
    { SPINEL_PROP_THREAD_LOCAL_ROUTES, &NcpBase::NcpBase::GetPropertyHandler_THREAD_LOCAL_ROUTES },
    { SPINEL_PROP_THREAD_ASSISTING_PORTS, &NcpBase::NcpBase::GetPropertyHandler_THREAD_ASSISTING_PORTS },
    { SPINEL_PROP_THREAD_ALLOW_LOCAL_NET_DATA_CHANGE, &NcpBase::GetPropertyHandler_THREAD_ALLOW_LOCAL_NET_DATA_CHANGE},

    { SPINEL_PROP_MAC_WHITELIST, &NcpBase::GetPropertyHandler_MAC_WHITELIST },
    { SPINEL_PROP_MAC_WHITELIST_ENABLED, &NcpBase::GetPropertyHandler_MAC_WHITELIST_ENABLED },
    { SPINEL_PROP_THREAD_MODE, &NcpBase::GetPropertyHandler_THREAD_MODE },
    { SPINEL_PROP_THREAD_CHILD_TIMEOUT, &NcpBase::GetPropertyHandler_THREAD_CHILD_TIMEOUT },
    { SPINEL_PROP_THREAD_RLOC16, &NcpBase::GetPropertyHandler_THREAD_RLOC16 },
    { SPINEL_PROP_THREAD_ROUTER_UPGRADE_THRESHOLD, &NcpBase::GetPropertyHandler_THREAD_ROUTER_UPGRADE_THRESHOLD },
    { SPINEL_PROP_THREAD_CONTEXT_REUSE_DELAY, &NcpBase::GetPropertyHandler_THREAD_CONTEXT_REUSE_DELAY },
    { SPINEL_PROP_THREAD_NETWORK_ID_TIMEOUT, &NcpBase::GetPropertyHandler_THREAD_NETWORK_ID_TIMEOUT },

    { SPINEL_PROP_IPV6_ML_PREFIX, &NcpBase::GetPropertyHandler_IPV6_ML_PREFIX },
    { SPINEL_PROP_IPV6_ML_ADDR, &NcpBase::GetPropertyHandler_IPV6_ML_ADDR },
    { SPINEL_PROP_IPV6_LL_ADDR, &NcpBase::GetPropertyHandler_IPV6_LL_ADDR },
    { SPINEL_PROP_IPV6_ADDRESS_TABLE, &NcpBase::GetPropertyHandler_IPV6_ADDRESS_TABLE },
    { SPINEL_PROP_IPV6_ROUTE_TABLE, &NcpBase::GetPropertyHandler_IPV6_ROUTE_TABLE },
    { SPINEL_PROP_IPV6_ICMP_PING_OFFLOAD, &NcpBase::GetPropertyHandler_IPV6_ICMP_PING_OFFLOAD },

    { SPINEL_PROP_STREAM_NET, &NcpBase::GetPropertyHandler_STREAM_NET },

    { SPINEL_PROP_CNTR_TX_PKT_TOTAL, &NcpBase::GetPropertyHandler_MAC_CNTR },
    { SPINEL_PROP_CNTR_TX_PKT_ACK_REQ, &NcpBase::GetPropertyHandler_MAC_CNTR },
    { SPINEL_PROP_CNTR_TX_PKT_ACKED, &NcpBase::GetPropertyHandler_MAC_CNTR },
    { SPINEL_PROP_CNTR_TX_PKT_NO_ACK_REQ, &NcpBase::GetPropertyHandler_MAC_CNTR },
    { SPINEL_PROP_CNTR_TX_PKT_DATA, &NcpBase::GetPropertyHandler_MAC_CNTR },
    { SPINEL_PROP_CNTR_TX_PKT_DATA_POLL, &NcpBase::GetPropertyHandler_MAC_CNTR },
    { SPINEL_PROP_CNTR_TX_PKT_BEACON, &NcpBase::GetPropertyHandler_MAC_CNTR },
    { SPINEL_PROP_CNTR_TX_PKT_BEACON_REQ, &NcpBase::GetPropertyHandler_MAC_CNTR },
    { SPINEL_PROP_CNTR_TX_PKT_OTHER, &NcpBase::GetPropertyHandler_MAC_CNTR },
    { SPINEL_PROP_CNTR_TX_PKT_RETRY, &NcpBase::GetPropertyHandler_MAC_CNTR },
    { SPINEL_PROP_CNTR_TX_ERR_CCA, &NcpBase::GetPropertyHandler_MAC_CNTR },
    { SPINEL_PROP_CNTR_RX_PKT_TOTAL, &NcpBase::GetPropertyHandler_MAC_CNTR },
    { SPINEL_PROP_CNTR_RX_PKT_DATA, &NcpBase::GetPropertyHandler_MAC_CNTR },
    { SPINEL_PROP_CNTR_RX_PKT_DATA_POLL, &NcpBase::GetPropertyHandler_MAC_CNTR },
    { SPINEL_PROP_CNTR_RX_PKT_BEACON, &NcpBase::GetPropertyHandler_MAC_CNTR },
    { SPINEL_PROP_CNTR_RX_PKT_BEACON_REQ, &NcpBase::GetPropertyHandler_MAC_CNTR },
    { SPINEL_PROP_CNTR_RX_PKT_OTHER, &NcpBase::GetPropertyHandler_MAC_CNTR },
    { SPINEL_PROP_CNTR_RX_PKT_FILT_WL, &NcpBase::GetPropertyHandler_MAC_CNTR },
    { SPINEL_PROP_CNTR_RX_PKT_FILT_DA, &NcpBase::GetPropertyHandler_MAC_CNTR },
    { SPINEL_PROP_CNTR_RX_ERR_EMPTY, &NcpBase::GetPropertyHandler_MAC_CNTR },
    { SPINEL_PROP_CNTR_RX_ERR_UKWN_NBR, &NcpBase::GetPropertyHandler_MAC_CNTR },
    { SPINEL_PROP_CNTR_RX_ERR_NVLD_SADDR, &NcpBase::GetPropertyHandler_MAC_CNTR },
    { SPINEL_PROP_CNTR_RX_ERR_SECURITY, &NcpBase::GetPropertyHandler_MAC_CNTR },
    { SPINEL_PROP_CNTR_RX_ERR_BAD_FCS, &NcpBase::GetPropertyHandler_MAC_CNTR },
    { SPINEL_PROP_CNTR_RX_ERR_OTHER, &NcpBase::GetPropertyHandler_MAC_CNTR },

    { SPINEL_PROP_CNTR_TX_IP_SEC_TOTAL, &NcpBase::GetPropertyHandler_NCP_CNTR },
    { SPINEL_PROP_CNTR_TX_IP_INSEC_TOTAL, &NcpBase::GetPropertyHandler_NCP_CNTR },
    { SPINEL_PROP_CNTR_TX_IP_DROPPED, &NcpBase::GetPropertyHandler_NCP_CNTR },
    { SPINEL_PROP_CNTR_RX_IP_SEC_TOTAL, &NcpBase::GetPropertyHandler_NCP_CNTR },
    { SPINEL_PROP_CNTR_RX_IP_INSEC_TOTAL, &NcpBase::GetPropertyHandler_NCP_CNTR },
    { SPINEL_PROP_CNTR_RX_IP_DROPPED, &NcpBase::GetPropertyHandler_NCP_CNTR },
    { SPINEL_PROP_CNTR_TX_SPINEL_TOTAL, &NcpBase::GetPropertyHandler_NCP_CNTR },
    { SPINEL_PROP_CNTR_RX_SPINEL_TOTAL, &NcpBase::GetPropertyHandler_NCP_CNTR },
    { SPINEL_PROP_CNTR_RX_SPINEL_ERR, &NcpBase::GetPropertyHandler_NCP_CNTR },
};

const NcpBase::SetPropertyHandlerEntry NcpBase::mSetPropertyHandlerTable[] =
{
    { SPINEL_PROP_POWER_STATE, &NcpBase::SetPropertyHandler_POWER_STATE },

    { SPINEL_PROP_PHY_ENABLED, &NcpBase::SetPropertyHandler_PHY_ENABLED },
    { SPINEL_PROP_PHY_TX_POWER, &NcpBase::SetPropertyHandler_PHY_TX_POWER },
    { SPINEL_PROP_PHY_CHAN, &NcpBase::SetPropertyHandler_PHY_CHAN },
    { SPINEL_PROP_MAC_FILTER_MODE, &NcpBase::SetPropertyHandler_MAC_FILTER_MODE },

    { SPINEL_PROP_MAC_SCAN_MASK, &NcpBase::SetPropertyHandler_MAC_SCAN_MASK },
    { SPINEL_PROP_MAC_SCAN_STATE, &NcpBase::SetPropertyHandler_MAC_SCAN_STATE },
    { SPINEL_PROP_MAC_SCAN_PERIOD, &NcpBase::SetPropertyHandler_MAC_SCAN_PERIOD },
    { SPINEL_PROP_MAC_15_4_PANID, &NcpBase::SetPropertyHandler_MAC_15_4_PANID },

    { SPINEL_PROP_NET_IF_UP, &NcpBase::SetPropertyHandler_NET_IF_UP },
    { SPINEL_PROP_NET_STACK_UP, &NcpBase::SetPropertyHandler_NET_STACK_UP },
    { SPINEL_PROP_NET_ROLE, &NcpBase::SetPropertyHandler_NET_ROLE },
    { SPINEL_PROP_NET_NETWORK_NAME, &NcpBase::SetPropertyHandler_NET_NETWORK_NAME },
    { SPINEL_PROP_NET_XPANID, &NcpBase::SetPropertyHandler_NET_XPANID },
    { SPINEL_PROP_NET_MASTER_KEY, &NcpBase::SetPropertyHandler_NET_MASTER_KEY },
    { SPINEL_PROP_NET_KEY_SEQUENCE, &NcpBase::SetPropertyHandler_NET_KEY_SEQUENCE },

    { SPINEL_PROP_THREAD_LOCAL_LEADER_WEIGHT, &NcpBase::SetPropertyHandler_THREAD_LOCAL_LEADER_WEIGHT },
    { SPINEL_PROP_THREAD_ASSISTING_PORTS, &NcpBase::SetPropertyHandler_THREAD_ASSISTING_PORTS },
    { SPINEL_PROP_THREAD_ALLOW_LOCAL_NET_DATA_CHANGE, &NcpBase::SetPropertyHandler_THREAD_ALLOW_LOCAL_NET_DATA_CHANGE},
    { SPINEL_PROP_THREAD_NETWORK_ID_TIMEOUT, &NcpBase::SetPropertyHandler_THREAD_NETWORK_ID_TIMEOUT },

    { SPINEL_PROP_STREAM_NET_INSECURE, &NcpBase::SetPropertyHandler_STREAM_NET_INSECURE },
    { SPINEL_PROP_STREAM_NET, &NcpBase::SetPropertyHandler_STREAM_NET },

    { SPINEL_PROP_IPV6_ML_PREFIX, &NcpBase::SetPropertyHandler_IPV6_ML_PREFIX },
    { SPINEL_PROP_IPV6_ICMP_PING_OFFLOAD, &NcpBase::SetPropertyHandler_IPV6_ICMP_PING_OFFLOAD },

    { SPINEL_PROP_MAC_WHITELIST, &NcpBase::SetPropertyHandler_MAC_WHITELIST },
    { SPINEL_PROP_MAC_WHITELIST_ENABLED, &NcpBase::SetPropertyHandler_MAC_WHITELIST_ENABLED },
    { SPINEL_PROP_THREAD_MODE, &NcpBase::SetPropertyHandler_THREAD_MODE },
    { SPINEL_PROP_THREAD_CHILD_TIMEOUT, &NcpBase::SetPropertyHandler_THREAD_CHILD_TIMEOUT },
    { SPINEL_PROP_THREAD_ROUTER_UPGRADE_THRESHOLD, &NcpBase::SetPropertyHandler_THREAD_ROUTER_UPGRADE_THRESHOLD },
    { SPINEL_PROP_THREAD_CONTEXT_REUSE_DELAY, &NcpBase::SetPropertyHandler_THREAD_CONTEXT_REUSE_DELAY },

#if OPENTHREAD_ENABLE_DIAG
    { SPINEL_PROP_NEST_STREAM_MFG, &NcpBase::SetPropertyHandler_NEST_STREAM_MFG },
#endif
};

const NcpBase::InsertPropertyHandlerEntry NcpBase::mInsertPropertyHandlerTable[] =
{
    { SPINEL_PROP_IPV6_ADDRESS_TABLE, &NcpBase::NcpBase::InsertPropertyHandler_IPV6_ADDRESS_TABLE },
    { SPINEL_PROP_THREAD_LOCAL_ROUTES, &NcpBase::NcpBase::InsertPropertyHandler_THREAD_LOCAL_ROUTES },
    { SPINEL_PROP_THREAD_ON_MESH_NETS, &NcpBase::NcpBase::InsertPropertyHandler_THREAD_ON_MESH_NETS },
    { SPINEL_PROP_THREAD_ASSISTING_PORTS, &NcpBase::NcpBase::InsertPropertyHandler_THREAD_ASSISTING_PORTS },

    { SPINEL_PROP_CNTR_RESET, &NcpBase::SetPropertyHandler_CNTR_RESET },

    { SPINEL_PROP_MAC_WHITELIST, &NcpBase::InsertPropertyHandler_MAC_WHITELIST },
};

const NcpBase::RemovePropertyHandlerEntry NcpBase::mRemovePropertyHandlerTable[] =
{
    { SPINEL_PROP_IPV6_ADDRESS_TABLE, &NcpBase::NcpBase::RemovePropertyHandler_IPV6_ADDRESS_TABLE },
    { SPINEL_PROP_THREAD_LOCAL_ROUTES, &NcpBase::NcpBase::RemovePropertyHandler_THREAD_LOCAL_ROUTES },
    { SPINEL_PROP_THREAD_ON_MESH_NETS, &NcpBase::NcpBase::RemovePropertyHandler_THREAD_ON_MESH_NETS },
    { SPINEL_PROP_THREAD_ASSISTING_PORTS, &NcpBase::NcpBase::RemovePropertyHandler_THREAD_ASSISTING_PORTS },
    { SPINEL_PROP_MAC_WHITELIST, &NcpBase::RemovePropertyHandler_MAC_WHITELIST },
    { SPINEL_PROP_THREAD_ACTIVE_ROUTER_IDS, &NcpBase::RemovePropertyHandler_THREAD_ACTIVE_ROUTER_IDS },
};

// ----------------------------------------------------------------------------
// MARK: Utility Functions
// ----------------------------------------------------------------------------

static spinel_status_t ThreadErrorToSpinelStatus(ThreadError error)
{
    spinel_status_t ret;

    switch (error)
    {
    case kThreadError_None:
        ret = SPINEL_STATUS_OK;
        break;

    case kThreadError_Failed:
        ret = SPINEL_STATUS_FAILURE;
        break;

    case kThreadError_Drop:
        ret = SPINEL_STATUS_DROPPED;
        break;

    case kThreadError_NoBufs:
        ret = SPINEL_STATUS_NOMEM;
        break;

    case kThreadError_Busy:
        ret = SPINEL_STATUS_BUSY;
        break;

    case kThreadError_Parse:
        ret = SPINEL_STATUS_PARSE_ERROR;
        break;

    case kThreadError_InvalidArgs:
        ret = SPINEL_STATUS_INVALID_ARGUMENT;
        break;

    case kThreadError_NotImplemented:
        ret = SPINEL_STATUS_UNIMPLEMENTED;
        break;

    case kThreadError_InvalidState:
        ret = SPINEL_STATUS_INVALID_STATE;
        break;

    case kThreadError_NoAck:
        ret = SPINEL_STATUS_NO_ACK;
        break;

    case kThreadError_ChannelAccessFailure:
        ret = SPINEL_STATUS_CCA_FAILURE;
        break;

    case kThreadError_Already:
        ret = SPINEL_STATUS_ALREADY;
        break;

    case kThreadError_NotFound:
        ret = SPINEL_STATUS_ITEM_NOT_FOUND;
        break;


    default:
        // Unknown error code. Wrap it as a Spinel status and return that.
        ret = static_cast<spinel_status_t>(SPINEL_STATUS_STACK_NATIVE__BEGIN + error);
        break;
    }

    return ret;
}

static spinel_status_t ResetReasonToSpinelStatus(otPlatResetReason reason)
{
    spinel_status_t ret;
    switch (reason)
    {
    case kPlatResetReason_PowerOn:
        ret = SPINEL_STATUS_RESET_POWER_ON;
        break;
    case kPlatResetReason_External:
        ret = SPINEL_STATUS_RESET_EXTERNAL;
        break;
    case kPlatResetReason_Software:
        ret = SPINEL_STATUS_RESET_SOFTWARE;
        break;
    case kPlatResetReason_Fault:
        ret = SPINEL_STATUS_RESET_FAULT;
        break;
    case kPlatResetReason_Crash:
        ret = SPINEL_STATUS_RESET_CRASH;
        break;
    case kPlatResetReason_Assert:
        ret = SPINEL_STATUS_RESET_ASSERT;
        break;
    case kPlatResetReason_Watchdog:
        ret = SPINEL_STATUS_RESET_WATCHDOG;
        break;
    case kPlatResetReason_Other:
        ret = SPINEL_STATUS_RESET_OTHER;
        break;
    default:
        ret = SPINEL_STATUS_RESET_UNKNOWN;
        break;
    }
    return ret;
}

// ----------------------------------------------------------------------------
// MARK: Class Boilerplate
// ----------------------------------------------------------------------------

NcpBase::NcpBase(otInstance *aInstance):
    mInstance(aInstance),
    mUpdateChangedPropsTask(&NcpBase::UpdateChangedProps, this)
{
    assert(mInstance != NULL);
    mSupportedChannelMask = kPhySupportedChannelMask;
    mChannelMask = mSupportedChannelMask;
    mScanPeriod = 200; // ms
    mShouldSignalEndOfScan = false;
    sNcpContext = this;
    mChangedFlags = NCP_PLAT_RESET_REASON;
    mAllowLocalNetworkDataChange = false;

    mFramingErrorCounter = 0;
    mRxSpinelFrameCounter = 0;
    mTxSpinelFrameCounter = 0;
    mInboundSecureIpFrameCounter = 0;
    mInboundInsecureIpFrameCounter = 0;
    mOutboundSecureIpFrameCounter = 0;
    mOutboundInsecureIpFrameCounter = 0;
    mDroppedOutboundIpFrameCounter = 0;
    mDroppedInboundIpFrameCounter = 0;

    for (unsigned i = 0; i < sizeof(mNetifAddresses) / sizeof(mNetifAddresses[0]); i++)
    {
        mNetifAddresses[i].mPrefixLength = kUnusedNetifAddressPrefixLen;
    }

    otSetStateChangedCallback(mInstance, &NcpBase::HandleNetifStateChanged, this);
    otSetReceiveIp6DatagramCallback(mInstance, &NcpBase::HandleDatagramFromStack, this);
    otSetIcmpEchoEnabled(mInstance, false);

    mUpdateChangedPropsTask.Post();
}

// ----------------------------------------------------------------------------
// MARK: Outbound Datagram Handling
// ----------------------------------------------------------------------------

void NcpBase::HandleDatagramFromStack(otMessage aMessage, void *aContext)
{
    reinterpret_cast<NcpBase*>(aContext)->HandleDatagramFromStack(*static_cast<Message *>(aMessage));
}

void NcpBase::HandleDatagramFromStack(Message &aMessage)
{
    ThreadError errorCode = kThreadError_None;
    Message *message = &aMessage;
    bool isSecure = message->IsLinkSecurityEnabled();

    SuccessOrExit(errorCode = OutboundFrameBegin());

    SuccessOrExit(
        errorCode = OutboundFrameFeedPacked(
            "CiiS",
            SPINEL_HEADER_FLAG | SPINEL_HEADER_IID_0,
            SPINEL_CMD_PROP_VALUE_IS,
            isSecure
            ? SPINEL_PROP_STREAM_NET
            : SPINEL_PROP_STREAM_NET_INSECURE,
            message->GetLength()
    ));

    SuccessOrExit(errorCode = OutboundFrameFeedMessage(*message));

    // Set the message pointer to NULL, to indicate that it does not need to be freed at the exit.
    // The message is now owned by the OutboundFrame and will be freed when the frame is either successfully sent and
    // then removed, or if the frame gets discarded.
    message = NULL;

    // Append any metadata (rssi, lqi, channel, etc) here!

    SuccessOrExit(errorCode = OutboundFrameSend());

exit:

    if (message != NULL)
    {
        Message::Free(*message);
    }

    if (errorCode != kThreadError_None)
    {
        SendLastStatus(SPINEL_HEADER_FLAG | SPINEL_HEADER_IID_0, SPINEL_STATUS_DROPPED);
        mDroppedOutboundIpFrameCounter++;
    }
    else
    {
        if (isSecure)
        {
            mOutboundSecureIpFrameCounter++;
        }
        else
        {
            mOutboundInsecureIpFrameCounter++;
        }
    }
}

// ----------------------------------------------------------------------------
// MARK: Scan Results Glue
// ----------------------------------------------------------------------------

void NcpBase::HandleActiveScanResult_Jump(otActiveScanResult *result, void *aContext)
{
    reinterpret_cast<NcpBase*>(aContext)->HandleActiveScanResult(result);
}

void NcpBase::HandleActiveScanResult(otActiveScanResult *result)
{
    ThreadError errorCode;

    if (result)
    {
        uint8_t flags = static_cast<uint8_t>(result->mVersion << SPINEL_BEACON_THREAD_FLAG_VERSION_SHIFT);

        if (result->mIsJoinable)
        {
            flags |= SPINEL_BEACON_THREAD_FLAG_JOINABLE;
        }

        if (result->mIsNative)
        {
            flags |= SPINEL_BEACON_THREAD_FLAG_NATIVE;
        }

        //chan,rssi,(laddr,saddr,panid,lqi),(proto,flags,networkid,xpanid) [icT(ESSC)T(iCUD.).]
        NcpBase::SendPropertyUpdate(
            SPINEL_HEADER_FLAG | SPINEL_HEADER_IID_0,
            SPINEL_CMD_PROP_VALUE_INSERTED,
            SPINEL_PROP_MAC_SCAN_BEACON,
            "CcT(ESSC.)T(iCUD.).",
            result->mChannel,
            result->mRssi,
            result->mExtAddress.m8, // laddr
            0xFFFF,                 // saddr, Not given
            result->mPanId,
            result->mLqi,
            SPINEL_PROTOCOL_TYPE_THREAD,
            flags,
            result->mNetworkName.m8,
            result->mExtendedPanId.m8, OT_EXT_PAN_ID_SIZE
        );
    }
    else
    {
        // We are finished with the scan, so send out
        // a property update indicating such.
        errorCode = SendPropertyUpdate(
            SPINEL_HEADER_FLAG | SPINEL_HEADER_IID_0,
            SPINEL_CMD_PROP_VALUE_IS,
            SPINEL_PROP_MAC_SCAN_STATE,
            SPINEL_DATATYPE_UINT8_S,
            SPINEL_SCAN_STATE_IDLE
        );

        // If we could not send the end of scan inidciator message now (no
        // buffer space), we set `mShouldSignalEndOfScan` to true to send
        // it out when buffer space becomes available.
        if (errorCode != kThreadError_None)
        {
            mShouldSignalEndOfScan = true;
        }
    }
}

// ----------------------------------------------------------------------------
// MARK: Address Table Changed Glue
// ----------------------------------------------------------------------------

void NcpBase::HandleNetifStateChanged(uint32_t flags, void *context)
{
    NcpBase *obj = reinterpret_cast<NcpBase *>(context);

    obj->mChangedFlags |= flags;

    obj->mUpdateChangedPropsTask.Post();
}

void NcpBase::UpdateChangedProps(void *context)
{
    NcpBase *obj = reinterpret_cast<NcpBase *>(context);
    obj->UpdateChangedProps();
}

void NcpBase::UpdateChangedProps(void)
{
    while (mChangedFlags != 0)
    {
        if ((mChangedFlags & NCP_PLAT_RESET_REASON) != 0)
        {
            SuccessOrExit(SendLastStatus(
                SPINEL_HEADER_FLAG | SPINEL_HEADER_IID_0,
                ResetReasonToSpinelStatus(otPlatGetResetReason(mInstance))
            ));
            mChangedFlags &= ~static_cast<uint32_t>(NCP_PLAT_RESET_REASON);
        }
        else if ((mChangedFlags & OT_IP6_LL_ADDR_CHANGED) != 0)
        {
            SuccessOrExit(HandleCommandPropertyGet(
                SPINEL_HEADER_FLAG | SPINEL_HEADER_IID_0,
                SPINEL_PROP_IPV6_LL_ADDR
            ));
            mChangedFlags &= ~static_cast<uint32_t>(OT_IP6_LL_ADDR_CHANGED);
        }
        else if ((mChangedFlags & OT_IP6_ML_ADDR_CHANGED) != 0)
        {
            SuccessOrExit(HandleCommandPropertyGet(
                              SPINEL_HEADER_FLAG | SPINEL_HEADER_IID_0,
                              SPINEL_PROP_IPV6_ML_ADDR
                          ));
            mChangedFlags &= ~static_cast<uint32_t>(OT_IP6_ML_ADDR_CHANGED);
        }
        else if ((mChangedFlags & OT_NET_ROLE) != 0)
        {
            SuccessOrExit(HandleCommandPropertyGet(
                              SPINEL_HEADER_FLAG | SPINEL_HEADER_IID_0,
                              SPINEL_PROP_NET_ROLE
                          ));
            mChangedFlags &= ~static_cast<uint32_t>(OT_NET_ROLE);

        }
        else if ((mChangedFlags & OT_NET_PARTITION_ID) != 0)
        {
            SuccessOrExit(HandleCommandPropertyGet(
                              SPINEL_HEADER_FLAG | SPINEL_HEADER_IID_0,
                              SPINEL_PROP_NET_PARTITION_ID
                          ));
            mChangedFlags &= ~static_cast<uint32_t>(OT_NET_PARTITION_ID);
        }
        else if ((mChangedFlags & OT_NET_KEY_SEQUENCE) != 0)
        {
            SuccessOrExit(HandleCommandPropertyGet(
                              SPINEL_HEADER_FLAG | SPINEL_HEADER_IID_0,
                              SPINEL_PROP_NET_KEY_SEQUENCE
                          ));
            mChangedFlags &= ~static_cast<uint32_t>(OT_NET_KEY_SEQUENCE);
        }
        else if ((mChangedFlags & (OT_IP6_ADDRESS_ADDED | OT_IP6_ADDRESS_REMOVED)) != 0)
        {
            SuccessOrExit(HandleCommandPropertyGet(
                              SPINEL_HEADER_FLAG | SPINEL_HEADER_IID_0,
                              SPINEL_PROP_IPV6_ADDRESS_TABLE
                          ));
            mChangedFlags &= ~static_cast<uint32_t>(OT_IP6_ADDRESS_ADDED | OT_IP6_ADDRESS_REMOVED);
        }
        else if ((mChangedFlags & (OT_THREAD_CHILD_ADDED | OT_THREAD_CHILD_REMOVED)) != 0)
        {
            // TODO: Uncomment this once we add support for this property.
            //SuccessOrExit(HandleCommandPropertyGet(
            //    SPINEL_HEADER_FLAG | SPINEL_HEADER_IID_0,
            //    SPINEL_PROP_THREAD_CHILD_TABLE
            //));
            mChangedFlags &= ~static_cast<uint32_t>(OT_THREAD_CHILD_ADDED | OT_THREAD_CHILD_REMOVED);
        }
        else if ((mChangedFlags & OT_THREAD_NETDATA_UPDATED) != 0)
        {
            // TODO: Handle the netdata changed event.

            mChangedFlags &= ~static_cast<uint32_t>(OT_THREAD_NETDATA_UPDATED);
        }
    }

exit:
    return;
}

// ----------------------------------------------------------------------------
// MARK: Serial Traffic Glue
// ----------------------------------------------------------------------------

ThreadError NcpBase::OutboundFrameSend(void)
{
    ThreadError errorCode;

    SuccessOrExit(errorCode = OutboundFrameEnd());

    mTxSpinelFrameCounter++;

exit:
    return errorCode;
}

void NcpBase::HandleReceive(const uint8_t *buf, uint16_t bufLength)
{
    uint8_t header = 0;
    unsigned int command = 0;
    spinel_ssize_t parsedLength;
    const uint8_t *arg_ptr = NULL;
    unsigned int arg_len = 0;
    ThreadError errorCode = kThreadError_None;
    spinel_tid_t tid = 0;

    parsedLength = spinel_datatype_unpack(buf, bufLength, "CiD", &header, &command, &arg_ptr, &arg_len);

    if (parsedLength == bufLength)
    {
        errorCode = HandleCommand(header, command, arg_ptr, static_cast<uint16_t>(arg_len));
    }
    else
    {
        errorCode = SendLastStatus(header, SPINEL_STATUS_PARSE_ERROR);
    }

    if (errorCode == kThreadError_NoBufs)
    {
        // If we cannot send a response due to buffer space not being
        // available, we remember the TID of command so to send an
        // error status when buffer space becomes available later.

        // Valid TID range is 1-15 (zero being used as special case
        // where no reply is expected). TIDs for dropped reply are
        // stored in two variables:  `mDroppedReplyTidBitSet` which
        // is a bit set (bits 1-15 correspond to TID values 1-15).
        // The first/next dropped TID value in the set is stored in
        // `mDroppedReplyTid` (with value zero indicating that there
        // is no dropped reply).

        tid = SPINEL_HEADER_GET_TID(header);

        if (tid != 0)
        {
            if (mDroppedReplyTid == 0)
            {
                mDroppedReplyTid = tid;
            }

            mDroppedReplyTidBitSet  |= (1 << tid);
        }
    }

    mRxSpinelFrameCounter++;
}

void NcpBase::HandleSpaceAvailableInTxBuffer(void)
{
    while (mDroppedReplyTid != 0)
    {
        SuccessOrExit(
            SendLastStatus(
                SPINEL_HEADER_FLAG | SPINEL_HEADER_IID_0 | mDroppedReplyTid,
                SPINEL_STATUS_NOMEM
            )
        );

        mDroppedReplyTidBitSet &= ~(1 << mDroppedReplyTid);

        if (mDroppedReplyTidBitSet == 0)
        {
            mDroppedReplyTid = 0;

            break;
        }

        do
        {
            mDroppedReplyTid = SPINEL_GET_NEXT_TID(mDroppedReplyTid);
        }
        while ((mDroppedReplyTidBitSet & (1 << mDroppedReplyTid)) == 0);
    }

    if (mShouldSignalEndOfScan)
    {
        SuccessOrExit(
            SendPropertyUpdate(
                SPINEL_HEADER_FLAG | SPINEL_HEADER_IID_0,
                SPINEL_CMD_PROP_VALUE_IS,
                SPINEL_PROP_MAC_SCAN_STATE,
                SPINEL_DATATYPE_UINT8_S,
                SPINEL_SCAN_STATE_IDLE
        ));

        mShouldSignalEndOfScan = false;
    }

    UpdateChangedProps();

exit:
    return;
}

void NcpBase::IncrementFrameErrorCounter(void)
{
    mFramingErrorCounter++;
}

// ----------------------------------------------------------------------------
// MARK: Inbound Command Handlers
// ----------------------------------------------------------------------------

ThreadError NcpBase::HandleCommand(uint8_t header, unsigned int command, const uint8_t *arg_ptr, uint16_t arg_len)
{
    unsigned i;
    ThreadError errorCode = kThreadError_None;

    // Skip if this isn't a spinel frame
    VerifyOrExit((SPINEL_HEADER_FLAG & header) == SPINEL_HEADER_FLAG, errorCode = kThreadError_InvalidArgs);

    // We only support IID zero for now.
    VerifyOrExit(
        SPINEL_HEADER_GET_IID(header) == 0,
        errorCode = SendLastStatus(header, SPINEL_STATUS_INVALID_INTERFACE)
    );

    for (i = 0; i < sizeof(mCommandHandlerTable) / sizeof(mCommandHandlerTable[0]); i++)
    {
        if (mCommandHandlerTable[i].mCommand == command)
        {
            break;
        }
    }

    if (i < sizeof(mCommandHandlerTable) / sizeof(mCommandHandlerTable[0]))
    {
        errorCode = (this->*mCommandHandlerTable[i].mHandler)(header, command, arg_ptr, arg_len);
    }
    else
    {
        errorCode = SendLastStatus(header, SPINEL_STATUS_INVALID_COMMAND);
    }

exit:
    return errorCode;
}

ThreadError NcpBase::HandleCommandPropertyGet(uint8_t header, spinel_prop_key_t key)
{
    unsigned i;
    ThreadError errorCode = kThreadError_None;

    for (i = 0; i < sizeof(mGetPropertyHandlerTable) / sizeof(mGetPropertyHandlerTable[0]); i++)
    {
        if (mGetPropertyHandlerTable[i].mPropKey == key)
        {
            break;
        }
    }

    if (i < sizeof(mGetPropertyHandlerTable) / sizeof(mGetPropertyHandlerTable[0]))
    {
        errorCode = (this->*mGetPropertyHandlerTable[i].mHandler)(header, key);
    }
    else
    {
        errorCode = SendLastStatus(header, SPINEL_STATUS_PROP_NOT_FOUND);
    }

    return errorCode;
}

ThreadError NcpBase::HandleCommandPropertySet(uint8_t header, spinel_prop_key_t key, const uint8_t *value_ptr,
                                              uint16_t value_len)
{
    unsigned i;
    ThreadError errorCode = kThreadError_None;

    for (i = 0; i < sizeof(mSetPropertyHandlerTable) / sizeof(mSetPropertyHandlerTable[0]); i++)
    {
        if (mSetPropertyHandlerTable[i].mPropKey == key)
        {
            break;
        }
    }

    if (i < sizeof(mSetPropertyHandlerTable) / sizeof(mSetPropertyHandlerTable[0]))
    {
        errorCode = (this->*mSetPropertyHandlerTable[i].mHandler)(header, key, value_ptr, value_len);
    }
    else
    {
        errorCode = SendLastStatus(header, SPINEL_STATUS_PROP_NOT_FOUND);
    }

    return errorCode;
}

ThreadError NcpBase::HandleCommandPropertyInsert(uint8_t header, spinel_prop_key_t key, const uint8_t *value_ptr,
                                                 uint16_t value_len)
{
    unsigned i;
    ThreadError errorCode = kThreadError_None;

    for (i = 0; i < sizeof(mInsertPropertyHandlerTable) / sizeof(mInsertPropertyHandlerTable[0]); i++)
    {
        if (mInsertPropertyHandlerTable[i].mPropKey == key)
        {
            break;
        }
    }

    if (i < sizeof(mInsertPropertyHandlerTable) / sizeof(mInsertPropertyHandlerTable[0]))
    {
        errorCode = (this->*mInsertPropertyHandlerTable[i].mHandler)(header, key, value_ptr, value_len);
    }
    else
    {
        errorCode = SendLastStatus(header, SPINEL_STATUS_PROP_NOT_FOUND);
    }

    return errorCode;
}

ThreadError NcpBase::HandleCommandPropertyRemove(uint8_t header, spinel_prop_key_t key, const uint8_t *value_ptr,
                                                 uint16_t value_len)
{
    unsigned i;
    ThreadError errorCode = kThreadError_None;

    for (i = 0; i < sizeof(mRemovePropertyHandlerTable) / sizeof(mRemovePropertyHandlerTable[0]); i++)
    {
        if (mRemovePropertyHandlerTable[i].mPropKey == key)
        {
            break;
        }
    }

    if (i < sizeof(mRemovePropertyHandlerTable) / sizeof(mRemovePropertyHandlerTable[0]))
    {
        errorCode = (this->*mRemovePropertyHandlerTable[i].mHandler)(header, key, value_ptr, value_len);
    }
    else
    {
        errorCode = SendLastStatus(header, SPINEL_STATUS_PROP_NOT_FOUND);
    }

    return errorCode;
}


// ----------------------------------------------------------------------------
// MARK: Outbound Command Handlers
// ----------------------------------------------------------------------------


ThreadError NcpBase::SendLastStatus(uint8_t header, spinel_status_t lastStatus)
{
    if (SPINEL_HEADER_GET_IID(header) == 0)
    {
        mLastStatus = lastStatus;
    }

    return SendPropertyUpdate(
               header,
               SPINEL_CMD_PROP_VALUE_IS,
               SPINEL_PROP_LAST_STATUS,
               SPINEL_DATATYPE_UINT_PACKED_S,
               lastStatus
           );
}

ThreadError NcpBase::SendPropertyUpdate(uint8_t header, uint8_t command, spinel_prop_key_t key,
                                        const char *pack_format, ...)
{
    ThreadError errorCode = kThreadError_None;
    va_list     args;

    va_start(args, pack_format);
    SuccessOrExit(errorCode = OutboundFrameBegin());
    SuccessOrExit(errorCode = OutboundFrameFeedPacked("Cii", header, command, key));
    SuccessOrExit(errorCode = OutboundFrameFeedVPacked(pack_format, args));
    SuccessOrExit(errorCode = OutboundFrameSend());

exit:
    va_end(args);
    return errorCode;
}

ThreadError NcpBase::SendPropertyUpdate(uint8_t header, uint8_t command, spinel_prop_key_t key,
                                        const uint8_t *value_ptr, uint16_t value_len)
{
    ThreadError errorCode = kThreadError_None;

    SuccessOrExit(errorCode = OutboundFrameBegin());
    SuccessOrExit(errorCode = OutboundFrameFeedPacked("Cii", header, command, key));
    SuccessOrExit(errorCode = OutboundFrameFeedData(value_ptr, value_len));
    SuccessOrExit(errorCode = OutboundFrameSend());

exit:
    return errorCode;
}

ThreadError NcpBase::SendPropertyUpdate(uint8_t header, uint8_t command, spinel_prop_key_t key, Message &aMessage)
{
    ThreadError errorCode = kThreadError_None;
    Message    *message = &aMessage;

    SuccessOrExit(errorCode = OutboundFrameBegin());
    SuccessOrExit(errorCode = OutboundFrameFeedPacked("Cii", header, command, key));
    SuccessOrExit(errorCode = OutboundFrameFeedMessage(*message));

    // Set the message pointer to NULL, to indicate that it does not need to be freed at the exit.
    // The message is now owned by the OutboundFrame and will be freed when the frame is either successfully sent and
    // then removed, or if the frame gets discarded.
    message = NULL;

    SuccessOrExit(errorCode = OutboundFrameSend());

exit:

    if (message != NULL)
    {
        Message::Free(*message);
    }

    return errorCode;
}

ThreadError NcpBase::OutboundFrameFeedVPacked(const char *pack_format, va_list args)
{
    uint8_t buf[64];
    ThreadError errorCode = kThreadError_NoBufs;
    spinel_ssize_t packed_len;

    packed_len = spinel_datatype_vpack(buf, sizeof(buf), pack_format, args);

    if ((packed_len > 0) && (packed_len <= static_cast<spinel_ssize_t>(sizeof(buf))))
    {
        errorCode = OutboundFrameFeedData(buf, static_cast<uint16_t>(packed_len));
    }

    return errorCode;
}

ThreadError NcpBase::OutboundFrameFeedPacked(const char *pack_format, ...)
{
    ThreadError errorCode;
    va_list args;

    va_start(args, pack_format);
    errorCode = OutboundFrameFeedVPacked(pack_format, args);
    va_end(args);

    return errorCode;
}

// ----------------------------------------------------------------------------
// MARK: Individual Command Handlers
// ----------------------------------------------------------------------------

ThreadError NcpBase::CommandHandler_NOOP(uint8_t header, unsigned int command, const uint8_t *arg_ptr, uint16_t arg_len)
{
    (void)command;
    (void)arg_ptr;
    (void)arg_len;

    return SendLastStatus(header, SPINEL_STATUS_OK);
}

ThreadError NcpBase::CommandHandler_RESET(uint8_t header, unsigned int command, const uint8_t *arg_ptr,
                                          uint16_t arg_len)
{
    ThreadError errorCode = kThreadError_None;

    // We aren't using any of the arguments to this function.
    (void)header;
    (void)command;
    (void)arg_ptr;
    (void)arg_len;

    // Signal a platform reset. If implemented, this function
    // shouldn't return.
    otPlatReset(mInstance);

    // We only get to this point if the
    // platform doesn't support resetting.
    // In such a case we fake it.

<<<<<<< HEAD
    mChangedFlags |= NCP_PLAT_RESET_REASON;
    otDisable(mInstance);
    mUpdateChangedPropsTask.Post();
=======
    otDisable();
>>>>>>> 3d04344c

    errorCode = SendLastStatus(SPINEL_HEADER_FLAG | SPINEL_HEADER_IID_0, SPINEL_STATUS_RESET_SOFTWARE);

    if (errorCode != kThreadError_None)
    {
        mChangedFlags |= NCP_PLAT_RESET_REASON;
        mUpdateChangedPropsTask.Post();
    }

    return errorCode;
}

ThreadError NcpBase::CommandHandler_PROP_VALUE_GET(uint8_t header, unsigned int command, const uint8_t *arg_ptr,
                                                   uint16_t arg_len)
{
    unsigned int propKey = 0;
    spinel_ssize_t parsedLength;
    ThreadError errorCode = kThreadError_None;

    parsedLength = spinel_datatype_unpack(arg_ptr, arg_len, "i", &propKey);

    if (parsedLength > 0)
    {
        errorCode = HandleCommandPropertyGet(header, static_cast<spinel_prop_key_t>(propKey));
    }
    else
    {
        errorCode = SendLastStatus(header, SPINEL_STATUS_PARSE_ERROR);
    }

    (void)command;

    return errorCode;
}

ThreadError NcpBase::CommandHandler_PROP_VALUE_SET(uint8_t header, unsigned int command, const uint8_t *arg_ptr,
                                                   uint16_t arg_len)
{
    unsigned int propKey = 0;
    spinel_ssize_t parsedLength;
    const uint8_t *value_ptr;
    unsigned int value_len;
    ThreadError errorCode = kThreadError_None;

    parsedLength = spinel_datatype_unpack(arg_ptr, arg_len, "iD", &propKey, &value_ptr, &value_len);

    if (parsedLength == arg_len)
    {
        errorCode = HandleCommandPropertySet(header, static_cast<spinel_prop_key_t>(propKey), value_ptr,
                                             static_cast<uint16_t>(value_len));
    }
    else
    {
        errorCode = SendLastStatus(header, SPINEL_STATUS_PARSE_ERROR);
    }

    (void)command;

    return errorCode;
}

ThreadError NcpBase::CommandHandler_PROP_VALUE_INSERT(uint8_t header, unsigned int command, const uint8_t *arg_ptr,
                                                      uint16_t arg_len)
{
    unsigned int propKey = 0;
    spinel_ssize_t parsedLength;
    const uint8_t *value_ptr;
    unsigned int value_len;
    ThreadError errorCode = kThreadError_None;

    parsedLength = spinel_datatype_unpack(arg_ptr, arg_len, "iD", &propKey, &value_ptr, &value_len);

    if (parsedLength == arg_len)
    {
        errorCode = HandleCommandPropertyInsert(header, static_cast<spinel_prop_key_t>(propKey), value_ptr,
                                                static_cast<uint16_t>(value_len));
    }
    else
    {
        errorCode = SendLastStatus(header, SPINEL_STATUS_PARSE_ERROR);
    }

    (void)command;

    return errorCode;
}

ThreadError NcpBase::CommandHandler_PROP_VALUE_REMOVE(uint8_t header, unsigned int command, const uint8_t *arg_ptr,
                                                      uint16_t arg_len)
{
    unsigned int propKey = 0;
    spinel_ssize_t parsedLength;
    const uint8_t *value_ptr;
    unsigned int value_len;
    ThreadError errorCode = kThreadError_None;

    parsedLength = spinel_datatype_unpack(arg_ptr, arg_len, "iD", &propKey, &value_ptr, &value_len);

    if (parsedLength == arg_len)
    {
        errorCode = HandleCommandPropertyRemove(header, static_cast<spinel_prop_key_t>(propKey), value_ptr,
                                                static_cast<uint16_t>(value_len));
    }
    else
    {
        errorCode = SendLastStatus(header, SPINEL_STATUS_PARSE_ERROR);
    }

    (void)command;

    return errorCode;
}


// ----------------------------------------------------------------------------
// MARK: Individual Property Getters
// ----------------------------------------------------------------------------


ThreadError NcpBase::GetPropertyHandler_LAST_STATUS(uint8_t header, spinel_prop_key_t key)
{
    return SendPropertyUpdate(header, SPINEL_CMD_PROP_VALUE_IS, key, SPINEL_DATATYPE_UINT_PACKED_S, mLastStatus);
}

ThreadError NcpBase::GetPropertyHandler_PROTOCOL_VERSION(uint8_t header, spinel_prop_key_t key)
{
    return SendPropertyUpdate(
               header,
               SPINEL_CMD_PROP_VALUE_IS,
               key,
               SPINEL_DATATYPE_UINT_PACKED_S SPINEL_DATATYPE_UINT_PACKED_S,
               SPINEL_PROTOCOL_VERSION_THREAD_MAJOR,
               SPINEL_PROTOCOL_VERSION_THREAD_MINOR
           );
}

ThreadError NcpBase::GetPropertyHandler_INTERFACE_TYPE(uint8_t header, spinel_prop_key_t key)
{
    return SendPropertyUpdate(
               header,
               SPINEL_CMD_PROP_VALUE_IS,
               key,
               SPINEL_DATATYPE_UINT_PACKED_S,
               SPINEL_PROTOCOL_TYPE_THREAD
           );
}

ThreadError NcpBase::GetPropertyHandler_VENDOR_ID(uint8_t header, spinel_prop_key_t key)
{
    return SendPropertyUpdate(
               header,
               SPINEL_CMD_PROP_VALUE_IS,
               key,
               SPINEL_DATATYPE_UINT_PACKED_S,
               0 // Vendor ID. Zero for unknown.
           );
}

ThreadError NcpBase::GetPropertyHandler_CAPS(uint8_t header, spinel_prop_key_t key)
{
    ThreadError errorCode = kThreadError_None;

    SuccessOrExit(errorCode = OutboundFrameBegin());

    SuccessOrExit(errorCode = OutboundFrameFeedPacked("Cii", header, SPINEL_CMD_PROP_VALUE_IS, key));

    // Begin adding capabilities //////////////////////////////////////////////

    SuccessOrExit(errorCode = OutboundFrameFeedPacked(SPINEL_DATATYPE_UINT_PACKED_S, SPINEL_CAP_NET_THREAD_1_0));

    SuccessOrExit(errorCode = OutboundFrameFeedPacked(SPINEL_DATATYPE_UINT_PACKED_S, SPINEL_CAP_COUNTERS));

    SuccessOrExit(errorCode = OutboundFrameFeedPacked(SPINEL_DATATYPE_UINT_PACKED_S, SPINEL_CAP_MAC_WHITELIST));

    // TODO: Somehow get the following capability from the radio.
    SuccessOrExit(errorCode = OutboundFrameFeedPacked(SPINEL_DATATYPE_UINT_PACKED_S,
                                                      SPINEL_CAP_802_15_4_2450MHZ_OQPSK));

#if OPENTHREAD_CONFIG_MAX_CHILDREN > 0
    SuccessOrExit(errorCode = OutboundFrameFeedPacked(SPINEL_DATATYPE_UINT_PACKED_S, SPINEL_CAP_ROLE_ROUTER));
#endif

    // End adding capabilities /////////////////////////////////////////////////

    SuccessOrExit(errorCode = OutboundFrameSend());

exit:
    return errorCode;
}

ThreadError NcpBase::GetPropertyHandler_NCP_VERSION(uint8_t header, spinel_prop_key_t key)
{
    return SendPropertyUpdate(
               header,
               SPINEL_CMD_PROP_VALUE_IS,
               key,
               SPINEL_DATATYPE_UTF8_S,
               otGetVersionString()
           );
}

ThreadError NcpBase::GetPropertyHandler_INTERFACE_COUNT(uint8_t header, spinel_prop_key_t key)
{
    return SendPropertyUpdate(
               header,
               SPINEL_CMD_PROP_VALUE_IS,
               key,
               SPINEL_DATATYPE_UINT8_S,
               1 // Only one interface for now
           );
}

ThreadError NcpBase::GetPropertyHandler_POWER_STATE(uint8_t header, spinel_prop_key_t key)
{
    // Always online at the moment
    return SendPropertyUpdate(
               header,
               SPINEL_CMD_PROP_VALUE_IS,
               key,
               SPINEL_DATATYPE_UINT8_S,
               SPINEL_POWER_STATE_ONLINE
           );
}

ThreadError NcpBase::GetPropertyHandler_HWADDR(uint8_t header, spinel_prop_key_t key)
{
    return SendPropertyUpdate(
                header,
                SPINEL_CMD_PROP_VALUE_IS,
                key,
                SPINEL_DATATYPE_EUI64_S,
                otGetExtendedAddress(mInstance)
            );
}

ThreadError NcpBase::GetPropertyHandler_LOCK(uint8_t header, spinel_prop_key_t key)
{
    // TODO: Implement property lock (Needs API!)
    (void)key;

    return SendLastStatus(header, SPINEL_STATUS_UNIMPLEMENTED);
}

ThreadError NcpBase::GetPropertyHandler_PHY_ENABLED(uint8_t header, spinel_prop_key_t key)
{
    // TODO: Implement PHY_ENBLED (Needs API!)
    (void)key;

    return SendLastStatus(header, SPINEL_STATUS_UNIMPLEMENTED);
}

ThreadError NcpBase::GetPropertyHandler_PHY_FREQ(uint8_t header, spinel_prop_key_t key)
{
    uint32_t freq_khz(0);
    const uint8_t chan(otGetChannel(mInstance));

    if (chan == 0)
    {
        freq_khz = 868300;
    }
    else if (chan < 11)
    {
        freq_khz = 906000 - (2000 * 1) + 2000 * (chan);
    }
    else if (chan < 26)
    {
        freq_khz = 2405000 - (5000 * 11) + 5000 * (chan);
    }

    return SendPropertyUpdate(
               header,
               SPINEL_CMD_PROP_VALUE_IS,
               key,
               SPINEL_DATATYPE_UINT32_S,
               freq_khz
           );
}

ThreadError NcpBase::GetPropertyHandler_PHY_CHAN_SUPPORTED(uint8_t header, spinel_prop_key_t key)
{
    return GetPropertyHandler_ChannelMaskHelper(header, key, mSupportedChannelMask);
}

ThreadError NcpBase::GetPropertyHandler_PHY_CHAN(uint8_t header, spinel_prop_key_t key)
{
    return SendPropertyUpdate(
               header,
               SPINEL_CMD_PROP_VALUE_IS,
               key,
               SPINEL_DATATYPE_UINT8_S,
               otGetChannel(mInstance)
           );
}

ThreadError NcpBase::GetPropertyHandler_PHY_RSSI(uint8_t header, spinel_prop_key_t key)
{
    return SendPropertyUpdate(
               header,
               SPINEL_CMD_PROP_VALUE_IS,
               key,
               SPINEL_DATATYPE_INT8_S,
               otPlatRadioGetRssi(mInstance)
           );
}

ThreadError NcpBase::GetPropertyHandler_MAC_SCAN_STATE(uint8_t header, spinel_prop_key_t key)
{
    ThreadError errorCode = kThreadError_None;

    if (otIsActiveScanInProgress(mInstance))
    {
        errorCode = SendPropertyUpdate(
                        header,
                        SPINEL_CMD_PROP_VALUE_IS,
                        key,
                        SPINEL_DATATYPE_UINT8_S,
                        SPINEL_SCAN_STATE_BEACON
                    );
    }
    else
    {
        errorCode = SendPropertyUpdate(
                        header,
                        SPINEL_CMD_PROP_VALUE_IS,
                        key,
                        SPINEL_DATATYPE_UINT8_S,
                        SPINEL_SCAN_STATE_IDLE
                    );
    }

    return errorCode;
}

ThreadError NcpBase::GetPropertyHandler_MAC_SCAN_PERIOD(uint8_t header, spinel_prop_key_t key)
{
    return SendPropertyUpdate(
               header,
               SPINEL_CMD_PROP_VALUE_IS,
               key,
               SPINEL_DATATYPE_UINT16_S,
               mScanPeriod
           );
}

ThreadError NcpBase::GetPropertyHandler_ChannelMaskHelper(uint8_t header, spinel_prop_key_t key, uint32_t channel_mask)
{
    ThreadError errorCode = kThreadError_None;

    SuccessOrExit(errorCode = OutboundFrameBegin());

    SuccessOrExit(errorCode = OutboundFrameFeedPacked("Cii", header, SPINEL_CMD_PROP_VALUE_IS, key));

    for (int i = 0; i < 32; i++)
    {
        if (0 != (channel_mask & (1 << i)))
        {
            SuccessOrExit(errorCode = OutboundFrameFeedPacked(SPINEL_DATATYPE_UINT8_S, i));
        }
    }

    SuccessOrExit(errorCode = OutboundFrameSend());

exit:
    return errorCode;
}

ThreadError NcpBase::GetPropertyHandler_MAC_SCAN_MASK(uint8_t header, spinel_prop_key_t key)
{
    return GetPropertyHandler_ChannelMaskHelper(header, key, mChannelMask);
}

ThreadError NcpBase::GetPropertyHandler_MAC_15_4_PANID(uint8_t header, spinel_prop_key_t key)
{
    return SendPropertyUpdate(
               header,
               SPINEL_CMD_PROP_VALUE_IS,
               key,
               SPINEL_DATATYPE_UINT16_S,
               otGetPanId(mInstance)
           );
}

ThreadError NcpBase::GetPropertyHandler_MAC_FILTER_MODE(uint8_t header, spinel_prop_key_t key)
{
    return SendPropertyUpdate(
               header,
               SPINEL_CMD_PROP_VALUE_IS,
               key,
               SPINEL_DATATYPE_INT8_S,
               otPlatRadioGetPromiscuous(mInstance)
               ? SPINEL_MAC_FILTER_MODE_15_4_PROMISCUOUS
               : SPINEL_MAC_FILTER_MODE_NORMAL
           );
}

ThreadError NcpBase::GetPropertyHandler_MAC_15_4_LADDR(uint8_t header, spinel_prop_key_t key)
{
    return SendPropertyUpdate(
               header,
               SPINEL_CMD_PROP_VALUE_IS,
               key,
               SPINEL_DATATYPE_EUI64_S,
               otGetExtendedAddress(mInstance)
           );
}

ThreadError NcpBase::GetPropertyHandler_MAC_15_4_SADDR(uint8_t header, spinel_prop_key_t key)
{
    return SendPropertyUpdate(
               header,
               SPINEL_CMD_PROP_VALUE_IS,
               key,
               SPINEL_DATATYPE_UINT16_S,
               otGetShortAddress(mInstance)
           );
}

ThreadError NcpBase::GetPropertyHandler_NET_IF_UP(uint8_t header, spinel_prop_key_t key)
{
    return SendPropertyUpdate(
               header,
               SPINEL_CMD_PROP_VALUE_IS,
               key,
               SPINEL_DATATYPE_BOOL_S,
               otIsInterfaceUp(mInstance)
           );
}

ThreadError NcpBase::GetPropertyHandler_NET_STACK_UP(uint8_t header, spinel_prop_key_t key)
{
    return SendPropertyUpdate(
               header,
               SPINEL_CMD_PROP_VALUE_IS,
               key,
               SPINEL_DATATYPE_BOOL_S,
               otGetDeviceRole(mInstance) != kDeviceRoleDisabled
           );
}

ThreadError NcpBase::GetPropertyHandler_NET_ROLE(uint8_t header, spinel_prop_key_t key)
{
    spinel_net_role_t role(SPINEL_NET_ROLE_DETACHED);

    switch (otGetDeviceRole(mInstance))
    {
    case kDeviceRoleDisabled:
    case kDeviceRoleDetached:
        role = SPINEL_NET_ROLE_DETACHED;
        break;

    case kDeviceRoleChild:
        role = SPINEL_NET_ROLE_CHILD;
        break;

    case kDeviceRoleRouter:
        role = SPINEL_NET_ROLE_ROUTER;
        break;

    case kDeviceRoleLeader:
        role = SPINEL_NET_ROLE_LEADER;
        break;
    }

    return SendPropertyUpdate(
               header,
               SPINEL_CMD_PROP_VALUE_IS,
               key,
               SPINEL_DATATYPE_UINT8_S,
               role
           );
}

ThreadError NcpBase::GetPropertyHandler_NET_NETWORK_NAME(uint8_t header, spinel_prop_key_t key)
{
    return SendPropertyUpdate(
               header,
               SPINEL_CMD_PROP_VALUE_IS,
               key,
               SPINEL_DATATYPE_UTF8_S,
               otGetNetworkName(mInstance)
           );
}

ThreadError NcpBase::GetPropertyHandler_NET_XPANID(uint8_t header, spinel_prop_key_t key)
{
    return SendPropertyUpdate(
               header,
               SPINEL_CMD_PROP_VALUE_IS,
               key,
               SPINEL_DATATYPE_DATA_S,
               otGetExtendedPanId(mInstance),
               sizeof(spinel_net_xpanid_t)
           );
}

ThreadError NcpBase::GetPropertyHandler_NET_MASTER_KEY(uint8_t header, spinel_prop_key_t key)
{
    const uint8_t *ptr(NULL);
    uint8_t len(0);

    ptr = otGetMasterKey(mInstance, &len);

    return SendPropertyUpdate(
               header,
               SPINEL_CMD_PROP_VALUE_IS,
               key,
               SPINEL_DATATYPE_DATA_S,
               ptr,
               len
           );
}

ThreadError NcpBase::GetPropertyHandler_NET_KEY_SEQUENCE(uint8_t header, spinel_prop_key_t key)
{
    return SendPropertyUpdate(
               header,
               SPINEL_CMD_PROP_VALUE_IS,
               key,
               SPINEL_DATATYPE_UINT32_S,
               otGetKeySequenceCounter(mInstance)
           );
}

ThreadError NcpBase::GetPropertyHandler_NET_PARTITION_ID(uint8_t header, spinel_prop_key_t key)
{
    return SendPropertyUpdate(
               header,
               SPINEL_CMD_PROP_VALUE_IS,
               key,
               SPINEL_DATATYPE_UINT32_S,
               otGetPartitionId(mInstance)
           );
}

ThreadError NcpBase::GetPropertyHandler_THREAD_NETWORK_DATA_VERSION(uint8_t header, spinel_prop_key_t key)
{
    return SendPropertyUpdate(
               header,
               SPINEL_CMD_PROP_VALUE_IS,
               key,
               SPINEL_DATATYPE_UINT8_S,
               otGetNetworkDataVersion(mInstance)
           );
}

ThreadError NcpBase::GetPropertyHandler_THREAD_STABLE_NETWORK_DATA_VERSION(uint8_t header, spinel_prop_key_t key)
{
    return SendPropertyUpdate(
               header,
               SPINEL_CMD_PROP_VALUE_IS,
               key,
               SPINEL_DATATYPE_UINT8_S,
               otGetStableNetworkDataVersion(mInstance)
           );
}

ThreadError NcpBase::GetPropertyHandler_THREAD_NETWORK_DATA(uint8_t header, spinel_prop_key_t key)
{
    ThreadError errorCode = kThreadError_None;
    uint8_t network_data[255];
    uint8_t network_data_len = 255;

    SuccessOrExit(errorCode = OutboundFrameBegin());
    SuccessOrExit(errorCode = OutboundFrameFeedPacked("Cii", header, SPINEL_CMD_PROP_VALUE_IS, key));
    otGetNetworkDataLocal(
        mInstance,
        false, // Stable?
        network_data,
        &network_data_len
    );
    SuccessOrExit(errorCode = OutboundFrameFeedData(network_data, network_data_len));
    SuccessOrExit(errorCode = OutboundFrameSend());

exit:
    return errorCode;
}

ThreadError NcpBase::GetPropertyHandler_THREAD_STABLE_NETWORK_DATA(uint8_t header, spinel_prop_key_t key)
{
    ThreadError errorCode = kThreadError_None;
    uint8_t network_data[255];
    uint8_t network_data_len = 255;


    SuccessOrExit(errorCode = OutboundFrameBegin());

    SuccessOrExit(errorCode = OutboundFrameFeedPacked("Cii", header, SPINEL_CMD_PROP_VALUE_IS, key));
    otGetNetworkDataLocal(
        mInstance,
        true, // Stable?
        network_data,
        &network_data_len
    );

    SuccessOrExit(errorCode = OutboundFrameFeedData(network_data, network_data_len));
    SuccessOrExit(errorCode = OutboundFrameSend());

exit:
    return errorCode;
}

ThreadError NcpBase::GetPropertyHandler_THREAD_LEADER_RID(uint8_t header, spinel_prop_key_t key)
{
    return SendPropertyUpdate(
               header,
               SPINEL_CMD_PROP_VALUE_IS,
               key,
               SPINEL_DATATYPE_UINT8_S,
               otGetLeaderRouterId(mInstance)
           );
}

ThreadError NcpBase::GetPropertyHandler_THREAD_LOCAL_LEADER_WEIGHT(uint8_t header, spinel_prop_key_t key)
{
    return SendPropertyUpdate(
               header,
               SPINEL_CMD_PROP_VALUE_IS,
               key,
               SPINEL_DATATYPE_UINT8_S,
               otGetLocalLeaderWeight(mInstance)
           );
}

ThreadError NcpBase::GetPropertyHandler_THREAD_LEADER_WEIGHT(uint8_t header, spinel_prop_key_t key)
{
    return SendPropertyUpdate(
               header,
               SPINEL_CMD_PROP_VALUE_IS,
               key,
               SPINEL_DATATYPE_UINT8_S,
               otGetLeaderWeight(mInstance)
           );
}

ThreadError NcpBase::GetPropertyHandler_THREAD_LEADER_ADDR(uint8_t header, spinel_prop_key_t key)
{
    ThreadError errorCode = kThreadError_None;
    otIp6Address address;

    errorCode = otGetLeaderRloc(mInstance, &address);

    if (errorCode == kThreadError_None)
    {
        errorCode = SendPropertyUpdate(
                        header,
                        SPINEL_CMD_PROP_VALUE_IS,
                        key,
                        SPINEL_DATATYPE_IPv6ADDR_S,
                        &address
                    );
    }
    else
    {
        errorCode = SendLastStatus(header, ThreadErrorToSpinelStatus(errorCode));
    }

    return errorCode;
}

ThreadError NcpBase::GetPropertyHandler_THREAD_ASSISTING_PORTS(uint8_t header, spinel_prop_key_t key)
{
    ThreadError errorCode = kThreadError_None;
    uint8_t num_entries = 0;
    const uint16_t *ports = otGetUnsecurePorts(mInstance, &num_entries);

    SuccessOrExit(errorCode = OutboundFrameBegin());

    SuccessOrExit(errorCode = OutboundFrameFeedPacked("Cii", header, SPINEL_CMD_PROP_VALUE_IS, key));

    for (; num_entries != 0; ports++, num_entries--)
    {
        SuccessOrExit(errorCode = OutboundFrameFeedPacked("S", *ports));
    }

    SuccessOrExit(errorCode = OutboundFrameSend());

exit:
    return errorCode;
}


ThreadError NcpBase::GetPropertyHandler_THREAD_ALLOW_LOCAL_NET_DATA_CHANGE(uint8_t header, spinel_prop_key_t key)
{
    return SendPropertyUpdate(
        header,
        SPINEL_CMD_PROP_VALUE_IS,
        key,
        SPINEL_DATATYPE_BOOL_S,
        mAllowLocalNetworkDataChange
    );
}


ThreadError NcpBase::GetPropertyHandler_IPV6_ML_PREFIX(uint8_t header, spinel_prop_key_t key)
{
    ThreadError errorCode = kThreadError_None;
    const uint8_t *ml_prefix = otGetMeshLocalPrefix(mInstance);

    if (ml_prefix)
    {
        otIp6Address addr;

        memcpy(addr.mFields.m8, ml_prefix, 8);

        // Zero out the last 8 bytes.
        memset(addr.mFields.m8 + 8, 0, 8);

        errorCode = SendPropertyUpdate(
                        header,
                        SPINEL_CMD_PROP_VALUE_IS,
                        key,
                        SPINEL_DATATYPE_IPv6ADDR_S SPINEL_DATATYPE_UINT8_S,
                        &addr,
                        64
                    );
    }
    else
    {
        errorCode = SendPropertyUpdate(
                        header,
                        SPINEL_CMD_PROP_VALUE_IS,
                        key,
                        SPINEL_DATATYPE_VOID_S
                    );
    }

    return errorCode;
}

ThreadError NcpBase::GetPropertyHandler_IPV6_ML_ADDR(uint8_t header, spinel_prop_key_t key)
{
    ThreadError errorCode = kThreadError_None;
    const otIp6Address *ml64 = otGetMeshLocalEid(mInstance);

    if (ml64)
    {
        errorCode = SendPropertyUpdate(
                        header,
                        SPINEL_CMD_PROP_VALUE_IS,
                        key,
                        SPINEL_DATATYPE_IPv6ADDR_S,
                        ml64
                    );
    }
    else
    {
        errorCode = SendPropertyUpdate(
                        header,
                        SPINEL_CMD_PROP_VALUE_IS,
                        key,
                        SPINEL_DATATYPE_VOID_S
                    );
    }

    return errorCode;
}

ThreadError NcpBase::GetPropertyHandler_IPV6_LL_ADDR(uint8_t header, spinel_prop_key_t key)
{
    // TODO!
    (void)key;

    return SendLastStatus(header, SPINEL_STATUS_UNIMPLEMENTED);
}

ThreadError NcpBase::GetPropertyHandler_IPV6_ADDRESS_TABLE(uint8_t header, spinel_prop_key_t key)
{
    ThreadError errorCode = kThreadError_None;

    SuccessOrExit(errorCode = OutboundFrameBegin());


    SuccessOrExit(errorCode = OutboundFrameFeedPacked("Cii", header, SPINEL_CMD_PROP_VALUE_IS, key));

    for (const otNetifAddress *address = otGetUnicastAddresses(mInstance); address; address = address->mNext)
    {

        SuccessOrExit(errorCode = OutboundFrameFeedPacked(
                                      "T(6CLL).",
                                      &address->mAddress,
                                      address->mPrefixLength,
                                      address->mPreferredLifetime,
                                      address->mValidLifetime
                                  ));
    }

    SuccessOrExit(errorCode = OutboundFrameSend());

exit:
    return errorCode;
}

ThreadError NcpBase::GetPropertyHandler_IPV6_ROUTE_TABLE(uint8_t header, spinel_prop_key_t key)
{
    // TODO: Implement get route table
    (void)key;

    return SendLastStatus(header, SPINEL_STATUS_UNIMPLEMENTED);
}

ThreadError NcpBase::GetPropertyHandler_IPV6_ICMP_PING_OFFLOAD(uint8_t header, spinel_prop_key_t key)
{
    return SendPropertyUpdate(
               header,
               SPINEL_CMD_PROP_VALUE_IS,
               key,
               SPINEL_DATATYPE_BOOL_S,
               otIsIcmpEchoEnabled(mInstance)
           );
}

ThreadError NcpBase::GetPropertyHandler_THREAD_LOCAL_ROUTES(uint8_t header, spinel_prop_key_t key)
{
    // TODO: Implement get external route table
    (void)key;

    return SendLastStatus(header, SPINEL_STATUS_UNIMPLEMENTED);
}

ThreadError NcpBase::GetPropertyHandler_STREAM_NET(uint8_t header, spinel_prop_key_t key)
{
    // TODO: Implement explicit data poll.
    (void)key;

    return SendLastStatus(header, SPINEL_STATUS_UNIMPLEMENTED);
}

ThreadError NcpBase::GetPropertyHandler_MAC_CNTR(uint8_t header, spinel_prop_key_t key)
{
    uint32_t value;
    const otMacCounters *macCounters;
    ThreadError errorCode = kThreadError_None;

    macCounters = otGetMacCounters(mInstance);

    assert(macCounters != NULL);

    switch (key)
    {
    case SPINEL_PROP_CNTR_TX_PKT_TOTAL:
        value = macCounters->mTxTotal;
        break;

    case SPINEL_PROP_CNTR_TX_PKT_ACK_REQ:
        value = macCounters->mTxAckRequested;
        break;

    case SPINEL_PROP_CNTR_TX_PKT_ACKED:
        value = macCounters->mTxAcked;
        break;

    case SPINEL_PROP_CNTR_TX_PKT_NO_ACK_REQ:
        value = macCounters->mTxNoAckRequested;
        break;

    case SPINEL_PROP_CNTR_TX_PKT_DATA:
        value = macCounters->mTxData;
        break;

    case SPINEL_PROP_CNTR_TX_PKT_DATA_POLL:
        value = macCounters->mTxDataPoll;
        break;

    case SPINEL_PROP_CNTR_TX_PKT_BEACON:
        value = macCounters->mTxBeacon;
        break;

    case SPINEL_PROP_CNTR_TX_PKT_BEACON_REQ:
        value = macCounters->mTxBeaconRequest;
        break;

    case SPINEL_PROP_CNTR_TX_PKT_OTHER:
        value = macCounters->mTxOther;
        break;

    case SPINEL_PROP_CNTR_TX_PKT_RETRY:
        value = macCounters->mTxRetry;
        break;

    case SPINEL_PROP_CNTR_TX_ERR_CCA:
        value = macCounters->mTxErrCca;
        break;

    case SPINEL_PROP_CNTR_RX_PKT_TOTAL:
        value = macCounters->mRxTotal;
        break;

    case SPINEL_PROP_CNTR_RX_PKT_DATA:
        value = macCounters->mRxData;
        break;

    case SPINEL_PROP_CNTR_RX_PKT_DATA_POLL:
        value = macCounters->mRxDataPoll;
        break;

    case SPINEL_PROP_CNTR_RX_PKT_BEACON:
        value = macCounters->mRxBeacon;
        break;

    case SPINEL_PROP_CNTR_RX_PKT_BEACON_REQ:
        value = macCounters->mRxBeaconRequest;
        break;

    case SPINEL_PROP_CNTR_RX_PKT_OTHER:
        value = macCounters->mRxOther;
        break;

    case SPINEL_PROP_CNTR_RX_PKT_FILT_WL:
        value = macCounters->mRxWhitelistFiltered;
        break;

    case SPINEL_PROP_CNTR_RX_PKT_FILT_DA:
        value = macCounters->mRxDestAddrFiltered;
        break;

    case SPINEL_PROP_CNTR_RX_ERR_EMPTY:
        value = macCounters->mRxErrNoFrame;
        break;

    case SPINEL_PROP_CNTR_RX_ERR_UKWN_NBR:
        value = macCounters->mRxErrUnknownNeighbor;
        break;

    case SPINEL_PROP_CNTR_RX_ERR_NVLD_SADDR:
        value = macCounters->mRxErrInvalidSrcAddr;
        break;

    case SPINEL_PROP_CNTR_RX_ERR_SECURITY:
        value = macCounters->mRxErrSec;
        break;

    case SPINEL_PROP_CNTR_RX_ERR_BAD_FCS:
        value = macCounters->mRxErrFcs;
        break;

    case SPINEL_PROP_CNTR_RX_ERR_OTHER:
        value = macCounters->mRxErrOther;
        break;

    default:
        errorCode = SendLastStatus(header, SPINEL_STATUS_INTERNAL_ERROR);
        goto bail;
        break;
    }

    errorCode = SendPropertyUpdate(
                    header,
                    SPINEL_CMD_PROP_VALUE_IS,
                    key,
                    SPINEL_DATATYPE_UINT32_S,
                    value
                );

bail:
    return errorCode;
}

ThreadError NcpBase::GetPropertyHandler_NCP_CNTR(uint8_t header, spinel_prop_key_t key)
{
    uint32_t value;
    ThreadError errorCode = kThreadError_None;

    switch (key)
    {
    case SPINEL_PROP_CNTR_TX_IP_SEC_TOTAL:
        value = mInboundSecureIpFrameCounter;
        break;

    case SPINEL_PROP_CNTR_TX_IP_INSEC_TOTAL:
        value = mInboundInsecureIpFrameCounter;
        break;

    case SPINEL_PROP_CNTR_TX_IP_DROPPED:
        value = mDroppedInboundIpFrameCounter;
        break;

    case SPINEL_PROP_CNTR_RX_IP_SEC_TOTAL:
        value = mOutboundSecureIpFrameCounter;
        break;

    case SPINEL_PROP_CNTR_RX_IP_INSEC_TOTAL:
        value = mOutboundInsecureIpFrameCounter;
        break;

    case SPINEL_PROP_CNTR_RX_IP_DROPPED:
        value = mDroppedOutboundIpFrameCounter;
        break;

    case SPINEL_PROP_CNTR_TX_SPINEL_TOTAL:
        value = mTxSpinelFrameCounter;
        break;

    case SPINEL_PROP_CNTR_RX_SPINEL_TOTAL:
        value = mRxSpinelFrameCounter;
        break;

    case SPINEL_PROP_CNTR_RX_SPINEL_ERR:
        value = mFramingErrorCounter;
        break;

    default:
        errorCode = SendLastStatus(header, SPINEL_STATUS_INTERNAL_ERROR);
        goto bail;
        break;
    }

    errorCode = SendPropertyUpdate(
                    header,
                    SPINEL_CMD_PROP_VALUE_IS,
                    key,
                    SPINEL_DATATYPE_UINT32_S,
                    value
                );

bail:
    return errorCode;
}

ThreadError NcpBase::GetPropertyHandler_MAC_WHITELIST(uint8_t header, spinel_prop_key_t key)
{
    otMacWhitelistEntry entry;
    ThreadError errorCode = kThreadError_None;

    SuccessOrExit(errorCode = OutboundFrameBegin());

    SuccessOrExit(errorCode = OutboundFrameFeedPacked("Cii", header, SPINEL_CMD_PROP_VALUE_IS, key));

    for (uint8_t i = 0; (i != 255) && (errorCode == kThreadError_None); i++)
    {
        errorCode = otGetMacWhitelistEntry(mInstance, i, &entry);

        if (errorCode != kThreadError_None)
        {
            break;
        }

        if (entry.mValid)
        {
            if (!entry.mFixedRssi)
            {
                entry.mRssi = RSSI_OVERRIDE_DISABLED;
            }

            SuccessOrExit(errorCode = OutboundFrameFeedPacked("T(Ec).", entry.mExtAddress.m8, entry.mRssi));
        }
    }

    SuccessOrExit(errorCode = OutboundFrameSend());

exit:
    return errorCode;
}

ThreadError NcpBase::GetPropertyHandler_MAC_WHITELIST_ENABLED(uint8_t header, spinel_prop_key_t key)
{
    return SendPropertyUpdate(
               header,
               SPINEL_CMD_PROP_VALUE_IS,
               key,
               SPINEL_DATATYPE_BOOL_S,
               otIsMacWhitelistEnabled(mInstance)
           );
}

ThreadError NcpBase::GetPropertyHandler_THREAD_MODE(uint8_t header, spinel_prop_key_t key)
{
    uint8_t numeric_mode(0);
    otLinkModeConfig mode_config(otGetLinkMode(mInstance));

    if (mode_config.mRxOnWhenIdle)
    {
        numeric_mode |= kThreadModeTLV_Receiver;
    }

    if (mode_config.mSecureDataRequests)
    {
        numeric_mode |= kThreadModeTLV_Secure;
    }

    if (mode_config.mDeviceType)
    {
        numeric_mode |= kThreadModeTLV_DeviceType;
    }

    if (mode_config.mNetworkData)
    {
        numeric_mode |= kThreadModeTLV_NetworkData;
    }

    return SendPropertyUpdate(
               header,
               SPINEL_CMD_PROP_VALUE_IS,
               key,
               SPINEL_DATATYPE_UINT8_S,
               numeric_mode
           );
}

ThreadError NcpBase::GetPropertyHandler_THREAD_CHILD_TIMEOUT(uint8_t header, spinel_prop_key_t key)
{
    return SendPropertyUpdate(
               header,
               SPINEL_CMD_PROP_VALUE_IS,
               key,
               SPINEL_DATATYPE_UINT32_S,
               otGetChildTimeout(mInstance)
           );
}

ThreadError NcpBase::GetPropertyHandler_THREAD_RLOC16(uint8_t header, spinel_prop_key_t key)
{
    return SendPropertyUpdate(
               header,
               SPINEL_CMD_PROP_VALUE_IS,
               key,
               SPINEL_DATATYPE_UINT16_S,
               otGetRloc16(mInstance)
           );
}

ThreadError NcpBase::GetPropertyHandler_THREAD_ROUTER_UPGRADE_THRESHOLD(uint8_t header, spinel_prop_key_t key)
{
    return SendPropertyUpdate(
               header,
               SPINEL_CMD_PROP_VALUE_IS,
               key,
               SPINEL_DATATYPE_UINT8_S,
               otGetRouterUpgradeThreshold(mInstance)
           );
}

ThreadError NcpBase::GetPropertyHandler_THREAD_CONTEXT_REUSE_DELAY(uint8_t header, spinel_prop_key_t key)
{
    return SendPropertyUpdate(
               header,
               SPINEL_CMD_PROP_VALUE_IS,
               key,
               SPINEL_DATATYPE_UINT32_S,
               otGetContextIdReuseDelay(mInstance)
           );
}

ThreadError NcpBase::GetPropertyHandler_THREAD_NETWORK_ID_TIMEOUT(uint8_t header, spinel_prop_key_t key)
{
    return SendPropertyUpdate(
               header,
               SPINEL_CMD_PROP_VALUE_IS,
               key,
               SPINEL_DATATYPE_UINT8_S,
               otGetNetworkIdTimeout(mInstance)
           );
}


// ----------------------------------------------------------------------------
// MARK: Individual Property Setters
// ----------------------------------------------------------------------------

ThreadError NcpBase::SetPropertyHandler_POWER_STATE(uint8_t header, spinel_prop_key_t key, const uint8_t *value_ptr,
                                                    uint16_t value_len)
{
    // TODO: Implement POWER_STATE
    (void)key;
    (void)value_ptr;
    (void)value_len;

    return SendLastStatus(header, SPINEL_STATUS_UNIMPLEMENTED);
}

ThreadError NcpBase::SetPropertyHandler_PHY_ENABLED(uint8_t header, spinel_prop_key_t key, const uint8_t *value_ptr,
                                                    uint16_t value_len)
{
    bool value = false;
    spinel_ssize_t parsedLength;
    ThreadError errorCode = kThreadError_None;

    parsedLength = spinel_datatype_unpack(
                       value_ptr,
                       value_len,
                       SPINEL_DATATYPE_BOOL_S,
                       &value
                   );

    if (parsedLength > 0)
    {
        if (value == false)
        {
            errorCode = otPlatRadioDisable(mInstance);
        }
        else
        {
            errorCode = otPlatRadioEnable(mInstance);
        }
    }
    else
    {
        errorCode = kThreadError_Parse;
    }

    if (errorCode == kThreadError_None)
    {
        errorCode = HandleCommandPropertyGet(header, key);
    }
    else
    {
        errorCode = SendLastStatus(header, ThreadErrorToSpinelStatus(errorCode));
    }

    return errorCode;
}

ThreadError NcpBase::SetPropertyHandler_PHY_TX_POWER(uint8_t header, spinel_prop_key_t key, const uint8_t *value_ptr,
                                                     uint16_t value_len)
{
    // TODO: Implement PHY_TX_POWER
    (void)key;
    (void)value_ptr;
    (void)value_len;

    return SendLastStatus(header, SPINEL_STATUS_UNIMPLEMENTED);
}

ThreadError NcpBase::SetPropertyHandler_PHY_CHAN(uint8_t header, spinel_prop_key_t key, const uint8_t *value_ptr,
                                                 uint16_t value_len)
{
    unsigned int i = 0;
    spinel_ssize_t parsedLength;
    ThreadError errorCode = kThreadError_None;

    parsedLength = spinel_datatype_unpack(
                       value_ptr,
                       value_len,
                       SPINEL_DATATYPE_UINT_PACKED_S,
                       &i
                   );

    if (parsedLength > 0)
    {
        errorCode = otSetChannel(mInstance, static_cast<uint8_t>(i));

        if (errorCode == kThreadError_None)
        {
            errorCode = HandleCommandPropertyGet(header, key);
        }
        else
        {
            errorCode = SendLastStatus(header, ThreadErrorToSpinelStatus(errorCode));
        }
    }
    else
    {
        errorCode = SendLastStatus(header, SPINEL_STATUS_PARSE_ERROR);
    }

    return errorCode;
}

ThreadError NcpBase::SetPropertyHandler_MAC_FILTER_MODE(uint8_t header, spinel_prop_key_t key, const uint8_t *value_ptr,
                                                        uint16_t value_len)
{
    uint8_t i = 0;
    spinel_ssize_t parsedLength;
    ThreadError errorCode = kThreadError_None;

    parsedLength = spinel_datatype_unpack(
                       value_ptr,
                       value_len,
                       SPINEL_DATATYPE_UINT8_S,
                       &i
                   );

    if (parsedLength > 0)
    {
        switch (i)
        {
        case SPINEL_MAC_FILTER_MODE_NORMAL:
            otPlatRadioSetPromiscuous(mInstance, false);
            errorCode = kThreadError_None;
            break;

        case SPINEL_MAC_FILTER_MODE_PROMISCUOUS:
        case SPINEL_MAC_FILTER_MODE_MONITOR:
            otPlatRadioSetPromiscuous(mInstance, true);
            errorCode = kThreadError_None;
            break;
        }

        if (errorCode == kThreadError_None)
        {
            errorCode = HandleCommandPropertyGet(header, key);
        }
        else
        {
            errorCode = SendLastStatus(header, ThreadErrorToSpinelStatus(errorCode));
        }
    }
    else
    {
        errorCode = SendLastStatus(header, SPINEL_STATUS_PARSE_ERROR);
    }

    return errorCode;
}

ThreadError NcpBase::SetPropertyHandler_MAC_SCAN_MASK(uint8_t header, spinel_prop_key_t key, const uint8_t *value_ptr,
                                                      uint16_t value_len)
{
    ThreadError errorCode = kThreadError_None;
    uint32_t new_mask(0);

    for (; value_len != 0; value_len--, value_ptr++)
    {
        if ((value_ptr[0] > 31)
            || (mSupportedChannelMask & (1 << value_ptr[0])) == 0
           )
        {
            errorCode = kThreadError_InvalidArgs;
            break;
        }

        new_mask |= (1 << value_ptr[0]);
    }

    if (errorCode == kThreadError_None)
    {
        mChannelMask = new_mask;
        errorCode = HandleCommandPropertyGet(header, key);
    }
    else
    {
        errorCode = SendLastStatus(header, ThreadErrorToSpinelStatus(errorCode));
    }

    return errorCode;
}

ThreadError NcpBase::SetPropertyHandler_MAC_SCAN_PERIOD(uint8_t header, spinel_prop_key_t key, const uint8_t *value_ptr,
                                                        uint16_t value_len)
{
    uint16_t tmp(mScanPeriod);
    spinel_ssize_t parsedLength;
    ThreadError errorCode = kThreadError_None;

    parsedLength = spinel_datatype_unpack(
                       value_ptr,
                       value_len,
                       SPINEL_DATATYPE_UINT16_S,
                       &tmp
                   );

    if (parsedLength > 0)
    {
        mScanPeriod = tmp;
        errorCode = HandleCommandPropertyGet(header, key);
    }
    else
    {
        errorCode = SendLastStatus(header, SPINEL_STATUS_PARSE_ERROR);
    }

    return errorCode;
}

ThreadError NcpBase::SetPropertyHandler_MAC_SCAN_STATE(uint8_t header, spinel_prop_key_t key, const uint8_t *value_ptr,
                                                       uint16_t value_len)
{
    uint8_t i = 0;
    spinel_ssize_t parsedLength;
    ThreadError errorCode = kThreadError_None;

    parsedLength = spinel_datatype_unpack(
                       value_ptr,
                       value_len,
                       SPINEL_DATATYPE_UINT8_S,
                       &i
                   );

    if (parsedLength > 0)
    {
        switch (i)
        {
        case SPINEL_SCAN_STATE_IDLE:
            errorCode = kThreadError_None;
            break;

        case SPINEL_SCAN_STATE_BEACON:
            mShouldSignalEndOfScan = false;
            errorCode = otActiveScan(
                            mInstance,
                            mChannelMask,
                            mScanPeriod,
                            &HandleActiveScanResult_Jump,
                            this
                        );
            break;

        case SPINEL_SCAN_STATE_ENERGY:
            errorCode = kThreadError_NotImplemented;
            break;

        default:
            errorCode = kThreadError_InvalidArgs;
            break;
        }

        if (errorCode == kThreadError_None)
        {
            errorCode = HandleCommandPropertyGet(header, key);
        }
        else
        {
            errorCode = SendLastStatus(header, ThreadErrorToSpinelStatus(errorCode));
        }
    }
    else
    {
        errorCode = SendLastStatus(header, SPINEL_STATUS_PARSE_ERROR);
    }

    return errorCode;
}

ThreadError NcpBase::SetPropertyHandler_MAC_15_4_PANID(uint8_t header, spinel_prop_key_t key, const uint8_t *value_ptr,
                                                       uint16_t value_len)
{
    uint16_t tmp;
    spinel_ssize_t parsedLength;
    ThreadError errorCode = kThreadError_None;

    parsedLength = spinel_datatype_unpack(
                       value_ptr,
                       value_len,
                       SPINEL_DATATYPE_UINT16_S,
                       &tmp
                   );

    if (parsedLength > 0)
    {
        errorCode = otSetPanId(mInstance, tmp);

        if (errorCode == kThreadError_None)
        {
            errorCode = HandleCommandPropertyGet(header, key);
        }
        else
        {
            errorCode = SendLastStatus(header, ThreadErrorToSpinelStatus(errorCode));
        }
    }
    else
    {
        errorCode = SendLastStatus(header, SPINEL_STATUS_PARSE_ERROR);
    }

    return errorCode;
}

ThreadError NcpBase::SetPropertyHandler_NET_IF_UP(uint8_t header, spinel_prop_key_t key, const uint8_t *value_ptr,
                                                    uint16_t value_len)
{
    bool value = false;
    spinel_ssize_t parsedLength;
    ThreadError errorCode = kThreadError_None;

    parsedLength = spinel_datatype_unpack(
                       value_ptr,
                       value_len,
                       SPINEL_DATATYPE_BOOL_S,
                       &value
                   );

    if (parsedLength > 0)
    {
        if (value == false)
        {
            errorCode = otInterfaceDown(mInstance);
        }
        else
        {
            errorCode = otInterfaceUp(mInstance);
        }
    }
    else
    {
        errorCode = kThreadError_Parse;
    }

    if (errorCode == kThreadError_None)
    {
        errorCode = HandleCommandPropertyGet(header, key);
    }
    else
    {
        errorCode = SendLastStatus(header, ThreadErrorToSpinelStatus(errorCode));
    }

    return errorCode;
}

ThreadError NcpBase::SetPropertyHandler_NET_STACK_UP(uint8_t header, spinel_prop_key_t key, const uint8_t *value_ptr,
                                                  uint16_t value_len)
{
    bool value = false;
    spinel_ssize_t parsedLength;
    ThreadError errorCode = kThreadError_None;

    parsedLength = spinel_datatype_unpack(
                       value_ptr,
                       value_len,
                       SPINEL_DATATYPE_BOOL_S,
                       &value
                   );

    if (parsedLength > 0)
    {
        // If the value has changed...
        if ((value != false) != (otGetDeviceRole(mInstance) != kDeviceRoleDisabled))
        {
            if (value != false)
            {
                errorCode = otThreadStart(mInstance);
            }
            else
            {
                errorCode = otThreadStop(mInstance);
            }
        }
    }
    else
    {
        errorCode = kThreadError_Parse;
    }

    if (errorCode == kThreadError_None)
    {
        errorCode = HandleCommandPropertyGet(header, key);
    }
    else
    {
        errorCode = SendLastStatus(header, ThreadErrorToSpinelStatus(errorCode));
    }

    return errorCode;
}

ThreadError NcpBase::SetPropertyHandler_NET_ROLE(uint8_t header, spinel_prop_key_t key, const uint8_t *value_ptr,
                                                 uint16_t value_len)
{
    unsigned int i(0);
    spinel_ssize_t parsedLength;
    ThreadError errorCode = kThreadError_None;

    parsedLength = spinel_datatype_unpack(
                       value_ptr,
                       value_len,
                       SPINEL_DATATYPE_UINT_PACKED_S,
                       &i
                   );

    if (parsedLength > 0)
    {
        switch (i)
        {
        case SPINEL_NET_ROLE_DETACHED:
            errorCode = kThreadError_InvalidArgs;
            break;

        case SPINEL_NET_ROLE_ROUTER:
            errorCode = otBecomeRouter(mInstance);
            break;

        case SPINEL_NET_ROLE_LEADER:
            errorCode = otBecomeLeader(mInstance);
            break;

        case SPINEL_NET_ROLE_CHILD:
            errorCode = otBecomeChild(mInstance, kMleAttachAnyPartition);
            break;
        }

        if (errorCode == kThreadError_None)
        {
            errorCode = HandleCommandPropertyGet(header, key);
        }
        else
        {
            errorCode = SendLastStatus(header, ThreadErrorToSpinelStatus(errorCode));
        }
    }
    else
    {
        errorCode = SendLastStatus(header, SPINEL_STATUS_PARSE_ERROR);
    }

    return errorCode;
}

ThreadError NcpBase::SetPropertyHandler_NET_NETWORK_NAME(uint8_t header, spinel_prop_key_t key,
                                                         const uint8_t *value_ptr,
                                                         uint16_t value_len)
{
    const char *string(NULL);
    spinel_ssize_t parsedLength;
    ThreadError errorCode = kThreadError_None;

    parsedLength = spinel_datatype_unpack(
                       value_ptr,
                       value_len,
                       SPINEL_DATATYPE_UTF8_S,
                       &string
                   );

    if ((parsedLength > 0) && (string != NULL))
    {
        errorCode = otSetNetworkName(mInstance, string);

        if (errorCode == kThreadError_None)
        {
            errorCode = HandleCommandPropertyGet(header, key);
        }
        else
        {
            errorCode = SendLastStatus(header, ThreadErrorToSpinelStatus(errorCode));
        }
    }
    else
    {
        errorCode = SendLastStatus(header, SPINEL_STATUS_PARSE_ERROR);
    }

    return errorCode;
}

ThreadError NcpBase::SetPropertyHandler_NET_XPANID(uint8_t header, spinel_prop_key_t key, const uint8_t *value_ptr,
                                                   uint16_t value_len)
{
    const uint8_t *ptr = NULL;
    spinel_size_t len;
    spinel_ssize_t parsedLength;
    ThreadError errorCode = kThreadError_None;

    parsedLength = spinel_datatype_unpack(
                       value_ptr,
                       value_len,
                       SPINEL_DATATYPE_DATA_S,
                       &ptr,
                       &len
                   );

    if ((parsedLength > 0) && (len == sizeof(spinel_net_xpanid_t)))
    {
        otSetExtendedPanId(mInstance, ptr);
        errorCode = HandleCommandPropertyGet(header, key);
    }
    else
    {
        errorCode = SendLastStatus(header, SPINEL_STATUS_PARSE_ERROR);
    }

    return errorCode;
}

ThreadError NcpBase::SetPropertyHandler_NET_MASTER_KEY(uint8_t header, spinel_prop_key_t key, const uint8_t *value_ptr,
                                                       uint16_t value_len)
{
    const uint8_t *ptr = NULL;
    spinel_size_t len;
    spinel_ssize_t parsedLength;
    ThreadError errorCode = kThreadError_None;

    parsedLength = spinel_datatype_unpack(
                       value_ptr,
                       value_len,
                       SPINEL_DATATYPE_DATA_S,
                       &ptr,
                       &len
                   );

    if ((parsedLength > 0) && (len < 100))
    {
        errorCode = otSetMasterKey(mInstance, ptr, static_cast<uint8_t>(len));

        if (errorCode == kThreadError_None)
        {
            errorCode = HandleCommandPropertyGet(header, key);
        }
        else
        {
            errorCode = SendLastStatus(header, ThreadErrorToSpinelStatus(errorCode));
        }
    }
    else
    {
        errorCode = SendLastStatus(header, SPINEL_STATUS_PARSE_ERROR);
    }

    return errorCode;
}

ThreadError NcpBase::SetPropertyHandler_NET_KEY_SEQUENCE(uint8_t header, spinel_prop_key_t key,
                                                         const uint8_t *value_ptr,
                                                         uint16_t value_len)
{
    unsigned int i(0);
    spinel_ssize_t parsedLength;
    ThreadError errorCode = kThreadError_None;

    parsedLength = spinel_datatype_unpack(
                       value_ptr,
                       value_len,
                       SPINEL_DATATYPE_UINT32_S,
                       &i
                   );

    if (parsedLength > 0)
    {
        otSetKeySequenceCounter(mInstance, i);
        errorCode = HandleCommandPropertyGet(header, key);
    }
    else
    {
        errorCode = SendLastStatus(header, SPINEL_STATUS_PARSE_ERROR);
    }

    return errorCode;
}

ThreadError NcpBase::SetPropertyHandler_THREAD_LOCAL_LEADER_WEIGHT(uint8_t header, spinel_prop_key_t key,
                                                                   const uint8_t *value_ptr, uint16_t value_len)
{
    ThreadError errorCode = kThreadError_None;
    uint8_t value = 0;
    spinel_ssize_t parsedLength;

    parsedLength = spinel_datatype_unpack(
                       value_ptr,
                       value_len,
                       SPINEL_DATATYPE_UINT8_S,
                       &value
                   );

    if (parsedLength > 0)
    {
        otSetLocalLeaderWeight(mInstance, value);
    }
    else
    {
        errorCode = kThreadError_Parse;
    }

    if (errorCode == kThreadError_None)
    {
        errorCode = HandleCommandPropertyGet(header, key);
    }
    else
    {
        errorCode = SendLastStatus(header, ThreadErrorToSpinelStatus(errorCode));
    }

    return errorCode;
}



ThreadError NcpBase::SetPropertyHandler_STREAM_NET_INSECURE(uint8_t header, spinel_prop_key_t key,
                                                            const uint8_t *value_ptr, uint16_t value_len)
{
    spinel_ssize_t parsedLength;
    ThreadError errorCode = kThreadError_None;
    const uint8_t *frame_ptr(NULL);
    unsigned int frame_len(0);
    const uint8_t *meta_ptr(NULL);
    unsigned int meta_len(0);
    Message *message(Ip6::Ip6::NewMessage(0));

    if (message == NULL)
    {
        errorCode = kThreadError_NoBufs;
    }
    else
    {
        // STREAM_NET_INSECURE packets are not secured at layer 2.
        message->SetLinkSecurityEnabled(false);

        parsedLength = spinel_datatype_unpack(
                           value_ptr,
                           value_len,
                           SPINEL_DATATYPE_DATA_S SPINEL_DATATYPE_DATA_S,
                           &frame_ptr,
                           &frame_len,
                           &meta_ptr,
                           &meta_len
                       );

        // We ignore metadata for now.
        // May later include TX power, allow retransmits, etc...
        (void)meta_ptr;
        (void)meta_len;
        (void)parsedLength;

        errorCode = message->Append(frame_ptr, static_cast<uint16_t>(frame_len));
    }

    if (errorCode == kThreadError_None)
    {
        errorCode = otSendIp6Datagram(mInstance, message);
    }
    else if (message)
    {
        Message::Free(*message);
    }

    if (errorCode == kThreadError_None)
    {
        mInboundInsecureIpFrameCounter++;

        if (SPINEL_HEADER_GET_TID(header) != 0)
        {
            // Only send a successful status update if
            // there was a transaction id in the header.
            errorCode = SendLastStatus(header, SPINEL_STATUS_OK);
        }
    }
    else
    {
        mDroppedInboundIpFrameCounter++;

        errorCode = SendLastStatus(header, ThreadErrorToSpinelStatus(errorCode));
    }

    (void)key;

    return errorCode;
}

ThreadError NcpBase::SetPropertyHandler_STREAM_NET(uint8_t header, spinel_prop_key_t key, const uint8_t *value_ptr,
                                                   uint16_t value_len)
{
    spinel_ssize_t parsedLength;
    ThreadError errorCode = kThreadError_None;
    const uint8_t *frame_ptr(NULL);
    unsigned int frame_len(0);
    const uint8_t *meta_ptr(NULL);
    unsigned int meta_len(0);
    Message *message(Ip6::Ip6::NewMessage(0));

    if (message == NULL)
    {
        errorCode = kThreadError_NoBufs;
    }
    else
    {
        // STREAM_NET requires layer 2 security.
        message->SetLinkSecurityEnabled(true);

        parsedLength = spinel_datatype_unpack(
                           value_ptr,
                           value_len,
                           SPINEL_DATATYPE_DATA_S SPINEL_DATATYPE_DATA_S,
                           &frame_ptr,
                           &frame_len,
                           &meta_ptr,
                           &meta_len
                       );

        // We ignore metadata for now.
        // May later include TX power, allow retransmits, etc...
        (void)meta_ptr;
        (void)meta_len;
        (void)parsedLength;

        errorCode = message->Append(frame_ptr, static_cast<uint16_t>(frame_len));
    }

    if (errorCode == kThreadError_None)
    {
        errorCode = otSendIp6Datagram(mInstance, message);
    }
    else if (message)
    {
        Message::Free(*message);
    }

    if (errorCode == kThreadError_None)
    {
        mInboundSecureIpFrameCounter++;

        if (SPINEL_HEADER_GET_TID(header) != 0)
        {
            // Only send a successful status update if
            // there was a transaction id in the header.
            errorCode = SendLastStatus(header, SPINEL_STATUS_OK);
        }
    }
    else
    {
        mDroppedInboundIpFrameCounter++;

        errorCode = SendLastStatus(header, ThreadErrorToSpinelStatus(errorCode));

    }

    (void)key;

    return errorCode;
}

ThreadError NcpBase::SetPropertyHandler_IPV6_ML_PREFIX(uint8_t header, spinel_prop_key_t key, const uint8_t *value_ptr,
                                                       uint16_t value_len)
{
    ThreadError errorCode = kThreadError_None;

    if (value_len >= 8)
    {
        errorCode = otSetMeshLocalPrefix(mInstance, value_ptr);
        HandleCommandPropertyGet(header, key);
    }
    else
    {
        errorCode = kThreadError_Parse;
    }

    if (errorCode == kThreadError_None)
    {
        errorCode = HandleCommandPropertyGet(header, key);
    }
    else
    {
        errorCode = SendLastStatus(header, ThreadErrorToSpinelStatus(errorCode));
    }

    return errorCode;
}

ThreadError NcpBase::SetPropertyHandler_IPV6_ICMP_PING_OFFLOAD(uint8_t header, spinel_prop_key_t key, const uint8_t *value_ptr, uint16_t value_len)
{
    bool isEnabled(false);
    spinel_ssize_t parsedLength;
    ThreadError errorCode = kThreadError_None;

    parsedLength = spinel_datatype_unpack(
                       value_ptr,
                       value_len,
                       SPINEL_DATATYPE_BOOL_S,
                       &isEnabled
                   );

    if (parsedLength > 0)
    {
        otSetIcmpEchoEnabled(mInstance, isEnabled);

        errorCode = HandleCommandPropertyGet(header, key);
    }
    else
    {
        errorCode = SendLastStatus(header, SPINEL_STATUS_PARSE_ERROR);
    }

    return errorCode;
}

ThreadError NcpBase::SetPropertyHandler_THREAD_ASSISTING_PORTS(uint8_t header, spinel_prop_key_t key,
                                                               const uint8_t *value_ptr, uint16_t value_len)
{
    ThreadError errorCode = kThreadError_None;
    uint8_t num_entries = 0;
    const uint16_t *ports = otGetUnsecurePorts(mInstance, &num_entries);
    spinel_ssize_t parsedLength = 1;
    int ports_changed = 0;

    // First, we need to remove all of the current assisting ports.
    for (; num_entries != 0; ports++, num_entries--)
    {
        errorCode = otRemoveUnsecurePort(mInstance, *ports);

        if (errorCode != kThreadError_None)
        {
            break;
        }

        ports_changed++;
    }

    while ((errorCode == kThreadError_None)
           && (parsedLength > 0)
           && (value_len >= 2)
          )
    {
        uint16_t port;

        parsedLength = spinel_datatype_unpack(
                           value_ptr,
                           value_len,
                           "S",
                           &port
                       );

        if (parsedLength > 0)
        {
            errorCode = otAddUnsecurePort(mInstance, port);
        }
        else
        {
            errorCode = kThreadError_Parse;
        }

        if (errorCode != kThreadError_None)
        {
            break;
        }

        value_ptr += parsedLength;
        value_len -= parsedLength;

        ports_changed++;
    }

    if (errorCode == kThreadError_None)
    {
        errorCode = HandleCommandPropertyGet(header, key);
    }
    else
    {
        errorCode = SendLastStatus(header, ThreadErrorToSpinelStatus(errorCode));

        if (ports_changed)
        {
            // We had an error, but we've actually changed
            // the state of these ports---so we need to report
            // those incomplete changes via an asynchronous
            // change event.
            HandleCommandPropertyGet(SPINEL_HEADER_FLAG | SPINEL_HEADER_IID_0, key);
        }
    }

    return errorCode;
}

ThreadError NcpBase::SetPropertyHandler_THREAD_ALLOW_LOCAL_NET_DATA_CHANGE(uint8_t header, spinel_prop_key_t key,
                                                              const uint8_t *value_ptr, uint16_t value_len)
{
    bool value = false;
    spinel_ssize_t parsedLength;
    ThreadError errorCode = kThreadError_None;
    bool should_register_with_leader = false;

    parsedLength = spinel_datatype_unpack(
                       value_ptr,
                       value_len,
                       SPINEL_DATATYPE_BOOL_S,
                       &value
                   );

    if (parsedLength > 0)
    {
        // Register any net data changes on transition from `true` to `false`.
        should_register_with_leader = (mAllowLocalNetworkDataChange == true) && (value == false);

        mAllowLocalNetworkDataChange = value;
    }
    else
    {
        errorCode = kThreadError_Parse;
    }

    if (errorCode == kThreadError_None)
    {
        errorCode = HandleCommandPropertyGet(header, key);
    }
    else
    {
        errorCode = SendLastStatus(header, ThreadErrorToSpinelStatus(errorCode));
    }

    if (should_register_with_leader)
    {
        otSendServerData(mInstance);
    }

    return errorCode;
}

ThreadError NcpBase::SetPropertyHandler_CNTR_RESET(uint8_t header, spinel_prop_key_t key, const uint8_t *value_ptr,
                                                   uint16_t value_len)
{
    ThreadError errorCode = kThreadError_None;
    uint8_t value = 0;
    spinel_ssize_t parsedLength;

    parsedLength = spinel_datatype_unpack(
                       value_ptr,
                       value_len,
                       SPINEL_DATATYPE_UINT8_S,
                       &value
                   );

    if (parsedLength > 0)
    {
        if (value == 1)
        {
            // TODO: Implement counter reset!
            errorCode = kThreadError_NotImplemented;
        }
        else
        {
            errorCode = kThreadError_InvalidArgs;
        }
    }
    else
    {
        errorCode = kThreadError_Parse;
    }

    (void)key;

    // There is currently no getter for PROP_CNTR_RESET, so we just
    // return SPINEL_STATUS_OK for success when the counters are reset.

    return SendLastStatus(header, ThreadErrorToSpinelStatus(errorCode));
}

ThreadError NcpBase::SetPropertyHandler_MAC_WHITELIST(uint8_t header, spinel_prop_key_t key, const uint8_t *value_ptr, uint16_t value_len)
{
    ThreadError errorCode = kThreadError_None;
    spinel_ssize_t parsedLength = 1;

    // First, clear the whitelist.
    otClearMacWhitelist(mInstance);

    while ((errorCode == kThreadError_None)
           && (parsedLength > 0)
           && (value_len > 0)
          )
    {
        otExtAddress *ext_addr = NULL;
        int8_t rssi = RSSI_OVERRIDE_DISABLED;

        parsedLength = spinel_datatype_unpack(
                           value_ptr,
                           value_len,
                           "T(Ec).",
                           &ext_addr,
                           &rssi
                       );

        if (parsedLength <= 0)
        {
            rssi = RSSI_OVERRIDE_DISABLED;
            parsedLength = spinel_datatype_unpack(
                               value_ptr,
                               value_len,
                               "T(E).",
                               &ext_addr
                           );
        }

        if (parsedLength <= 0)
        {
            errorCode = kThreadError_Parse;
            break;
        }

        if (rssi == RSSI_OVERRIDE_DISABLED)
        {
            errorCode = otAddMacWhitelist(mInstance, ext_addr->m8);
        }
        else
        {
            errorCode = otAddMacWhitelistRssi(mInstance, ext_addr->m8, rssi);
        }

        value_ptr += parsedLength;
        value_len -= parsedLength;
    }

    if (errorCode == kThreadError_None)
    {
        errorCode = HandleCommandPropertyGet(header, key);
    }
    else
    {
        errorCode = SendLastStatus(header, ThreadErrorToSpinelStatus(errorCode));

        // We had an error, but we may have actually changed
        // the state of the whitelist---so we need to report
        // those incomplete changes via an asynchronous
        // change event.
        HandleCommandPropertyGet(SPINEL_HEADER_FLAG | SPINEL_HEADER_IID_0, key);
    }

    return errorCode;
}

ThreadError NcpBase::SetPropertyHandler_MAC_WHITELIST_ENABLED(uint8_t header, spinel_prop_key_t key, const uint8_t *value_ptr, uint16_t value_len)
{
    bool isEnabled;
    spinel_ssize_t parsedLength;
    ThreadError errorCode = kThreadError_None;

    parsedLength = spinel_datatype_unpack(
                       value_ptr,
                       value_len,
                       SPINEL_DATATYPE_BOOL_S,
                       &isEnabled
                   );

    if (parsedLength > 0)
    {
        if (isEnabled)
        {
            otEnableMacWhitelist(mInstance);
        }
        else
        {
            otDisableMacWhitelist(mInstance);
        }

        errorCode = HandleCommandPropertyGet(header, key);
    }
    else
    {
        errorCode = SendLastStatus(header, SPINEL_STATUS_PARSE_ERROR);
    }

    return errorCode;
}

ThreadError NcpBase::SetPropertyHandler_THREAD_MODE(uint8_t header, spinel_prop_key_t key, const uint8_t *value_ptr, uint16_t value_len)
{
    uint8_t numeric_mode = 0;
    otLinkModeConfig mode_config;
    spinel_ssize_t parsedLength;
    ThreadError errorCode = kThreadError_None;

    parsedLength = spinel_datatype_unpack(
                       value_ptr,
                       value_len,
                       SPINEL_DATATYPE_UINT8_S,
                       &numeric_mode
                   );

    if (parsedLength > 0)
    {
        mode_config.mRxOnWhenIdle = ((numeric_mode & kThreadModeTLV_Receiver) == kThreadModeTLV_Receiver);
        mode_config.mSecureDataRequests = ((numeric_mode & kThreadModeTLV_Secure) == kThreadModeTLV_Secure);
        mode_config.mDeviceType = ((numeric_mode & kThreadModeTLV_DeviceType) == kThreadModeTLV_DeviceType);
        mode_config.mNetworkData = ((numeric_mode & kThreadModeTLV_NetworkData) == kThreadModeTLV_NetworkData);

        errorCode = otSetLinkMode(mInstance, mode_config);

        if (errorCode == kThreadError_None)
        {
            errorCode = HandleCommandPropertyGet(header, key);
        }
        else
        {
            errorCode = SendLastStatus(header, ThreadErrorToSpinelStatus(errorCode));
        }
    }
    else
    {
        errorCode = SendLastStatus(header, SPINEL_STATUS_PARSE_ERROR);
    }

    return errorCode;
}

ThreadError NcpBase::SetPropertyHandler_THREAD_CHILD_TIMEOUT(uint8_t header, spinel_prop_key_t key, const uint8_t *value_ptr, uint16_t value_len)
{
    uint32_t i = 0;
    spinel_ssize_t parsedLength;
    ThreadError errorCode = kThreadError_None;

    parsedLength = spinel_datatype_unpack(
                       value_ptr,
                       value_len,
                       SPINEL_DATATYPE_UINT32_S,
                       &i
                   );

    if (parsedLength > 0)
    {
        otSetChildTimeout(mInstance, i);

        errorCode = HandleCommandPropertyGet(header, key);
    }
    else
    {
        errorCode = SendLastStatus(header, SPINEL_STATUS_PARSE_ERROR);
    }

    return errorCode;
}

ThreadError NcpBase::SetPropertyHandler_THREAD_ROUTER_UPGRADE_THRESHOLD(uint8_t header, spinel_prop_key_t key, const uint8_t *value_ptr, uint16_t value_len)
{
    uint8_t i = 0;
    spinel_ssize_t parsedLength;
    ThreadError errorCode = kThreadError_None;

    parsedLength = spinel_datatype_unpack(
                       value_ptr,
                       value_len,
                       SPINEL_DATATYPE_UINT8_S,
                       &i
                   );

    if (parsedLength > 0)
    {
        otSetRouterUpgradeThreshold(mInstance, i);

        errorCode = HandleCommandPropertyGet(header, key);
    }
    else
    {
        errorCode = SendLastStatus(header, SPINEL_STATUS_PARSE_ERROR);
    }

    return errorCode;
}

ThreadError NcpBase::SetPropertyHandler_THREAD_CONTEXT_REUSE_DELAY(uint8_t header, spinel_prop_key_t key, const uint8_t *value_ptr, uint16_t value_len)
{
    uint32_t i = 0;
    spinel_ssize_t parsedLength;
    ThreadError errorCode = kThreadError_None;

    parsedLength = spinel_datatype_unpack(
                       value_ptr,
                       value_len,
                       SPINEL_DATATYPE_UINT32_S,
                       &i
                   );

    if (parsedLength > 0)
    {
        otSetContextIdReuseDelay(mInstance, i);

        errorCode = HandleCommandPropertyGet(header, key);
    }
    else
    {
        errorCode = SendLastStatus(header, SPINEL_STATUS_PARSE_ERROR);
    }

    return errorCode;
}

ThreadError NcpBase::SetPropertyHandler_THREAD_NETWORK_ID_TIMEOUT(uint8_t header, spinel_prop_key_t key, const uint8_t *value_ptr, uint16_t value_len)
{
    uint8_t i = 0;
    spinel_ssize_t parsedLength;
    ThreadError errorCode = kThreadError_None;

    parsedLength = spinel_datatype_unpack(
                       value_ptr,
                       value_len,
                       SPINEL_DATATYPE_UINT8_S,
                       &i
                   );

    if (parsedLength > 0)
    {
        otSetNetworkIdTimeout(mInstance, i);

        errorCode = HandleCommandPropertyGet(header, key);
    }
    else
    {
        errorCode = SendLastStatus(header, SPINEL_STATUS_PARSE_ERROR);
    }

    return errorCode;
}

#if OPENTHREAD_ENABLE_DIAG
ThreadError NcpBase::SetPropertyHandler_NEST_STREAM_MFG(uint8_t header, spinel_prop_key_t key, const uint8_t *value_ptr, uint16_t value_len)
{
    char *string(NULL);
    char *output(NULL);
    spinel_ssize_t parsedLength;
    ThreadError errorCode = kThreadError_None;

    parsedLength = spinel_datatype_unpack(
                       value_ptr,
                       value_len,
                       SPINEL_DATATYPE_UTF8_S,
                       &string
                   );

    if ((parsedLength > 0) && (string != NULL))
    {
        // all diagnostics related features are processed within diagnostics module
        output = diagProcessCmdLine(string);

        errorCode = SendPropertyUpdate(
                        header,
                        SPINEL_CMD_PROP_VALUE_IS,
                        key,
                        reinterpret_cast<uint8_t *>(output),
                        static_cast<uint16_t>(strlen(output) + 1)
                    );
    }
    else
    {
        errorCode = SendLastStatus(header, SPINEL_STATUS_PARSE_ERROR);
    }

    return errorCode;
}
#endif

// ----------------------------------------------------------------------------
// MARK: Individual Property Inserters
// ----------------------------------------------------------------------------


ThreadError NcpBase::InsertPropertyHandler_IPV6_ADDRESS_TABLE(uint8_t header, spinel_prop_key_t key,
                                                              const uint8_t *value_ptr, uint16_t value_len)
{
    spinel_ssize_t parsedLength;
    ThreadError errorCode = kThreadError_None;
    spinel_status_t errorStatus = SPINEL_STATUS_OK;
    otNetifAddress *netif_addr = NULL;
    otIp6Address *addr_ptr;
    uint32_t preferred_lifetime;
    uint32_t valid_lifetime;
    uint8_t  prefix_len;

    parsedLength = spinel_datatype_unpack(
                       value_ptr,
                       value_len,
                       "6CLL",
                       &addr_ptr,
                       &prefix_len,
                       &preferred_lifetime,
                       &valid_lifetime
                   );

    VerifyOrExit(parsedLength > 0, errorStatus = SPINEL_STATUS_PARSE_ERROR);

    VerifyOrExit(prefix_len != kUnusedNetifAddressPrefixLen, errorStatus = SPINEL_STATUS_INVALID_ARGUMENT);

    for (unsigned i = 0; i < sizeof(mNetifAddresses) / sizeof(mNetifAddresses[0]); i++)
    {
        if (mNetifAddresses[i].mPrefixLength != kUnusedNetifAddressPrefixLen)
        {
            // If the address matches an already added address.
            if (memcmp(&mNetifAddresses[i].mAddress, addr_ptr, sizeof(otIp6Address)) == 0)
            {
                netif_addr = &mNetifAddresses[i];
                break;
            }
        }
        else
        {
            if (netif_addr == NULL)
            {
                netif_addr = &mNetifAddresses[i];
            }
        }
    }

    VerifyOrExit(netif_addr != NULL, errorStatus = SPINEL_STATUS_NOMEM);

    netif_addr->mAddress = *addr_ptr;
    netif_addr->mPrefixLength = prefix_len;
    netif_addr->mPreferredLifetime = preferred_lifetime;
    netif_addr->mValidLifetime = valid_lifetime;

    errorCode = otAddUnicastAddress(mInstance, netif_addr);

    // `kThreadError_Busy` indicates that the address was already on the list. In this case the lifetimes and prefix len
    // are updated, and the add/insert operation is considered a success.

    VerifyOrExit(errorCode == kThreadError_None || errorCode == kThreadError_Busy,
                 errorStatus = ThreadErrorToSpinelStatus(errorCode));

    errorCode = SendPropertyUpdate(
                    header,
                    SPINEL_CMD_PROP_VALUE_INSERTED,
                    key,
                    value_ptr,
                    value_len
                );

    errorStatus = SPINEL_STATUS_OK;

exit:

    if (errorStatus != SPINEL_STATUS_OK)
    {
        errorCode = SendLastStatus(header, errorStatus);
    }

    return errorCode;
}

ThreadError NcpBase::InsertPropertyHandler_THREAD_LOCAL_ROUTES(uint8_t header, spinel_prop_key_t key,
                                                               const uint8_t *value_ptr, uint16_t value_len)
{
    const static int kPreferenceOffset = 6;
    const static int kPreferenceMask = 3 << kPreferenceOffset;

    spinel_ssize_t parsedLength;
    ThreadError errorCode = kThreadError_None;

    otExternalRouteConfig ext_route_config;
    otIp6Address *addr_ptr;
    bool stable = false;
    uint8_t flags = 0;

    memset(&ext_route_config, 0, sizeof(otExternalRouteConfig));

    VerifyOrExit(
        mAllowLocalNetworkDataChange == true,
        errorCode = SendLastStatus(header, SPINEL_STATUS_INVALID_STATE)
    );

    parsedLength = spinel_datatype_unpack(
                       value_ptr,
                       value_len,
                       "6CbC",
                       &addr_ptr,
                       &ext_route_config.mPrefix.mLength,
                       &stable,
                       &flags
                   );

    if (parsedLength > 0)
    {
        ext_route_config.mPrefix.mPrefix = *addr_ptr;
        ext_route_config.mStable = stable;
        ext_route_config.mPreference = ((flags & kPreferenceMask) >> kPreferenceOffset);
        errorCode = otAddExternalRoute(mInstance, &ext_route_config);

        if (errorCode == kThreadError_None)
        {
            errorCode = SendPropertyUpdate(
                            header,
                            SPINEL_CMD_PROP_VALUE_INSERTED,
                            key,
                            value_ptr,
                            value_len
                        );
        }
        else
        {
            errorCode = SendLastStatus(header, ThreadErrorToSpinelStatus(errorCode));
        }
    }
    else
    {
        errorCode = SendLastStatus(header, SPINEL_STATUS_PARSE_ERROR);
    }

exit:
    return errorCode;
}

ThreadError NcpBase::InsertPropertyHandler_THREAD_ON_MESH_NETS(uint8_t header, spinel_prop_key_t key,
                                                               const uint8_t *value_ptr, uint16_t value_len)
{
    const static int kPreferenceOffset = 6;
    const static int kPreferenceMask = 3 << kPreferenceOffset;
    const static int kPreferredFlag = 1 << 5;
    const static int kSlaacFlag = 1 << 4;
    const static int kDhcpFlag = 1 << 3;
    const static int kConfigureFlag = 1 << 2;
    const static int kDefaultRouteFlag = 1 << 1;
    const static int kOnMeshFlag = 1 << 0;

    spinel_ssize_t parsedLength;
    ThreadError errorCode = kThreadError_None;

    otBorderRouterConfig border_router_config;
    otIp6Address *addr_ptr;
    bool stable = false;
    uint8_t flags = 0;

    memset(&border_router_config, 0, sizeof(otBorderRouterConfig));

    VerifyOrExit(
        mAllowLocalNetworkDataChange == true,
        errorCode = SendLastStatus(header, SPINEL_STATUS_INVALID_STATE)
    );

    parsedLength = spinel_datatype_unpack(
                       value_ptr,
                       value_len,
                       "6CbC",
                       &addr_ptr,
                       &border_router_config.mPrefix.mLength,
                       &stable,
                       &flags
                   );

    if (parsedLength > 0)
    {
        border_router_config.mPrefix.mPrefix = *addr_ptr;
        border_router_config.mStable = stable;
        border_router_config.mPreference = ((flags & kPreferenceMask) >> kPreferenceOffset);
        border_router_config.mPreferred = ((flags & kPreferredFlag) == kPreferredFlag);
        border_router_config.mSlaac = ((flags & kSlaacFlag) == kSlaacFlag);
        border_router_config.mDhcp = ((flags & kDhcpFlag) == kDhcpFlag);
        border_router_config.mConfigure = ((flags & kConfigureFlag) == kConfigureFlag);
        border_router_config.mDefaultRoute = ((flags & kDefaultRouteFlag) == kDefaultRouteFlag);
        border_router_config.mOnMesh = ((flags & kOnMeshFlag) == kOnMeshFlag);

        errorCode = otAddBorderRouter(mInstance, &border_router_config);

        if (errorCode == kThreadError_None)
        {
            errorCode = SendPropertyUpdate(
                            header,
                            SPINEL_CMD_PROP_VALUE_INSERTED,
                            key,
                            value_ptr,
                            value_len
                        );
        }
        else
        {
            errorCode = SendLastStatus(header, ThreadErrorToSpinelStatus(errorCode));
        }
    }
    else
    {
        errorCode = SendLastStatus(header, SPINEL_STATUS_PARSE_ERROR);
    }

exit:
    return errorCode;
}

ThreadError NcpBase::InsertPropertyHandler_THREAD_ASSISTING_PORTS(uint8_t header, spinel_prop_key_t key,
                                                                  const uint8_t *value_ptr, uint16_t value_len)
{
    spinel_ssize_t parsedLength;
    ThreadError errorCode = kThreadError_None;
    uint16_t port;

    parsedLength = spinel_datatype_unpack(
                       value_ptr,
                       value_len,
                       "S",
                       &port
                   );

    if (parsedLength > 0)
    {
        errorCode = otAddUnsecurePort(mInstance, port);

        if (errorCode == kThreadError_None)
        {
            errorCode = SendPropertyUpdate(
                            header,
                            SPINEL_CMD_PROP_VALUE_INSERTED,
                            key,
                            value_ptr,
                            value_len
                        );
        }
        else
        {
            errorCode = SendLastStatus(header, ThreadErrorToSpinelStatus(errorCode));
        }
    }
    else
    {
        errorCode = SendLastStatus(header, SPINEL_STATUS_PARSE_ERROR);
    }

    return errorCode;
}

ThreadError NcpBase::InsertPropertyHandler_MAC_WHITELIST(uint8_t header, spinel_prop_key_t key, const uint8_t *value_ptr, uint16_t value_len)
{
    ThreadError errorCode = kThreadError_None;
    spinel_ssize_t parsedLength;
    otExtAddress *ext_addr = NULL;
    int8_t rssi = RSSI_OVERRIDE_DISABLED;


    if (value_len > static_cast<spinel_ssize_t>(sizeof(ext_addr)))
    {
        parsedLength = spinel_datatype_unpack(
            value_ptr,
            value_len,
            "Ec",
            &ext_addr,
            &rssi
        );
    }
    else
    {
        parsedLength = spinel_datatype_unpack(
            value_ptr,
            value_len,
            "E",
            &ext_addr
        );
    }

    if (parsedLength > 0)
    {
        if (rssi == RSSI_OVERRIDE_DISABLED)
        {
            errorCode = otAddMacWhitelist(mInstance, ext_addr->m8);
        }
        else
        {
            errorCode = otAddMacWhitelistRssi(mInstance, ext_addr->m8, rssi);
        }

        if (errorCode == kThreadError_None)
        {
            errorCode = SendPropertyUpdate(
                            header,
                            SPINEL_CMD_PROP_VALUE_INSERTED,
                            key,
                            value_ptr,
                            value_len
                        );
        }
        else
        {
            errorCode = SendLastStatus(header, ThreadErrorToSpinelStatus(errorCode));
        }
    }
    else
    {
        errorCode = SendLastStatus(header, SPINEL_STATUS_PARSE_ERROR);
    }

    return errorCode;
}

// ----------------------------------------------------------------------------
// MARK: Individual Property Removers
// ----------------------------------------------------------------------------


ThreadError NcpBase::RemovePropertyHandler_IPV6_ADDRESS_TABLE(uint8_t header, spinel_prop_key_t key,
                                                              const uint8_t *value_ptr, uint16_t value_len)
{
    spinel_ssize_t parsedLength;
    ThreadError errorCode = kThreadError_None;
    otNetifAddress *netif_addr = NULL;
    otIp6Address *addr_ptr;

    parsedLength = spinel_datatype_unpack(
                       value_ptr,
                       value_len,
                       "6CLL",
                       &addr_ptr,
                       NULL,
                       NULL,
                       NULL
                   );

    if (parsedLength > 0)
    {
        for (unsigned i = 0; i < sizeof(mNetifAddresses) / sizeof(mNetifAddresses[0]); i++)
        {
            if (mNetifAddresses[i].mPrefixLength != kUnusedNetifAddressPrefixLen)
            {
                if (memcmp(&mNetifAddresses[i].mAddress, addr_ptr, sizeof(otIp6Address)) == 0)
                {
                    netif_addr = &mNetifAddresses[i];
                    break;
                }
            }
        }

        if (netif_addr != NULL)
        {
            errorCode = otRemoveUnicastAddress(mInstance, netif_addr);

            if (errorCode == kThreadError_None)
            {
                netif_addr->mNext = NULL;

                errorCode = SendPropertyUpdate(
                                header,
                                SPINEL_CMD_PROP_VALUE_REMOVED,
                                key,
                                value_ptr,
                                value_len
                            );
            }
            else
            {
                errorCode = SendLastStatus(header, ThreadErrorToSpinelStatus(errorCode));
            }
        }
        else
        {
            errorCode = SendLastStatus(header, ThreadErrorToSpinelStatus(kThreadError_NoAddress));
        }
    }
    else
    {
        errorCode = SendLastStatus(header, SPINEL_STATUS_PARSE_ERROR);
    }

    return errorCode;
}

ThreadError NcpBase::RemovePropertyHandler_THREAD_LOCAL_ROUTES(uint8_t header, spinel_prop_key_t key,
                                                               const uint8_t *value_ptr, uint16_t value_len)
{
    spinel_ssize_t parsedLength;
    ThreadError errorCode = kThreadError_None;

    otIp6Prefix ip6_prefix;
    memset(&ip6_prefix, 0, sizeof(otIp6Prefix));
    otIp6Address *addr_ptr;

    VerifyOrExit(
        mAllowLocalNetworkDataChange == true,
        errorCode = SendLastStatus(header, SPINEL_STATUS_INVALID_STATE)
    );

    parsedLength = spinel_datatype_unpack(
                       value_ptr,
                       value_len,
                       "6C",
                       &addr_ptr,
                       &ip6_prefix.mLength
                   );

    if (parsedLength > 0)
    {
        ip6_prefix.mPrefix = *addr_ptr;
        errorCode = otRemoveExternalRoute(mInstance, &ip6_prefix);

        if (errorCode == kThreadError_None)
        {
            errorCode = SendPropertyUpdate(
                            header,
                            SPINEL_CMD_PROP_VALUE_REMOVED,
                            key,
                            value_ptr,
                            value_len
                        );
        }
        else
        {
            errorCode = SendLastStatus(header, ThreadErrorToSpinelStatus(errorCode));
        }
    }
    else
    {
        errorCode = SendLastStatus(header, SPINEL_STATUS_PARSE_ERROR);
    }

exit:
    return errorCode;
}

ThreadError NcpBase::RemovePropertyHandler_THREAD_ON_MESH_NETS(uint8_t header, spinel_prop_key_t key,
                                                               const uint8_t *value_ptr, uint16_t value_len)
{
    spinel_ssize_t parsedLength;
    ThreadError errorCode = kThreadError_None;

    otIp6Prefix ip6_prefix;
    memset(&ip6_prefix, 0, sizeof(otIp6Prefix));
    otIp6Address *addr_ptr;

    VerifyOrExit(
        mAllowLocalNetworkDataChange == true,
        errorCode = SendLastStatus(header, SPINEL_STATUS_INVALID_STATE)
    );

    parsedLength = spinel_datatype_unpack(
                       value_ptr,
                       value_len,
                       "6C",
                       &addr_ptr,
                       &ip6_prefix.mLength
                   );

    if (parsedLength > 0)
    {
        ip6_prefix.mPrefix = *addr_ptr;
        errorCode = otRemoveBorderRouter(mInstance, &ip6_prefix);

        if (errorCode == kThreadError_None)
        {
            errorCode = SendPropertyUpdate(
                            header,
                            SPINEL_CMD_PROP_VALUE_REMOVED,
                            key,
                            value_ptr,
                            value_len
                        );
        }
        else
        {
            errorCode = SendLastStatus(header, ThreadErrorToSpinelStatus(errorCode));
        }
    }
    else
    {
        errorCode = SendLastStatus(header, SPINEL_STATUS_PARSE_ERROR);
    }

exit:
    return errorCode;
}

ThreadError NcpBase::RemovePropertyHandler_THREAD_ASSISTING_PORTS(uint8_t header, spinel_prop_key_t key,
                                                                  const uint8_t *value_ptr, uint16_t value_len)
{
    spinel_ssize_t parsedLength;
    ThreadError errorCode = kThreadError_None;
    uint16_t port;

    parsedLength = spinel_datatype_unpack(
                       value_ptr,
                       value_len,
                       "S",
                       &port
                   );

    if (parsedLength > 0)
    {
        errorCode = otRemoveUnsecurePort(mInstance, port);

        if (errorCode == kThreadError_None)
        {
            errorCode = SendPropertyUpdate(
                            header,
                            SPINEL_CMD_PROP_VALUE_REMOVED,
                            key,
                            value_ptr,
                            value_len
                        );
        }
        else
        {
            errorCode = SendLastStatus(header, ThreadErrorToSpinelStatus(errorCode));
        }
    }
    else
    {
        errorCode = SendLastStatus(header, SPINEL_STATUS_PARSE_ERROR);
    }

    return errorCode;
}

ThreadError NcpBase::RemovePropertyHandler_THREAD_ACTIVE_ROUTER_IDS(uint8_t header, spinel_prop_key_t key,
                                                                  const uint8_t *value_ptr, uint16_t value_len)
{
    spinel_ssize_t parsedLength;
    ThreadError errorCode = kThreadError_None;
    uint8_t router_id;

    parsedLength = spinel_datatype_unpack(
                       value_ptr,
                       value_len,
                       "C",
                       &router_id
                   );

    if (parsedLength > 0)
    {
        errorCode = otReleaseRouterId(mInstance, router_id);

        if (errorCode == kThreadError_None)
        {
            errorCode = SendPropertyUpdate(
                            header,
                            SPINEL_CMD_PROP_VALUE_REMOVED,
                            key,
                            value_ptr,
                            value_len
                        );
        }
        else
        {
            errorCode = SendLastStatus(header, ThreadErrorToSpinelStatus(errorCode));
        }
    }
    else
    {
        errorCode = SendLastStatus(header, SPINEL_STATUS_PARSE_ERROR);
    }

    return errorCode;
}

ThreadError NcpBase::RemovePropertyHandler_MAC_WHITELIST(uint8_t header, spinel_prop_key_t key, const uint8_t *value_ptr, uint16_t value_len)
{
    ThreadError errorCode = kThreadError_None;
    spinel_ssize_t parsedLength;
    otExtAddress ext_addr;

    parsedLength = spinel_datatype_unpack(
                       value_ptr,
                       value_len,
                       "E",
                       &ext_addr
                   );

    if (parsedLength > 0)
    {
        otRemoveMacWhitelist(mInstance, ext_addr.m8);

        errorCode = SendPropertyUpdate(
                        header,
                        SPINEL_CMD_PROP_VALUE_REMOVED,
                        key,
                        value_ptr,
                        value_len
                    );
    }
    else
    {
        errorCode = SendLastStatus(header, SPINEL_STATUS_PARSE_ERROR);
    }

    return errorCode;
}

}  // namespace Thread


// ----------------------------------------------------------------------------
// MARK: Virtual Datastream I/O (Public API)
// ----------------------------------------------------------------------------

ThreadError otNcpStreamWrite(int aStreamId, const uint8_t* aDataPtr, int aDataLen)
{
    if (aStreamId == 0)
    {
        aStreamId = SPINEL_PROP_STREAM_DEBUG;
    }

    return Thread::sNcpContext->SendPropertyUpdate(
        SPINEL_HEADER_FLAG | SPINEL_HEADER_IID_0,
        SPINEL_CMD_PROP_VALUE_IS,
        static_cast<spinel_prop_key_t>(aStreamId),
        aDataPtr,
        static_cast<uint16_t>(aDataLen)
    );
}<|MERGE_RESOLUTION|>--- conflicted
+++ resolved
@@ -1023,13 +1023,7 @@
     // platform doesn't support resetting.
     // In such a case we fake it.
 
-<<<<<<< HEAD
-    mChangedFlags |= NCP_PLAT_RESET_REASON;
     otDisable(mInstance);
-    mUpdateChangedPropsTask.Post();
-=======
-    otDisable();
->>>>>>> 3d04344c
 
     errorCode = SendLastStatus(SPINEL_HEADER_FLAG | SPINEL_HEADER_IID_0, SPINEL_STATUS_RESET_SOFTWARE);
 
