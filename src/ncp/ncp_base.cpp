--- conflicted
+++ resolved
@@ -2700,13 +2700,8 @@
 {
     ThreadError errorCode = kThreadError_None;
     uint8_t num_entries = 0;
-<<<<<<< HEAD
     const uint16_t *ports = otGetUnsecurePorts(mContext, &num_entries);
-    spinel_ssize_t parsedLength = 0;
-=======
-    const uint16_t *ports = otGetUnsecurePorts(&num_entries);
     spinel_ssize_t parsedLength = 1;
->>>>>>> 31d788ff
     int ports_changed = 0;
 
     // First, we need to remove all of the current assisting ports.
