/*
 *    Copyright (c) 2016, The OpenThread Authors.
 *    All rights reserved.
 *
 *    Redistribution and use in source and binary forms, with or without
 *    modification, are permitted provided that the following conditions are met:
 *    1. Redistributions of source code must retain the above copyright
 *       notice, this list of conditions and the following disclaimer.
 *    2. Redistributions in binary form must reproduce the above copyright
 *       notice, this list of conditions and the following disclaimer in the
 *       documentation and/or other materials provided with the distribution.
 *    3. Neither the name of the copyright holder nor the
 *       names of its contributors may be used to endorse or promote products
 *       derived from this software without specific prior written permission.
 *
 *    THIS SOFTWARE IS PROVIDED BY THE COPYRIGHT HOLDERS AND CONTRIBUTORS "AS IS" AND
 *    ANY EXPRESS OR IMPLIED WARRANTIES, INCLUDING, BUT NOT LIMITED TO, THE IMPLIED
 *    WARRANTIES OF MERCHANTABILITY AND FITNESS FOR A PARTICULAR PURPOSE ARE
 *    DISCLAIMED. IN NO EVENT SHALL THE COPYRIGHT HOLDER OR CONTRIBUTORS BE LIABLE FOR ANY
 *    DIRECT, INDIRECT, INCIDENTAL, SPECIAL, EXEMPLARY, OR CONSEQUENTIAL DAMAGES
 *    (INCLUDING, BUT NOT LIMITED TO, PROCUREMENT OF SUBSTITUTE GOODS OR SERVICES;
 *    LOSS OF USE, DATA, OR PROFITS; OR BUSINESS INTERRUPTION) HOWEVER CAUSED AND
 *    ON ANY THEORY OF LIABILITY, WHETHER IN CONTRACT, STRICT LIABILITY, OR TORT
 *    (INCLUDING NEGLIGENCE OR OTHERWISE) ARISING IN ANY WAY OUT OF THE USE OF THIS
 *    SOFTWARE, EVEN IF ADVISED OF THE POSSIBILITY OF SUCH DAMAGE.
 */

/**
 * @file
 *   This file implements a Spinel interface to the OpenThread stack.
 */

#ifdef OPENTHREAD_CONFIG_FILE
#include OPENTHREAD_CONFIG_FILE
#else
#include <openthread-config.h>
#endif

#include <assert.h>
#include <stdlib.h>
#include <common/code_utils.hpp>
#include <ncp/ncp.h>
#include <ncp/ncp_base.hpp>
#include <net/ip6.hpp>
#include <openthread.h>
#include <openthread-diag.h>
#if OPENTHREAD_ENABLE_JAM_DETECTION
#include <openthread-jam-detection.h>
#endif
#include <openthread-instance.h>
#include <stdarg.h>
#include <platform/radio.h>
#include <platform/misc.h>

namespace Thread
{

static NcpBase *sNcpContext = NULL;

#define NCP_PLAT_RESET_REASON        (1U<<31)

enum
{
    kThreadMode_RxOnWhenIdle        = (1 << 3),
    kThreadMode_SecureDataRequest   = (1 << 2),
    kThreadMode_FullFunctionDevice  = (1 << 1),
    kThreadMode_FullNetworkData     = (1 << 0),
};

#define RSSI_OVERRIDE_DISABLED        127 // Used for PROP_MAC_WHITELIST

#define IGNORE_RETURN_VALUE(s)        do { if (s){} } while (0)

// ----------------------------------------------------------------------------
// MARK: Command/Property Jump Tables
// ----------------------------------------------------------------------------

const NcpBase::CommandHandlerEntry NcpBase::mCommandHandlerTable[] =
{
    { SPINEL_CMD_NOOP, &NcpBase::CommandHandler_NOOP },
    { SPINEL_CMD_RESET, &NcpBase::CommandHandler_RESET },
    { SPINEL_CMD_PROP_VALUE_GET, &NcpBase::CommandHandler_PROP_VALUE_GET },
    { SPINEL_CMD_PROP_VALUE_SET, &NcpBase::CommandHandler_PROP_VALUE_SET },
    { SPINEL_CMD_PROP_VALUE_INSERT, &NcpBase::CommandHandler_PROP_VALUE_INSERT },
    { SPINEL_CMD_PROP_VALUE_REMOVE, &NcpBase::CommandHandler_PROP_VALUE_REMOVE },
};

const NcpBase::GetPropertyHandlerEntry NcpBase::mGetPropertyHandlerTable[] =
{
    { SPINEL_PROP_LAST_STATUS, &NcpBase::GetPropertyHandler_LAST_STATUS },
    { SPINEL_PROP_PROTOCOL_VERSION, &NcpBase::GetPropertyHandler_PROTOCOL_VERSION },
    { SPINEL_PROP_INTERFACE_TYPE, &NcpBase::GetPropertyHandler_INTERFACE_TYPE },
    { SPINEL_PROP_VENDOR_ID, &NcpBase::GetPropertyHandler_VENDOR_ID },
    { SPINEL_PROP_CAPS, &NcpBase::GetPropertyHandler_CAPS },
    { SPINEL_PROP_NCP_VERSION, &NcpBase::GetPropertyHandler_NCP_VERSION },
    { SPINEL_PROP_INTERFACE_COUNT, &NcpBase::GetPropertyHandler_INTERFACE_COUNT },
    { SPINEL_PROP_POWER_STATE, &NcpBase::GetPropertyHandler_POWER_STATE },
    { SPINEL_PROP_HWADDR, &NcpBase::GetPropertyHandler_HWADDR },
    { SPINEL_PROP_LOCK, &NcpBase::GetPropertyHandler_LOCK },

    { SPINEL_PROP_PHY_ENABLED, &NcpBase::GetPropertyHandler_PHY_ENABLED },
    { SPINEL_PROP_PHY_FREQ, &NcpBase::GetPropertyHandler_PHY_FREQ },
    { SPINEL_PROP_PHY_CHAN_SUPPORTED, &NcpBase::GetPropertyHandler_PHY_CHAN_SUPPORTED },
    { SPINEL_PROP_PHY_CHAN, &NcpBase::GetPropertyHandler_PHY_CHAN },
    { SPINEL_PROP_PHY_RSSI, &NcpBase::GetPropertyHandler_PHY_RSSI },

    { SPINEL_PROP_MAC_SCAN_STATE, &NcpBase::GetPropertyHandler_MAC_SCAN_STATE },
    { SPINEL_PROP_MAC_SCAN_MASK, &NcpBase::GetPropertyHandler_MAC_SCAN_MASK },
    { SPINEL_PROP_MAC_SCAN_PERIOD, &NcpBase::GetPropertyHandler_MAC_SCAN_PERIOD },
    { SPINEL_PROP_MAC_15_4_PANID, &NcpBase::GetPropertyHandler_MAC_15_4_PANID },
    { SPINEL_PROP_MAC_15_4_LADDR, &NcpBase::GetPropertyHandler_MAC_15_4_LADDR },
    { SPINEL_PROP_MAC_15_4_SADDR, &NcpBase::GetPropertyHandler_MAC_15_4_SADDR },
    { SPINEL_PROP_MAC_RAW_STREAM_ENABLED, &NcpBase::GetPropertyHandler_MAC_RAW_STREAM_ENABLED },
    { SPINEL_PROP_MAC_PROMISCUOUS_MODE, &NcpBase::GetPropertyHandler_MAC_PROMISCUOUS_MODE },

    { SPINEL_PROP_NET_IF_UP, &NcpBase::GetPropertyHandler_NET_IF_UP },
    { SPINEL_PROP_NET_STACK_UP, &NcpBase::GetPropertyHandler_NET_STACK_UP },
    { SPINEL_PROP_NET_ROLE, &NcpBase::GetPropertyHandler_NET_ROLE },
    { SPINEL_PROP_NET_NETWORK_NAME, &NcpBase::GetPropertyHandler_NET_NETWORK_NAME },
    { SPINEL_PROP_NET_XPANID, &NcpBase::GetPropertyHandler_NET_XPANID },
    { SPINEL_PROP_NET_MASTER_KEY, &NcpBase::GetPropertyHandler_NET_MASTER_KEY },
    { SPINEL_PROP_NET_KEY_SEQUENCE_COUNTER, &NcpBase::GetPropertyHandler_NET_KEY_SEQUENCE_COUNTER },
    { SPINEL_PROP_NET_PARTITION_ID, &NcpBase::GetPropertyHandler_NET_PARTITION_ID },
    { SPINEL_PROP_NET_KEY_SWITCH_GUARDTIME, &NcpBase::GetPropertyHandler_NET_KEY_SWITCH_GUARDTIME},

    { SPINEL_PROP_THREAD_LEADER_ADDR, &NcpBase::GetPropertyHandler_THREAD_LEADER_ADDR },
    { SPINEL_PROP_THREAD_PARENT, &NcpBase::GetPropertyHandler_THREAD_PARENT },
    { SPINEL_PROP_THREAD_CHILD_TABLE, &NcpBase::GetPropertyHandler_THREAD_CHILD_TABLE },
    { SPINEL_PROP_THREAD_NEIGHBOR_TABLE, &NcpBase::GetPropertyHandler_THREAD_NEIGHBOR_TABLE },
    { SPINEL_PROP_THREAD_LEADER_RID, &NcpBase::GetPropertyHandler_THREAD_LEADER_RID },
    { SPINEL_PROP_THREAD_LEADER_WEIGHT, &NcpBase::GetPropertyHandler_THREAD_LEADER_WEIGHT },
    { SPINEL_PROP_THREAD_LOCAL_LEADER_WEIGHT, &NcpBase::GetPropertyHandler_THREAD_LOCAL_LEADER_WEIGHT },
    { SPINEL_PROP_THREAD_NETWORK_DATA, &NcpBase::GetPropertyHandler_THREAD_NETWORK_DATA },
    { SPINEL_PROP_THREAD_NETWORK_DATA_VERSION, &NcpBase::GetPropertyHandler_THREAD_NETWORK_DATA_VERSION },
    { SPINEL_PROP_THREAD_STABLE_NETWORK_DATA, &NcpBase::GetPropertyHandler_THREAD_STABLE_NETWORK_DATA },
    { SPINEL_PROP_THREAD_STABLE_NETWORK_DATA_VERSION, &NcpBase::GetPropertyHandler_THREAD_STABLE_NETWORK_DATA_VERSION },
    { SPINEL_PROP_THREAD_LOCAL_ROUTES, &NcpBase::NcpBase::GetPropertyHandler_THREAD_LOCAL_ROUTES },
    { SPINEL_PROP_THREAD_ASSISTING_PORTS, &NcpBase::NcpBase::GetPropertyHandler_THREAD_ASSISTING_PORTS },
    { SPINEL_PROP_THREAD_ALLOW_LOCAL_NET_DATA_CHANGE, &NcpBase::GetPropertyHandler_THREAD_ALLOW_LOCAL_NET_DATA_CHANGE },
    { SPINEL_PROP_THREAD_ROUTER_ROLE_ENABLED, &NcpBase::GetPropertyHandler_THREAD_ROUTER_ROLE_ENABLED },

    { SPINEL_PROP_MAC_WHITELIST, &NcpBase::GetPropertyHandler_MAC_WHITELIST },
    { SPINEL_PROP_MAC_WHITELIST_ENABLED, &NcpBase::GetPropertyHandler_MAC_WHITELIST_ENABLED },
    { SPINEL_PROP_THREAD_MODE, &NcpBase::GetPropertyHandler_THREAD_MODE },
    { SPINEL_PROP_THREAD_CHILD_COUNT_MAX, &NcpBase::GetPropertyHandler_THREAD_CHILD_COUNT_MAX },
    { SPINEL_PROP_THREAD_CHILD_TIMEOUT, &NcpBase::GetPropertyHandler_THREAD_CHILD_TIMEOUT },
    { SPINEL_PROP_THREAD_RLOC16, &NcpBase::GetPropertyHandler_THREAD_RLOC16 },
    { SPINEL_PROP_THREAD_ROUTER_UPGRADE_THRESHOLD, &NcpBase::GetPropertyHandler_THREAD_ROUTER_UPGRADE_THRESHOLD },
    { SPINEL_PROP_THREAD_ROUTER_DOWNGRADE_THRESHOLD, &NcpBase::GetPropertyHandler_THREAD_ROUTER_DOWNGRADE_THRESHOLD },
    { SPINEL_PROP_THREAD_CONTEXT_REUSE_DELAY, &NcpBase::GetPropertyHandler_THREAD_CONTEXT_REUSE_DELAY },
    { SPINEL_PROP_THREAD_NETWORK_ID_TIMEOUT, &NcpBase::GetPropertyHandler_THREAD_NETWORK_ID_TIMEOUT },
    { SPINEL_PROP_THREAD_ON_MESH_NETS, &NcpBase::NcpBase::GetPropertyHandler_THREAD_ON_MESH_NETS },
    { SPINEL_PROP_NET_REQUIRE_JOIN_EXISTING, &NcpBase::GetPropertyHandler_NET_REQUIRE_JOIN_EXISTING },
    { SPINEL_PROP_THREAD_ROUTER_SELECTION_JITTER, &NcpBase::GetPropertyHandler_THREAD_ROUTER_SELECTION_JITTER },

    { SPINEL_PROP_IPV6_ML_PREFIX, &NcpBase::GetPropertyHandler_IPV6_ML_PREFIX },
    { SPINEL_PROP_IPV6_ML_ADDR, &NcpBase::GetPropertyHandler_IPV6_ML_ADDR },
    { SPINEL_PROP_IPV6_LL_ADDR, &NcpBase::GetPropertyHandler_IPV6_LL_ADDR },
    { SPINEL_PROP_IPV6_ADDRESS_TABLE, &NcpBase::GetPropertyHandler_IPV6_ADDRESS_TABLE },
    { SPINEL_PROP_IPV6_ROUTE_TABLE, &NcpBase::GetPropertyHandler_IPV6_ROUTE_TABLE },
    { SPINEL_PROP_IPV6_ICMP_PING_OFFLOAD, &NcpBase::GetPropertyHandler_IPV6_ICMP_PING_OFFLOAD },
    { SPINEL_PROP_THREAD_RLOC16_DEBUG_PASSTHRU, &NcpBase::GetPropertyHandler_THREAD_RLOC16_DEBUG_PASSTHRU },

    { SPINEL_PROP_STREAM_NET, &NcpBase::GetPropertyHandler_STREAM_NET },

#if OPENTHREAD_ENABLE_JAM_DETECTION
    { SPINEL_PROP_JAM_DETECT_ENABLE, &NcpBase::GetPropertyHandler_JAM_DETECT_ENABLE },
    { SPINEL_PROP_JAM_DETECTED, &NcpBase::GetPropertyHandler_JAM_DETECTED },
    { SPINEL_PROP_JAM_DETECT_RSSI_THRESHOLD, &NcpBase::GetPropertyHandler_JAM_DETECT_RSSI_THRESHOLD },
    { SPINEL_PROP_JAM_DETECT_WINDOW, &NcpBase::GetPropertyHandler_JAM_DETECT_WINDOW },
    { SPINEL_PROP_JAM_DETECT_BUSY, &NcpBase::GetPropertyHandler_JAM_DETECT_BUSY },
#endif

    { SPINEL_PROP_CNTR_TX_PKT_TOTAL, &NcpBase::GetPropertyHandler_MAC_CNTR },
    { SPINEL_PROP_CNTR_TX_PKT_ACK_REQ, &NcpBase::GetPropertyHandler_MAC_CNTR },
    { SPINEL_PROP_CNTR_TX_PKT_ACKED, &NcpBase::GetPropertyHandler_MAC_CNTR },
    { SPINEL_PROP_CNTR_TX_PKT_NO_ACK_REQ, &NcpBase::GetPropertyHandler_MAC_CNTR },
    { SPINEL_PROP_CNTR_TX_PKT_DATA, &NcpBase::GetPropertyHandler_MAC_CNTR },
    { SPINEL_PROP_CNTR_TX_PKT_DATA_POLL, &NcpBase::GetPropertyHandler_MAC_CNTR },
    { SPINEL_PROP_CNTR_TX_PKT_BEACON, &NcpBase::GetPropertyHandler_MAC_CNTR },
    { SPINEL_PROP_CNTR_TX_PKT_BEACON_REQ, &NcpBase::GetPropertyHandler_MAC_CNTR },
    { SPINEL_PROP_CNTR_TX_PKT_OTHER, &NcpBase::GetPropertyHandler_MAC_CNTR },
    { SPINEL_PROP_CNTR_TX_PKT_RETRY, &NcpBase::GetPropertyHandler_MAC_CNTR },
    { SPINEL_PROP_CNTR_TX_PKT_UNICAST, &NcpBase::GetPropertyHandler_MAC_CNTR },
    { SPINEL_PROP_CNTR_TX_PKT_BROADCAST, &NcpBase::GetPropertyHandler_MAC_CNTR },
    { SPINEL_PROP_CNTR_TX_ERR_CCA, &NcpBase::GetPropertyHandler_MAC_CNTR },
    { SPINEL_PROP_CNTR_RX_PKT_TOTAL, &NcpBase::GetPropertyHandler_MAC_CNTR },
    { SPINEL_PROP_CNTR_RX_PKT_DATA, &NcpBase::GetPropertyHandler_MAC_CNTR },
    { SPINEL_PROP_CNTR_RX_PKT_DATA_POLL, &NcpBase::GetPropertyHandler_MAC_CNTR },
    { SPINEL_PROP_CNTR_RX_PKT_BEACON, &NcpBase::GetPropertyHandler_MAC_CNTR },
    { SPINEL_PROP_CNTR_RX_PKT_BEACON_REQ, &NcpBase::GetPropertyHandler_MAC_CNTR },
    { SPINEL_PROP_CNTR_RX_PKT_OTHER, &NcpBase::GetPropertyHandler_MAC_CNTR },
    { SPINEL_PROP_CNTR_RX_PKT_FILT_WL, &NcpBase::GetPropertyHandler_MAC_CNTR },
    { SPINEL_PROP_CNTR_RX_PKT_FILT_DA, &NcpBase::GetPropertyHandler_MAC_CNTR },
    { SPINEL_PROP_CNTR_RX_PKT_UNICAST, &NcpBase::GetPropertyHandler_MAC_CNTR },
    { SPINEL_PROP_CNTR_RX_PKT_BROADCAST, &NcpBase::GetPropertyHandler_MAC_CNTR },
    { SPINEL_PROP_CNTR_RX_ERR_EMPTY, &NcpBase::GetPropertyHandler_MAC_CNTR },
    { SPINEL_PROP_CNTR_RX_ERR_UKWN_NBR, &NcpBase::GetPropertyHandler_MAC_CNTR },
    { SPINEL_PROP_CNTR_RX_ERR_NVLD_SADDR, &NcpBase::GetPropertyHandler_MAC_CNTR },
    { SPINEL_PROP_CNTR_RX_ERR_SECURITY, &NcpBase::GetPropertyHandler_MAC_CNTR },
    { SPINEL_PROP_CNTR_RX_ERR_BAD_FCS, &NcpBase::GetPropertyHandler_MAC_CNTR },
    { SPINEL_PROP_CNTR_RX_ERR_OTHER, &NcpBase::GetPropertyHandler_MAC_CNTR },
    { SPINEL_PROP_CNTR_RX_PKT_DUP, &NcpBase::GetPropertyHandler_MAC_CNTR },

    { SPINEL_PROP_CNTR_TX_IP_SEC_TOTAL, &NcpBase::GetPropertyHandler_NCP_CNTR },
    { SPINEL_PROP_CNTR_TX_IP_INSEC_TOTAL, &NcpBase::GetPropertyHandler_NCP_CNTR },
    { SPINEL_PROP_CNTR_TX_IP_DROPPED, &NcpBase::GetPropertyHandler_NCP_CNTR },
    { SPINEL_PROP_CNTR_RX_IP_SEC_TOTAL, &NcpBase::GetPropertyHandler_NCP_CNTR },
    { SPINEL_PROP_CNTR_RX_IP_INSEC_TOTAL, &NcpBase::GetPropertyHandler_NCP_CNTR },
    { SPINEL_PROP_CNTR_RX_IP_DROPPED, &NcpBase::GetPropertyHandler_NCP_CNTR },
    { SPINEL_PROP_CNTR_TX_SPINEL_TOTAL, &NcpBase::GetPropertyHandler_NCP_CNTR },
    { SPINEL_PROP_CNTR_RX_SPINEL_TOTAL, &NcpBase::GetPropertyHandler_NCP_CNTR },
    { SPINEL_PROP_CNTR_RX_SPINEL_ERR, &NcpBase::GetPropertyHandler_NCP_CNTR },

    { SPINEL_PROP_MSG_BUFFER_COUNTERS, &NcpBase::GetPropertyHandler_MSG_BUFFER_COUNTERS },

#if OPENTHREAD_ENABLE_LEGACY
    { SPINEL_PROP_NEST_LEGACY_ULA_PREFIX, &NcpBase::GetPropertyHandler_NEST_LEGACY_ULA_PREFIX },
#endif
};

const NcpBase::SetPropertyHandlerEntry NcpBase::mSetPropertyHandlerTable[] =
{
    { SPINEL_PROP_POWER_STATE, &NcpBase::SetPropertyHandler_POWER_STATE },

    { SPINEL_PROP_PHY_ENABLED, &NcpBase::SetPropertyHandler_PHY_ENABLED },
    { SPINEL_PROP_PHY_TX_POWER, &NcpBase::SetPropertyHandler_PHY_TX_POWER },
    { SPINEL_PROP_PHY_CHAN, &NcpBase::SetPropertyHandler_PHY_CHAN },
    { SPINEL_PROP_MAC_PROMISCUOUS_MODE, &NcpBase::SetPropertyHandler_MAC_PROMISCUOUS_MODE },

    { SPINEL_PROP_MAC_SCAN_MASK, &NcpBase::SetPropertyHandler_MAC_SCAN_MASK },
    { SPINEL_PROP_MAC_SCAN_STATE, &NcpBase::SetPropertyHandler_MAC_SCAN_STATE },
    { SPINEL_PROP_MAC_SCAN_PERIOD, &NcpBase::SetPropertyHandler_MAC_SCAN_PERIOD },
    { SPINEL_PROP_MAC_15_4_PANID, &NcpBase::SetPropertyHandler_MAC_15_4_PANID },
    { SPINEL_PROP_MAC_RAW_STREAM_ENABLED, &NcpBase::SetPropertyHandler_MAC_RAW_STREAM_ENABLED },
    { SPINEL_PROP_STREAM_RAW, &NcpBase::SetPropertyHandler_STREAM_RAW },

    { SPINEL_PROP_NET_IF_UP, &NcpBase::SetPropertyHandler_NET_IF_UP },
    { SPINEL_PROP_NET_STACK_UP, &NcpBase::SetPropertyHandler_NET_STACK_UP },
    { SPINEL_PROP_NET_ROLE, &NcpBase::SetPropertyHandler_NET_ROLE },
    { SPINEL_PROP_NET_NETWORK_NAME, &NcpBase::SetPropertyHandler_NET_NETWORK_NAME },
    { SPINEL_PROP_NET_XPANID, &NcpBase::SetPropertyHandler_NET_XPANID },
    { SPINEL_PROP_NET_MASTER_KEY, &NcpBase::SetPropertyHandler_NET_MASTER_KEY },
    { SPINEL_PROP_NET_KEY_SEQUENCE_COUNTER, &NcpBase::SetPropertyHandler_NET_KEY_SEQUENCE_COUNTER },
    { SPINEL_PROP_NET_KEY_SWITCH_GUARDTIME, &NcpBase::SetPropertyHandler_NET_KEY_SWITCH_GUARDTIME},

    { SPINEL_PROP_THREAD_LOCAL_LEADER_WEIGHT, &NcpBase::SetPropertyHandler_THREAD_LOCAL_LEADER_WEIGHT },
    { SPINEL_PROP_THREAD_ASSISTING_PORTS, &NcpBase::SetPropertyHandler_THREAD_ASSISTING_PORTS },
    { SPINEL_PROP_THREAD_ALLOW_LOCAL_NET_DATA_CHANGE, &NcpBase::SetPropertyHandler_THREAD_ALLOW_LOCAL_NET_DATA_CHANGE },
    { SPINEL_PROP_THREAD_NETWORK_ID_TIMEOUT, &NcpBase::SetPropertyHandler_THREAD_NETWORK_ID_TIMEOUT },
    { SPINEL_PROP_THREAD_ROUTER_ROLE_ENABLED, &NcpBase::SetPropertyHandler_THREAD_ROUTER_ROLE_ENABLED },

    { SPINEL_PROP_STREAM_NET_INSECURE, &NcpBase::SetPropertyHandler_STREAM_NET_INSECURE },
    { SPINEL_PROP_STREAM_NET, &NcpBase::SetPropertyHandler_STREAM_NET },

    { SPINEL_PROP_IPV6_ML_PREFIX, &NcpBase::SetPropertyHandler_IPV6_ML_PREFIX },
    { SPINEL_PROP_IPV6_ICMP_PING_OFFLOAD, &NcpBase::SetPropertyHandler_IPV6_ICMP_PING_OFFLOAD },
    { SPINEL_PROP_THREAD_RLOC16_DEBUG_PASSTHRU, &NcpBase::SetPropertyHandler_THREAD_RLOC16_DEBUG_PASSTHRU },

    { SPINEL_PROP_MAC_WHITELIST, &NcpBase::SetPropertyHandler_MAC_WHITELIST },
    { SPINEL_PROP_MAC_WHITELIST_ENABLED, &NcpBase::SetPropertyHandler_MAC_WHITELIST_ENABLED },
    { SPINEL_PROP_THREAD_MODE, &NcpBase::SetPropertyHandler_THREAD_MODE },
    { SPINEL_PROP_THREAD_CHILD_COUNT_MAX, &NcpBase::SetPropertyHandler_THREAD_CHILD_COUNT_MAX },
    { SPINEL_PROP_THREAD_CHILD_TIMEOUT, &NcpBase::SetPropertyHandler_THREAD_CHILD_TIMEOUT },
    { SPINEL_PROP_THREAD_ROUTER_UPGRADE_THRESHOLD, &NcpBase::SetPropertyHandler_THREAD_ROUTER_UPGRADE_THRESHOLD },
    { SPINEL_PROP_THREAD_ROUTER_DOWNGRADE_THRESHOLD, &NcpBase::SetPropertyHandler_THREAD_ROUTER_DOWNGRADE_THRESHOLD },
    { SPINEL_PROP_THREAD_CONTEXT_REUSE_DELAY, &NcpBase::SetPropertyHandler_THREAD_CONTEXT_REUSE_DELAY },
    { SPINEL_PROP_NET_REQUIRE_JOIN_EXISTING, &NcpBase::SetPropertyHandler_NET_REQUIRE_JOIN_EXISTING },
    { SPINEL_PROP_THREAD_ROUTER_SELECTION_JITTER, &NcpBase::SetPropertyHandler_THREAD_ROUTER_SELECTION_JITTER },
    { SPINEL_PROP_THREAD_PREFERRED_ROUTER_ID, &NcpBase::SetPropertyHandler_THREAD_PREFERRED_ROUTER_ID },

#if OPENTHREAD_ENABLE_JAM_DETECTION
    { SPINEL_PROP_JAM_DETECT_ENABLE, &NcpBase::SetPropertyHandler_JAM_DETECT_ENABLE },
    { SPINEL_PROP_JAM_DETECT_RSSI_THRESHOLD, &NcpBase::SetPropertyHandler_JAM_DETECT_RSSI_THRESHOLD },
    { SPINEL_PROP_JAM_DETECT_WINDOW, &NcpBase::SetPropertyHandler_JAM_DETECT_WINDOW },
    { SPINEL_PROP_JAM_DETECT_BUSY, &NcpBase::SetPropertyHandler_JAM_DETECT_BUSY },
#endif

#if OPENTHREAD_ENABLE_DIAG
    { SPINEL_PROP_NEST_STREAM_MFG, &NcpBase::SetPropertyHandler_NEST_STREAM_MFG },
#endif

#if OPENTHREAD_ENABLE_LEGACY
    { SPINEL_PROP_NEST_LEGACY_ULA_PREFIX, &NcpBase::SetPropertyHandler_NEST_LEGACY_ULA_PREFIX },
#endif
};

const NcpBase::InsertPropertyHandlerEntry NcpBase::mInsertPropertyHandlerTable[] =
{
    { SPINEL_PROP_IPV6_ADDRESS_TABLE, &NcpBase::NcpBase::InsertPropertyHandler_IPV6_ADDRESS_TABLE },
    { SPINEL_PROP_THREAD_LOCAL_ROUTES, &NcpBase::NcpBase::InsertPropertyHandler_THREAD_LOCAL_ROUTES },
    { SPINEL_PROP_THREAD_ON_MESH_NETS, &NcpBase::NcpBase::InsertPropertyHandler_THREAD_ON_MESH_NETS },
    { SPINEL_PROP_THREAD_ASSISTING_PORTS, &NcpBase::NcpBase::InsertPropertyHandler_THREAD_ASSISTING_PORTS },

    { SPINEL_PROP_CNTR_RESET, &NcpBase::SetPropertyHandler_CNTR_RESET },

    { SPINEL_PROP_MAC_WHITELIST, &NcpBase::InsertPropertyHandler_MAC_WHITELIST },
};

const NcpBase::RemovePropertyHandlerEntry NcpBase::mRemovePropertyHandlerTable[] =
{
    { SPINEL_PROP_IPV6_ADDRESS_TABLE, &NcpBase::NcpBase::RemovePropertyHandler_IPV6_ADDRESS_TABLE },
    { SPINEL_PROP_THREAD_LOCAL_ROUTES, &NcpBase::NcpBase::RemovePropertyHandler_THREAD_LOCAL_ROUTES },
    { SPINEL_PROP_THREAD_ON_MESH_NETS, &NcpBase::NcpBase::RemovePropertyHandler_THREAD_ON_MESH_NETS },
    { SPINEL_PROP_THREAD_ASSISTING_PORTS, &NcpBase::NcpBase::RemovePropertyHandler_THREAD_ASSISTING_PORTS },
    { SPINEL_PROP_MAC_WHITELIST, &NcpBase::RemovePropertyHandler_MAC_WHITELIST },
    { SPINEL_PROP_THREAD_ACTIVE_ROUTER_IDS, &NcpBase::RemovePropertyHandler_THREAD_ACTIVE_ROUTER_IDS },
};

// ----------------------------------------------------------------------------
// MARK: Utility Functions
// ----------------------------------------------------------------------------

static spinel_status_t ThreadErrorToSpinelStatus(ThreadError error)
{
    spinel_status_t ret;

    switch (error)
    {
    case kThreadError_None:
        ret = SPINEL_STATUS_OK;
        break;

    case kThreadError_Failed:
        ret = SPINEL_STATUS_FAILURE;
        break;

    case kThreadError_Drop:
        ret = SPINEL_STATUS_DROPPED;
        break;

    case kThreadError_NoBufs:
        ret = SPINEL_STATUS_NOMEM;
        break;

    case kThreadError_Busy:
        ret = SPINEL_STATUS_BUSY;
        break;

    case kThreadError_Parse:
        ret = SPINEL_STATUS_PARSE_ERROR;
        break;

    case kThreadError_InvalidArgs:
        ret = SPINEL_STATUS_INVALID_ARGUMENT;
        break;

    case kThreadError_NotImplemented:
        ret = SPINEL_STATUS_UNIMPLEMENTED;
        break;

    case kThreadError_InvalidState:
        ret = SPINEL_STATUS_INVALID_STATE;
        break;

    case kThreadError_NoAck:
        ret = SPINEL_STATUS_NO_ACK;
        break;

    case kThreadError_ChannelAccessFailure:
        ret = SPINEL_STATUS_CCA_FAILURE;
        break;

    case kThreadError_Already:
        ret = SPINEL_STATUS_ALREADY;
        break;

    case kThreadError_NotFound:
        ret = SPINEL_STATUS_ITEM_NOT_FOUND;
        break;


    default:
        // Unknown error code. Wrap it as a Spinel status and return that.
        ret = static_cast<spinel_status_t>(SPINEL_STATUS_STACK_NATIVE__BEGIN + error);
        break;
    }

    return ret;
}

static spinel_status_t ResetReasonToSpinelStatus(otPlatResetReason reason)
{
    spinel_status_t ret;
    switch (reason)
    {
    case kPlatResetReason_PowerOn:
        ret = SPINEL_STATUS_RESET_POWER_ON;
        break;
    case kPlatResetReason_External:
        ret = SPINEL_STATUS_RESET_EXTERNAL;
        break;
    case kPlatResetReason_Software:
        ret = SPINEL_STATUS_RESET_SOFTWARE;
        break;
    case kPlatResetReason_Fault:
        ret = SPINEL_STATUS_RESET_FAULT;
        break;
    case kPlatResetReason_Crash:
        ret = SPINEL_STATUS_RESET_CRASH;
        break;
    case kPlatResetReason_Assert:
        ret = SPINEL_STATUS_RESET_ASSERT;
        break;
    case kPlatResetReason_Watchdog:
        ret = SPINEL_STATUS_RESET_WATCHDOG;
        break;
    case kPlatResetReason_Other:
        ret = SPINEL_STATUS_RESET_OTHER;
        break;
    default:
        ret = SPINEL_STATUS_RESET_UNKNOWN;
        break;
    }
    return ret;
}

static uint8_t BorderRouterConfigToFlagByte(const otBorderRouterConfig &config)
{
    uint8_t flags(0);

    if (config.mPreferred)
    {
        flags |= SPINEL_NET_FLAG_PREFERRED;
    }

    if (config.mSlaac)
    {
        flags |= SPINEL_NET_FLAG_SLAAC;
    }

    if (config.mDhcp)
    {
        flags |= SPINEL_NET_FLAG_DHCP;
    }

    if (config.mDefaultRoute)
    {
        flags |= SPINEL_NET_FLAG_DEFAULT_ROUTE;
    }

    if (config.mConfigure)
    {
        flags |= SPINEL_NET_FLAG_CONFIGURE;
    }

    if (config.mOnMesh)
    {
        flags |= SPINEL_NET_FLAG_ON_MESH;
    }

    flags |= (config.mPreference << SPINEL_NET_FLAG_PREFERENCE_OFFSET);

    return flags;
}

// ----------------------------------------------------------------------------
// MARK: Class Boilerplate
// ----------------------------------------------------------------------------

NcpBase::NcpBase(otInstance *aInstance):
    mInstance(aInstance),
    mLastStatus(SPINEL_STATUS_OK),
    mSupportedChannelMask(kPhySupportedChannelMask),
    mChannelMask(mSupportedChannelMask),
    mScanPeriod(200), // ms
    mUpdateChangedPropsTask(aInstance->mIp6.mTaskletScheduler, &NcpBase::UpdateChangedProps, this),
    mChangedFlags(NCP_PLAT_RESET_REASON),
    mShouldSignalEndOfScan(false),
#if OPENTHREAD_ENABLE_JAM_DETECTION
    mShouldSignalJamStateChange(false),
#endif
<<<<<<< HEAD
    sNcpContext = this;
    mChangedFlags = NCP_PLAT_RESET_REASON;
    mAllowLocalNetworkDataChange = false;
    mRequireJoinExistingNetwork = false;
    mIsRawStreamEnabled = false;

    mIsBoundToRadio = false;
    mCurTransmintTID = 0;

    mFramingErrorCounter = 0;
    mRxSpinelFrameCounter = 0;
    mTxSpinelFrameCounter = 0;
    mInboundSecureIpFrameCounter = 0;
    mInboundInsecureIpFrameCounter = 0;
    mOutboundSecureIpFrameCounter = 0;
    mOutboundInsecureIpFrameCounter = 0;
    mDroppedOutboundIpFrameCounter = 0;
    mDroppedInboundIpFrameCounter = 0;
=======
    mDroppedReplyTid(0),
    mDroppedReplyTidBitSet(0),
    mAllowLocalNetworkDataChange(false),
    mRequireJoinExistingNetwork(false),
    mIsRawStreamEnabled(false),

    mFramingErrorCounter(0),
    mRxSpinelFrameCounter(0),
    mTxSpinelFrameCounter(0),
    mInboundSecureIpFrameCounter(0),
    mInboundInsecureIpFrameCounter(0),
    mOutboundSecureIpFrameCounter(0),
    mOutboundInsecureIpFrameCounter(0),
    mDroppedOutboundIpFrameCounter(0),
    mDroppedInboundIpFrameCounter(0)
{
    assert(mInstance != NULL);

    sNcpContext = NULL;
>>>>>>> dab99e30

    otSetStateChangedCallback(mInstance, &NcpBase::HandleNetifStateChanged, this);
    otSetReceiveIp6DatagramCallback(mInstance, &NcpBase::HandleDatagramFromStack, this);
    otSetLinkPcapCallback(mInstance, &NcpBase::HandleRawFrame, static_cast<void*>(this));
    otSetIcmpEchoEnabled(mInstance, false);

    mUpdateChangedPropsTask.Post();

#if OPENTHREAD_ENABLE_LEGACY
    mLegacyNodeDidJoin = false;
    mLegacyHandlers = NULL;
    memset(mLegacyUlaPrefix, 0, sizeof(mLegacyUlaPrefix));
#endif
}

// ----------------------------------------------------------------------------
// MARK: Outbound Datagram Handling
// ----------------------------------------------------------------------------

void NcpBase::HandleDatagramFromStack(otMessage aMessage, void *aContext)
{
    static_cast<NcpBase *>(aContext)->HandleDatagramFromStack(*static_cast<Message *>(aMessage));
}

void NcpBase::HandleDatagramFromStack(Message &aMessage)
{
    ThreadError errorCode = kThreadError_None;
    Message *message = &aMessage;
    bool isSecure = message->IsLinkSecurityEnabled();

    SuccessOrExit(errorCode = OutboundFrameBegin());

    SuccessOrExit(
        errorCode = OutboundFrameFeedPacked(
            "CiiS",
            SPINEL_HEADER_FLAG | SPINEL_HEADER_IID_0,
            SPINEL_CMD_PROP_VALUE_IS,
            isSecure
            ? SPINEL_PROP_STREAM_NET
            : SPINEL_PROP_STREAM_NET_INSECURE,
            message->GetLength()
    ));

    SuccessOrExit(errorCode = OutboundFrameFeedMessage(*message));

    // Set the message pointer to NULL, to indicate that it does not need to be freed at the exit.
    // The message is now owned by the OutboundFrame and will be freed when the frame is either successfully sent and
    // then removed, or if the frame gets discarded.
    message = NULL;

    // Append any metadata (rssi, lqi, channel, etc) here!

    SuccessOrExit(errorCode = OutboundFrameSend());

exit:

    if (message != NULL)
    {
        message->Free();
    }

    if (errorCode != kThreadError_None)
    {
        SendLastStatus(SPINEL_HEADER_FLAG | SPINEL_HEADER_IID_0, SPINEL_STATUS_DROPPED);
        mDroppedOutboundIpFrameCounter++;
    }
    else
    {
        if (isSecure)
        {
            mOutboundSecureIpFrameCounter++;
        }
        else
        {
            mOutboundInsecureIpFrameCounter++;
        }
    }
}

// ----------------------------------------------------------------------------
// MARK: Inbound Radio Packet Handling
// ----------------------------------------------------------------------------

void NcpBase::HandleRadioReceive(otInstance *aInstance, RadioPacket *aPacket, ThreadError aError)
{
    (void)aInstance;
    sNcpContext->HandleRadioReceive(aPacket, aError);
}

void NcpBase::HandleRadioReceive(const RadioPacket *aPacket, ThreadError aError)
{
    ThreadError errorCode = kThreadError_None;
    uint16_t flags = 0;

    SuccessOrExit(errorCode = OutboundFrameBegin());

    if (aPacket->mDidTX)
    {
        flags |= SPINEL_MD_FLAG_TX;
    }

    // Append frame header and frame length
    SuccessOrExit(
        errorCode = OutboundFrameFeedPacked(
            "CiiS",
            SPINEL_HEADER_FLAG | SPINEL_HEADER_IID_0,
            SPINEL_CMD_PROP_VALUE_IS,
            SPINEL_PROP_STREAM_RAW,
            (aError == kThreadError_None) ? aPacket->mLength : 0
        )
    );

    if (aError == kThreadError_None)
    {
        // Append the frame contents
        SuccessOrExit(
            errorCode = OutboundFrameFeedData(
                aPacket->mPsdu,
                aPacket->mLength
            )
        );
    }

    // Append metadata (rssi, etc)
    SuccessOrExit(
        errorCode = OutboundFrameFeedPacked(
            "ccSiCC",
            aPacket->mPower,    // TX Power
            -128,               // Noise Floor (Currently unused)
            flags,              // Flags
            aError,             // Receive error
            aPacket->mChannel,  // Channel
            aPacket->mLqi       // Link quality indicator

                                // Skip PHY and Vendor data for now
        )
    );

    SuccessOrExit(errorCode = OutboundFrameSend());

exit:
    return;
}

// ----------------------------------------------------------------------------
// MARK: Outbound Radio Packet Handling
// ----------------------------------------------------------------------------

void NcpBase::HandleRadioTransmit(otInstance *aInstance, RadioPacket *aPacket, bool aFramePending,
    ThreadError aError)
{
    (void)aInstance;
    sNcpContext->HandleRadioTransmit(aPacket, aFramePending, aError);
}

void NcpBase::HandleRadioTransmit(const RadioPacket *aPacket, bool aFramePending, ThreadError aError)
{
    if (mCurTransmintTID)
    {
        SendPropertyUpdate(
            SPINEL_HEADER_FLAG | SPINEL_HEADER_IID_0 | mCurTransmintTID,
            SPINEL_CMD_PROP_VALUE_IS,
            SPINEL_PROP_STREAM_RAW,
            "ib",
            aError,
            aFramePending
        );

        // Clear cached transmit TID
        mCurTransmintTID = 0;
    }

    (void)aPacket;
}

// ----------------------------------------------------------------------------
// MARK: Raw frame handling
// ----------------------------------------------------------------------------

void NcpBase::HandleRawFrame(const RadioPacket *aFrame, void *aContext)
{
    static_cast<NcpBase *>(aContext)->HandleRawFrame(aFrame);
}

void NcpBase::HandleRawFrame(const RadioPacket *aFrame)
{
    if (mIsRawStreamEnabled)
    {
        HandleRadioReceive(aFrame, kThreadError_None);
    }
}

// ----------------------------------------------------------------------------
// MARK: Scan Results Glue
// ----------------------------------------------------------------------------

void NcpBase::HandleActiveScanResult_Jump(otActiveScanResult *aResult, void *aContext)
{
    static_cast<NcpBase *>(aContext)->HandleActiveScanResult(aResult);
}

void NcpBase::HandleActiveScanResult(otActiveScanResult *result)
{
    ThreadError errorCode;

    if (result)
    {
        uint8_t flags = static_cast<uint8_t>(result->mVersion << SPINEL_BEACON_THREAD_FLAG_VERSION_SHIFT);

        if (result->mIsJoinable)
        {
            flags |= SPINEL_BEACON_THREAD_FLAG_JOINABLE;
        }

        if (result->mIsNative)
        {
            flags |= SPINEL_BEACON_THREAD_FLAG_NATIVE;
        }

        //chan,rssi,(laddr,saddr,panid,lqi),(proto,flags,networkid,xpanid) [icT(ESSC)T(iCUD.).]
        NcpBase::SendPropertyUpdate(
            SPINEL_HEADER_FLAG | SPINEL_HEADER_IID_0,
            SPINEL_CMD_PROP_VALUE_INSERTED,
            SPINEL_PROP_MAC_SCAN_BEACON,
            "CcT(ESSC.)T(iCUD.).",
            result->mChannel,
            result->mRssi,
            result->mExtAddress.m8, // laddr
            0xFFFF,                 // saddr, Not given
            result->mPanId,
            result->mLqi,
            SPINEL_PROTOCOL_TYPE_THREAD,
            flags,
            result->mNetworkName.m8,
            result->mExtendedPanId.m8, OT_EXT_PAN_ID_SIZE
        );
    }
    else
    {
        // We are finished with the scan, so send out
        // a property update indicating such.
        errorCode = SendPropertyUpdate(
            SPINEL_HEADER_FLAG | SPINEL_HEADER_IID_0,
            SPINEL_CMD_PROP_VALUE_IS,
            SPINEL_PROP_MAC_SCAN_STATE,
            SPINEL_DATATYPE_UINT8_S,
            SPINEL_SCAN_STATE_IDLE
        );

        // If we could not send the end of scan inidciator message now (no
        // buffer space), we set `mShouldSignalEndOfScan` to true to send
        // it out when buffer space becomes available.
        if (errorCode != kThreadError_None)
        {
            mShouldSignalEndOfScan = true;
        }
    }
}

void NcpBase::HandleEnergyScanResult_Jump(otEnergyScanResult *aResult, void *aContext)
{
    static_cast<NcpBase *>(aContext)->HandleEnergyScanResult(aResult);
}

void NcpBase::HandleEnergyScanResult(otEnergyScanResult *aResult)
{
    ThreadError errorCode;

    if (aResult)
    {
        NcpBase::SendPropertyUpdate(
            SPINEL_HEADER_FLAG | SPINEL_HEADER_IID_0,
            SPINEL_CMD_PROP_VALUE_INSERTED,
            SPINEL_PROP_MAC_ENERGY_SCAN_RESULT,
            "Cc",
            aResult->mChannel,
            aResult->mMaxRssi
        );
    }
    else
    {
        // We are finished with the scan, so send out
        // a property update indicating such.
        errorCode = SendPropertyUpdate(
            SPINEL_HEADER_FLAG | SPINEL_HEADER_IID_0,
            SPINEL_CMD_PROP_VALUE_IS,
            SPINEL_PROP_MAC_SCAN_STATE,
            SPINEL_DATATYPE_UINT8_S,
            SPINEL_SCAN_STATE_IDLE
        );

        // If we could not send the end of scan inidciator message now (no
        // buffer space), we set `mShouldSignalEndOfScan` to true to send
        // it out when buffer space becomes available.
        if (errorCode != kThreadError_None)
        {
            mShouldSignalEndOfScan = true;
        }
    }
}

// ----------------------------------------------------------------------------
// MARK: Address Table Changed Glue
// ----------------------------------------------------------------------------

void NcpBase::HandleNetifStateChanged(uint32_t flags, void *context)
{
    NcpBase *obj = static_cast<NcpBase *>(context);

    obj->mChangedFlags |= flags;

    obj->mUpdateChangedPropsTask.Post();
}

void NcpBase::UpdateChangedProps(void *context)
{
    NcpBase *obj = static_cast<NcpBase *>(context);
    obj->UpdateChangedProps();
}

void NcpBase::UpdateChangedProps(void)
{
    while (mChangedFlags != 0)
    {
        if ((mChangedFlags & NCP_PLAT_RESET_REASON) != 0)
        {
            SuccessOrExit(SendLastStatus(
                SPINEL_HEADER_FLAG | SPINEL_HEADER_IID_0,
                ResetReasonToSpinelStatus(otPlatGetResetReason(mInstance))
            ));
            mChangedFlags &= ~static_cast<uint32_t>(NCP_PLAT_RESET_REASON);
        }
        else if ((mChangedFlags & OT_IP6_LL_ADDR_CHANGED) != 0)
        {
            SuccessOrExit(HandleCommandPropertyGet(
                SPINEL_HEADER_FLAG | SPINEL_HEADER_IID_0,
                SPINEL_PROP_IPV6_LL_ADDR
            ));
            mChangedFlags &= ~static_cast<uint32_t>(OT_IP6_LL_ADDR_CHANGED);
        }
        else if ((mChangedFlags & OT_IP6_ML_ADDR_CHANGED) != 0)
        {
            SuccessOrExit(HandleCommandPropertyGet(
                              SPINEL_HEADER_FLAG | SPINEL_HEADER_IID_0,
                              SPINEL_PROP_IPV6_ML_ADDR
                          ));
            mChangedFlags &= ~static_cast<uint32_t>(OT_IP6_ML_ADDR_CHANGED);
        }
        else if ((mChangedFlags & OT_NET_ROLE) != 0)
        {
            if (mRequireJoinExistingNetwork)
            {
                switch (otGetDeviceRole(mInstance))
                {
                case kDeviceRoleDetached:
                case kDeviceRoleDisabled:
                    break;

                default:
                    mRequireJoinExistingNetwork = false;
                    break;
                }

                if ( (otGetDeviceRole(mInstance) == kDeviceRoleLeader)
                  && otIsSingleton(mInstance)
#if OPENTHREAD_ENABLE_LEGACY
                  && !mLegacyNodeDidJoin
#endif
                ) {
                    mChangedFlags &= ~static_cast<uint32_t>(OT_NET_PARTITION_ID);
                    otThreadStop(mInstance);

                    // TODO: It would be nice to be able to indicate
                    //   something more specific than SPINEL_STATUS_JOIN_FAILURE
                    //   here, but it isn't clear how that would work
                    //   with the current OpenThread API.

                    SuccessOrExit(SendLastStatus(
                                      SPINEL_HEADER_FLAG | SPINEL_HEADER_IID_0,
                                      SPINEL_STATUS_JOIN_FAILURE
                                  ));

                    SuccessOrExit(HandleCommandPropertyGet(
                                      SPINEL_HEADER_FLAG | SPINEL_HEADER_IID_0,
                                      SPINEL_PROP_NET_STACK_UP
                                  ));
                }

                SuccessOrExit(HandleCommandPropertyGet(
                                  SPINEL_HEADER_FLAG | SPINEL_HEADER_IID_0,
                                  SPINEL_PROP_NET_REQUIRE_JOIN_EXISTING
                              ));
            }

            SuccessOrExit(HandleCommandPropertyGet(
                              SPINEL_HEADER_FLAG | SPINEL_HEADER_IID_0,
                              SPINEL_PROP_NET_ROLE
                          ));
            mChangedFlags &= ~static_cast<uint32_t>(OT_NET_ROLE);
        }
        else if ((mChangedFlags & OT_NET_PARTITION_ID) != 0)
        {
            SuccessOrExit(HandleCommandPropertyGet(
                              SPINEL_HEADER_FLAG | SPINEL_HEADER_IID_0,
                              SPINEL_PROP_NET_PARTITION_ID
                          ));
            mChangedFlags &= ~static_cast<uint32_t>(OT_NET_PARTITION_ID);
        }
        else if ((mChangedFlags & OT_NET_KEY_SEQUENCE_COUNTER) != 0)
        {
            SuccessOrExit(HandleCommandPropertyGet(
                              SPINEL_HEADER_FLAG | SPINEL_HEADER_IID_0,
                              SPINEL_PROP_NET_KEY_SEQUENCE_COUNTER
                          ));
            mChangedFlags &= ~static_cast<uint32_t>(OT_NET_KEY_SEQUENCE_COUNTER);
        }
        else if ((mChangedFlags & (OT_IP6_ADDRESS_ADDED | OT_IP6_ADDRESS_REMOVED)) != 0)
        {
            SuccessOrExit(HandleCommandPropertyGet(
                              SPINEL_HEADER_FLAG | SPINEL_HEADER_IID_0,
                              SPINEL_PROP_IPV6_ADDRESS_TABLE
                          ));
            mChangedFlags &= ~static_cast<uint32_t>(OT_IP6_ADDRESS_ADDED | OT_IP6_ADDRESS_REMOVED);
        }
        else if ((mChangedFlags & (OT_THREAD_CHILD_ADDED | OT_THREAD_CHILD_REMOVED)) != 0)
        {
            SuccessOrExit(HandleCommandPropertyGet(
                SPINEL_HEADER_FLAG | SPINEL_HEADER_IID_0,
                SPINEL_PROP_THREAD_CHILD_TABLE
            ));
            mChangedFlags &= ~static_cast<uint32_t>(OT_THREAD_CHILD_ADDED | OT_THREAD_CHILD_REMOVED);
        }
        else if ((mChangedFlags & OT_THREAD_NETDATA_UPDATED) != 0)
        {
            SuccessOrExit(HandleCommandPropertyGet(
                              SPINEL_HEADER_FLAG | SPINEL_HEADER_IID_0,
                              SPINEL_PROP_THREAD_ON_MESH_NETS
                          ));

            mChangedFlags &= ~static_cast<uint32_t>(OT_THREAD_NETDATA_UPDATED);
        }
    }

exit:
    return;
}

// ----------------------------------------------------------------------------
// MARK: Serial Traffic Glue
// ----------------------------------------------------------------------------

ThreadError NcpBase::OutboundFrameSend(void)
{
    ThreadError errorCode;

    SuccessOrExit(errorCode = OutboundFrameEnd());

    mTxSpinelFrameCounter++;

exit:
    return errorCode;
}

void NcpBase::HandleReceive(const uint8_t *buf, uint16_t bufLength)
{
    uint8_t header = 0;
    unsigned int command = 0;
    spinel_ssize_t parsedLength;
    const uint8_t *arg_ptr = NULL;
    unsigned int arg_len = 0;
    ThreadError errorCode = kThreadError_None;
    spinel_tid_t tid = 0;

    parsedLength = spinel_datatype_unpack(buf, bufLength, "CiD", &header, &command, &arg_ptr, &arg_len);

    if (parsedLength == bufLength)
    {
        errorCode = HandleCommand(header, command, arg_ptr, static_cast<uint16_t>(arg_len));
    }
    else
    {
        errorCode = SendLastStatus(header, SPINEL_STATUS_PARSE_ERROR);
    }

    if (errorCode == kThreadError_NoBufs)
    {
        // If we cannot send a response due to buffer space not being
        // available, we remember the TID of command so to send an
        // error status when buffer space becomes available later.

        // Valid TID range is 1-15 (zero being used as special case
        // where no reply is expected). TIDs for dropped reply are
        // stored in two variables:  `mDroppedReplyTidBitSet` which
        // is a bit set (bits 1-15 correspond to TID values 1-15).
        // The first/next dropped TID value in the set is stored in
        // `mDroppedReplyTid` (with value zero indicating that there
        // is no dropped reply).

        tid = SPINEL_HEADER_GET_TID(header);

        if (tid != 0)
        {
            if (mDroppedReplyTid == 0)
            {
                mDroppedReplyTid = tid;
            }

            mDroppedReplyTidBitSet  |= (1 << tid);
        }
    }

    mRxSpinelFrameCounter++;
}

void NcpBase::HandleSpaceAvailableInTxBuffer(void)
{
    while (mDroppedReplyTid != 0)
    {
        SuccessOrExit(
            SendLastStatus(
                SPINEL_HEADER_FLAG | SPINEL_HEADER_IID_0 | mDroppedReplyTid,
                SPINEL_STATUS_NOMEM
            )
        );

        mDroppedReplyTidBitSet &= ~(1 << mDroppedReplyTid);

        if (mDroppedReplyTidBitSet == 0)
        {
            mDroppedReplyTid = 0;

            break;
        }

        do
        {
            mDroppedReplyTid = SPINEL_GET_NEXT_TID(mDroppedReplyTid);
        }
        while ((mDroppedReplyTidBitSet & (1 << mDroppedReplyTid)) == 0);
    }

    if (mShouldSignalEndOfScan)
    {
        SuccessOrExit(
            SendPropertyUpdate(
                SPINEL_HEADER_FLAG | SPINEL_HEADER_IID_0,
                SPINEL_CMD_PROP_VALUE_IS,
                SPINEL_PROP_MAC_SCAN_STATE,
                SPINEL_DATATYPE_UINT8_S,
                SPINEL_SCAN_STATE_IDLE
        ));

        mShouldSignalEndOfScan = false;
    }

#if OPENTHREAD_ENABLE_JAM_DETECTION
    if (mShouldSignalJamStateChange)
    {
        SuccessOrExit(
            SendPropertyUpdate(
                SPINEL_HEADER_FLAG | SPINEL_HEADER_IID_0,
                SPINEL_CMD_PROP_VALUE_IS,
                SPINEL_PROP_JAM_DETECTED,
                SPINEL_DATATYPE_BOOL_S,
                otGetJamDetectionState(mInstance)
        ));

        mShouldSignalJamStateChange = false;
    }
#endif  // OPENTHREAD_ENABLE_JAM_DETECTION

    UpdateChangedProps();

exit:
    return;
}

void NcpBase::IncrementFrameErrorCounter(void)
{
    mFramingErrorCounter++;
}

// ----------------------------------------------------------------------------
// MARK: Inbound Command Handlers
// ----------------------------------------------------------------------------

ThreadError NcpBase::HandleCommand(uint8_t header, unsigned int command, const uint8_t *arg_ptr, uint16_t arg_len)
{
    unsigned i;
    ThreadError errorCode = kThreadError_None;

    // Skip if this isn't a spinel frame
    VerifyOrExit((SPINEL_HEADER_FLAG & header) == SPINEL_HEADER_FLAG, errorCode = kThreadError_InvalidArgs);

    // We only support IID zero for now.
    VerifyOrExit(
        SPINEL_HEADER_GET_IID(header) == 0,
        errorCode = SendLastStatus(header, SPINEL_STATUS_INVALID_INTERFACE)
    );

    for (i = 0; i < sizeof(mCommandHandlerTable) / sizeof(mCommandHandlerTable[0]); i++)
    {
        if (mCommandHandlerTable[i].mCommand == command)
        {
            break;
        }
    }

    if (i < sizeof(mCommandHandlerTable) / sizeof(mCommandHandlerTable[0]))
    {
        errorCode = (this->*mCommandHandlerTable[i].mHandler)(header, command, arg_ptr, arg_len);
    }
    else
    {
        errorCode = SendLastStatus(header, SPINEL_STATUS_INVALID_COMMAND);
    }

exit:
    return errorCode;
}

ThreadError NcpBase::HandleCommandPropertyGet(uint8_t header, spinel_prop_key_t key)
{
    unsigned i;
    ThreadError errorCode = kThreadError_None;

    for (i = 0; i < sizeof(mGetPropertyHandlerTable) / sizeof(mGetPropertyHandlerTable[0]); i++)
    {
        if (mGetPropertyHandlerTable[i].mPropKey == key)
        {
            break;
        }
    }

    if (i < sizeof(mGetPropertyHandlerTable) / sizeof(mGetPropertyHandlerTable[0]))
    {
        errorCode = (this->*mGetPropertyHandlerTable[i].mHandler)(header, key);
    }
    else
    {
        errorCode = SendLastStatus(header, SPINEL_STATUS_PROP_NOT_FOUND);
    }

    return errorCode;
}

ThreadError NcpBase::HandleCommandPropertySet(uint8_t header, spinel_prop_key_t key, const uint8_t *value_ptr,
                                              uint16_t value_len)
{
    unsigned i;
    ThreadError errorCode = kThreadError_None;

    for (i = 0; i < sizeof(mSetPropertyHandlerTable) / sizeof(mSetPropertyHandlerTable[0]); i++)
    {
        if (mSetPropertyHandlerTable[i].mPropKey == key)
        {
            break;
        }
    }

    if (i < sizeof(mSetPropertyHandlerTable) / sizeof(mSetPropertyHandlerTable[0]))
    {
        errorCode = (this->*mSetPropertyHandlerTable[i].mHandler)(header, key, value_ptr, value_len);
    }
    else
    {
        errorCode = SendLastStatus(header, SPINEL_STATUS_PROP_NOT_FOUND);
    }

    return errorCode;
}

ThreadError NcpBase::HandleCommandPropertyInsert(uint8_t header, spinel_prop_key_t key, const uint8_t *value_ptr,
                                                 uint16_t value_len)
{
    unsigned i;
    ThreadError errorCode = kThreadError_None;

    for (i = 0; i < sizeof(mInsertPropertyHandlerTable) / sizeof(mInsertPropertyHandlerTable[0]); i++)
    {
        if (mInsertPropertyHandlerTable[i].mPropKey == key)
        {
            break;
        }
    }

    if (i < sizeof(mInsertPropertyHandlerTable) / sizeof(mInsertPropertyHandlerTable[0]))
    {
        errorCode = (this->*mInsertPropertyHandlerTable[i].mHandler)(header, key, value_ptr, value_len);
    }
    else
    {
        errorCode = SendLastStatus(header, SPINEL_STATUS_PROP_NOT_FOUND);
    }

    return errorCode;
}

ThreadError NcpBase::HandleCommandPropertyRemove(uint8_t header, spinel_prop_key_t key, const uint8_t *value_ptr,
                                                 uint16_t value_len)
{
    unsigned i;
    ThreadError errorCode = kThreadError_None;

    for (i = 0; i < sizeof(mRemovePropertyHandlerTable) / sizeof(mRemovePropertyHandlerTable[0]); i++)
    {
        if (mRemovePropertyHandlerTable[i].mPropKey == key)
        {
            break;
        }
    }

    if (i < sizeof(mRemovePropertyHandlerTable) / sizeof(mRemovePropertyHandlerTable[0]))
    {
        errorCode = (this->*mRemovePropertyHandlerTable[i].mHandler)(header, key, value_ptr, value_len);
    }
    else
    {
        errorCode = SendLastStatus(header, SPINEL_STATUS_PROP_NOT_FOUND);
    }

    return errorCode;
}


// ----------------------------------------------------------------------------
// MARK: Outbound Command Handlers
// ----------------------------------------------------------------------------


ThreadError NcpBase::SendLastStatus(uint8_t header, spinel_status_t lastStatus)
{
    if (SPINEL_HEADER_GET_IID(header) == 0)
    {
        mLastStatus = lastStatus;
    }

    return SendPropertyUpdate(
               header,
               SPINEL_CMD_PROP_VALUE_IS,
               SPINEL_PROP_LAST_STATUS,
               SPINEL_DATATYPE_UINT_PACKED_S,
               lastStatus
           );
}

ThreadError NcpBase::SendPropertyUpdate(uint8_t header, uint8_t command, spinel_prop_key_t key,
                                        const char *pack_format, ...)
{
    ThreadError errorCode = kThreadError_None;
    va_list     args;

    va_start(args, pack_format);
    SuccessOrExit(errorCode = OutboundFrameBegin());
    SuccessOrExit(errorCode = OutboundFrameFeedPacked("Cii", header, command, key));
    SuccessOrExit(errorCode = OutboundFrameFeedVPacked(pack_format, args));
    SuccessOrExit(errorCode = OutboundFrameSend());

exit:
    va_end(args);
    return errorCode;
}

ThreadError NcpBase::SendPropertyUpdate(uint8_t header, uint8_t command, spinel_prop_key_t key,
                                        const uint8_t *value_ptr, uint16_t value_len)
{
    ThreadError errorCode = kThreadError_None;

    SuccessOrExit(errorCode = OutboundFrameBegin());
    SuccessOrExit(errorCode = OutboundFrameFeedPacked("Cii", header, command, key));
    SuccessOrExit(errorCode = OutboundFrameFeedData(value_ptr, value_len));
    SuccessOrExit(errorCode = OutboundFrameSend());

exit:
    return errorCode;
}

ThreadError NcpBase::SendPropertyUpdate(uint8_t header, uint8_t command, spinel_prop_key_t key, Message &aMessage)
{
    ThreadError errorCode = kThreadError_None;
    Message    *message = &aMessage;

    SuccessOrExit(errorCode = OutboundFrameBegin());
    SuccessOrExit(errorCode = OutboundFrameFeedPacked("Cii", header, command, key));
    SuccessOrExit(errorCode = OutboundFrameFeedMessage(*message));

    // Set the message pointer to NULL, to indicate that it does not need to be freed at the exit.
    // The message is now owned by the OutboundFrame and will be freed when the frame is either successfully sent and
    // then removed, or if the frame gets discarded.
    message = NULL;

    SuccessOrExit(errorCode = OutboundFrameSend());

exit:

    if (message != NULL)
    {
        message->Free();
    }

    return errorCode;
}

ThreadError NcpBase::OutboundFrameFeedVPacked(const char *pack_format, va_list args)
{
    uint8_t buf[64];
    ThreadError errorCode = kThreadError_NoBufs;
    spinel_ssize_t packed_len;

    packed_len = spinel_datatype_vpack(buf, sizeof(buf), pack_format, args);

    if ((packed_len > 0) && (packed_len <= static_cast<spinel_ssize_t>(sizeof(buf))))
    {
        errorCode = OutboundFrameFeedData(buf, static_cast<uint16_t>(packed_len));
    }

    return errorCode;
}

ThreadError NcpBase::OutboundFrameFeedPacked(const char *pack_format, ...)
{
    ThreadError errorCode;
    va_list args;

    va_start(args, pack_format);
    errorCode = OutboundFrameFeedVPacked(pack_format, args);
    va_end(args);

    return errorCode;
}

// ----------------------------------------------------------------------------
// MARK: Individual Command Handlers
// ----------------------------------------------------------------------------

ThreadError NcpBase::CommandHandler_NOOP(uint8_t header, unsigned int command, const uint8_t *arg_ptr, uint16_t arg_len)
{
    (void)command;
    (void)arg_ptr;
    (void)arg_len;

    return SendLastStatus(header, SPINEL_STATUS_OK);
}

ThreadError NcpBase::CommandHandler_RESET(uint8_t header, unsigned int command, const uint8_t *arg_ptr,
                                          uint16_t arg_len)
{
    ThreadError errorCode = kThreadError_None;

    // We aren't using any of the arguments to this function.
    (void)header;
    (void)command;
    (void)arg_ptr;
    (void)arg_len;

    // Signal a platform reset. If implemented, this function
    // shouldn't return.
    otPlatReset(mInstance);

    // We only get to this point if the
    // platform doesn't support resetting.
    // In such a case we fake it.

    otThreadStop(mInstance);
    otInterfaceDown(mInstance);

    errorCode = SendLastStatus(SPINEL_HEADER_FLAG | SPINEL_HEADER_IID_0, SPINEL_STATUS_RESET_SOFTWARE);

    if (errorCode != kThreadError_None)
    {
        mChangedFlags |= NCP_PLAT_RESET_REASON;
        mUpdateChangedPropsTask.Post();
    }

    return errorCode;
}

ThreadError NcpBase::CommandHandler_PROP_VALUE_GET(uint8_t header, unsigned int command, const uint8_t *arg_ptr,
                                                   uint16_t arg_len)
{
    unsigned int propKey = 0;
    spinel_ssize_t parsedLength;
    ThreadError errorCode = kThreadError_None;

    parsedLength = spinel_datatype_unpack(arg_ptr, arg_len, "i", &propKey);

    if (parsedLength > 0)
    {
        errorCode = HandleCommandPropertyGet(header, static_cast<spinel_prop_key_t>(propKey));
    }
    else
    {
        errorCode = SendLastStatus(header, SPINEL_STATUS_PARSE_ERROR);
    }

    (void)command;

    return errorCode;
}

ThreadError NcpBase::CommandHandler_PROP_VALUE_SET(uint8_t header, unsigned int command, const uint8_t *arg_ptr,
                                                   uint16_t arg_len)
{
    unsigned int propKey = 0;
    spinel_ssize_t parsedLength;
    const uint8_t *value_ptr;
    unsigned int value_len;
    ThreadError errorCode = kThreadError_None;

    parsedLength = spinel_datatype_unpack(arg_ptr, arg_len, "iD", &propKey, &value_ptr, &value_len);

    if (parsedLength == arg_len)
    {
        errorCode = HandleCommandPropertySet(header, static_cast<spinel_prop_key_t>(propKey), value_ptr,
                                             static_cast<uint16_t>(value_len));
    }
    else
    {
        errorCode = SendLastStatus(header, SPINEL_STATUS_PARSE_ERROR);
    }

    (void)command;

    return errorCode;
}

ThreadError NcpBase::CommandHandler_PROP_VALUE_INSERT(uint8_t header, unsigned int command, const uint8_t *arg_ptr,
                                                      uint16_t arg_len)
{
    unsigned int propKey = 0;
    spinel_ssize_t parsedLength;
    const uint8_t *value_ptr;
    unsigned int value_len;
    ThreadError errorCode = kThreadError_None;

    parsedLength = spinel_datatype_unpack(arg_ptr, arg_len, "iD", &propKey, &value_ptr, &value_len);

    if (parsedLength == arg_len)
    {
        errorCode = HandleCommandPropertyInsert(header, static_cast<spinel_prop_key_t>(propKey), value_ptr,
                                                static_cast<uint16_t>(value_len));
    }
    else
    {
        errorCode = SendLastStatus(header, SPINEL_STATUS_PARSE_ERROR);
    }

    (void)command;

    return errorCode;
}

ThreadError NcpBase::CommandHandler_PROP_VALUE_REMOVE(uint8_t header, unsigned int command, const uint8_t *arg_ptr,
                                                      uint16_t arg_len)
{
    unsigned int propKey = 0;
    spinel_ssize_t parsedLength;
    const uint8_t *value_ptr;
    unsigned int value_len;
    ThreadError errorCode = kThreadError_None;

    parsedLength = spinel_datatype_unpack(arg_ptr, arg_len, "iD", &propKey, &value_ptr, &value_len);

    if (parsedLength == arg_len)
    {
        errorCode = HandleCommandPropertyRemove(header, static_cast<spinel_prop_key_t>(propKey), value_ptr,
                                                static_cast<uint16_t>(value_len));
    }
    else
    {
        errorCode = SendLastStatus(header, SPINEL_STATUS_PARSE_ERROR);
    }

    (void)command;

    return errorCode;
}


// ----------------------------------------------------------------------------
// MARK: Individual Property Getters
// ----------------------------------------------------------------------------


ThreadError NcpBase::GetPropertyHandler_LAST_STATUS(uint8_t header, spinel_prop_key_t key)
{
    return SendPropertyUpdate(header, SPINEL_CMD_PROP_VALUE_IS, key, SPINEL_DATATYPE_UINT_PACKED_S, mLastStatus);
}

ThreadError NcpBase::GetPropertyHandler_PROTOCOL_VERSION(uint8_t header, spinel_prop_key_t key)
{
    return SendPropertyUpdate(
               header,
               SPINEL_CMD_PROP_VALUE_IS,
               key,
               SPINEL_DATATYPE_UINT_PACKED_S SPINEL_DATATYPE_UINT_PACKED_S,
               SPINEL_PROTOCOL_VERSION_THREAD_MAJOR,
               SPINEL_PROTOCOL_VERSION_THREAD_MINOR
           );
}

ThreadError NcpBase::GetPropertyHandler_INTERFACE_TYPE(uint8_t header, spinel_prop_key_t key)
{
    return SendPropertyUpdate(
               header,
               SPINEL_CMD_PROP_VALUE_IS,
               key,
               SPINEL_DATATYPE_UINT_PACKED_S,
               SPINEL_PROTOCOL_TYPE_THREAD
           );
}

ThreadError NcpBase::GetPropertyHandler_VENDOR_ID(uint8_t header, spinel_prop_key_t key)
{
    return SendPropertyUpdate(
               header,
               SPINEL_CMD_PROP_VALUE_IS,
               key,
               SPINEL_DATATYPE_UINT_PACKED_S,
               0 // Vendor ID. Zero for unknown.
           );
}

ThreadError NcpBase::GetPropertyHandler_CAPS(uint8_t header, spinel_prop_key_t key)
{
    ThreadError errorCode = kThreadError_None;

    SuccessOrExit(errorCode = OutboundFrameBegin());

    SuccessOrExit(errorCode = OutboundFrameFeedPacked("Cii", header, SPINEL_CMD_PROP_VALUE_IS, key));

    // Begin adding capabilities //////////////////////////////////////////////

    SuccessOrExit(errorCode = OutboundFrameFeedPacked(SPINEL_DATATYPE_UINT_PACKED_S, SPINEL_CAP_NET_THREAD_1_0));

    SuccessOrExit(errorCode = OutboundFrameFeedPacked(SPINEL_DATATYPE_UINT_PACKED_S, SPINEL_CAP_COUNTERS));

    SuccessOrExit(errorCode = OutboundFrameFeedPacked(SPINEL_DATATYPE_UINT_PACKED_S, SPINEL_CAP_MAC_WHITELIST));

#if OPENTHREAD_ENABLE_JAM_DETECTION
    SuccessOrExit(errorCode = OutboundFrameFeedPacked(SPINEL_DATATYPE_UINT_PACKED_S, SPINEL_CAP_JAM_DETECT));
#endif

    // TODO: Somehow get the following capability from the radio.
    SuccessOrExit(errorCode = OutboundFrameFeedPacked(SPINEL_DATATYPE_UINT_PACKED_S,
                                                      SPINEL_CAP_802_15_4_2450MHZ_OQPSK));

#if OPENTHREAD_CONFIG_MAX_CHILDREN > 0
    SuccessOrExit(errorCode = OutboundFrameFeedPacked(SPINEL_DATATYPE_UINT_PACKED_S, SPINEL_CAP_ROLE_ROUTER));
#endif

#if OPENTHREAD_ENABLE_LEGACY
    SuccessOrExit(errorCode = OutboundFrameFeedPacked(SPINEL_DATATYPE_UINT_PACKED_S, SPINEL_CAP_NEST_LEGACY_INTERFACE));
#endif

    // End adding capabilities /////////////////////////////////////////////////

    SuccessOrExit(errorCode = OutboundFrameSend());

exit:
    return errorCode;
}

ThreadError NcpBase::GetPropertyHandler_NCP_VERSION(uint8_t header, spinel_prop_key_t key)
{
    return SendPropertyUpdate(
               header,
               SPINEL_CMD_PROP_VALUE_IS,
               key,
               SPINEL_DATATYPE_UTF8_S,
               otGetVersionString()
           );
}

ThreadError NcpBase::GetPropertyHandler_INTERFACE_COUNT(uint8_t header, spinel_prop_key_t key)
{
    return SendPropertyUpdate(
               header,
               SPINEL_CMD_PROP_VALUE_IS,
               key,
               SPINEL_DATATYPE_UINT8_S,
               1 // Only one interface for now
           );
}

ThreadError NcpBase::GetPropertyHandler_POWER_STATE(uint8_t header, spinel_prop_key_t key)
{
    // Always online at the moment
    return SendPropertyUpdate(
               header,
               SPINEL_CMD_PROP_VALUE_IS,
               key,
               SPINEL_DATATYPE_UINT8_S,
               SPINEL_POWER_STATE_ONLINE
           );
}

ThreadError NcpBase::GetPropertyHandler_HWADDR(uint8_t header, spinel_prop_key_t key)
{
    return SendPropertyUpdate(
                header,
                SPINEL_CMD_PROP_VALUE_IS,
                key,
                SPINEL_DATATYPE_EUI64_S,
                otGetExtendedAddress(mInstance)
            );
}

ThreadError NcpBase::GetPropertyHandler_LOCK(uint8_t header, spinel_prop_key_t key)
{
    // TODO: Implement property lock (Needs API!)
    (void)key;

    return SendLastStatus(header, SPINEL_STATUS_UNIMPLEMENTED);
}

ThreadError NcpBase::GetPropertyHandler_PHY_ENABLED(uint8_t header, spinel_prop_key_t key)
{
    // TODO: Implement PHY_ENBLED (Needs API!)
    (void)key;

    return SendLastStatus(header, SPINEL_STATUS_UNIMPLEMENTED);
}

ThreadError NcpBase::GetPropertyHandler_PHY_FREQ(uint8_t header, spinel_prop_key_t key)
{
    uint32_t freq_khz(0);
    const uint8_t chan(otGetChannel(mInstance));

    if (chan == 0)
    {
        freq_khz = 868300;
    }
    else if (chan < 11)
    {
        freq_khz = 906000 - (2000 * 1) + 2000 * (chan);
    }
    else if (chan < 26)
    {
        freq_khz = 2405000 - (5000 * 11) + 5000 * (chan);
    }

    return SendPropertyUpdate(
               header,
               SPINEL_CMD_PROP_VALUE_IS,
               key,
               SPINEL_DATATYPE_UINT32_S,
               freq_khz
           );
}

ThreadError NcpBase::GetPropertyHandler_PHY_CHAN_SUPPORTED(uint8_t header, spinel_prop_key_t key)
{
    return GetPropertyHandler_ChannelMaskHelper(header, key, mSupportedChannelMask);
}

ThreadError NcpBase::GetPropertyHandler_PHY_CHAN(uint8_t header, spinel_prop_key_t key)
{
    return SendPropertyUpdate(
               header,
               SPINEL_CMD_PROP_VALUE_IS,
               key,
               SPINEL_DATATYPE_UINT8_S,
               otGetChannel(mInstance)
           );
}

ThreadError NcpBase::GetPropertyHandler_PHY_RSSI(uint8_t header, spinel_prop_key_t key)
{
    return SendPropertyUpdate(
               header,
               SPINEL_CMD_PROP_VALUE_IS,
               key,
               SPINEL_DATATYPE_INT8_S,
               otPlatRadioGetRssi(mInstance)
           );
}

ThreadError NcpBase::GetPropertyHandler_MAC_SCAN_STATE(uint8_t header, spinel_prop_key_t key)
{
    ThreadError errorCode = kThreadError_None;

    if (otIsActiveScanInProgress(mInstance))
    {
        errorCode = SendPropertyUpdate(
                        header,
                        SPINEL_CMD_PROP_VALUE_IS,
                        key,
                        SPINEL_DATATYPE_UINT8_S,
                        SPINEL_SCAN_STATE_BEACON
                    );
    }
    else if (otIsEnergyScanInProgress(mInstance))
    {
        errorCode = SendPropertyUpdate(
                        header,
                        SPINEL_CMD_PROP_VALUE_IS,
                        key,
                        SPINEL_DATATYPE_UINT8_S,
                        SPINEL_SCAN_STATE_ENERGY
                    );
    }
    else
    {
        errorCode = SendPropertyUpdate(
                        header,
                        SPINEL_CMD_PROP_VALUE_IS,
                        key,
                        SPINEL_DATATYPE_UINT8_S,
                        SPINEL_SCAN_STATE_IDLE
                    );
    }

    return errorCode;
}

ThreadError NcpBase::GetPropertyHandler_MAC_SCAN_PERIOD(uint8_t header, spinel_prop_key_t key)
{
    return SendPropertyUpdate(
               header,
               SPINEL_CMD_PROP_VALUE_IS,
               key,
               SPINEL_DATATYPE_UINT16_S,
               mScanPeriod
           );
}

ThreadError NcpBase::GetPropertyHandler_ChannelMaskHelper(uint8_t header, spinel_prop_key_t key, uint32_t channel_mask)
{
    ThreadError errorCode = kThreadError_None;

    SuccessOrExit(errorCode = OutboundFrameBegin());

    SuccessOrExit(errorCode = OutboundFrameFeedPacked("Cii", header, SPINEL_CMD_PROP_VALUE_IS, key));

    for (int i = 0; i < 32; i++)
    {
        if (0 != (channel_mask & (1 << i)))
        {
            SuccessOrExit(errorCode = OutboundFrameFeedPacked(SPINEL_DATATYPE_UINT8_S, i));
        }
    }

    SuccessOrExit(errorCode = OutboundFrameSend());

exit:
    return errorCode;
}

ThreadError NcpBase::GetPropertyHandler_MAC_SCAN_MASK(uint8_t header, spinel_prop_key_t key)
{
    return GetPropertyHandler_ChannelMaskHelper(header, key, mChannelMask);
}

ThreadError NcpBase::GetPropertyHandler_MAC_15_4_PANID(uint8_t header, spinel_prop_key_t key)
{
    return SendPropertyUpdate(
               header,
               SPINEL_CMD_PROP_VALUE_IS,
               key,
               SPINEL_DATATYPE_UINT16_S,
               otGetPanId(mInstance)
           );
}

ThreadError NcpBase::GetPropertyHandler_MAC_PROMISCUOUS_MODE(uint8_t header, spinel_prop_key_t key)
{
    return SendPropertyUpdate(
               header,
               SPINEL_CMD_PROP_VALUE_IS,
               key,
               SPINEL_DATATYPE_INT8_S,
               otPlatRadioGetPromiscuous(mInstance)
               ? SPINEL_MAC_PROMISCUOUS_MODE_FULL
               : SPINEL_MAC_PROMISCUOUS_MODE_OFF
           );
}

ThreadError NcpBase::GetPropertyHandler_MAC_15_4_LADDR(uint8_t header, spinel_prop_key_t key)
{
    return SendPropertyUpdate(
               header,
               SPINEL_CMD_PROP_VALUE_IS,
               key,
               SPINEL_DATATYPE_EUI64_S,
               otGetExtendedAddress(mInstance)
           );
}

ThreadError NcpBase::GetPropertyHandler_MAC_15_4_SADDR(uint8_t header, spinel_prop_key_t key)
{
    return SendPropertyUpdate(
               header,
               SPINEL_CMD_PROP_VALUE_IS,
               key,
               SPINEL_DATATYPE_UINT16_S,
               otGetShortAddress(mInstance)
           );
}

ThreadError NcpBase::GetPropertyHandler_MAC_RAW_STREAM_ENABLED(uint8_t header, spinel_prop_key_t key)
{
    return SendPropertyUpdate(
               header,
               SPINEL_CMD_PROP_VALUE_IS,
               key,
               SPINEL_DATATYPE_BOOL_S,
               mIsRawStreamEnabled
           );
}

ThreadError NcpBase::GetPropertyHandler_NET_IF_UP(uint8_t header, spinel_prop_key_t key)
{
    return SendPropertyUpdate(
               header,
               SPINEL_CMD_PROP_VALUE_IS,
               key,
               SPINEL_DATATYPE_BOOL_S,
               otIsInterfaceUp(mInstance)
           );
}

ThreadError NcpBase::GetPropertyHandler_NET_STACK_UP(uint8_t header, spinel_prop_key_t key)
{
    return SendPropertyUpdate(
               header,
               SPINEL_CMD_PROP_VALUE_IS,
               key,
               SPINEL_DATATYPE_BOOL_S,
               otGetDeviceRole(mInstance) != kDeviceRoleDisabled
           );
}

ThreadError NcpBase::GetPropertyHandler_NET_ROLE(uint8_t header, spinel_prop_key_t key)
{
    spinel_net_role_t role(SPINEL_NET_ROLE_DETACHED);

    switch (otGetDeviceRole(mInstance))
    {
    case kDeviceRoleOffline:
    case kDeviceRoleDisabled:
    case kDeviceRoleDetached:
        role = SPINEL_NET_ROLE_DETACHED;
        break;

    case kDeviceRoleChild:
        role = SPINEL_NET_ROLE_CHILD;
        break;

    case kDeviceRoleRouter:
        role = SPINEL_NET_ROLE_ROUTER;
        break;

    case kDeviceRoleLeader:
        role = SPINEL_NET_ROLE_LEADER;
        break;
    }

    return SendPropertyUpdate(
               header,
               SPINEL_CMD_PROP_VALUE_IS,
               key,
               SPINEL_DATATYPE_UINT8_S,
               role
           );
}

ThreadError NcpBase::GetPropertyHandler_NET_NETWORK_NAME(uint8_t header, spinel_prop_key_t key)
{
    return SendPropertyUpdate(
               header,
               SPINEL_CMD_PROP_VALUE_IS,
               key,
               SPINEL_DATATYPE_UTF8_S,
               otGetNetworkName(mInstance)
           );
}

ThreadError NcpBase::GetPropertyHandler_NET_XPANID(uint8_t header, spinel_prop_key_t key)
{
    return SendPropertyUpdate(
               header,
               SPINEL_CMD_PROP_VALUE_IS,
               key,
               SPINEL_DATATYPE_DATA_S,
               otGetExtendedPanId(mInstance),
               sizeof(spinel_net_xpanid_t)
           );
}

ThreadError NcpBase::GetPropertyHandler_NET_MASTER_KEY(uint8_t header, spinel_prop_key_t key)
{
    const uint8_t *ptr(NULL);
    uint8_t len(0);

    ptr = otGetMasterKey(mInstance, &len);

    return SendPropertyUpdate(
               header,
               SPINEL_CMD_PROP_VALUE_IS,
               key,
               SPINEL_DATATYPE_DATA_S,
               ptr,
               len
           );
}

ThreadError NcpBase::GetPropertyHandler_NET_KEY_SEQUENCE_COUNTER(uint8_t header, spinel_prop_key_t key)
{
    return SendPropertyUpdate(
               header,
               SPINEL_CMD_PROP_VALUE_IS,
               key,
               SPINEL_DATATYPE_UINT32_S,
               otGetKeySequenceCounter(mInstance)
           );
}

ThreadError NcpBase::GetPropertyHandler_NET_PARTITION_ID(uint8_t header, spinel_prop_key_t key)
{
    return SendPropertyUpdate(
               header,
               SPINEL_CMD_PROP_VALUE_IS,
               key,
               SPINEL_DATATYPE_UINT32_S,
               otGetPartitionId(mInstance)
           );
}

ThreadError NcpBase::GetPropertyHandler_NET_KEY_SWITCH_GUARDTIME(uint8_t header, spinel_prop_key_t key)
{
    return SendPropertyUpdate(
               header,
               SPINEL_CMD_PROP_VALUE_IS,
               key,
               SPINEL_DATATYPE_UINT32_S,
               otGetKeySwitchGuardTime(mInstance)
           );
}

ThreadError NcpBase::GetPropertyHandler_THREAD_NETWORK_DATA_VERSION(uint8_t header, spinel_prop_key_t key)
{
    return SendPropertyUpdate(
               header,
               SPINEL_CMD_PROP_VALUE_IS,
               key,
               SPINEL_DATATYPE_UINT8_S,
               otGetNetworkDataVersion(mInstance)
           );
}

ThreadError NcpBase::GetPropertyHandler_THREAD_STABLE_NETWORK_DATA_VERSION(uint8_t header, spinel_prop_key_t key)
{
    return SendPropertyUpdate(
               header,
               SPINEL_CMD_PROP_VALUE_IS,
               key,
               SPINEL_DATATYPE_UINT8_S,
               otGetStableNetworkDataVersion(mInstance)
           );
}

ThreadError NcpBase::GetPropertyHandler_THREAD_NETWORK_DATA(uint8_t header, spinel_prop_key_t key)
{
    ThreadError errorCode = kThreadError_None;
    uint8_t network_data[255];
    uint8_t network_data_len = 255;

    SuccessOrExit(errorCode = OutboundFrameBegin());
    SuccessOrExit(errorCode = OutboundFrameFeedPacked("Cii", header, SPINEL_CMD_PROP_VALUE_IS, key));
    otGetNetworkDataLocal(
        mInstance,
        false, // Stable?
        network_data,
        &network_data_len
    );
    SuccessOrExit(errorCode = OutboundFrameFeedData(network_data, network_data_len));
    SuccessOrExit(errorCode = OutboundFrameSend());

exit:
    return errorCode;
}

ThreadError NcpBase::GetPropertyHandler_THREAD_STABLE_NETWORK_DATA(uint8_t header, spinel_prop_key_t key)
{
    ThreadError errorCode = kThreadError_None;
    uint8_t network_data[255];
    uint8_t network_data_len = 255;


    SuccessOrExit(errorCode = OutboundFrameBegin());

    SuccessOrExit(errorCode = OutboundFrameFeedPacked("Cii", header, SPINEL_CMD_PROP_VALUE_IS, key));
    otGetNetworkDataLocal(
        mInstance,
        true, // Stable?
        network_data,
        &network_data_len
    );

    SuccessOrExit(errorCode = OutboundFrameFeedData(network_data, network_data_len));
    SuccessOrExit(errorCode = OutboundFrameSend());

exit:
    return errorCode;
}

ThreadError NcpBase::GetPropertyHandler_THREAD_LEADER_RID(uint8_t header, spinel_prop_key_t key)
{
    return SendPropertyUpdate(
               header,
               SPINEL_CMD_PROP_VALUE_IS,
               key,
               SPINEL_DATATYPE_UINT8_S,
               otGetLeaderRouterId(mInstance)
           );
}

ThreadError NcpBase::GetPropertyHandler_THREAD_LOCAL_LEADER_WEIGHT(uint8_t header, spinel_prop_key_t key)
{
    return SendPropertyUpdate(
               header,
               SPINEL_CMD_PROP_VALUE_IS,
               key,
               SPINEL_DATATYPE_UINT8_S,
               otGetLocalLeaderWeight(mInstance)
           );
}

ThreadError NcpBase::GetPropertyHandler_THREAD_LEADER_WEIGHT(uint8_t header, spinel_prop_key_t key)
{
    return SendPropertyUpdate(
               header,
               SPINEL_CMD_PROP_VALUE_IS,
               key,
               SPINEL_DATATYPE_UINT8_S,
               otGetLeaderWeight(mInstance)
           );
}

ThreadError NcpBase::GetPropertyHandler_THREAD_LEADER_ADDR(uint8_t header, spinel_prop_key_t key)
{
    ThreadError errorCode = kThreadError_None;
    otIp6Address address;

    errorCode = otGetLeaderRloc(mInstance, &address);

    if (errorCode == kThreadError_None)
    {
        errorCode = SendPropertyUpdate(
                        header,
                        SPINEL_CMD_PROP_VALUE_IS,
                        key,
                        SPINEL_DATATYPE_IPv6ADDR_S,
                        &address
                    );
    }
    else
    {
        errorCode = SendLastStatus(header, ThreadErrorToSpinelStatus(errorCode));
    }

    return errorCode;
}

ThreadError NcpBase::GetPropertyHandler_THREAD_PARENT(uint8_t header, spinel_prop_key_t key)
{
    ThreadError errorCode = kThreadError_None;
    otRouterInfo parentInfo;

    errorCode = otGetParentInfo(mInstance, &parentInfo);

    if (errorCode == kThreadError_None)
    {
        errorCode = SendPropertyUpdate(
                        header,
                        SPINEL_CMD_PROP_VALUE_IS,
                        key,
                        SPINEL_DATATYPE_EUI64_S SPINEL_DATATYPE_UINT16_S,
                        parentInfo.mExtAddress.m8,
                        parentInfo.mRloc16
                    );
    }
    else
    {
        errorCode = SendLastStatus(header, ThreadErrorToSpinelStatus(errorCode));
    }

    return errorCode;
}

ThreadError NcpBase::GetPropertyHandler_THREAD_CHILD_TABLE(uint8_t header, spinel_prop_key_t key)
{
    ThreadError errorCode = kThreadError_None;
    otChildInfo childInfo;
    uint8_t index;
    uint8_t modeFlags;

    SuccessOrExit(errorCode = OutboundFrameBegin());
    SuccessOrExit(errorCode = OutboundFrameFeedPacked("Cii", header, SPINEL_CMD_PROP_VALUE_IS, key));

    index = 0;

    while (otGetChildInfoByIndex(mInstance, index, &childInfo) == kThreadError_None)
    {
        if (childInfo.mTimeout > 0)
        {
            modeFlags = 0;

            if (childInfo.mRxOnWhenIdle)
            {
                modeFlags |= kThreadMode_RxOnWhenIdle;
            }

            if (childInfo.mSecureDataRequest)
            {
                modeFlags |= kThreadMode_SecureDataRequest;
            }

            if (childInfo.mFullFunction)
            {
                modeFlags |= kThreadMode_FullFunctionDevice;
            }

            if (childInfo.mFullNetworkData)
            {
                modeFlags |= kThreadMode_FullNetworkData;
            }

            SuccessOrExit(
                errorCode = OutboundFrameFeedPacked(
                    "T("
                        SPINEL_DATATYPE_EUI64_S         // EUI64 Address
                        SPINEL_DATATYPE_UINT16_S        // Rloc16
                        SPINEL_DATATYPE_UINT32_S        // Timeout
                        SPINEL_DATATYPE_UINT32_S        // Age
                        SPINEL_DATATYPE_UINT8_S         // Network Data Version
                        SPINEL_DATATYPE_UINT8_S         // Link Quality In
                        SPINEL_DATATYPE_INT8_S          // Average RSS
                        SPINEL_DATATYPE_UINT8_S         // Mode (flags)
                    ")",
                    childInfo.mExtAddress.m8,
                    childInfo.mRloc16,
                    childInfo.mTimeout,
                    childInfo.mAge,
                    childInfo.mNetworkDataVersion,
                    childInfo.mLinkQualityIn,
                    childInfo.mAverageRssi,
                    modeFlags
            ));
        }

        index++;
    }

    SuccessOrExit(errorCode = OutboundFrameSend());

exit:
    return errorCode;
}

ThreadError NcpBase::GetPropertyHandler_THREAD_NEIGHBOR_TABLE(uint8_t header, spinel_prop_key_t key)
{
    ThreadError errorCode = kThreadError_None;
    otNeighborInfoIterator iter = OT_NEIGHBOR_INFO_ITERATOR_INIT;
    otNeighborInfo neighInfo;
    uint8_t modeFlags;

    SuccessOrExit(errorCode = OutboundFrameBegin());
    SuccessOrExit(errorCode = OutboundFrameFeedPacked("Cii", header, SPINEL_CMD_PROP_VALUE_IS, key));

    while (otGetNextNeighborInfo(mInstance, &iter, &neighInfo) == kThreadError_None)
    {
        modeFlags = 0;

        if (neighInfo.mRxOnWhenIdle)
        {
            modeFlags |= kThreadMode_RxOnWhenIdle;
        }

        if (neighInfo.mSecureDataRequest)
        {
            modeFlags |= kThreadMode_SecureDataRequest;
        }

        if (neighInfo.mFullFunction)
        {
            modeFlags |= kThreadMode_FullFunctionDevice;
        }

        if (neighInfo.mFullNetworkData)
        {
            modeFlags |= kThreadMode_FullNetworkData;
        }

        SuccessOrExit(
            errorCode = OutboundFrameFeedPacked(
                "T("
                    SPINEL_DATATYPE_EUI64_S         // EUI64 Address
                    SPINEL_DATATYPE_UINT16_S        // Rloc16
                    SPINEL_DATATYPE_UINT32_S        // Age
                    SPINEL_DATATYPE_UINT8_S         // Link Quality In
                    SPINEL_DATATYPE_INT8_S          // Average RSS
                    SPINEL_DATATYPE_UINT8_S         // Mode (flags)
                    SPINEL_DATATYPE_BOOL_S          // Is Child
                    SPINEL_DATATYPE_UINT32_S        // Link Frame Counter
                    SPINEL_DATATYPE_UINT32_S        // MLE Frame Counter
                ")",
                neighInfo.mExtAddress.m8,
                neighInfo.mRloc16,
                neighInfo.mAge,
                neighInfo.mLinkQualityIn,
                neighInfo.mAverageRssi,
                modeFlags,
                neighInfo.mIsChild,
                neighInfo.mLinkFrameCounter,
                neighInfo.mMleFrameCounter
        ));
    }

    SuccessOrExit(errorCode = OutboundFrameSend());

exit:
    return errorCode;
}

ThreadError NcpBase::GetPropertyHandler_THREAD_ASSISTING_PORTS(uint8_t header, spinel_prop_key_t key)
{
    ThreadError errorCode = kThreadError_None;
    uint8_t num_entries = 0;
    const uint16_t *ports = otGetUnsecurePorts(mInstance, &num_entries);

    SuccessOrExit(errorCode = OutboundFrameBegin());

    SuccessOrExit(errorCode = OutboundFrameFeedPacked("Cii", header, SPINEL_CMD_PROP_VALUE_IS, key));

    for (; num_entries != 0; ports++, num_entries--)
    {
        SuccessOrExit(errorCode = OutboundFrameFeedPacked("S", *ports));
    }

    SuccessOrExit(errorCode = OutboundFrameSend());

exit:
    return errorCode;
}

ThreadError NcpBase::GetPropertyHandler_THREAD_ALLOW_LOCAL_NET_DATA_CHANGE(uint8_t header, spinel_prop_key_t key)
{
    return SendPropertyUpdate(
        header,
        SPINEL_CMD_PROP_VALUE_IS,
        key,
        SPINEL_DATATYPE_BOOL_S,
        mAllowLocalNetworkDataChange
    );
}

ThreadError NcpBase::GetPropertyHandler_THREAD_ROUTER_ROLE_ENABLED(uint8_t header, spinel_prop_key_t key)
{
    return SendPropertyUpdate(
        header,
        SPINEL_CMD_PROP_VALUE_IS,
        key,
        SPINEL_DATATYPE_BOOL_S,
        otIsRouterRoleEnabled(mInstance)
    );
}

ThreadError NcpBase::GetPropertyHandler_THREAD_ON_MESH_NETS(uint8_t header, spinel_prop_key_t key)
{
    ThreadError errorCode = kThreadError_None;
    otBorderRouterConfig border_router_config;
    uint8_t flags;

    SuccessOrExit(errorCode = OutboundFrameBegin());

    SuccessOrExit(errorCode = OutboundFrameFeedPacked("Cii", header, SPINEL_CMD_PROP_VALUE_IS, key));

    // Fill from non-local network data first
    for (otNetworkDataIterator iter = OT_NETWORK_DATA_ITERATOR_INIT ;;)
    {
        errorCode = otGetNextOnMeshPrefix(mInstance, false, &iter, &border_router_config);

        if (errorCode != kThreadError_None)
        {
            break;
        }

        flags = BorderRouterConfigToFlagByte(border_router_config);

        SuccessOrExit(errorCode = OutboundFrameFeedPacked(
            "T("
                SPINEL_DATATYPE_IPv6ADDR_S      // IPv6 Prefix
                SPINEL_DATATYPE_UINT8_S         // Prefix Length (in bits)
                SPINEL_DATATYPE_BOOL_S          // isStable
                SPINEL_DATATYPE_UINT8_S         // Flags
                SPINEL_DATATYPE_BOOL_S          // isLocal
            ").",
            &border_router_config.mPrefix,
            64,
            border_router_config.mStable,
            flags,
            true
        ));
    }

    // Fill from local network data last
    for (otNetworkDataIterator iter = OT_NETWORK_DATA_ITERATOR_INIT ;;)
    {
        errorCode = otGetNextOnMeshPrefix(mInstance, true, &iter, &border_router_config);

        if (errorCode != kThreadError_None)
        {
            break;
        }

        flags = BorderRouterConfigToFlagByte(border_router_config);

        SuccessOrExit(errorCode = OutboundFrameFeedPacked(
            "T("
                SPINEL_DATATYPE_IPv6ADDR_S      // IPv6 Prefix
                SPINEL_DATATYPE_UINT8_S         // Prefix Length (in bits)
                SPINEL_DATATYPE_BOOL_S          // isStable
                SPINEL_DATATYPE_UINT8_S         // Flags
                SPINEL_DATATYPE_BOOL_S          // isLocal
            ").",
            &border_router_config.mPrefix,
            64,
            border_router_config.mStable,
            flags,
            false
        ));
    }

    SuccessOrExit(errorCode = OutboundFrameSend());

exit:
    return errorCode;
}


ThreadError NcpBase::GetPropertyHandler_IPV6_ML_PREFIX(uint8_t header, spinel_prop_key_t key)
{
    ThreadError errorCode = kThreadError_None;
    const uint8_t *ml_prefix = otGetMeshLocalPrefix(mInstance);

    if (ml_prefix)
    {
        otIp6Address addr;

        memcpy(addr.mFields.m8, ml_prefix, 8);

        // Zero out the last 8 bytes.
        memset(addr.mFields.m8 + 8, 0, 8);

        errorCode = SendPropertyUpdate(
                        header,
                        SPINEL_CMD_PROP_VALUE_IS,
                        key,
                        SPINEL_DATATYPE_IPv6ADDR_S SPINEL_DATATYPE_UINT8_S,
                        &addr,
                        64
                    );
    }
    else
    {
        errorCode = SendPropertyUpdate(
                        header,
                        SPINEL_CMD_PROP_VALUE_IS,
                        key,
                        SPINEL_DATATYPE_VOID_S
                    );
    }

    return errorCode;
}

ThreadError NcpBase::GetPropertyHandler_IPV6_ML_ADDR(uint8_t header, spinel_prop_key_t key)
{
    ThreadError errorCode = kThreadError_None;
    const otIp6Address *ml64 = otGetMeshLocalEid(mInstance);

    if (ml64)
    {
        errorCode = SendPropertyUpdate(
                        header,
                        SPINEL_CMD_PROP_VALUE_IS,
                        key,
                        SPINEL_DATATYPE_IPv6ADDR_S,
                        ml64
                    );
    }
    else
    {
        errorCode = SendPropertyUpdate(
                        header,
                        SPINEL_CMD_PROP_VALUE_IS,
                        key,
                        SPINEL_DATATYPE_VOID_S
                    );
    }

    return errorCode;
}

ThreadError NcpBase::GetPropertyHandler_IPV6_LL_ADDR(uint8_t header, spinel_prop_key_t key)
{
    // TODO!
    (void)key;

    return SendLastStatus(header, SPINEL_STATUS_UNIMPLEMENTED);
}

ThreadError NcpBase::GetPropertyHandler_IPV6_ADDRESS_TABLE(uint8_t header, spinel_prop_key_t key)
{
    ThreadError errorCode = kThreadError_None;

    SuccessOrExit(errorCode = OutboundFrameBegin());


    SuccessOrExit(errorCode = OutboundFrameFeedPacked("Cii", header, SPINEL_CMD_PROP_VALUE_IS, key));

    for (const otNetifAddress *address = otGetUnicastAddresses(mInstance); address; address = address->mNext)
    {

        SuccessOrExit(errorCode = OutboundFrameFeedPacked(
                                      "T(6CLL).",
                                      &address->mAddress,
                                      address->mPrefixLength,
                                      address->mPreferredLifetime,
                                      address->mValidLifetime
                                  ));
    }

    SuccessOrExit(errorCode = OutboundFrameSend());

exit:
    return errorCode;
}

ThreadError NcpBase::GetPropertyHandler_IPV6_ROUTE_TABLE(uint8_t header, spinel_prop_key_t key)
{
    // TODO: Implement get route table
    (void)key;

    return SendLastStatus(header, SPINEL_STATUS_UNIMPLEMENTED);
}

ThreadError NcpBase::GetPropertyHandler_IPV6_ICMP_PING_OFFLOAD(uint8_t header, spinel_prop_key_t key)
{
    return SendPropertyUpdate(
               header,
               SPINEL_CMD_PROP_VALUE_IS,
               key,
               SPINEL_DATATYPE_BOOL_S,
               otIsIcmpEchoEnabled(mInstance)
           );
}

ThreadError NcpBase::GetPropertyHandler_THREAD_RLOC16_DEBUG_PASSTHRU(uint8_t header, spinel_prop_key_t key)
{
    // Note reverse logic: passthru enabled = filter disabled
    return SendPropertyUpdate(
               header,
               SPINEL_CMD_PROP_VALUE_IS,
               key,
               SPINEL_DATATYPE_BOOL_S,
	       !otIsReceiveIp6DatagramFilterEnabled(mInstance)
           );
}

ThreadError NcpBase::GetPropertyHandler_THREAD_LOCAL_ROUTES(uint8_t header, spinel_prop_key_t key)
{
    // TODO: Implement get external route table
    (void)key;

    return SendLastStatus(header, SPINEL_STATUS_UNIMPLEMENTED);
}

ThreadError NcpBase::GetPropertyHandler_STREAM_NET(uint8_t header, spinel_prop_key_t key)
{
    // TODO: Implement explicit data poll.
    (void)key;

    return SendLastStatus(header, SPINEL_STATUS_UNIMPLEMENTED);
}

#if OPENTHREAD_ENABLE_JAM_DETECTION

ThreadError NcpBase::GetPropertyHandler_JAM_DETECT_ENABLE(uint8_t header, spinel_prop_key_t key)
{
   return SendPropertyUpdate(
               header,
               SPINEL_CMD_PROP_VALUE_IS,
               key,
               SPINEL_DATATYPE_BOOL_S,
               otIsJamDetectionEnabled(mInstance)
           );
}

ThreadError NcpBase::GetPropertyHandler_JAM_DETECTED(uint8_t header, spinel_prop_key_t key)
{
   return SendPropertyUpdate(
               header,
               SPINEL_CMD_PROP_VALUE_IS,
               key,
               SPINEL_DATATYPE_BOOL_S,
               otGetJamDetectionState(mInstance)
           );
}

ThreadError NcpBase::GetPropertyHandler_JAM_DETECT_RSSI_THRESHOLD(uint8_t header, spinel_prop_key_t key)
{
    return SendPropertyUpdate(
               header,
               SPINEL_CMD_PROP_VALUE_IS,
               key,
               SPINEL_DATATYPE_INT8_S,
               otGetJamDetectionRssiThreshold(mInstance)
           );
}

ThreadError NcpBase::GetPropertyHandler_JAM_DETECT_WINDOW(uint8_t header, spinel_prop_key_t key)
{
    return SendPropertyUpdate(
               header,
               SPINEL_CMD_PROP_VALUE_IS,
               key,
               SPINEL_DATATYPE_UINT8_S,
               otGetJamDetectionWindow(mInstance)
           );
}

ThreadError NcpBase::GetPropertyHandler_JAM_DETECT_BUSY(uint8_t header, spinel_prop_key_t key)
{
    return SendPropertyUpdate(
               header,
               SPINEL_CMD_PROP_VALUE_IS,
               key,
               SPINEL_DATATYPE_UINT8_S,
               otGetJamDetectionBusyPeriod(mInstance)
           );
}

#endif // OPENTHREAD_ENABLE_JAM_DETECTION

ThreadError NcpBase::GetPropertyHandler_MAC_CNTR(uint8_t header, spinel_prop_key_t key)
{
    uint32_t value;
    const otMacCounters *macCounters;
    ThreadError errorCode = kThreadError_None;

    macCounters = otGetMacCounters(mInstance);

    assert(macCounters != NULL);

    switch (key)
    {
    case SPINEL_PROP_CNTR_TX_PKT_TOTAL:
        value = macCounters->mTxTotal;
        break;

    case SPINEL_PROP_CNTR_TX_PKT_ACK_REQ:
        value = macCounters->mTxAckRequested;
        break;

    case SPINEL_PROP_CNTR_TX_PKT_ACKED:
        value = macCounters->mTxAcked;
        break;

    case SPINEL_PROP_CNTR_TX_PKT_NO_ACK_REQ:
        value = macCounters->mTxNoAckRequested;
        break;

    case SPINEL_PROP_CNTR_TX_PKT_DATA:
        value = macCounters->mTxData;
        break;

    case SPINEL_PROP_CNTR_TX_PKT_DATA_POLL:
        value = macCounters->mTxDataPoll;
        break;

    case SPINEL_PROP_CNTR_TX_PKT_BEACON:
        value = macCounters->mTxBeacon;
        break;

    case SPINEL_PROP_CNTR_TX_PKT_BEACON_REQ:
        value = macCounters->mTxBeaconRequest;
        break;

    case SPINEL_PROP_CNTR_TX_PKT_OTHER:
        value = macCounters->mTxOther;
        break;

    case SPINEL_PROP_CNTR_TX_PKT_RETRY:
        value = macCounters->mTxRetry;
        break;

    case SPINEL_PROP_CNTR_TX_ERR_CCA:
        value = macCounters->mTxErrCca;
        break;

    case SPINEL_PROP_CNTR_TX_PKT_UNICAST:
        value = macCounters->mTxUnicast;
        break;

    case SPINEL_PROP_CNTR_TX_PKT_BROADCAST:
        value = macCounters->mTxBroadcast;
        break;

    case SPINEL_PROP_CNTR_RX_PKT_TOTAL:
        value = macCounters->mRxTotal;
        break;

    case SPINEL_PROP_CNTR_RX_PKT_DATA:
        value = macCounters->mRxData;
        break;

    case SPINEL_PROP_CNTR_RX_PKT_DATA_POLL:
        value = macCounters->mRxDataPoll;
        break;

    case SPINEL_PROP_CNTR_RX_PKT_BEACON:
        value = macCounters->mRxBeacon;
        break;

    case SPINEL_PROP_CNTR_RX_PKT_BEACON_REQ:
        value = macCounters->mRxBeaconRequest;
        break;

    case SPINEL_PROP_CNTR_RX_PKT_OTHER:
        value = macCounters->mRxOther;
        break;

    case SPINEL_PROP_CNTR_RX_PKT_FILT_WL:
        value = macCounters->mRxWhitelistFiltered;
        break;

    case SPINEL_PROP_CNTR_RX_PKT_FILT_DA:
        value = macCounters->mRxDestAddrFiltered;
        break;

    case SPINEL_PROP_CNTR_RX_PKT_DUP:
        value = macCounters->mRxDuplicated;
        break;

    case SPINEL_PROP_CNTR_RX_PKT_UNICAST:
        value = macCounters->mRxUnicast;
        break;

    case SPINEL_PROP_CNTR_RX_PKT_BROADCAST:
        value = macCounters->mRxBroadcast;
        break;

    case SPINEL_PROP_CNTR_RX_ERR_EMPTY:
        value = macCounters->mRxErrNoFrame;
        break;

    case SPINEL_PROP_CNTR_RX_ERR_UKWN_NBR:
        value = macCounters->mRxErrUnknownNeighbor;
        break;

    case SPINEL_PROP_CNTR_RX_ERR_NVLD_SADDR:
        value = macCounters->mRxErrInvalidSrcAddr;
        break;

    case SPINEL_PROP_CNTR_RX_ERR_SECURITY:
        value = macCounters->mRxErrSec;
        break;

    case SPINEL_PROP_CNTR_RX_ERR_BAD_FCS:
        value = macCounters->mRxErrFcs;
        break;

    case SPINEL_PROP_CNTR_RX_ERR_OTHER:
        value = macCounters->mRxErrOther;
        break;


    default:
        errorCode = SendLastStatus(header, SPINEL_STATUS_INTERNAL_ERROR);
        goto bail;
        break;
    }

    errorCode = SendPropertyUpdate(
                    header,
                    SPINEL_CMD_PROP_VALUE_IS,
                    key,
                    SPINEL_DATATYPE_UINT32_S,
                    value
                );

bail:
    return errorCode;
}

ThreadError NcpBase::GetPropertyHandler_NCP_CNTR(uint8_t header, spinel_prop_key_t key)
{
    uint32_t value;
    ThreadError errorCode = kThreadError_None;

    switch (key)
    {
    case SPINEL_PROP_CNTR_TX_IP_SEC_TOTAL:
        value = mInboundSecureIpFrameCounter;
        break;

    case SPINEL_PROP_CNTR_TX_IP_INSEC_TOTAL:
        value = mInboundInsecureIpFrameCounter;
        break;

    case SPINEL_PROP_CNTR_TX_IP_DROPPED:
        value = mDroppedInboundIpFrameCounter;
        break;

    case SPINEL_PROP_CNTR_RX_IP_SEC_TOTAL:
        value = mOutboundSecureIpFrameCounter;
        break;

    case SPINEL_PROP_CNTR_RX_IP_INSEC_TOTAL:
        value = mOutboundInsecureIpFrameCounter;
        break;

    case SPINEL_PROP_CNTR_RX_IP_DROPPED:
        value = mDroppedOutboundIpFrameCounter;
        break;

    case SPINEL_PROP_CNTR_TX_SPINEL_TOTAL:
        value = mTxSpinelFrameCounter;
        break;

    case SPINEL_PROP_CNTR_RX_SPINEL_TOTAL:
        value = mRxSpinelFrameCounter;
        break;

    case SPINEL_PROP_CNTR_RX_SPINEL_ERR:
        value = mFramingErrorCounter;
        break;

    default:
        errorCode = SendLastStatus(header, SPINEL_STATUS_INTERNAL_ERROR);
        goto bail;
        break;
    }

    errorCode = SendPropertyUpdate(
                    header,
                    SPINEL_CMD_PROP_VALUE_IS,
                    key,
                    SPINEL_DATATYPE_UINT32_S,
                    value
                );

bail:
    return errorCode;
}

ThreadError NcpBase::GetPropertyHandler_MSG_BUFFER_COUNTERS(uint8_t header, spinel_prop_key_t key)
{
    ThreadError errorCode = kThreadError_None;
    otBufferInfo bufferInfo;

    otGetMessageBufferInfo(mInstance, &bufferInfo);

    SuccessOrExit(errorCode = OutboundFrameBegin());

    SuccessOrExit(errorCode = OutboundFrameFeedPacked("Cii", header, SPINEL_CMD_PROP_VALUE_IS, key));

    SuccessOrExit(errorCode = OutboundFrameFeedPacked("T(SSSSSSSSSSSSSSSS)",
        bufferInfo.mTotalBuffers,
        bufferInfo.mFreeBuffers,
        bufferInfo.m6loSendMessages,
        bufferInfo.m6loSendBuffers,
        bufferInfo.m6loReassemblyMessages,
        bufferInfo.m6loReassemblyBuffers,
        bufferInfo.mIp6Messages,
        bufferInfo.mIp6Buffers,
        bufferInfo.mMplMessages,
        bufferInfo.mMplBuffers,
        bufferInfo.mMleMessages,
        bufferInfo.mMleBuffers,
        bufferInfo.mArpMessages,
        bufferInfo.mArpBuffers,
        bufferInfo.mCoapClientMessages,
        bufferInfo.mCoapClientBuffers
    ));

    SuccessOrExit(errorCode = OutboundFrameSend());

exit:
    return errorCode;
}

ThreadError NcpBase::GetPropertyHandler_MAC_WHITELIST(uint8_t header, spinel_prop_key_t key)
{
    otMacWhitelistEntry entry;
    ThreadError errorCode = kThreadError_None;

    SuccessOrExit(errorCode = OutboundFrameBegin());

    SuccessOrExit(errorCode = OutboundFrameFeedPacked("Cii", header, SPINEL_CMD_PROP_VALUE_IS, key));

    for (uint8_t i = 0; (i != 255) && (errorCode == kThreadError_None); i++)
    {
        errorCode = otGetMacWhitelistEntry(mInstance, i, &entry);

        if (errorCode != kThreadError_None)
        {
            break;
        }

        if (entry.mValid)
        {
            if (!entry.mFixedRssi)
            {
                entry.mRssi = RSSI_OVERRIDE_DISABLED;
            }

            SuccessOrExit(errorCode = OutboundFrameFeedPacked("T(Ec).", entry.mExtAddress.m8, entry.mRssi));
        }
    }

    SuccessOrExit(errorCode = OutboundFrameSend());

exit:
    return errorCode;
}

ThreadError NcpBase::GetPropertyHandler_MAC_WHITELIST_ENABLED(uint8_t header, spinel_prop_key_t key)
{
    return SendPropertyUpdate(
               header,
               SPINEL_CMD_PROP_VALUE_IS,
               key,
               SPINEL_DATATYPE_BOOL_S,
               otIsMacWhitelistEnabled(mInstance)
           );
}

ThreadError NcpBase::GetPropertyHandler_THREAD_MODE(uint8_t header, spinel_prop_key_t key)
{
    uint8_t numeric_mode(0);
    otLinkModeConfig mode_config(otGetLinkMode(mInstance));

    if (mode_config.mRxOnWhenIdle)
    {
        numeric_mode |= kThreadMode_RxOnWhenIdle;
    }

    if (mode_config.mSecureDataRequests)
    {
        numeric_mode |= kThreadMode_SecureDataRequest;
    }

    if (mode_config.mDeviceType)
    {
        numeric_mode |= kThreadMode_FullFunctionDevice;
    }

    if (mode_config.mNetworkData)
    {
        numeric_mode |= kThreadMode_FullNetworkData;
    }

    return SendPropertyUpdate(
               header,
               SPINEL_CMD_PROP_VALUE_IS,
               key,
               SPINEL_DATATYPE_UINT8_S,
               numeric_mode
           );
}

ThreadError NcpBase::GetPropertyHandler_THREAD_CHILD_COUNT_MAX(uint8_t header, spinel_prop_key_t key)
{
    return SendPropertyUpdate(
               header,
               SPINEL_CMD_PROP_VALUE_IS,
               key,
               SPINEL_DATATYPE_UINT8_S,
               otGetMaxAllowedChildren(mInstance)
           );
}

ThreadError NcpBase::GetPropertyHandler_THREAD_CHILD_TIMEOUT(uint8_t header, spinel_prop_key_t key)
{
    return SendPropertyUpdate(
               header,
               SPINEL_CMD_PROP_VALUE_IS,
               key,
               SPINEL_DATATYPE_UINT32_S,
               otGetChildTimeout(mInstance)
           );
}

ThreadError NcpBase::GetPropertyHandler_THREAD_RLOC16(uint8_t header, spinel_prop_key_t key)
{
    return SendPropertyUpdate(
               header,
               SPINEL_CMD_PROP_VALUE_IS,
               key,
               SPINEL_DATATYPE_UINT16_S,
               otGetRloc16(mInstance)
           );
}

ThreadError NcpBase::GetPropertyHandler_THREAD_ROUTER_UPGRADE_THRESHOLD(uint8_t header, spinel_prop_key_t key)
{
    return SendPropertyUpdate(
               header,
               SPINEL_CMD_PROP_VALUE_IS,
               key,
               SPINEL_DATATYPE_UINT8_S,
               otGetRouterUpgradeThreshold(mInstance)
           );
}

ThreadError NcpBase::GetPropertyHandler_THREAD_ROUTER_DOWNGRADE_THRESHOLD(uint8_t header, spinel_prop_key_t key)
{
    return SendPropertyUpdate(
               header,
               SPINEL_CMD_PROP_VALUE_IS,
               key,
               SPINEL_DATATYPE_UINT8_S,
               otGetRouterDowngradeThreshold(mInstance)
           );
}

ThreadError NcpBase::GetPropertyHandler_THREAD_ROUTER_SELECTION_JITTER(uint8_t header, spinel_prop_key_t key)
{
    return SendPropertyUpdate(
               header,
               SPINEL_CMD_PROP_VALUE_IS,
               key,
               SPINEL_DATATYPE_UINT8_S,
               otGetRouterSelectionJitter(mInstance)
           );
}

ThreadError NcpBase::GetPropertyHandler_THREAD_CONTEXT_REUSE_DELAY(uint8_t header, spinel_prop_key_t key)
{
    return SendPropertyUpdate(
               header,
               SPINEL_CMD_PROP_VALUE_IS,
               key,
               SPINEL_DATATYPE_UINT32_S,
               otGetContextIdReuseDelay(mInstance)
           );
}

ThreadError NcpBase::GetPropertyHandler_THREAD_NETWORK_ID_TIMEOUT(uint8_t header, spinel_prop_key_t key)
{
    return SendPropertyUpdate(
               header,
               SPINEL_CMD_PROP_VALUE_IS,
               key,
               SPINEL_DATATYPE_UINT8_S,
               otGetNetworkIdTimeout(mInstance)
           );
}

ThreadError NcpBase::GetPropertyHandler_NET_REQUIRE_JOIN_EXISTING(uint8_t header, spinel_prop_key_t key)
{
    return SendPropertyUpdate(
               header,
               SPINEL_CMD_PROP_VALUE_IS,
               key,
               SPINEL_DATATYPE_BOOL_S,
               mRequireJoinExistingNetwork
           );
}

#if OPENTHREAD_ENABLE_LEGACY
ThreadError NcpBase::GetPropertyHandler_NEST_LEGACY_ULA_PREFIX(uint8_t header, spinel_prop_key_t key)
{
    return SendPropertyUpdate(
               header,
               SPINEL_CMD_PROP_VALUE_IS,
               key,
               SPINEL_DATATYPE_DATA_S,
               mLegacyUlaPrefix,
               sizeof(mLegacyUlaPrefix)
           );
}
#endif // OPENTHREAD_ENABLE_LEGACY

// ----------------------------------------------------------------------------
// MARK: Individual Property Setters
// ----------------------------------------------------------------------------

ThreadError NcpBase::SetPropertyHandler_POWER_STATE(uint8_t header, spinel_prop_key_t key, const uint8_t *value_ptr,
                                                    uint16_t value_len)
{
    // TODO: Implement POWER_STATE
    (void)key;
    (void)value_ptr;
    (void)value_len;

    return SendLastStatus(header, SPINEL_STATUS_UNIMPLEMENTED);
}

ThreadError NcpBase::SetPropertyHandler_PHY_ENABLED(uint8_t header, spinel_prop_key_t key, const uint8_t *value_ptr,
                                                    uint16_t value_len)
{
    bool value = false;
    spinel_ssize_t parsedLength;
    ThreadError errorCode = kThreadError_None;

    parsedLength = spinel_datatype_unpack(
                       value_ptr,
                       value_len,
                       SPINEL_DATATYPE_BOOL_S,
                       &value
                   );

    if (parsedLength > 0)
    {
        if (value == false)
        {
            mIsBoundToRadio = false;
            errorCode = otPlatRadioDisable(mInstance);
        }
        else
        {
            mIsBoundToRadio = true;
            errorCode = otPlatRadioEnable(mInstance, HandleRadioReceive, HandleRadioTransmit);
            if (errorCode != kThreadError_None)
            {
                mIsBoundToRadio = false;
            }
        }
    }
    else
    {
        errorCode = kThreadError_Parse;
    }

    if (errorCode == kThreadError_None)
    {
        errorCode = HandleCommandPropertyGet(header, key);
    }
    else
    {
        errorCode = SendLastStatus(header, ThreadErrorToSpinelStatus(errorCode));
    }

    return errorCode;
}

ThreadError NcpBase::SetPropertyHandler_PHY_TX_POWER(uint8_t header, spinel_prop_key_t key, const uint8_t *value_ptr,
                                                     uint16_t value_len)
{
    // TODO: Implement PHY_TX_POWER
    (void)key;
    (void)value_ptr;
    (void)value_len;

    return SendLastStatus(header, SPINEL_STATUS_UNIMPLEMENTED);
}

ThreadError NcpBase::SetPropertyHandler_PHY_CHAN(uint8_t header, spinel_prop_key_t key, const uint8_t *value_ptr,
                                                 uint16_t value_len)
{
    unsigned int i = 0;
    spinel_ssize_t parsedLength;
    ThreadError errorCode = kThreadError_None;

    parsedLength = spinel_datatype_unpack(
                       value_ptr,
                       value_len,
                       SPINEL_DATATYPE_UINT_PACKED_S,
                       &i
                   );

    if (parsedLength > 0)
    {
        errorCode = otSetChannel(mInstance, static_cast<uint8_t>(i));

        if (errorCode == kThreadError_None)
        {
            errorCode = HandleCommandPropertyGet(header, key);
        }
        else
        {
            errorCode = SendLastStatus(header, ThreadErrorToSpinelStatus(errorCode));
        }
    }
    else
    {
        errorCode = SendLastStatus(header, SPINEL_STATUS_PARSE_ERROR);
    }

    return errorCode;
}

ThreadError NcpBase::SetPropertyHandler_MAC_PROMISCUOUS_MODE(uint8_t header, spinel_prop_key_t key, const uint8_t *value_ptr,
                                                        uint16_t value_len)
{
    uint8_t i = 0;
    spinel_ssize_t parsedLength;
    ThreadError errorCode = kThreadError_None;

    parsedLength = spinel_datatype_unpack(
                       value_ptr,
                       value_len,
                       SPINEL_DATATYPE_UINT8_S,
                       &i
                   );

    if (parsedLength > 0)
    {
        switch (i)
        {
        case SPINEL_MAC_PROMISCUOUS_MODE_OFF:
            otPlatRadioSetPromiscuous(mInstance, false);
            errorCode = kThreadError_None;
            break;

        case SPINEL_MAC_PROMISCUOUS_MODE_NETWORK:
        case SPINEL_MAC_PROMISCUOUS_MODE_FULL:
            otPlatRadioSetPromiscuous(mInstance, true);
            errorCode = kThreadError_None;
            break;
        }

        if (errorCode == kThreadError_None)
        {
            errorCode = HandleCommandPropertyGet(header, key);
        }
        else
        {
            errorCode = SendLastStatus(header, ThreadErrorToSpinelStatus(errorCode));
        }
    }
    else
    {
        errorCode = SendLastStatus(header, SPINEL_STATUS_PARSE_ERROR);
    }

    return errorCode;
}

ThreadError NcpBase::SetPropertyHandler_MAC_SCAN_MASK(uint8_t header, spinel_prop_key_t key, const uint8_t *value_ptr,
                                                      uint16_t value_len)
{
    ThreadError errorCode = kThreadError_None;
    uint32_t new_mask(0);

    for (; value_len != 0; value_len--, value_ptr++)
    {
        if ((value_ptr[0] > 31)
            || (mSupportedChannelMask & (1 << value_ptr[0])) == 0
           )
        {
            errorCode = kThreadError_InvalidArgs;
            break;
        }

        new_mask |= (1 << value_ptr[0]);
    }

    if (errorCode == kThreadError_None)
    {
        mChannelMask = new_mask;
        errorCode = HandleCommandPropertyGet(header, key);
    }
    else
    {
        errorCode = SendLastStatus(header, ThreadErrorToSpinelStatus(errorCode));
    }

    return errorCode;
}

ThreadError NcpBase::SetPropertyHandler_MAC_SCAN_PERIOD(uint8_t header, spinel_prop_key_t key, const uint8_t *value_ptr,
                                                        uint16_t value_len)
{
    uint16_t tmp(mScanPeriod);
    spinel_ssize_t parsedLength;
    ThreadError errorCode = kThreadError_None;

    parsedLength = spinel_datatype_unpack(
                       value_ptr,
                       value_len,
                       SPINEL_DATATYPE_UINT16_S,
                       &tmp
                   );

    if (parsedLength > 0)
    {
        mScanPeriod = tmp;
        errorCode = HandleCommandPropertyGet(header, key);
    }
    else
    {
        errorCode = SendLastStatus(header, SPINEL_STATUS_PARSE_ERROR);
    }

    return errorCode;
}

ThreadError NcpBase::SetPropertyHandler_NET_REQUIRE_JOIN_EXISTING(uint8_t header, spinel_prop_key_t key, const uint8_t *value_ptr,
                                                        uint16_t value_len)
{
    bool tmp(mRequireJoinExistingNetwork);
    spinel_ssize_t parsedLength;
    ThreadError errorCode = kThreadError_None;

    parsedLength = spinel_datatype_unpack(
                       value_ptr,
                       value_len,
                       SPINEL_DATATYPE_BOOL_S,
                       &tmp
                   );

    if (parsedLength > 0)
    {
        mRequireJoinExistingNetwork = tmp;
        errorCode = HandleCommandPropertyGet(header, key);
    }
    else
    {
        errorCode = SendLastStatus(header, SPINEL_STATUS_PARSE_ERROR);
    }

    return errorCode;
}

ThreadError NcpBase::SetPropertyHandler_MAC_SCAN_STATE(uint8_t header, spinel_prop_key_t key, const uint8_t *value_ptr,
                                                       uint16_t value_len)
{
    uint8_t i = 0;
    spinel_ssize_t parsedLength;
    ThreadError errorCode = kThreadError_None;

    parsedLength = spinel_datatype_unpack(
                       value_ptr,
                       value_len,
                       SPINEL_DATATYPE_UINT8_S,
                       &i
                   );

    if (parsedLength > 0)
    {
        switch (i)
        {
        case SPINEL_SCAN_STATE_IDLE:
            errorCode = kThreadError_None;
            break;

        case SPINEL_SCAN_STATE_BEACON:
            errorCode = otActiveScan(
                            mInstance,
                            mChannelMask,
                            mScanPeriod,
                            &HandleActiveScanResult_Jump,
                            this
                        );

            if (errorCode == kThreadError_None)
            {
                mShouldSignalEndOfScan = false;
            }

            break;

        case SPINEL_SCAN_STATE_ENERGY:
            errorCode = otEnergyScan(
                mInstance,
                mChannelMask,
                mScanPeriod,
                &HandleEnergyScanResult_Jump,
                this
            );

            if (errorCode == kThreadError_None)
            {
                mShouldSignalEndOfScan = false;
            }

            break;

        default:
            errorCode = kThreadError_InvalidArgs;
            break;
        }

        if (errorCode == kThreadError_None)
        {
            errorCode = HandleCommandPropertyGet(header, key);
        }
        else
        {
            errorCode = SendLastStatus(header, ThreadErrorToSpinelStatus(errorCode));
        }
    }
    else
    {
        errorCode = SendLastStatus(header, SPINEL_STATUS_PARSE_ERROR);
    }

    return errorCode;
}

ThreadError NcpBase::SetPropertyHandler_MAC_15_4_PANID(uint8_t header, spinel_prop_key_t key, const uint8_t *value_ptr,
                                                       uint16_t value_len)
{
    uint16_t tmp;
    spinel_ssize_t parsedLength;
    ThreadError errorCode = kThreadError_None;

    parsedLength = spinel_datatype_unpack(
                       value_ptr,
                       value_len,
                       SPINEL_DATATYPE_UINT16_S,
                       &tmp
                   );

    if (parsedLength > 0)
    {
        errorCode = otSetPanId(mInstance, tmp);

        if (errorCode == kThreadError_None)
        {
            errorCode = HandleCommandPropertyGet(header, key);
        }
        else
        {
            errorCode = SendLastStatus(header, ThreadErrorToSpinelStatus(errorCode));
        }
    }
    else
    {
        errorCode = SendLastStatus(header, SPINEL_STATUS_PARSE_ERROR);
    }

    return errorCode;
}

ThreadError NcpBase::SetPropertyHandler_MAC_RAW_STREAM_ENABLED(uint8_t header, spinel_prop_key_t key, const uint8_t *value_ptr,uint16_t value_len)
{
    bool value = false;
    spinel_ssize_t parsedLength;
    ThreadError errorCode = kThreadError_None;

    parsedLength = spinel_datatype_unpack(
                       value_ptr,
                       value_len,
                       SPINEL_DATATYPE_BOOL_S,
                       &value
                   );

    if (parsedLength > 0)
    {
        mIsRawStreamEnabled = value;
    }
    else
    {
        errorCode = kThreadError_Parse;
    }

    if (errorCode == kThreadError_None)
    {
        errorCode = HandleCommandPropertyGet(header, key);
    }
    else
    {
        errorCode = SendLastStatus(header, ThreadErrorToSpinelStatus(errorCode));
    }

    return errorCode;
}

ThreadError NcpBase::SetPropertyHandler_STREAM_RAW(uint8_t header, spinel_prop_key_t key, const uint8_t *value_ptr, uint16_t value_len)
{
    spinel_ssize_t parsedLength(0);
    ThreadError errorCode = kThreadError_None;
    RadioPacket packet;
    unsigned int frame_len(0);

    if (mIsBoundToRadio)
    {
        parsedLength = spinel_datatype_unpack(
            value_ptr,
            value_len,
            "DCc",
            &packet.mPsdu,
            &frame_len,
            &packet.mChannel,
            &packet.mPower
        );

        if (parsedLength > 0 && frame_len <= kMaxPHYPacketSize)
        {
            // Cache the transaction ID for async response
            mCurTransmintTID = SPINEL_HEADER_GET_TID(header);

            // Update packet length and send to the radio layer
            packet.mLength = static_cast<uint8_t>(frame_len);
            errorCode = otPlatRadioTransmit(mInstance, &packet);
        }
        else
        {
            errorCode = kThreadError_Parse;
        }
    }
    else
    {
        errorCode = kThreadError_InvalidState;
    }

    if (errorCode == kThreadError_None)
    {
        // Don't do anything here yet. We will complete the transaction when we get a transmit done callback
    }
    else
    {
        errorCode = SendLastStatus(header, ThreadErrorToSpinelStatus(errorCode));
    }

    (void)key;

    return errorCode;
}

ThreadError NcpBase::SetPropertyHandler_NET_IF_UP(uint8_t header, spinel_prop_key_t key, const uint8_t *value_ptr,
                                                  uint16_t value_len)
{
    bool value = false;
    spinel_ssize_t parsedLength;
    ThreadError errorCode = kThreadError_None;

    if (!mIsBoundToRadio)
    {
        parsedLength = spinel_datatype_unpack(
            value_ptr,
            value_len,
            SPINEL_DATATYPE_BOOL_S,
            &value
        );

        if (parsedLength > 0)
        {
            if (value == false)
            {
                errorCode = otInterfaceDown(mInstance);
            }
            else
            {
                errorCode = otInterfaceUp(mInstance);
            }
        }
        else
        {
            errorCode = kThreadError_Parse;
        }
    }
    else
    {
        errorCode = kThreadError_InvalidState;
    }

    if (errorCode == kThreadError_None)
    {
        errorCode = HandleCommandPropertyGet(header, key);
    }
    else
    {
        errorCode = SendLastStatus(header, ThreadErrorToSpinelStatus(errorCode));
    }

    return errorCode;
}

ThreadError NcpBase::SetPropertyHandler_NET_STACK_UP(uint8_t header, spinel_prop_key_t key, const uint8_t *value_ptr,
                                                     uint16_t value_len)
{
    bool value = false;
    spinel_ssize_t parsedLength;
    ThreadError errorCode = kThreadError_None;

    parsedLength = spinel_datatype_unpack(
                       value_ptr,
                       value_len,
                       SPINEL_DATATYPE_BOOL_S,
                       &value
                   );

    if (parsedLength > 0)
    {
        // If the value has changed...
        if ((value != false) != (otGetDeviceRole(mInstance) != kDeviceRoleDisabled))
        {
            if (value != false)
            {
                errorCode = otThreadStart(mInstance);

#if OPENTHREAD_ENABLE_LEGACY
                mLegacyNodeDidJoin = false;
                if (mLegacyHandlers != NULL)
                {
                    if (mLegacyHandlers->mStartLegacy)
                    {
                        mLegacyHandlers->mStartLegacy();
                    }
                }
#endif // OPENTHREAD_ENABLE_LEGACY
            }
            else
            {
                errorCode = otThreadStop(mInstance);

#if OPENTHREAD_ENABLE_LEGACY
                mLegacyNodeDidJoin = false;
                if (mLegacyHandlers != NULL)
                {
                    if (mLegacyHandlers->mStopLegacy)
                    {
                        mLegacyHandlers->mStopLegacy();
                    }
                }
#endif // OPENTHREAD_ENABLE_LEGACY
            }
        }
    }
    else
    {
        errorCode = kThreadError_Parse;
    }

    if (errorCode == kThreadError_None)
    {
        errorCode = HandleCommandPropertyGet(header, key);
    }
    else
    {
        errorCode = SendLastStatus(header, ThreadErrorToSpinelStatus(errorCode));
    }

    return errorCode;
}

ThreadError NcpBase::SetPropertyHandler_NET_ROLE(uint8_t header, spinel_prop_key_t key, const uint8_t *value_ptr,
                                                 uint16_t value_len)
{
    unsigned int i(0);
    spinel_ssize_t parsedLength;
    ThreadError errorCode = kThreadError_None;

    parsedLength = spinel_datatype_unpack(
                       value_ptr,
                       value_len,
                       SPINEL_DATATYPE_UINT_PACKED_S,
                       &i
                   );

    if (parsedLength > 0)
    {
        switch (i)
        {
        case SPINEL_NET_ROLE_DETACHED:
            errorCode = otBecomeDetached(mInstance);
            break;

        case SPINEL_NET_ROLE_ROUTER:
            errorCode = otBecomeRouter(mInstance);
            break;

        case SPINEL_NET_ROLE_LEADER:
            errorCode = otBecomeLeader(mInstance);
            break;

        case SPINEL_NET_ROLE_CHILD:
            errorCode = otBecomeChild(mInstance, kMleAttachAnyPartition);
            break;
        }

        if (errorCode == kThreadError_None)
        {
            errorCode = HandleCommandPropertyGet(header, key);
        }
        else
        {
            errorCode = SendLastStatus(header, ThreadErrorToSpinelStatus(errorCode));
        }
    }
    else
    {
        errorCode = SendLastStatus(header, SPINEL_STATUS_PARSE_ERROR);
    }

    return errorCode;
}

ThreadError NcpBase::SetPropertyHandler_NET_NETWORK_NAME(uint8_t header, spinel_prop_key_t key,
                                                         const uint8_t *value_ptr,
                                                         uint16_t value_len)
{
    const char *string(NULL);
    spinel_ssize_t parsedLength;
    ThreadError errorCode = kThreadError_None;

    parsedLength = spinel_datatype_unpack(
                       value_ptr,
                       value_len,
                       SPINEL_DATATYPE_UTF8_S,
                       &string
                   );

    if ((parsedLength > 0) && (string != NULL))
    {
        errorCode = otSetNetworkName(mInstance, string);

        if (errorCode == kThreadError_None)
        {
            errorCode = HandleCommandPropertyGet(header, key);
        }
        else
        {
            errorCode = SendLastStatus(header, ThreadErrorToSpinelStatus(errorCode));
        }
    }
    else
    {
        errorCode = SendLastStatus(header, SPINEL_STATUS_PARSE_ERROR);
    }

    return errorCode;
}

ThreadError NcpBase::SetPropertyHandler_NET_XPANID(uint8_t header, spinel_prop_key_t key, const uint8_t *value_ptr,
                                                   uint16_t value_len)
{
    const uint8_t *ptr = NULL;
    spinel_size_t len;
    spinel_ssize_t parsedLength;
    ThreadError errorCode = kThreadError_None;

    parsedLength = spinel_datatype_unpack(
                       value_ptr,
                       value_len,
                       SPINEL_DATATYPE_DATA_S,
                       &ptr,
                       &len
                   );

    if ((parsedLength > 0) && (len == sizeof(spinel_net_xpanid_t)))
    {
        otSetExtendedPanId(mInstance, ptr);
        errorCode = HandleCommandPropertyGet(header, key);
    }
    else
    {
        errorCode = SendLastStatus(header, SPINEL_STATUS_PARSE_ERROR);
    }

    return errorCode;
}

ThreadError NcpBase::SetPropertyHandler_NET_MASTER_KEY(uint8_t header, spinel_prop_key_t key, const uint8_t *value_ptr,
                                                       uint16_t value_len)
{
    const uint8_t *ptr = NULL;
    spinel_size_t len;
    spinel_ssize_t parsedLength;
    ThreadError errorCode = kThreadError_None;

    parsedLength = spinel_datatype_unpack(
                       value_ptr,
                       value_len,
                       SPINEL_DATATYPE_DATA_S,
                       &ptr,
                       &len
                   );

    if ((parsedLength > 0) && (len < 100))
    {
        errorCode = otSetMasterKey(mInstance, ptr, static_cast<uint8_t>(len));

        if (errorCode == kThreadError_None)
        {
            errorCode = HandleCommandPropertyGet(header, key);
        }
        else
        {
            errorCode = SendLastStatus(header, ThreadErrorToSpinelStatus(errorCode));
        }
    }
    else
    {
        errorCode = SendLastStatus(header, SPINEL_STATUS_PARSE_ERROR);
    }

    return errorCode;
}

ThreadError NcpBase::SetPropertyHandler_NET_KEY_SEQUENCE_COUNTER(uint8_t header, spinel_prop_key_t key,
                                                         const uint8_t *value_ptr,
                                                         uint16_t value_len)
{
    unsigned int i(0);
    spinel_ssize_t parsedLength;
    ThreadError errorCode = kThreadError_None;

    parsedLength = spinel_datatype_unpack(
                       value_ptr,
                       value_len,
                       SPINEL_DATATYPE_UINT32_S,
                       &i
                   );

    if (parsedLength > 0)
    {
        otSetKeySequenceCounter(mInstance, i);
        errorCode = HandleCommandPropertyGet(header, key);
    }
    else
    {
        errorCode = SendLastStatus(header, SPINEL_STATUS_PARSE_ERROR);
    }

    return errorCode;
}

ThreadError NcpBase::SetPropertyHandler_NET_KEY_SWITCH_GUARDTIME(uint8_t header, spinel_prop_key_t key,
                                                         const uint8_t *value_ptr,
                                                         uint16_t value_len)
{
    unsigned int i(0);
    spinel_ssize_t parsedLength;
    ThreadError errorCode = kThreadError_None;

    parsedLength = spinel_datatype_unpack(
                       value_ptr,
                       value_len,
                       SPINEL_DATATYPE_UINT32_S,
                       &i
                   );

    if (parsedLength > 0)
    {
        otSetKeySwitchGuardTime(mInstance, i);
        errorCode = HandleCommandPropertyGet(header, key);
    }
    else
    {
        errorCode = SendLastStatus(header, SPINEL_STATUS_PARSE_ERROR);
    }

    return errorCode;
}

ThreadError NcpBase::SetPropertyHandler_THREAD_LOCAL_LEADER_WEIGHT(uint8_t header, spinel_prop_key_t key,
                                                                   const uint8_t *value_ptr, uint16_t value_len)
{
    ThreadError errorCode = kThreadError_None;
    uint8_t value = 0;
    spinel_ssize_t parsedLength;

    parsedLength = spinel_datatype_unpack(
                       value_ptr,
                       value_len,
                       SPINEL_DATATYPE_UINT8_S,
                       &value
                   );

    if (parsedLength > 0)
    {
        otSetLocalLeaderWeight(mInstance, value);
    }
    else
    {
        errorCode = kThreadError_Parse;
    }

    if (errorCode == kThreadError_None)
    {
        errorCode = HandleCommandPropertyGet(header, key);
    }
    else
    {
        errorCode = SendLastStatus(header, ThreadErrorToSpinelStatus(errorCode));
    }

    return errorCode;
}



ThreadError NcpBase::SetPropertyHandler_STREAM_NET_INSECURE(uint8_t header, spinel_prop_key_t key,
                                                            const uint8_t *value_ptr, uint16_t value_len)
{
    spinel_ssize_t parsedLength;
    ThreadError errorCode = kThreadError_None;
    const uint8_t *frame_ptr(NULL);
    unsigned int frame_len(0);
    const uint8_t *meta_ptr(NULL);
    unsigned int meta_len(0);

    // STREAM_NET_INSECURE packets are not secured at layer 2.
    otMessage message = otNewIp6Message(mInstance, false);

    if (message == NULL)
    {
        errorCode = kThreadError_NoBufs;
    }
    else
    {
        parsedLength = spinel_datatype_unpack(
                           value_ptr,
                           value_len,
                           SPINEL_DATATYPE_DATA_S SPINEL_DATATYPE_DATA_S,
                           &frame_ptr,
                           &frame_len,
                           &meta_ptr,
                           &meta_len
                       );

        // We ignore metadata for now.
        // May later include TX power, allow retransmits, etc...
        (void)meta_ptr;
        (void)meta_len;
        (void)parsedLength;

        errorCode = otAppendMessage(message, frame_ptr, static_cast<uint16_t>(frame_len));
    }

    if (errorCode == kThreadError_None)
    {
        errorCode = otSendIp6Datagram(mInstance, message);
    }
    else if (message)
    {
        otFreeMessage(message);
    }

    if (errorCode == kThreadError_None)
    {
        mInboundInsecureIpFrameCounter++;

        if (SPINEL_HEADER_GET_TID(header) != 0)
        {
            // Only send a successful status update if
            // there was a transaction id in the header.
            errorCode = SendLastStatus(header, SPINEL_STATUS_OK);
        }
    }
    else
    {
        mDroppedInboundIpFrameCounter++;

        errorCode = SendLastStatus(header, ThreadErrorToSpinelStatus(errorCode));
    }

    (void)key;

    return errorCode;
}

ThreadError NcpBase::SetPropertyHandler_STREAM_NET(uint8_t header, spinel_prop_key_t key, const uint8_t *value_ptr,
                                                   uint16_t value_len)
{
    spinel_ssize_t parsedLength;
    ThreadError errorCode = kThreadError_None;
    const uint8_t *frame_ptr(NULL);
    unsigned int frame_len(0);
    const uint8_t *meta_ptr(NULL);
    unsigned int meta_len(0);

    // STREAM_NET requires layer 2 security.
    otMessage message = otNewIp6Message(mInstance, true);

    if (message == NULL)
    {
        errorCode = kThreadError_NoBufs;
    }
    else
    {
        parsedLength = spinel_datatype_unpack(
                           value_ptr,
                           value_len,
                           SPINEL_DATATYPE_DATA_S SPINEL_DATATYPE_DATA_S,
                           &frame_ptr,
                           &frame_len,
                           &meta_ptr,
                           &meta_len
                       );

        // We ignore metadata for now.
        // May later include TX power, allow retransmits, etc...
        (void)meta_ptr;
        (void)meta_len;
        (void)parsedLength;

        errorCode = otAppendMessage(message, frame_ptr, static_cast<uint16_t>(frame_len));
    }

    if (errorCode == kThreadError_None)
    {
        errorCode = otSendIp6Datagram(mInstance, message);
    }
    else if (message)
    {
        otFreeMessage(message);
    }

    if (errorCode == kThreadError_None)
    {
        mInboundSecureIpFrameCounter++;

        if (SPINEL_HEADER_GET_TID(header) != 0)
        {
            // Only send a successful status update if
            // there was a transaction id in the header.
            errorCode = SendLastStatus(header, SPINEL_STATUS_OK);
        }
    }
    else
    {
        mDroppedInboundIpFrameCounter++;

        errorCode = SendLastStatus(header, ThreadErrorToSpinelStatus(errorCode));

    }

    (void)key;

    return errorCode;
}

ThreadError NcpBase::SetPropertyHandler_IPV6_ML_PREFIX(uint8_t header, spinel_prop_key_t key, const uint8_t *value_ptr,
                                                       uint16_t value_len)
{
    ThreadError errorCode = kThreadError_None;

    if (value_len >= 8)
    {
        errorCode = otSetMeshLocalPrefix(mInstance, value_ptr);
        HandleCommandPropertyGet(header, key);
    }
    else
    {
        errorCode = kThreadError_Parse;
    }

    if (errorCode == kThreadError_None)
    {
        errorCode = HandleCommandPropertyGet(header, key);
    }
    else
    {
        errorCode = SendLastStatus(header, ThreadErrorToSpinelStatus(errorCode));
    }

    return errorCode;
}

ThreadError NcpBase::SetPropertyHandler_IPV6_ICMP_PING_OFFLOAD(uint8_t header, spinel_prop_key_t key, const uint8_t *value_ptr, uint16_t value_len)
{
    bool isEnabled(false);
    spinel_ssize_t parsedLength;
    ThreadError errorCode = kThreadError_None;

    parsedLength = spinel_datatype_unpack(
                       value_ptr,
                       value_len,
                       SPINEL_DATATYPE_BOOL_S,
                       &isEnabled
                   );

    if (parsedLength > 0)
    {
        otSetIcmpEchoEnabled(mInstance, isEnabled);

        errorCode = HandleCommandPropertyGet(header, key);
    }
    else
    {
        errorCode = SendLastStatus(header, SPINEL_STATUS_PARSE_ERROR);
    }

    return errorCode;
}

ThreadError NcpBase::SetPropertyHandler_THREAD_RLOC16_DEBUG_PASSTHRU(uint8_t header, spinel_prop_key_t key, const uint8_t *value_ptr, uint16_t value_len)
{
    bool isEnabled(false);
    spinel_ssize_t parsedLength;
    ThreadError errorCode = kThreadError_None;

    parsedLength = spinel_datatype_unpack(
                       value_ptr,
                       value_len,
                       SPINEL_DATATYPE_BOOL_S,
                       &isEnabled
                   );

    if (parsedLength > 0)
    {
        // Note reverse logic: passthru enabled = filter disabled
        otSetReceiveIp6DatagramFilterEnabled(mInstance, !isEnabled);

        errorCode = HandleCommandPropertyGet(header, key);
    }
    else
    {
        errorCode = SendLastStatus(header, SPINEL_STATUS_PARSE_ERROR);
    }

    return errorCode;
}

ThreadError NcpBase::SetPropertyHandler_THREAD_ASSISTING_PORTS(uint8_t header, spinel_prop_key_t key,
                                                               const uint8_t *value_ptr, uint16_t value_len)
{
    ThreadError errorCode = kThreadError_None;
    uint8_t num_entries = 0;
    const uint16_t *ports = otGetUnsecurePorts(mInstance, &num_entries);
    spinel_ssize_t parsedLength = 1;
    int ports_changed = 0;

    // First, we need to remove all of the current assisting ports.
    for (; num_entries != 0; ports++, num_entries--)
    {
        errorCode = otRemoveUnsecurePort(mInstance, *ports);

        if (errorCode != kThreadError_None)
        {
            break;
        }

        ports_changed++;
    }

    while ((errorCode == kThreadError_None)
           && (parsedLength > 0)
           && (value_len >= 2)
          )
    {
        uint16_t port;

        parsedLength = spinel_datatype_unpack(
                           value_ptr,
                           value_len,
                           "S",
                           &port
                       );

        if (parsedLength > 0)
        {
            errorCode = otAddUnsecurePort(mInstance, port);
        }
        else
        {
            errorCode = kThreadError_Parse;
        }

        if (errorCode != kThreadError_None)
        {
            break;
        }

        value_ptr += parsedLength;
        value_len -= parsedLength;

        ports_changed++;
    }

    if (errorCode == kThreadError_None)
    {
        errorCode = HandleCommandPropertyGet(header, key);
    }
    else
    {
        errorCode = SendLastStatus(header, ThreadErrorToSpinelStatus(errorCode));

        if (ports_changed)
        {
            // We had an error, but we've actually changed
            // the state of these ports---so we need to report
            // those incomplete changes via an asynchronous
            // change event.
            HandleCommandPropertyGet(SPINEL_HEADER_FLAG | SPINEL_HEADER_IID_0, key);
        }
    }

    return errorCode;
}

ThreadError NcpBase::SetPropertyHandler_THREAD_ALLOW_LOCAL_NET_DATA_CHANGE(uint8_t header, spinel_prop_key_t key,
                                                              const uint8_t *value_ptr, uint16_t value_len)
{
    bool value = false;
    spinel_ssize_t parsedLength;
    ThreadError errorCode = kThreadError_None;
    bool should_register_with_leader = false;

    parsedLength = spinel_datatype_unpack(
                       value_ptr,
                       value_len,
                       SPINEL_DATATYPE_BOOL_S,
                       &value
                   );

    if (parsedLength > 0)
    {
        // Register any net data changes on transition from `true` to `false`.
        should_register_with_leader = (mAllowLocalNetworkDataChange == true) && (value == false);

        mAllowLocalNetworkDataChange = value;
    }
    else
    {
        errorCode = kThreadError_Parse;
    }

    if (errorCode == kThreadError_None)
    {
        errorCode = HandleCommandPropertyGet(header, key);
    }
    else
    {
        errorCode = SendLastStatus(header, ThreadErrorToSpinelStatus(errorCode));
    }

    if (should_register_with_leader)
    {
        otSendServerData(mInstance);
    }

    return errorCode;
}

ThreadError NcpBase::SetPropertyHandler_THREAD_ROUTER_ROLE_ENABLED(uint8_t header, spinel_prop_key_t key,
                                                   const uint8_t *value_ptr, uint16_t value_len)
{
    bool isEnabled;
    spinel_ssize_t parsedLength;
    ThreadError errorCode = kThreadError_None;

    parsedLength = spinel_datatype_unpack(
                       value_ptr,
                       value_len,
                       SPINEL_DATATYPE_BOOL_S,
                       &isEnabled
                   );

    if (parsedLength > 0)
    {
        otSetRouterRoleEnabled(mInstance, isEnabled);

        errorCode = HandleCommandPropertyGet(header, key);
    }
    else
    {
        errorCode = SendLastStatus(header, SPINEL_STATUS_PARSE_ERROR);
    }

    return errorCode;
}

ThreadError NcpBase::SetPropertyHandler_CNTR_RESET(uint8_t header, spinel_prop_key_t key, const uint8_t *value_ptr,
                                                   uint16_t value_len)
{
    ThreadError errorCode = kThreadError_None;
    uint8_t value = 0;
    spinel_ssize_t parsedLength;

    parsedLength = spinel_datatype_unpack(
                       value_ptr,
                       value_len,
                       SPINEL_DATATYPE_UINT8_S,
                       &value
                   );

    if (parsedLength > 0)
    {
        if (value == 1)
        {
            // TODO: Implement counter reset!
            errorCode = kThreadError_NotImplemented;
        }
        else
        {
            errorCode = kThreadError_InvalidArgs;
        }
    }
    else
    {
        errorCode = kThreadError_Parse;
    }

    (void)key;

    // There is currently no getter for PROP_CNTR_RESET, so we just
    // return SPINEL_STATUS_OK for success when the counters are reset.

    return SendLastStatus(header, ThreadErrorToSpinelStatus(errorCode));
}

ThreadError NcpBase::SetPropertyHandler_MAC_WHITELIST(uint8_t header, spinel_prop_key_t key, const uint8_t *value_ptr, uint16_t value_len)
{
    ThreadError errorCode = kThreadError_None;
    spinel_ssize_t parsedLength = 1;

    // First, clear the whitelist.
    otClearMacWhitelist(mInstance);

    while ((errorCode == kThreadError_None)
           && (parsedLength > 0)
           && (value_len > 0)
          )
    {
        otExtAddress *ext_addr = NULL;
        int8_t rssi = RSSI_OVERRIDE_DISABLED;

        parsedLength = spinel_datatype_unpack(
                           value_ptr,
                           value_len,
                           "T(Ec).",
                           &ext_addr,
                           &rssi
                       );

        if (parsedLength <= 0)
        {
            rssi = RSSI_OVERRIDE_DISABLED;
            parsedLength = spinel_datatype_unpack(
                               value_ptr,
                               value_len,
                               "T(E).",
                               &ext_addr
                           );
        }

        if (parsedLength <= 0)
        {
            errorCode = kThreadError_Parse;
            break;
        }

        if (rssi == RSSI_OVERRIDE_DISABLED)
        {
            errorCode = otAddMacWhitelist(mInstance, ext_addr->m8);
        }
        else
        {
            errorCode = otAddMacWhitelistRssi(mInstance, ext_addr->m8, rssi);
        }

        value_ptr += parsedLength;
        value_len -= parsedLength;
    }

    if (errorCode == kThreadError_None)
    {
        errorCode = HandleCommandPropertyGet(header, key);
    }
    else
    {
        errorCode = SendLastStatus(header, ThreadErrorToSpinelStatus(errorCode));

        // We had an error, but we may have actually changed
        // the state of the whitelist---so we need to report
        // those incomplete changes via an asynchronous
        // change event.
        HandleCommandPropertyGet(SPINEL_HEADER_FLAG | SPINEL_HEADER_IID_0, key);
    }

    return errorCode;
}

ThreadError NcpBase::SetPropertyHandler_MAC_WHITELIST_ENABLED(uint8_t header, spinel_prop_key_t key, const uint8_t *value_ptr, uint16_t value_len)
{
    bool isEnabled;
    spinel_ssize_t parsedLength;
    ThreadError errorCode = kThreadError_None;

    parsedLength = spinel_datatype_unpack(
                       value_ptr,
                       value_len,
                       SPINEL_DATATYPE_BOOL_S,
                       &isEnabled
                   );

    if (parsedLength > 0)
    {
        if (isEnabled)
        {
            otEnableMacWhitelist(mInstance);
        }
        else
        {
            otDisableMacWhitelist(mInstance);
        }

        errorCode = HandleCommandPropertyGet(header, key);
    }
    else
    {
        errorCode = SendLastStatus(header, SPINEL_STATUS_PARSE_ERROR);
    }

    return errorCode;
}

ThreadError NcpBase::SetPropertyHandler_THREAD_MODE(uint8_t header, spinel_prop_key_t key, const uint8_t *value_ptr, uint16_t value_len)
{
    uint8_t numeric_mode = 0;
    otLinkModeConfig mode_config;
    spinel_ssize_t parsedLength;
    ThreadError errorCode = kThreadError_None;

    parsedLength = spinel_datatype_unpack(
                       value_ptr,
                       value_len,
                       SPINEL_DATATYPE_UINT8_S,
                       &numeric_mode
                   );

    if (parsedLength > 0)
    {
        mode_config.mRxOnWhenIdle = ((numeric_mode & kThreadMode_RxOnWhenIdle) == kThreadMode_RxOnWhenIdle);
        mode_config.mSecureDataRequests = ((numeric_mode & kThreadMode_SecureDataRequest) == kThreadMode_SecureDataRequest);
        mode_config.mDeviceType = ((numeric_mode & kThreadMode_FullFunctionDevice) == kThreadMode_FullFunctionDevice);
        mode_config.mNetworkData = ((numeric_mode & kThreadMode_FullNetworkData) == kThreadMode_FullNetworkData);

        errorCode = otSetLinkMode(mInstance, mode_config);

        if (errorCode == kThreadError_None)
        {
            errorCode = HandleCommandPropertyGet(header, key);
        }
        else
        {
            errorCode = SendLastStatus(header, ThreadErrorToSpinelStatus(errorCode));
        }
    }
    else
    {
        errorCode = SendLastStatus(header, SPINEL_STATUS_PARSE_ERROR);
    }

    return errorCode;
}

ThreadError NcpBase::SetPropertyHandler_THREAD_CHILD_COUNT_MAX(uint8_t header, spinel_prop_key_t key, const uint8_t *value_ptr, uint16_t value_len)
{
    uint8_t n = 0;
    spinel_ssize_t parsedLength;
    ThreadError errorCode = kThreadError_None;

    parsedLength = spinel_datatype_unpack(
                       value_ptr,
                       value_len,
                       SPINEL_DATATYPE_UINT8_S,
                       &n
                   );

    if (parsedLength > 0)
    {
        otSetMaxAllowedChildren(mInstance, n);

        errorCode = HandleCommandPropertyGet(header, key);
    }
    else
    {
        errorCode = SendLastStatus(header, SPINEL_STATUS_PARSE_ERROR);
    }

    return errorCode;
}

ThreadError NcpBase::SetPropertyHandler_THREAD_CHILD_TIMEOUT(uint8_t header, spinel_prop_key_t key, const uint8_t *value_ptr, uint16_t value_len)
{
    uint32_t i = 0;
    spinel_ssize_t parsedLength;
    ThreadError errorCode = kThreadError_None;

    parsedLength = spinel_datatype_unpack(
                       value_ptr,
                       value_len,
                       SPINEL_DATATYPE_UINT32_S,
                       &i
                   );

    if (parsedLength > 0)
    {
        otSetChildTimeout(mInstance, i);

        errorCode = HandleCommandPropertyGet(header, key);
    }
    else
    {
        errorCode = SendLastStatus(header, SPINEL_STATUS_PARSE_ERROR);
    }

    return errorCode;
}

ThreadError NcpBase::SetPropertyHandler_THREAD_ROUTER_UPGRADE_THRESHOLD(uint8_t header, spinel_prop_key_t key, const uint8_t *value_ptr, uint16_t value_len)
{
    uint8_t i = 0;
    spinel_ssize_t parsedLength;
    ThreadError errorCode = kThreadError_None;

    parsedLength = spinel_datatype_unpack(
                       value_ptr,
                       value_len,
                       SPINEL_DATATYPE_UINT8_S,
                       &i
                   );

    if (parsedLength > 0)
    {
        otSetRouterUpgradeThreshold(mInstance, i);

        errorCode = HandleCommandPropertyGet(header, key);
    }
    else
    {
        errorCode = SendLastStatus(header, SPINEL_STATUS_PARSE_ERROR);
    }

    return errorCode;
}

ThreadError NcpBase::SetPropertyHandler_THREAD_ROUTER_DOWNGRADE_THRESHOLD(uint8_t header, spinel_prop_key_t key, const uint8_t *value_ptr, uint16_t value_len)
{
    uint8_t i = 0;
    spinel_ssize_t parsedLength;
    ThreadError errorCode = kThreadError_None;

    parsedLength = spinel_datatype_unpack(
                       value_ptr,
                       value_len,
                       SPINEL_DATATYPE_UINT8_S,
                       &i
                   );

    if (parsedLength > 0)
    {
        otSetRouterDowngradeThreshold(mInstance, i);

        errorCode = HandleCommandPropertyGet(header, key);
    }
    else
    {
        errorCode = SendLastStatus(header, SPINEL_STATUS_PARSE_ERROR);
    }

    return errorCode;
}

ThreadError NcpBase::SetPropertyHandler_THREAD_ROUTER_SELECTION_JITTER(uint8_t header, spinel_prop_key_t key, const uint8_t *value_ptr, uint16_t value_len)
{
    uint8_t i = 0;
    spinel_ssize_t parsedLength;
    ThreadError errorCode = kThreadError_None;

    parsedLength = spinel_datatype_unpack(
                       value_ptr,
                       value_len,
                       SPINEL_DATATYPE_UINT8_S,
                       &i
                   );

    if (parsedLength > 0)
    {
        otSetRouterSelectionJitter(mInstance, i);

        errorCode = HandleCommandPropertyGet(header, key);
    }
    else
    {
        errorCode = SendLastStatus(header, SPINEL_STATUS_PARSE_ERROR);
    }

    return errorCode;
}

ThreadError NcpBase::SetPropertyHandler_THREAD_PREFERRED_ROUTER_ID(uint8_t header, spinel_prop_key_t key,
                                                                   const uint8_t *value_ptr, uint16_t value_len)
{
    uint8_t router_id = 0;
    spinel_ssize_t parsedLength;
    ThreadError errorCode = kThreadError_None;

    parsedLength = spinel_datatype_unpack(
                       value_ptr,
                       value_len,
                       SPINEL_DATATYPE_UINT8_S,
                       &router_id
                   );

    if (parsedLength > 0)
    {
        errorCode = otSetPreferredRouterId(mInstance, router_id);

        if (errorCode == kThreadError_None)
        {
            errorCode = SendPropertyUpdate(
               header,
               SPINEL_CMD_PROP_VALUE_IS,
               key,
               SPINEL_DATATYPE_UINT8_S,
               router_id
           );
        }
        else
        {
            errorCode = SendLastStatus(header, ThreadErrorToSpinelStatus(errorCode));
        }
    }
    else
    {
        errorCode = SendLastStatus(header, SPINEL_STATUS_PARSE_ERROR);
    }

    return errorCode;
}

ThreadError NcpBase::SetPropertyHandler_THREAD_CONTEXT_REUSE_DELAY(uint8_t header, spinel_prop_key_t key, const uint8_t *value_ptr, uint16_t value_len)
{
    uint32_t i = 0;
    spinel_ssize_t parsedLength;
    ThreadError errorCode = kThreadError_None;

    parsedLength = spinel_datatype_unpack(
                       value_ptr,
                       value_len,
                       SPINEL_DATATYPE_UINT32_S,
                       &i
                   );

    if (parsedLength > 0)
    {
        otSetContextIdReuseDelay(mInstance, i);

        errorCode = HandleCommandPropertyGet(header, key);
    }
    else
    {
        errorCode = SendLastStatus(header, SPINEL_STATUS_PARSE_ERROR);
    }

    return errorCode;
}

ThreadError NcpBase::SetPropertyHandler_THREAD_NETWORK_ID_TIMEOUT(uint8_t header, spinel_prop_key_t key, const uint8_t *value_ptr, uint16_t value_len)
{
    uint8_t i = 0;
    spinel_ssize_t parsedLength;
    ThreadError errorCode = kThreadError_None;

    parsedLength = spinel_datatype_unpack(
                       value_ptr,
                       value_len,
                       SPINEL_DATATYPE_UINT8_S,
                       &i
                   );

    if (parsedLength > 0)
    {
        otSetNetworkIdTimeout(mInstance, i);

        errorCode = HandleCommandPropertyGet(header, key);
    }
    else
    {
        errorCode = SendLastStatus(header, SPINEL_STATUS_PARSE_ERROR);
    }

    return errorCode;
}

#if OPENTHREAD_ENABLE_JAM_DETECTION

ThreadError NcpBase::SetPropertyHandler_JAM_DETECT_ENABLE(uint8_t header, spinel_prop_key_t key,
                                                          const uint8_t *value_ptr, uint16_t value_len)
{
    bool isEnabled;
    spinel_ssize_t parsedLength;
    ThreadError errorCode = kThreadError_None;

    parsedLength = spinel_datatype_unpack(
                       value_ptr,
                       value_len,
                       SPINEL_DATATYPE_BOOL_S,
                       &isEnabled
                   );

    if (parsedLength > 0)
    {
        if (isEnabled)
        {
            otStartJamDetection(mInstance, &NcpBase::HandleJamStateChange_Jump, this);
        }
        else
        {
            otStopJamDetection(mInstance);
        }

        errorCode = HandleCommandPropertyGet(header, key);
    }
    else
    {
        errorCode = SendLastStatus(header, SPINEL_STATUS_PARSE_ERROR);
    }

    return errorCode;
}

ThreadError NcpBase::SetPropertyHandler_JAM_DETECT_RSSI_THRESHOLD(uint8_t header, spinel_prop_key_t key,
                                                                  const uint8_t *value_ptr, uint16_t value_len)
{
    int8_t value = 0;
    spinel_ssize_t parsedLength;
    ThreadError errorCode = kThreadError_None;

    parsedLength = spinel_datatype_unpack(
                       value_ptr,
                       value_len,
                       SPINEL_DATATYPE_INT8_S,
                       &value
                   );

    if (parsedLength > 0)
    {
        errorCode = otSetJamDetectionRssiThreshold(mInstance, value);

        if (errorCode == kThreadError_None)
        {
            errorCode = HandleCommandPropertyGet(header, key);
        }
        else
        {
            errorCode = SendLastStatus(header, ThreadErrorToSpinelStatus(errorCode));
        }
    }
    else
    {
        errorCode = SendLastStatus(header, SPINEL_STATUS_PARSE_ERROR);
    }

    return errorCode;
}

ThreadError NcpBase::SetPropertyHandler_JAM_DETECT_WINDOW(uint8_t header, spinel_prop_key_t key,
                                                          const uint8_t *value_ptr, uint16_t value_len)
{
    uint8_t value = 0;
    spinel_ssize_t parsedLength;
    ThreadError errorCode = kThreadError_None;

    parsedLength = spinel_datatype_unpack(
                       value_ptr,
                       value_len,
                       SPINEL_DATATYPE_UINT8_S,
                       &value
                   );

    if (parsedLength > 0)
    {
        errorCode = otSetJamDetectionWindow(mInstance, value);

        if (errorCode == kThreadError_None)
        {
            errorCode = HandleCommandPropertyGet(header, key);
        }
        else
        {
            errorCode = SendLastStatus(header, ThreadErrorToSpinelStatus(errorCode));
        }
    }
    else
    {
        errorCode = SendLastStatus(header, SPINEL_STATUS_PARSE_ERROR);
    }

    return errorCode;
}

ThreadError NcpBase::SetPropertyHandler_JAM_DETECT_BUSY(uint8_t header, spinel_prop_key_t key, const uint8_t *value_ptr,
                                                        uint16_t value_len)
{
    uint8_t value = 0;
    spinel_ssize_t parsedLength;
    ThreadError errorCode = kThreadError_None;

    parsedLength = spinel_datatype_unpack(
                       value_ptr,
                       value_len,
                       SPINEL_DATATYPE_UINT8_S,
                       &value
                   );

    if (parsedLength > 0)
    {
        errorCode = otSetJamDetectionBusyPeriod(mInstance, value);

        if (errorCode == kThreadError_None)
        {
            errorCode = HandleCommandPropertyGet(header, key);
        }
        else
        {
            errorCode = SendLastStatus(header, ThreadErrorToSpinelStatus(errorCode));
        }
    }
    else
    {
        errorCode = SendLastStatus(header, SPINEL_STATUS_PARSE_ERROR);
    }

    return errorCode;
}

void NcpBase::HandleJamStateChange_Jump(bool aJamState, void *aContext)
{
    static_cast<NcpBase *>(aContext)->HandleJamStateChange(aJamState);
}

void NcpBase::HandleJamStateChange(bool aJamState)
{
    ThreadError errorCode;

    errorCode = SendPropertyUpdate(
        SPINEL_HEADER_FLAG | SPINEL_HEADER_IID_0,
        SPINEL_CMD_PROP_VALUE_IS,
        SPINEL_PROP_JAM_DETECTED,
        SPINEL_DATATYPE_BOOL_S,
        aJamState
    );

    // If we could not send the jam state change indicator (no
    // buffer space), we set `mShouldSignalJamStateChange` to true to send
    // it out when buffer space becomes available.
    if (errorCode != kThreadError_None)
    {
        mShouldSignalJamStateChange = true;
    }
}

#endif // OPENTHREAD_ENABLE_JAM_DETECTION

#if OPENTHREAD_ENABLE_DIAG
ThreadError NcpBase::SetPropertyHandler_NEST_STREAM_MFG(uint8_t header, spinel_prop_key_t key, const uint8_t *value_ptr, uint16_t value_len)
{
    char *string(NULL);
    char *output(NULL);
    spinel_ssize_t parsedLength;
    ThreadError errorCode = kThreadError_None;

    parsedLength = spinel_datatype_unpack(
                       value_ptr,
                       value_len,
                       SPINEL_DATATYPE_UTF8_S,
                       &string
                   );

    if ((parsedLength > 0) && (string != NULL))
    {
        // all diagnostics related features are processed within diagnostics module
        output = diagProcessCmdLine(string);

        errorCode = SendPropertyUpdate(
                        header,
                        SPINEL_CMD_PROP_VALUE_IS,
                        key,
                        reinterpret_cast<uint8_t *>(output),
                        static_cast<uint16_t>(strlen(output) + 1)
                    );
    }
    else
    {
        errorCode = SendLastStatus(header, SPINEL_STATUS_PARSE_ERROR);
    }

    return errorCode;
}
#endif

#if OPENTHREAD_ENABLE_LEGACY
ThreadError NcpBase::SetPropertyHandler_NEST_LEGACY_ULA_PREFIX(uint8_t header, spinel_prop_key_t key,
                                                                const uint8_t *value_ptr, uint16_t value_len)
{
    ThreadError errorCode = kThreadError_None;
    const uint8_t *ptr = NULL;
    spinel_size_t len;
    spinel_ssize_t parsedLength;

    parsedLength = spinel_datatype_unpack(
                       value_ptr,
                       value_len,
                       SPINEL_DATATYPE_DATA_S,
                       &ptr,
                       &len
                   );

    if ((parsedLength > 0) && (len <= sizeof(mLegacyUlaPrefix)))
    {
        memset(mLegacyUlaPrefix, 0, sizeof(mLegacyUlaPrefix));
        memcpy(mLegacyUlaPrefix, ptr, len);

        if (mLegacyHandlers)
        {
            if (mLegacyHandlers->mSetLegacyUlaPrefix)
            {
                mLegacyHandlers->mSetLegacyUlaPrefix(mLegacyUlaPrefix);
            }
        }

        errorCode = HandleCommandPropertyGet(header, key);
    }
    else
    {
        errorCode = SendLastStatus(header, SPINEL_STATUS_PARSE_ERROR);
    }

    return errorCode;
}
#endif  // OPENTHREAD_ENABLE_LEGACY

// ----------------------------------------------------------------------------
// MARK: Individual Property Inserters
// ----------------------------------------------------------------------------


ThreadError NcpBase::InsertPropertyHandler_IPV6_ADDRESS_TABLE(uint8_t header, spinel_prop_key_t key,
                                                              const uint8_t *value_ptr, uint16_t value_len)
{
    spinel_ssize_t parsedLength;
    ThreadError errorCode = kThreadError_None;
    spinel_status_t errorStatus = SPINEL_STATUS_OK;
    otNetifAddress netif_addr;
    otIp6Address *addr_ptr;
    uint32_t preferred_lifetime;
    uint32_t valid_lifetime;
    uint8_t  prefix_len;

    parsedLength = spinel_datatype_unpack(
                       value_ptr,
                       value_len,
                       "6CLL",
                       &addr_ptr,
                       &prefix_len,
                       &preferred_lifetime,
                       &valid_lifetime
                   );

    VerifyOrExit(parsedLength > 0, errorStatus = SPINEL_STATUS_PARSE_ERROR);

    netif_addr.mAddress = *addr_ptr;
    netif_addr.mPrefixLength = prefix_len;
    netif_addr.mPreferredLifetime = preferred_lifetime;
    netif_addr.mValidLifetime = valid_lifetime;

    errorCode = otAddUnicastAddress(mInstance, &netif_addr);

    VerifyOrExit(errorCode == kThreadError_None,
                 errorStatus = ThreadErrorToSpinelStatus(errorCode));

    errorCode = SendPropertyUpdate(
                    header,
                    SPINEL_CMD_PROP_VALUE_INSERTED,
                    key,
                    value_ptr,
                    value_len
                );

    errorStatus = SPINEL_STATUS_OK;

exit:

    if (errorStatus != SPINEL_STATUS_OK)
    {
        errorCode = SendLastStatus(header, errorStatus);
    }

    return errorCode;
}

ThreadError NcpBase::InsertPropertyHandler_THREAD_LOCAL_ROUTES(uint8_t header, spinel_prop_key_t key,
                                                               const uint8_t *value_ptr, uint16_t value_len)
{
    const static int kPreferenceOffset = 6;
    const static int kPreferenceMask = 3 << kPreferenceOffset;

    spinel_ssize_t parsedLength;
    ThreadError errorCode = kThreadError_None;

    otExternalRouteConfig ext_route_config;
    otIp6Address *addr_ptr;
    bool stable = false;
    uint8_t flags = 0;

    memset(&ext_route_config, 0, sizeof(otExternalRouteConfig));

    VerifyOrExit(
        mAllowLocalNetworkDataChange == true,
        errorCode = SendLastStatus(header, SPINEL_STATUS_INVALID_STATE)
    );

    parsedLength = spinel_datatype_unpack(
                       value_ptr,
                       value_len,
                       "6CbC",
                       &addr_ptr,
                       &ext_route_config.mPrefix.mLength,
                       &stable,
                       &flags
                   );

    if (parsedLength > 0)
    {
        ext_route_config.mPrefix.mPrefix = *addr_ptr;
        ext_route_config.mStable = stable;
        ext_route_config.mPreference = ((flags & kPreferenceMask) >> kPreferenceOffset);
        errorCode = otAddExternalRoute(mInstance, &ext_route_config);

        if (errorCode == kThreadError_None)
        {
            errorCode = SendPropertyUpdate(
                            header,
                            SPINEL_CMD_PROP_VALUE_INSERTED,
                            key,
                            value_ptr,
                            value_len
                        );
        }
        else
        {
            errorCode = SendLastStatus(header, ThreadErrorToSpinelStatus(errorCode));
        }
    }
    else
    {
        errorCode = SendLastStatus(header, SPINEL_STATUS_PARSE_ERROR);
    }

exit:
    return errorCode;
}

ThreadError NcpBase::InsertPropertyHandler_THREAD_ON_MESH_NETS(uint8_t header, spinel_prop_key_t key,
                                                               const uint8_t *value_ptr, uint16_t value_len)
{
    const static int kPreferenceOffset = 6;
    const static int kPreferenceMask = 3 << kPreferenceOffset;
    const static int kPreferredFlag = 1 << 5;
    const static int kSlaacFlag = 1 << 4;
    const static int kDhcpFlag = 1 << 3;
    const static int kConfigureFlag = 1 << 2;
    const static int kDefaultRouteFlag = 1 << 1;
    const static int kOnMeshFlag = 1 << 0;

    spinel_ssize_t parsedLength;
    ThreadError errorCode = kThreadError_None;

    otBorderRouterConfig border_router_config;
    otIp6Address *addr_ptr;
    bool stable = false;
    uint8_t flags = 0;

    memset(&border_router_config, 0, sizeof(otBorderRouterConfig));

    VerifyOrExit(
        mAllowLocalNetworkDataChange == true,
        errorCode = SendLastStatus(header, SPINEL_STATUS_INVALID_STATE)
    );

    parsedLength = spinel_datatype_unpack(
                       value_ptr,
                       value_len,
                       "6CbC",
                       &addr_ptr,
                       &border_router_config.mPrefix.mLength,
                       &stable,
                       &flags
                   );

    if (parsedLength > 0)
    {
        border_router_config.mPrefix.mPrefix = *addr_ptr;
        border_router_config.mStable = stable;
        border_router_config.mPreference = ((flags & kPreferenceMask) >> kPreferenceOffset);
        border_router_config.mPreferred = ((flags & kPreferredFlag) == kPreferredFlag);
        border_router_config.mSlaac = ((flags & kSlaacFlag) == kSlaacFlag);
        border_router_config.mDhcp = ((flags & kDhcpFlag) == kDhcpFlag);
        border_router_config.mConfigure = ((flags & kConfigureFlag) == kConfigureFlag);
        border_router_config.mDefaultRoute = ((flags & kDefaultRouteFlag) == kDefaultRouteFlag);
        border_router_config.mOnMesh = ((flags & kOnMeshFlag) == kOnMeshFlag);

        errorCode = otAddBorderRouter(mInstance, &border_router_config);

        if (errorCode == kThreadError_None)
        {
            errorCode = SendPropertyUpdate(
                            header,
                            SPINEL_CMD_PROP_VALUE_INSERTED,
                            key,
                            value_ptr,
                            value_len
                        );
        }
        else
        {
            errorCode = SendLastStatus(header, ThreadErrorToSpinelStatus(errorCode));
        }
    }
    else
    {
        errorCode = SendLastStatus(header, SPINEL_STATUS_PARSE_ERROR);
    }

exit:
    return errorCode;
}

ThreadError NcpBase::InsertPropertyHandler_THREAD_ASSISTING_PORTS(uint8_t header, spinel_prop_key_t key,
                                                                  const uint8_t *value_ptr, uint16_t value_len)
{
    spinel_ssize_t parsedLength;
    ThreadError errorCode = kThreadError_None;
    uint16_t port;

    parsedLength = spinel_datatype_unpack(
                       value_ptr,
                       value_len,
                       "S",
                       &port
                   );

    if (parsedLength > 0)
    {
        errorCode = otAddUnsecurePort(mInstance, port);

        if (errorCode == kThreadError_None)
        {
            errorCode = SendPropertyUpdate(
                            header,
                            SPINEL_CMD_PROP_VALUE_INSERTED,
                            key,
                            value_ptr,
                            value_len
                        );
        }
        else
        {
            errorCode = SendLastStatus(header, ThreadErrorToSpinelStatus(errorCode));
        }
    }
    else
    {
        errorCode = SendLastStatus(header, SPINEL_STATUS_PARSE_ERROR);
    }

    return errorCode;
}

ThreadError NcpBase::InsertPropertyHandler_MAC_WHITELIST(uint8_t header, spinel_prop_key_t key, const uint8_t *value_ptr, uint16_t value_len)
{
    ThreadError errorCode = kThreadError_None;
    spinel_ssize_t parsedLength;
    otExtAddress *ext_addr = NULL;
    int8_t rssi = RSSI_OVERRIDE_DISABLED;


    if (value_len > static_cast<spinel_ssize_t>(sizeof(ext_addr)))
    {
        parsedLength = spinel_datatype_unpack(
            value_ptr,
            value_len,
            "Ec",
            &ext_addr,
            &rssi
        );
    }
    else
    {
        parsedLength = spinel_datatype_unpack(
            value_ptr,
            value_len,
            "E",
            &ext_addr
        );
    }

    if (parsedLength > 0)
    {
        if (rssi == RSSI_OVERRIDE_DISABLED)
        {
            errorCode = otAddMacWhitelist(mInstance, ext_addr->m8);
        }
        else
        {
            errorCode = otAddMacWhitelistRssi(mInstance, ext_addr->m8, rssi);
        }

        if (errorCode == kThreadError_None)
        {
            errorCode = SendPropertyUpdate(
                            header,
                            SPINEL_CMD_PROP_VALUE_INSERTED,
                            key,
                            value_ptr,
                            value_len
                        );
        }
        else
        {
            errorCode = SendLastStatus(header, ThreadErrorToSpinelStatus(errorCode));
        }
    }
    else
    {
        errorCode = SendLastStatus(header, SPINEL_STATUS_PARSE_ERROR);
    }

    return errorCode;
}

// ----------------------------------------------------------------------------
// MARK: Individual Property Removers
// ----------------------------------------------------------------------------


ThreadError NcpBase::RemovePropertyHandler_IPV6_ADDRESS_TABLE(uint8_t header, spinel_prop_key_t key,
                                                              const uint8_t *value_ptr, uint16_t value_len)
{
    spinel_ssize_t parsedLength;
    ThreadError errorCode = kThreadError_None;
    otIp6Address *addr_ptr;

    parsedLength = spinel_datatype_unpack(
                       value_ptr,
                       value_len,
                       "6",
                       &addr_ptr
                   );

    if (parsedLength > 0)
    {
        errorCode = otRemoveUnicastAddress(mInstance, addr_ptr);

        if (errorCode == kThreadError_None)
        {
            errorCode = SendPropertyUpdate(
                            header,
                            SPINEL_CMD_PROP_VALUE_REMOVED,
                            key,
                            value_ptr,
                            value_len
                        );
        }
        else
        {
            errorCode = SendLastStatus(header, ThreadErrorToSpinelStatus(errorCode));
        }
    }
    else
    {
        errorCode = SendLastStatus(header, SPINEL_STATUS_PARSE_ERROR);
    }

    return errorCode;
}

ThreadError NcpBase::RemovePropertyHandler_THREAD_LOCAL_ROUTES(uint8_t header, spinel_prop_key_t key,
                                                               const uint8_t *value_ptr, uint16_t value_len)
{
    spinel_ssize_t parsedLength;
    ThreadError errorCode = kThreadError_None;

    otIp6Prefix ip6_prefix;
    memset(&ip6_prefix, 0, sizeof(otIp6Prefix));
    otIp6Address *addr_ptr;

    VerifyOrExit(
        mAllowLocalNetworkDataChange == true,
        errorCode = SendLastStatus(header, SPINEL_STATUS_INVALID_STATE)
    );

    parsedLength = spinel_datatype_unpack(
                       value_ptr,
                       value_len,
                       "6C",
                       &addr_ptr,
                       &ip6_prefix.mLength
                   );

    if (parsedLength > 0)
    {
        ip6_prefix.mPrefix = *addr_ptr;
        errorCode = otRemoveExternalRoute(mInstance, &ip6_prefix);

        if (errorCode == kThreadError_None)
        {
            errorCode = SendPropertyUpdate(
                            header,
                            SPINEL_CMD_PROP_VALUE_REMOVED,
                            key,
                            value_ptr,
                            value_len
                        );
        }
        else
        {
            errorCode = SendLastStatus(header, ThreadErrorToSpinelStatus(errorCode));
        }
    }
    else
    {
        errorCode = SendLastStatus(header, SPINEL_STATUS_PARSE_ERROR);
    }

exit:
    return errorCode;
}

ThreadError NcpBase::RemovePropertyHandler_THREAD_ON_MESH_NETS(uint8_t header, spinel_prop_key_t key,
                                                               const uint8_t *value_ptr, uint16_t value_len)
{
    spinel_ssize_t parsedLength;
    ThreadError errorCode = kThreadError_None;

    otIp6Prefix ip6_prefix;
    memset(&ip6_prefix, 0, sizeof(otIp6Prefix));
    otIp6Address *addr_ptr;

    VerifyOrExit(
        mAllowLocalNetworkDataChange == true,
        errorCode = SendLastStatus(header, SPINEL_STATUS_INVALID_STATE)
    );

    parsedLength = spinel_datatype_unpack(
                       value_ptr,
                       value_len,
                       "6C",
                       &addr_ptr,
                       &ip6_prefix.mLength
                   );

    if (parsedLength > 0)
    {
        ip6_prefix.mPrefix = *addr_ptr;
        errorCode = otRemoveBorderRouter(mInstance, &ip6_prefix);

        if (errorCode == kThreadError_None)
        {
            errorCode = SendPropertyUpdate(
                            header,
                            SPINEL_CMD_PROP_VALUE_REMOVED,
                            key,
                            value_ptr,
                            value_len
                        );
        }
        else
        {
            errorCode = SendLastStatus(header, ThreadErrorToSpinelStatus(errorCode));
        }
    }
    else
    {
        errorCode = SendLastStatus(header, SPINEL_STATUS_PARSE_ERROR);
    }

exit:
    return errorCode;
}

ThreadError NcpBase::RemovePropertyHandler_THREAD_ASSISTING_PORTS(uint8_t header, spinel_prop_key_t key,
                                                                  const uint8_t *value_ptr, uint16_t value_len)
{
    spinel_ssize_t parsedLength;
    ThreadError errorCode = kThreadError_None;
    uint16_t port;

    parsedLength = spinel_datatype_unpack(
                       value_ptr,
                       value_len,
                       "S",
                       &port
                   );

    if (parsedLength > 0)
    {
        errorCode = otRemoveUnsecurePort(mInstance, port);

        if (errorCode == kThreadError_None)
        {
            errorCode = SendPropertyUpdate(
                            header,
                            SPINEL_CMD_PROP_VALUE_REMOVED,
                            key,
                            value_ptr,
                            value_len
                        );
        }
        else
        {
            errorCode = SendLastStatus(header, ThreadErrorToSpinelStatus(errorCode));
        }
    }
    else
    {
        errorCode = SendLastStatus(header, SPINEL_STATUS_PARSE_ERROR);
    }

    return errorCode;
}

ThreadError NcpBase::RemovePropertyHandler_THREAD_ACTIVE_ROUTER_IDS(uint8_t header, spinel_prop_key_t key,
                                                                  const uint8_t *value_ptr, uint16_t value_len)
{
    spinel_ssize_t parsedLength;
    ThreadError errorCode = kThreadError_None;
    uint8_t router_id;

    parsedLength = spinel_datatype_unpack(
                       value_ptr,
                       value_len,
                       "C",
                       &router_id
                   );

    if (parsedLength > 0)
    {
        errorCode = otReleaseRouterId(mInstance, router_id);

        if (errorCode == kThreadError_None)
        {
            errorCode = SendPropertyUpdate(
                            header,
                            SPINEL_CMD_PROP_VALUE_REMOVED,
                            key,
                            value_ptr,
                            value_len
                        );
        }
        else
        {
            errorCode = SendLastStatus(header, ThreadErrorToSpinelStatus(errorCode));
        }
    }
    else
    {
        errorCode = SendLastStatus(header, SPINEL_STATUS_PARSE_ERROR);
    }

    return errorCode;
}

ThreadError NcpBase::RemovePropertyHandler_MAC_WHITELIST(uint8_t header, spinel_prop_key_t key, const uint8_t *value_ptr, uint16_t value_len)
{
    ThreadError errorCode = kThreadError_None;
    spinel_ssize_t parsedLength;
    otExtAddress ext_addr;

    parsedLength = spinel_datatype_unpack(
                       value_ptr,
                       value_len,
                       "E",
                       &ext_addr
                   );

    if (parsedLength > 0)
    {
        otRemoveMacWhitelist(mInstance, ext_addr.m8);

        errorCode = SendPropertyUpdate(
                        header,
                        SPINEL_CMD_PROP_VALUE_REMOVED,
                        key,
                        value_ptr,
                        value_len
                    );
    }
    else
    {
        errorCode = SendLastStatus(header, SPINEL_STATUS_PARSE_ERROR);
    }

    return errorCode;
}

#if OPENTHREAD_ENABLE_LEGACY

void NcpBase::RegisterLegacyHandlers(const otNcpLegacyHandlers *aHandlers)
{
    mLegacyHandlers = aHandlers;
    bool isEnabled;

    VerifyOrExit(mLegacyHandlers != NULL, ;);

    isEnabled = (otGetDeviceRole(mInstance) != kDeviceRoleDisabled);

    if (isEnabled)
    {
        if (mLegacyHandlers->mStartLegacy)
        {
            mLegacyHandlers->mStartLegacy();
        }
    }
    else
    {
        if (mLegacyHandlers->mStopLegacy)
        {
            mLegacyHandlers->mStopLegacy();
        }
    }

    if (mLegacyHandlers->mSetLegacyUlaPrefix)
    {
        mLegacyHandlers->mSetLegacyUlaPrefix(mLegacyUlaPrefix);
    }

exit:
    return;
}

void NcpBase::HandleDidReceiveNewLegacyUlaPrefix(const uint8_t *aUlaPrefix)
{
    memcpy(mLegacyUlaPrefix, aUlaPrefix, OT_NCP_LEGACY_ULA_PREFIX_LENGTH);

    SuccessOrExit(OutboundFrameBegin());

    SuccessOrExit(
        OutboundFrameFeedPacked(
            "Cii" SPINEL_DATATYPE_DATA_S,
            SPINEL_HEADER_FLAG | SPINEL_HEADER_IID_0,
            SPINEL_CMD_PROP_VALUE_IS,
            SPINEL_PROP_NEST_LEGACY_ULA_PREFIX,
            aUlaPrefix, OT_NCP_LEGACY_ULA_PREFIX_LENGTH
    ));

    OutboundFrameSend();

exit:
    return;
}

void NcpBase::HandleLegacyNodeDidJoin(const otExtAddress *aExtAddr)
{
    mLegacyNodeDidJoin = true;

    SuccessOrExit(OutboundFrameBegin());

    SuccessOrExit(
        OutboundFrameFeedPacked(
            "Cii" SPINEL_DATATYPE_EUI64_S,
            SPINEL_HEADER_FLAG | SPINEL_HEADER_IID_0,
            SPINEL_CMD_PROP_VALUE_IS,
            SPINEL_PROP_NEST_LEGACY_JOINED_NODE,
            aExtAddr->m8
    ));

    OutboundFrameSend();

exit:
    return;
}

#endif // OPENTHREAD_ENABLE_LEGACY

}  // namespace Thread


// ----------------------------------------------------------------------------
// MARK: Virtual Datastream I/O (Public API)
// ----------------------------------------------------------------------------

ThreadError otNcpStreamWrite(int aStreamId, const uint8_t* aDataPtr, int aDataLen)
{
    if (aStreamId == 0)
    {
        aStreamId = SPINEL_PROP_STREAM_DEBUG;
    }

    return Thread::sNcpContext->SendPropertyUpdate(
        SPINEL_HEADER_FLAG | SPINEL_HEADER_IID_0,
        SPINEL_CMD_PROP_VALUE_IS,
        static_cast<spinel_prop_key_t>(aStreamId),
        aDataPtr,
        static_cast<uint16_t>(aDataLen)
    );
}

// ----------------------------------------------------------------------------
// MARK: Legacy network APIs
// ----------------------------------------------------------------------------

void otNcpRegisterLegacyHandlers(const otNcpLegacyHandlers *aHandlers)
{
#if OPENTHREAD_ENABLE_LEGACY
    Thread::sNcpContext->RegisterLegacyHandlers(aHandlers);
#else
    (void)aHandlers;
#endif
}

void otNcpHandleDidReceiveNewLegacyUlaPrefix(const uint8_t *aUlaPrefix)
{
#if OPENTHREAD_ENABLE_LEGACY
    Thread::sNcpContext->HandleDidReceiveNewLegacyUlaPrefix(aUlaPrefix);
#else
    (void)aUlaPrefix;
#endif
}

void otNcpHandleLegacyNodeDidJoin(const otExtAddress *aExtAddr)
{
#if OPENTHREAD_ENABLE_LEGACY
    Thread::sNcpContext->HandleLegacyNodeDidJoin(aExtAddr);
#else
    (void)aExtAddr;
#endif
}<|MERGE_RESOLUTION|>--- conflicted
+++ resolved
@@ -470,31 +470,13 @@
 #if OPENTHREAD_ENABLE_JAM_DETECTION
     mShouldSignalJamStateChange(false),
 #endif
-<<<<<<< HEAD
-    sNcpContext = this;
-    mChangedFlags = NCP_PLAT_RESET_REASON;
-    mAllowLocalNetworkDataChange = false;
-    mRequireJoinExistingNetwork = false;
-    mIsRawStreamEnabled = false;
-
-    mIsBoundToRadio = false;
-    mCurTransmintTID = 0;
-
-    mFramingErrorCounter = 0;
-    mRxSpinelFrameCounter = 0;
-    mTxSpinelFrameCounter = 0;
-    mInboundSecureIpFrameCounter = 0;
-    mInboundInsecureIpFrameCounter = 0;
-    mOutboundSecureIpFrameCounter = 0;
-    mOutboundInsecureIpFrameCounter = 0;
-    mDroppedOutboundIpFrameCounter = 0;
-    mDroppedInboundIpFrameCounter = 0;
-=======
     mDroppedReplyTid(0),
     mDroppedReplyTidBitSet(0),
     mAllowLocalNetworkDataChange(false),
     mRequireJoinExistingNetwork(false),
     mIsRawStreamEnabled(false),
+    mIsBoundToRadio(false),
+    mCurTransmintTID(0),
 
     mFramingErrorCounter(0),
     mRxSpinelFrameCounter(0),
@@ -509,7 +491,6 @@
     assert(mInstance != NULL);
 
     sNcpContext = NULL;
->>>>>>> dab99e30
 
     otSetStateChangedCallback(mInstance, &NcpBase::HandleNetifStateChanged, this);
     otSetReceiveIp6DatagramCallback(mInstance, &NcpBase::HandleDatagramFromStack, this);
