--- conflicted
+++ resolved
@@ -1316,11 +1316,7 @@
 {
     ThreadError errorCode = kThreadError_None;
 
-<<<<<<< HEAD
-    if (otActiveScanInProgress(mContext))
-=======
-    if (otIsActiveScanInProgress())
->>>>>>> f7b42672
+    if (otIsActiveScanInProgress(mContext))
     {
         errorCode = SendPropertyUpdate(
                         header,
