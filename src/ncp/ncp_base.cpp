/*
 *    Copyright (c) 2016, Nest Labs, Inc.
 *    All rights reserved.
 *
 *    Redistribution and use in source and binary forms, with or without
 *    modification, are permitted provided that the following conditions are met:
 *    1. Redistributions of source code must retain the above copyright
 *       notice, this list of conditions and the following disclaimer.
 *    2. Redistributions in binary form must reproduce the above copyright
 *       notice, this list of conditions and the following disclaimer in the
 *       documentation and/or other materials provided with the distribution.
 *    3. Neither the name of the copyright holder nor the
 *       names of its contributors may be used to endorse or promote products
 *       derived from this software without specific prior written permission.
 *
 *    THIS SOFTWARE IS PROVIDED BY THE COPYRIGHT HOLDERS AND CONTRIBUTORS "AS IS" AND
 *    ANY EXPRESS OR IMPLIED WARRANTIES, INCLUDING, BUT NOT LIMITED TO, THE IMPLIED
 *    WARRANTIES OF MERCHANTABILITY AND FITNESS FOR A PARTICULAR PURPOSE ARE
 *    DISCLAIMED. IN NO EVENT SHALL THE COPYRIGHT HOLDER OR CONTRIBUTORS BE LIABLE FOR ANY
 *    DIRECT, INDIRECT, INCIDENTAL, SPECIAL, EXEMPLARY, OR CONSEQUENTIAL DAMAGES
 *    (INCLUDING, BUT NOT LIMITED TO, PROCUREMENT OF SUBSTITUTE GOODS OR SERVICES;
 *    LOSS OF USE, DATA, OR PROFITS; OR BUSINESS INTERRUPTION) HOWEVER CAUSED AND
 *    ON ANY THEORY OF LIABILITY, WHETHER IN CONTRACT, STRICT LIABILITY, OR TORT
 *    (INCLUDING NEGLIGENCE OR OTHERWISE) ARISING IN ANY WAY OUT OF THE USE OF THIS
 *    SOFTWARE, EVEN IF ADVISED OF THE POSSIBILITY OF SUCH DAMAGE.
 */

/**
 * @file
 *   This file implements a Spinel interface to the OpenThread stack.
 */

#include <assert.h>
#include <stdlib.h>
#include <common/code_utils.hpp>
#include <ncp/ncp.h>
#include <ncp/ncp_base.hpp>
#include <net/ip6.hpp>
#include <openthread.h>
#include <openthread-diag.h>
#include <openthreadinstance.h>
#include <stdarg.h>
#include <platform/radio.h>
#include <platform/misc.h>

namespace Thread
{

static NcpBase *sNcpContext = NULL;

#define NCP_PLAT_RESET_REASON        (1U<<31)

enum
{
    kThreadMode_RxOnWhenIdle        = (1 << 3),
    kThreadMode_SecureDataRequest   = (1 << 2),
    kThreadMode_FullFunctionDevice  = (1 << 1),
    kThreadMode_FullNetworkData     = (1 << 0),
};

#define RSSI_OVERRIDE_DISABLED        127 // Used for PROP_MAC_WHITELIST

#define IGNORE_RETURN_VALUE(s)        do { if (s){} } while (0)

// ----------------------------------------------------------------------------
// MARK: Command/Property Jump Tables
// ----------------------------------------------------------------------------

const NcpBase::CommandHandlerEntry NcpBase::mCommandHandlerTable[] =
{
    { SPINEL_CMD_NOOP, &NcpBase::CommandHandler_NOOP },
    { SPINEL_CMD_RESET, &NcpBase::CommandHandler_RESET },
    { SPINEL_CMD_PROP_VALUE_GET, &NcpBase::CommandHandler_PROP_VALUE_GET },
    { SPINEL_CMD_PROP_VALUE_SET, &NcpBase::CommandHandler_PROP_VALUE_SET },
    { SPINEL_CMD_PROP_VALUE_INSERT, &NcpBase::CommandHandler_PROP_VALUE_INSERT },
    { SPINEL_CMD_PROP_VALUE_REMOVE, &NcpBase::CommandHandler_PROP_VALUE_REMOVE },
};

const NcpBase::GetPropertyHandlerEntry NcpBase::mGetPropertyHandlerTable[] =
{
    { SPINEL_PROP_LAST_STATUS, &NcpBase::GetPropertyHandler_LAST_STATUS },
    { SPINEL_PROP_PROTOCOL_VERSION, &NcpBase::GetPropertyHandler_PROTOCOL_VERSION },
    { SPINEL_PROP_INTERFACE_TYPE, &NcpBase::GetPropertyHandler_INTERFACE_TYPE },
    { SPINEL_PROP_VENDOR_ID, &NcpBase::GetPropertyHandler_VENDOR_ID },
    { SPINEL_PROP_CAPS, &NcpBase::GetPropertyHandler_CAPS },
    { SPINEL_PROP_NCP_VERSION, &NcpBase::GetPropertyHandler_NCP_VERSION },
    { SPINEL_PROP_INTERFACE_COUNT, &NcpBase::GetPropertyHandler_INTERFACE_COUNT },
    { SPINEL_PROP_POWER_STATE, &NcpBase::GetPropertyHandler_POWER_STATE },
    { SPINEL_PROP_HWADDR, &NcpBase::GetPropertyHandler_HWADDR },
    { SPINEL_PROP_LOCK, &NcpBase::GetPropertyHandler_LOCK },

    { SPINEL_PROP_PHY_ENABLED, &NcpBase::GetPropertyHandler_PHY_ENABLED },
    { SPINEL_PROP_PHY_FREQ, &NcpBase::GetPropertyHandler_PHY_FREQ },
    { SPINEL_PROP_PHY_CHAN_SUPPORTED, &NcpBase::GetPropertyHandler_PHY_CHAN_SUPPORTED },
    { SPINEL_PROP_PHY_CHAN, &NcpBase::GetPropertyHandler_PHY_CHAN },
    { SPINEL_PROP_PHY_RSSI, &NcpBase::GetPropertyHandler_PHY_RSSI },

    { SPINEL_PROP_MAC_SCAN_STATE, &NcpBase::GetPropertyHandler_MAC_SCAN_STATE },
    { SPINEL_PROP_MAC_SCAN_MASK, &NcpBase::GetPropertyHandler_MAC_SCAN_MASK },
    { SPINEL_PROP_MAC_SCAN_PERIOD, &NcpBase::GetPropertyHandler_MAC_SCAN_PERIOD },
    { SPINEL_PROP_MAC_15_4_PANID, &NcpBase::GetPropertyHandler_MAC_15_4_PANID },
    { SPINEL_PROP_MAC_15_4_LADDR, &NcpBase::GetPropertyHandler_MAC_15_4_LADDR },
    { SPINEL_PROP_MAC_15_4_SADDR, &NcpBase::GetPropertyHandler_MAC_15_4_SADDR },
    { SPINEL_PROP_MAC_FILTER_MODE, &NcpBase::GetPropertyHandler_MAC_FILTER_MODE },

    { SPINEL_PROP_NET_IF_UP, &NcpBase::GetPropertyHandler_NET_IF_UP },
    { SPINEL_PROP_NET_STACK_UP, &NcpBase::GetPropertyHandler_NET_STACK_UP },
    { SPINEL_PROP_NET_ROLE, &NcpBase::GetPropertyHandler_NET_ROLE },
    { SPINEL_PROP_NET_NETWORK_NAME, &NcpBase::GetPropertyHandler_NET_NETWORK_NAME },
    { SPINEL_PROP_NET_XPANID, &NcpBase::GetPropertyHandler_NET_XPANID },
    { SPINEL_PROP_NET_MASTER_KEY, &NcpBase::GetPropertyHandler_NET_MASTER_KEY },
    { SPINEL_PROP_NET_KEY_SEQUENCE, &NcpBase::GetPropertyHandler_NET_KEY_SEQUENCE },
    { SPINEL_PROP_NET_PARTITION_ID, &NcpBase::GetPropertyHandler_NET_PARTITION_ID },

    { SPINEL_PROP_THREAD_LEADER_ADDR, &NcpBase::GetPropertyHandler_THREAD_LEADER_ADDR },
    { SPINEL_PROP_THREAD_PARENT, &NcpBase::GetPropertyHandler_THREAD_PARENT },
    { SPINEL_PROP_THREAD_CHILD_TABLE, &NcpBase::GetPropertyHandler_THREAD_CHILD_TABLE },
    { SPINEL_PROP_THREAD_LEADER_RID, &NcpBase::GetPropertyHandler_THREAD_LEADER_RID },
    { SPINEL_PROP_THREAD_LEADER_WEIGHT, &NcpBase::GetPropertyHandler_THREAD_LEADER_WEIGHT },
    { SPINEL_PROP_THREAD_LOCAL_LEADER_WEIGHT, &NcpBase::GetPropertyHandler_THREAD_LOCAL_LEADER_WEIGHT },
    { SPINEL_PROP_THREAD_NETWORK_DATA, &NcpBase::GetPropertyHandler_THREAD_NETWORK_DATA },
    { SPINEL_PROP_THREAD_NETWORK_DATA_VERSION, &NcpBase::GetPropertyHandler_THREAD_NETWORK_DATA_VERSION },
    { SPINEL_PROP_THREAD_STABLE_NETWORK_DATA, &NcpBase::GetPropertyHandler_THREAD_STABLE_NETWORK_DATA },
    { SPINEL_PROP_THREAD_STABLE_NETWORK_DATA_VERSION, &NcpBase::GetPropertyHandler_THREAD_STABLE_NETWORK_DATA_VERSION },
    { SPINEL_PROP_THREAD_LOCAL_ROUTES, &NcpBase::NcpBase::GetPropertyHandler_THREAD_LOCAL_ROUTES },
    { SPINEL_PROP_THREAD_ASSISTING_PORTS, &NcpBase::NcpBase::GetPropertyHandler_THREAD_ASSISTING_PORTS },
    { SPINEL_PROP_THREAD_ALLOW_LOCAL_NET_DATA_CHANGE, &NcpBase::GetPropertyHandler_THREAD_ALLOW_LOCAL_NET_DATA_CHANGE },
    { SPINEL_PROP_THREAD_ROUTER_ROLE_ENABLED, &NcpBase::GetPropertyHandler_THREAD_ROUTER_ROLE_ENABLED },

    { SPINEL_PROP_MAC_WHITELIST, &NcpBase::GetPropertyHandler_MAC_WHITELIST },
    { SPINEL_PROP_MAC_WHITELIST_ENABLED, &NcpBase::GetPropertyHandler_MAC_WHITELIST_ENABLED },
    { SPINEL_PROP_THREAD_MODE, &NcpBase::GetPropertyHandler_THREAD_MODE },
    { SPINEL_PROP_THREAD_CHILD_TIMEOUT, &NcpBase::GetPropertyHandler_THREAD_CHILD_TIMEOUT },
    { SPINEL_PROP_THREAD_RLOC16, &NcpBase::GetPropertyHandler_THREAD_RLOC16 },
    { SPINEL_PROP_THREAD_ROUTER_UPGRADE_THRESHOLD, &NcpBase::GetPropertyHandler_THREAD_ROUTER_UPGRADE_THRESHOLD },
    { SPINEL_PROP_THREAD_CONTEXT_REUSE_DELAY, &NcpBase::GetPropertyHandler_THREAD_CONTEXT_REUSE_DELAY },
    { SPINEL_PROP_THREAD_NETWORK_ID_TIMEOUT, &NcpBase::GetPropertyHandler_THREAD_NETWORK_ID_TIMEOUT },
    { SPINEL_PROP_THREAD_ON_MESH_NETS, &NcpBase::NcpBase::GetPropertyHandler_THREAD_ON_MESH_NETS },
    { SPINEL_PROP_NET_REQUIRE_JOIN_EXISTING, &NcpBase::GetPropertyHandler_NET_REQUIRE_JOIN_EXISTING },

    { SPINEL_PROP_IPV6_ML_PREFIX, &NcpBase::GetPropertyHandler_IPV6_ML_PREFIX },
    { SPINEL_PROP_IPV6_ML_ADDR, &NcpBase::GetPropertyHandler_IPV6_ML_ADDR },
    { SPINEL_PROP_IPV6_LL_ADDR, &NcpBase::GetPropertyHandler_IPV6_LL_ADDR },
    { SPINEL_PROP_IPV6_ADDRESS_TABLE, &NcpBase::GetPropertyHandler_IPV6_ADDRESS_TABLE },
    { SPINEL_PROP_IPV6_ROUTE_TABLE, &NcpBase::GetPropertyHandler_IPV6_ROUTE_TABLE },
    { SPINEL_PROP_IPV6_ICMP_PING_OFFLOAD, &NcpBase::GetPropertyHandler_IPV6_ICMP_PING_OFFLOAD },
    { SPINEL_PROP_THREAD_RLOC16_DEBUG_PASSTHRU, &NcpBase::GetPropertyHandler_THREAD_RLOC16_DEBUG_PASSTHRU },

    { SPINEL_PROP_STREAM_NET, &NcpBase::GetPropertyHandler_STREAM_NET },

    { SPINEL_PROP_CNTR_TX_PKT_TOTAL, &NcpBase::GetPropertyHandler_MAC_CNTR },
    { SPINEL_PROP_CNTR_TX_PKT_ACK_REQ, &NcpBase::GetPropertyHandler_MAC_CNTR },
    { SPINEL_PROP_CNTR_TX_PKT_ACKED, &NcpBase::GetPropertyHandler_MAC_CNTR },
    { SPINEL_PROP_CNTR_TX_PKT_NO_ACK_REQ, &NcpBase::GetPropertyHandler_MAC_CNTR },
    { SPINEL_PROP_CNTR_TX_PKT_DATA, &NcpBase::GetPropertyHandler_MAC_CNTR },
    { SPINEL_PROP_CNTR_TX_PKT_DATA_POLL, &NcpBase::GetPropertyHandler_MAC_CNTR },
    { SPINEL_PROP_CNTR_TX_PKT_BEACON, &NcpBase::GetPropertyHandler_MAC_CNTR },
    { SPINEL_PROP_CNTR_TX_PKT_BEACON_REQ, &NcpBase::GetPropertyHandler_MAC_CNTR },
    { SPINEL_PROP_CNTR_TX_PKT_OTHER, &NcpBase::GetPropertyHandler_MAC_CNTR },
    { SPINEL_PROP_CNTR_TX_PKT_RETRY, &NcpBase::GetPropertyHandler_MAC_CNTR },
    { SPINEL_PROP_CNTR_TX_ERR_CCA, &NcpBase::GetPropertyHandler_MAC_CNTR },
    { SPINEL_PROP_CNTR_RX_PKT_TOTAL, &NcpBase::GetPropertyHandler_MAC_CNTR },
    { SPINEL_PROP_CNTR_RX_PKT_DATA, &NcpBase::GetPropertyHandler_MAC_CNTR },
    { SPINEL_PROP_CNTR_RX_PKT_DATA_POLL, &NcpBase::GetPropertyHandler_MAC_CNTR },
    { SPINEL_PROP_CNTR_RX_PKT_BEACON, &NcpBase::GetPropertyHandler_MAC_CNTR },
    { SPINEL_PROP_CNTR_RX_PKT_BEACON_REQ, &NcpBase::GetPropertyHandler_MAC_CNTR },
    { SPINEL_PROP_CNTR_RX_PKT_OTHER, &NcpBase::GetPropertyHandler_MAC_CNTR },
    { SPINEL_PROP_CNTR_RX_PKT_FILT_WL, &NcpBase::GetPropertyHandler_MAC_CNTR },
    { SPINEL_PROP_CNTR_RX_PKT_FILT_DA, &NcpBase::GetPropertyHandler_MAC_CNTR },
    { SPINEL_PROP_CNTR_RX_ERR_EMPTY, &NcpBase::GetPropertyHandler_MAC_CNTR },
    { SPINEL_PROP_CNTR_RX_ERR_UKWN_NBR, &NcpBase::GetPropertyHandler_MAC_CNTR },
    { SPINEL_PROP_CNTR_RX_ERR_NVLD_SADDR, &NcpBase::GetPropertyHandler_MAC_CNTR },
    { SPINEL_PROP_CNTR_RX_ERR_SECURITY, &NcpBase::GetPropertyHandler_MAC_CNTR },
    { SPINEL_PROP_CNTR_RX_ERR_BAD_FCS, &NcpBase::GetPropertyHandler_MAC_CNTR },
    { SPINEL_PROP_CNTR_RX_ERR_OTHER, &NcpBase::GetPropertyHandler_MAC_CNTR },

    { SPINEL_PROP_CNTR_TX_IP_SEC_TOTAL, &NcpBase::GetPropertyHandler_NCP_CNTR },
    { SPINEL_PROP_CNTR_TX_IP_INSEC_TOTAL, &NcpBase::GetPropertyHandler_NCP_CNTR },
    { SPINEL_PROP_CNTR_TX_IP_DROPPED, &NcpBase::GetPropertyHandler_NCP_CNTR },
    { SPINEL_PROP_CNTR_RX_IP_SEC_TOTAL, &NcpBase::GetPropertyHandler_NCP_CNTR },
    { SPINEL_PROP_CNTR_RX_IP_INSEC_TOTAL, &NcpBase::GetPropertyHandler_NCP_CNTR },
    { SPINEL_PROP_CNTR_RX_IP_DROPPED, &NcpBase::GetPropertyHandler_NCP_CNTR },
    { SPINEL_PROP_CNTR_TX_SPINEL_TOTAL, &NcpBase::GetPropertyHandler_NCP_CNTR },
    { SPINEL_PROP_CNTR_RX_SPINEL_TOTAL, &NcpBase::GetPropertyHandler_NCP_CNTR },
    { SPINEL_PROP_CNTR_RX_SPINEL_ERR, &NcpBase::GetPropertyHandler_NCP_CNTR },
};

const NcpBase::SetPropertyHandlerEntry NcpBase::mSetPropertyHandlerTable[] =
{
    { SPINEL_PROP_POWER_STATE, &NcpBase::SetPropertyHandler_POWER_STATE },

    { SPINEL_PROP_PHY_ENABLED, &NcpBase::SetPropertyHandler_PHY_ENABLED },
    { SPINEL_PROP_PHY_TX_POWER, &NcpBase::SetPropertyHandler_PHY_TX_POWER },
    { SPINEL_PROP_PHY_CHAN, &NcpBase::SetPropertyHandler_PHY_CHAN },
    { SPINEL_PROP_MAC_FILTER_MODE, &NcpBase::SetPropertyHandler_MAC_FILTER_MODE },

    { SPINEL_PROP_MAC_SCAN_MASK, &NcpBase::SetPropertyHandler_MAC_SCAN_MASK },
    { SPINEL_PROP_MAC_SCAN_STATE, &NcpBase::SetPropertyHandler_MAC_SCAN_STATE },
    { SPINEL_PROP_MAC_SCAN_PERIOD, &NcpBase::SetPropertyHandler_MAC_SCAN_PERIOD },
    { SPINEL_PROP_MAC_15_4_PANID, &NcpBase::SetPropertyHandler_MAC_15_4_PANID },

    { SPINEL_PROP_NET_IF_UP, &NcpBase::SetPropertyHandler_NET_IF_UP },
    { SPINEL_PROP_NET_STACK_UP, &NcpBase::SetPropertyHandler_NET_STACK_UP },
    { SPINEL_PROP_NET_ROLE, &NcpBase::SetPropertyHandler_NET_ROLE },
    { SPINEL_PROP_NET_NETWORK_NAME, &NcpBase::SetPropertyHandler_NET_NETWORK_NAME },
    { SPINEL_PROP_NET_XPANID, &NcpBase::SetPropertyHandler_NET_XPANID },
    { SPINEL_PROP_NET_MASTER_KEY, &NcpBase::SetPropertyHandler_NET_MASTER_KEY },
    { SPINEL_PROP_NET_KEY_SEQUENCE, &NcpBase::SetPropertyHandler_NET_KEY_SEQUENCE },

    { SPINEL_PROP_THREAD_LOCAL_LEADER_WEIGHT, &NcpBase::SetPropertyHandler_THREAD_LOCAL_LEADER_WEIGHT },
    { SPINEL_PROP_THREAD_ASSISTING_PORTS, &NcpBase::SetPropertyHandler_THREAD_ASSISTING_PORTS },
    { SPINEL_PROP_THREAD_ALLOW_LOCAL_NET_DATA_CHANGE, &NcpBase::SetPropertyHandler_THREAD_ALLOW_LOCAL_NET_DATA_CHANGE },
    { SPINEL_PROP_THREAD_NETWORK_ID_TIMEOUT, &NcpBase::SetPropertyHandler_THREAD_NETWORK_ID_TIMEOUT },
    { SPINEL_PROP_THREAD_ROUTER_ROLE_ENABLED, &NcpBase::SetPropertyHandler_THREAD_ROUTER_ROLE_ENABLED },

    { SPINEL_PROP_STREAM_NET_INSECURE, &NcpBase::SetPropertyHandler_STREAM_NET_INSECURE },
    { SPINEL_PROP_STREAM_NET, &NcpBase::SetPropertyHandler_STREAM_NET },

    { SPINEL_PROP_IPV6_ML_PREFIX, &NcpBase::SetPropertyHandler_IPV6_ML_PREFIX },
    { SPINEL_PROP_IPV6_ICMP_PING_OFFLOAD, &NcpBase::SetPropertyHandler_IPV6_ICMP_PING_OFFLOAD },
    { SPINEL_PROP_THREAD_RLOC16_DEBUG_PASSTHRU, &NcpBase::SetPropertyHandler_THREAD_RLOC16_DEBUG_PASSTHRU },

    { SPINEL_PROP_MAC_WHITELIST, &NcpBase::SetPropertyHandler_MAC_WHITELIST },
    { SPINEL_PROP_MAC_WHITELIST_ENABLED, &NcpBase::SetPropertyHandler_MAC_WHITELIST_ENABLED },
    { SPINEL_PROP_THREAD_MODE, &NcpBase::SetPropertyHandler_THREAD_MODE },
    { SPINEL_PROP_THREAD_CHILD_TIMEOUT, &NcpBase::SetPropertyHandler_THREAD_CHILD_TIMEOUT },
    { SPINEL_PROP_THREAD_ROUTER_UPGRADE_THRESHOLD, &NcpBase::SetPropertyHandler_THREAD_ROUTER_UPGRADE_THRESHOLD },
    { SPINEL_PROP_THREAD_CONTEXT_REUSE_DELAY, &NcpBase::SetPropertyHandler_THREAD_CONTEXT_REUSE_DELAY },
    { SPINEL_PROP_NET_REQUIRE_JOIN_EXISTING, &NcpBase::SetPropertyHandler_NET_REQUIRE_JOIN_EXISTING },

#if OPENTHREAD_ENABLE_DIAG
    { SPINEL_PROP_NEST_STREAM_MFG, &NcpBase::SetPropertyHandler_NEST_STREAM_MFG },
#endif
};

const NcpBase::InsertPropertyHandlerEntry NcpBase::mInsertPropertyHandlerTable[] =
{
    { SPINEL_PROP_IPV6_ADDRESS_TABLE, &NcpBase::NcpBase::InsertPropertyHandler_IPV6_ADDRESS_TABLE },
    { SPINEL_PROP_THREAD_LOCAL_ROUTES, &NcpBase::NcpBase::InsertPropertyHandler_THREAD_LOCAL_ROUTES },
    { SPINEL_PROP_THREAD_ON_MESH_NETS, &NcpBase::NcpBase::InsertPropertyHandler_THREAD_ON_MESH_NETS },
    { SPINEL_PROP_THREAD_ASSISTING_PORTS, &NcpBase::NcpBase::InsertPropertyHandler_THREAD_ASSISTING_PORTS },

    { SPINEL_PROP_CNTR_RESET, &NcpBase::SetPropertyHandler_CNTR_RESET },

    { SPINEL_PROP_MAC_WHITELIST, &NcpBase::InsertPropertyHandler_MAC_WHITELIST },
};

const NcpBase::RemovePropertyHandlerEntry NcpBase::mRemovePropertyHandlerTable[] =
{
    { SPINEL_PROP_IPV6_ADDRESS_TABLE, &NcpBase::NcpBase::RemovePropertyHandler_IPV6_ADDRESS_TABLE },
    { SPINEL_PROP_THREAD_LOCAL_ROUTES, &NcpBase::NcpBase::RemovePropertyHandler_THREAD_LOCAL_ROUTES },
    { SPINEL_PROP_THREAD_ON_MESH_NETS, &NcpBase::NcpBase::RemovePropertyHandler_THREAD_ON_MESH_NETS },
    { SPINEL_PROP_THREAD_ASSISTING_PORTS, &NcpBase::NcpBase::RemovePropertyHandler_THREAD_ASSISTING_PORTS },
    { SPINEL_PROP_MAC_WHITELIST, &NcpBase::RemovePropertyHandler_MAC_WHITELIST },
    { SPINEL_PROP_THREAD_ACTIVE_ROUTER_IDS, &NcpBase::RemovePropertyHandler_THREAD_ACTIVE_ROUTER_IDS },
};

// ----------------------------------------------------------------------------
// MARK: Utility Functions
// ----------------------------------------------------------------------------

static spinel_status_t ThreadErrorToSpinelStatus(ThreadError error)
{
    spinel_status_t ret;

    switch (error)
    {
    case kThreadError_None:
        ret = SPINEL_STATUS_OK;
        break;

    case kThreadError_Failed:
        ret = SPINEL_STATUS_FAILURE;
        break;

    case kThreadError_Drop:
        ret = SPINEL_STATUS_DROPPED;
        break;

    case kThreadError_NoBufs:
        ret = SPINEL_STATUS_NOMEM;
        break;

    case kThreadError_Busy:
        ret = SPINEL_STATUS_BUSY;
        break;

    case kThreadError_Parse:
        ret = SPINEL_STATUS_PARSE_ERROR;
        break;

    case kThreadError_InvalidArgs:
        ret = SPINEL_STATUS_INVALID_ARGUMENT;
        break;

    case kThreadError_NotImplemented:
        ret = SPINEL_STATUS_UNIMPLEMENTED;
        break;

    case kThreadError_InvalidState:
        ret = SPINEL_STATUS_INVALID_STATE;
        break;

    case kThreadError_NoAck:
        ret = SPINEL_STATUS_NO_ACK;
        break;

    case kThreadError_ChannelAccessFailure:
        ret = SPINEL_STATUS_CCA_FAILURE;
        break;

    case kThreadError_Already:
        ret = SPINEL_STATUS_ALREADY;
        break;

    case kThreadError_NotFound:
        ret = SPINEL_STATUS_ITEM_NOT_FOUND;
        break;


    default:
        // Unknown error code. Wrap it as a Spinel status and return that.
        ret = static_cast<spinel_status_t>(SPINEL_STATUS_STACK_NATIVE__BEGIN + error);
        break;
    }

    return ret;
}

static spinel_status_t ResetReasonToSpinelStatus(otPlatResetReason reason)
{
    spinel_status_t ret;
    switch (reason)
    {
    case kPlatResetReason_PowerOn:
        ret = SPINEL_STATUS_RESET_POWER_ON;
        break;
    case kPlatResetReason_External:
        ret = SPINEL_STATUS_RESET_EXTERNAL;
        break;
    case kPlatResetReason_Software:
        ret = SPINEL_STATUS_RESET_SOFTWARE;
        break;
    case kPlatResetReason_Fault:
        ret = SPINEL_STATUS_RESET_FAULT;
        break;
    case kPlatResetReason_Crash:
        ret = SPINEL_STATUS_RESET_CRASH;
        break;
    case kPlatResetReason_Assert:
        ret = SPINEL_STATUS_RESET_ASSERT;
        break;
    case kPlatResetReason_Watchdog:
        ret = SPINEL_STATUS_RESET_WATCHDOG;
        break;
    case kPlatResetReason_Other:
        ret = SPINEL_STATUS_RESET_OTHER;
        break;
    default:
        ret = SPINEL_STATUS_RESET_UNKNOWN;
        break;
    }
    return ret;
}

static uint8_t BorderRouterConfigToFlagByte(const otBorderRouterConfig &config)
{
    uint8_t flags(0);

    if (config.mPreferred)
    {
        flags |= SPINEL_NET_FLAG_PREFERRED;
    }

    if (config.mSlaac)
    {
        flags |= SPINEL_NET_FLAG_SLAAC;
    }

    if (config.mDhcp)
    {
        flags |= SPINEL_NET_FLAG_DHCP;
    }

    if (config.mDefaultRoute)
    {
        flags |= SPINEL_NET_FLAG_DEFAULT_ROUTE;
    }

    if (config.mConfigure)
    {
        flags |= SPINEL_NET_FLAG_CONFIGURE;
    }

    if (config.mOnMesh)
    {
        flags |= SPINEL_NET_FLAG_ON_MESH;
    }

    flags |= (config.mPreference << SPINEL_NET_FLAG_PREFERENCE_OFFSET);

    return flags;
}

// ----------------------------------------------------------------------------
// MARK: Class Boilerplate
// ----------------------------------------------------------------------------

NcpBase::NcpBase(otInstance *aInstance):
    mInstance(aInstance),
    mUpdateChangedPropsTask(aInstance->mIp6.mTaskletScheduler, &NcpBase::UpdateChangedProps, this)
{
    assert(mInstance != NULL);
    mSupportedChannelMask = kPhySupportedChannelMask;
    mChannelMask = mSupportedChannelMask;
    mScanPeriod = 200; // ms
    mShouldSignalEndOfScan = false;
    sNcpContext = this;
    mChangedFlags = NCP_PLAT_RESET_REASON;
    mAllowLocalNetworkDataChange = false;
    mRequireJoinExistingNetwork = false;

    mFramingErrorCounter = 0;
    mRxSpinelFrameCounter = 0;
    mTxSpinelFrameCounter = 0;
    mInboundSecureIpFrameCounter = 0;
    mInboundInsecureIpFrameCounter = 0;
    mOutboundSecureIpFrameCounter = 0;
    mOutboundInsecureIpFrameCounter = 0;
    mDroppedOutboundIpFrameCounter = 0;
    mDroppedInboundIpFrameCounter = 0;

    otSetStateChangedCallback(mInstance, &NcpBase::HandleNetifStateChanged, this);
    otSetReceiveIp6DatagramCallback(mInstance, &NcpBase::HandleDatagramFromStack, this);
    otSetIcmpEchoEnabled(mInstance, false);

    mUpdateChangedPropsTask.Post();
}

// ----------------------------------------------------------------------------
// MARK: Outbound Datagram Handling
// ----------------------------------------------------------------------------

void NcpBase::HandleDatagramFromStack(otMessage aMessage, void *aContext)
{
    static_cast<NcpBase *>(aContext)->HandleDatagramFromStack(*static_cast<Message *>(aMessage));
}

void NcpBase::HandleDatagramFromStack(Message &aMessage)
{
    ThreadError errorCode = kThreadError_None;
    Message *message = &aMessage;
    bool isSecure = message->IsLinkSecurityEnabled();

    SuccessOrExit(errorCode = OutboundFrameBegin());

    SuccessOrExit(
        errorCode = OutboundFrameFeedPacked(
            "CiiS",
            SPINEL_HEADER_FLAG | SPINEL_HEADER_IID_0,
            SPINEL_CMD_PROP_VALUE_IS,
            isSecure
            ? SPINEL_PROP_STREAM_NET
            : SPINEL_PROP_STREAM_NET_INSECURE,
            message->GetLength()
    ));

    SuccessOrExit(errorCode = OutboundFrameFeedMessage(*message));

    // Set the message pointer to NULL, to indicate that it does not need to be freed at the exit.
    // The message is now owned by the OutboundFrame and will be freed when the frame is either successfully sent and
    // then removed, or if the frame gets discarded.
    message = NULL;

    // Append any metadata (rssi, lqi, channel, etc) here!

    SuccessOrExit(errorCode = OutboundFrameSend());

exit:

    if (message != NULL)
    {
        message->Free();
    }

    if (errorCode != kThreadError_None)
    {
        SendLastStatus(SPINEL_HEADER_FLAG | SPINEL_HEADER_IID_0, SPINEL_STATUS_DROPPED);
        mDroppedOutboundIpFrameCounter++;
    }
    else
    {
        if (isSecure)
        {
            mOutboundSecureIpFrameCounter++;
        }
        else
        {
            mOutboundInsecureIpFrameCounter++;
        }
    }
}

// ----------------------------------------------------------------------------
// MARK: Scan Results Glue
// ----------------------------------------------------------------------------

void NcpBase::HandleActiveScanResult_Jump(otActiveScanResult *aResult, void *aContext)
{
    static_cast<NcpBase *>(aContext)->HandleActiveScanResult(aResult);
}

void NcpBase::HandleActiveScanResult(otActiveScanResult *result)
{
    ThreadError errorCode;

    if (result)
    {
        uint8_t flags = static_cast<uint8_t>(result->mVersion << SPINEL_BEACON_THREAD_FLAG_VERSION_SHIFT);

        if (result->mIsJoinable)
        {
            flags |= SPINEL_BEACON_THREAD_FLAG_JOINABLE;
        }

        if (result->mIsNative)
        {
            flags |= SPINEL_BEACON_THREAD_FLAG_NATIVE;
        }

        //chan,rssi,(laddr,saddr,panid,lqi),(proto,flags,networkid,xpanid) [icT(ESSC)T(iCUD.).]
        NcpBase::SendPropertyUpdate(
            SPINEL_HEADER_FLAG | SPINEL_HEADER_IID_0,
            SPINEL_CMD_PROP_VALUE_INSERTED,
            SPINEL_PROP_MAC_SCAN_BEACON,
            "CcT(ESSC.)T(iCUD.).",
            result->mChannel,
            result->mRssi,
            result->mExtAddress.m8, // laddr
            0xFFFF,                 // saddr, Not given
            result->mPanId,
            result->mLqi,
            SPINEL_PROTOCOL_TYPE_THREAD,
            flags,
            result->mNetworkName.m8,
            result->mExtendedPanId.m8, OT_EXT_PAN_ID_SIZE
        );
    }
    else
    {
        // We are finished with the scan, so send out
        // a property update indicating such.
        errorCode = SendPropertyUpdate(
            SPINEL_HEADER_FLAG | SPINEL_HEADER_IID_0,
            SPINEL_CMD_PROP_VALUE_IS,
            SPINEL_PROP_MAC_SCAN_STATE,
            SPINEL_DATATYPE_UINT8_S,
            SPINEL_SCAN_STATE_IDLE
        );

        // If we could not send the end of scan inidciator message now (no
        // buffer space), we set `mShouldSignalEndOfScan` to true to send
        // it out when buffer space becomes available.
        if (errorCode != kThreadError_None)
        {
            mShouldSignalEndOfScan = true;
        }
    }
}

void NcpBase::HandleEnergyScanResult_Jump(otEnergyScanResult *aResult, void *aContext)
{
    static_cast<NcpBase *>(aContext)->HandleEnergyScanResult(aResult);
}

void NcpBase::HandleEnergyScanResult(otEnergyScanResult *aResult)
{
    ThreadError errorCode;

    if (aResult)
    {
        NcpBase::SendPropertyUpdate(
            SPINEL_HEADER_FLAG | SPINEL_HEADER_IID_0,
            SPINEL_CMD_PROP_VALUE_INSERTED,
            SPINEL_PROP_MAC_ENERGY_SCAN_RESULT,
            "Cc",
            aResult->mChannel,
            aResult->mMaxRssi
        );
    }
    else
    {
        // We are finished with the scan, so send out
        // a property update indicating such.
        errorCode = SendPropertyUpdate(
            SPINEL_HEADER_FLAG | SPINEL_HEADER_IID_0,
            SPINEL_CMD_PROP_VALUE_IS,
            SPINEL_PROP_MAC_SCAN_STATE,
            SPINEL_DATATYPE_UINT8_S,
            SPINEL_SCAN_STATE_IDLE
        );

        // If we could not send the end of scan inidciator message now (no
        // buffer space), we set `mShouldSignalEndOfScan` to true to send
        // it out when buffer space becomes available.
        if (errorCode != kThreadError_None)
        {
            mShouldSignalEndOfScan = true;
        }
    }
}

// ----------------------------------------------------------------------------
// MARK: Address Table Changed Glue
// ----------------------------------------------------------------------------

void NcpBase::HandleNetifStateChanged(uint32_t flags, void *context)
{
    NcpBase *obj = static_cast<NcpBase *>(context);

    obj->mChangedFlags |= flags;

    obj->mUpdateChangedPropsTask.Post();
}

void NcpBase::UpdateChangedProps(void *context)
{
    NcpBase *obj = static_cast<NcpBase *>(context);
    obj->UpdateChangedProps();
}

void NcpBase::UpdateChangedProps(void)
{
    while (mChangedFlags != 0)
    {
        if ((mChangedFlags & NCP_PLAT_RESET_REASON) != 0)
        {
            SuccessOrExit(SendLastStatus(
                SPINEL_HEADER_FLAG | SPINEL_HEADER_IID_0,
                ResetReasonToSpinelStatus(otPlatGetResetReason(mInstance))
            ));
            mChangedFlags &= ~static_cast<uint32_t>(NCP_PLAT_RESET_REASON);
        }
        else if ((mChangedFlags & OT_IP6_LL_ADDR_CHANGED) != 0)
        {
            SuccessOrExit(HandleCommandPropertyGet(
                SPINEL_HEADER_FLAG | SPINEL_HEADER_IID_0,
                SPINEL_PROP_IPV6_LL_ADDR
            ));
            mChangedFlags &= ~static_cast<uint32_t>(OT_IP6_LL_ADDR_CHANGED);
        }
        else if ((mChangedFlags & OT_IP6_ML_ADDR_CHANGED) != 0)
        {
            SuccessOrExit(HandleCommandPropertyGet(
                              SPINEL_HEADER_FLAG | SPINEL_HEADER_IID_0,
                              SPINEL_PROP_IPV6_ML_ADDR
                          ));
            mChangedFlags &= ~static_cast<uint32_t>(OT_IP6_ML_ADDR_CHANGED);
        }
        else if ((mChangedFlags & OT_NET_ROLE) != 0)
        {
            if (mRequireJoinExistingNetwork)
            {
                mRequireJoinExistingNetwork = false;

                if ( (otGetDeviceRole(mInstance) == kDeviceRoleLeader)
                  && otIsSingleton(mInstance)
                ) {
                    mChangedFlags &= ~static_cast<uint32_t>(OT_NET_PARTITION_ID);
                    otThreadStop(mInstance);

                    // TODO: It would be nice to be able to indicate
                    //   something more specific than SPINEL_STATUS_JOIN_FAILURE
                    //   here, but it isn't clear how that would work
                    //   with the current OpenThread API.

                    SuccessOrExit(SendLastStatus(
                                      SPINEL_HEADER_FLAG | SPINEL_HEADER_IID_0,
                                      SPINEL_STATUS_JOIN_FAILURE
                                  ));

                    SuccessOrExit(HandleCommandPropertyGet(
                                      SPINEL_HEADER_FLAG | SPINEL_HEADER_IID_0,
                                      SPINEL_PROP_NET_STACK_UP
                                  ));
                }

                SuccessOrExit(HandleCommandPropertyGet(
                                  SPINEL_HEADER_FLAG | SPINEL_HEADER_IID_0,
                                  SPINEL_PROP_NET_REQUIRE_JOIN_EXISTING
                              ));
            }

            SuccessOrExit(HandleCommandPropertyGet(
                              SPINEL_HEADER_FLAG | SPINEL_HEADER_IID_0,
                              SPINEL_PROP_NET_ROLE
                          ));
            mChangedFlags &= ~static_cast<uint32_t>(OT_NET_ROLE);
        }
        else if ((mChangedFlags & OT_NET_PARTITION_ID) != 0)
        {
            SuccessOrExit(HandleCommandPropertyGet(
                              SPINEL_HEADER_FLAG | SPINEL_HEADER_IID_0,
                              SPINEL_PROP_NET_PARTITION_ID
                          ));
            mChangedFlags &= ~static_cast<uint32_t>(OT_NET_PARTITION_ID);
        }
        else if ((mChangedFlags & OT_NET_KEY_SEQUENCE) != 0)
        {
            SuccessOrExit(HandleCommandPropertyGet(
                              SPINEL_HEADER_FLAG | SPINEL_HEADER_IID_0,
                              SPINEL_PROP_NET_KEY_SEQUENCE
                          ));
            mChangedFlags &= ~static_cast<uint32_t>(OT_NET_KEY_SEQUENCE);
        }
        else if ((mChangedFlags & (OT_IP6_ADDRESS_ADDED | OT_IP6_ADDRESS_REMOVED)) != 0)
        {
            SuccessOrExit(HandleCommandPropertyGet(
                              SPINEL_HEADER_FLAG | SPINEL_HEADER_IID_0,
                              SPINEL_PROP_IPV6_ADDRESS_TABLE
                          ));
            mChangedFlags &= ~static_cast<uint32_t>(OT_IP6_ADDRESS_ADDED | OT_IP6_ADDRESS_REMOVED);
        }
        else if ((mChangedFlags & (OT_THREAD_CHILD_ADDED | OT_THREAD_CHILD_REMOVED)) != 0)
        {
            SuccessOrExit(HandleCommandPropertyGet(
                SPINEL_HEADER_FLAG | SPINEL_HEADER_IID_0,
                SPINEL_PROP_THREAD_CHILD_TABLE
            ));
            mChangedFlags &= ~static_cast<uint32_t>(OT_THREAD_CHILD_ADDED | OT_THREAD_CHILD_REMOVED);
        }
        else if ((mChangedFlags & OT_THREAD_NETDATA_UPDATED) != 0)
        {
            SuccessOrExit(HandleCommandPropertyGet(
                              SPINEL_HEADER_FLAG | SPINEL_HEADER_IID_0,
                              SPINEL_PROP_THREAD_ON_MESH_NETS
                          ));

            mChangedFlags &= ~static_cast<uint32_t>(OT_THREAD_NETDATA_UPDATED);
        }
    }

exit:
    return;
}

// ----------------------------------------------------------------------------
// MARK: Serial Traffic Glue
// ----------------------------------------------------------------------------

ThreadError NcpBase::OutboundFrameSend(void)
{
    ThreadError errorCode;

    SuccessOrExit(errorCode = OutboundFrameEnd());

    mTxSpinelFrameCounter++;

exit:
    return errorCode;
}

void NcpBase::HandleReceive(const uint8_t *buf, uint16_t bufLength)
{
    uint8_t header = 0;
    unsigned int command = 0;
    spinel_ssize_t parsedLength;
    const uint8_t *arg_ptr = NULL;
    unsigned int arg_len = 0;
    ThreadError errorCode = kThreadError_None;
    spinel_tid_t tid = 0;

    parsedLength = spinel_datatype_unpack(buf, bufLength, "CiD", &header, &command, &arg_ptr, &arg_len);

    if (parsedLength == bufLength)
    {
        errorCode = HandleCommand(header, command, arg_ptr, static_cast<uint16_t>(arg_len));
    }
    else
    {
        errorCode = SendLastStatus(header, SPINEL_STATUS_PARSE_ERROR);
    }

    if (errorCode == kThreadError_NoBufs)
    {
        // If we cannot send a response due to buffer space not being
        // available, we remember the TID of command so to send an
        // error status when buffer space becomes available later.

        // Valid TID range is 1-15 (zero being used as special case
        // where no reply is expected). TIDs for dropped reply are
        // stored in two variables:  `mDroppedReplyTidBitSet` which
        // is a bit set (bits 1-15 correspond to TID values 1-15).
        // The first/next dropped TID value in the set is stored in
        // `mDroppedReplyTid` (with value zero indicating that there
        // is no dropped reply).

        tid = SPINEL_HEADER_GET_TID(header);

        if (tid != 0)
        {
            if (mDroppedReplyTid == 0)
            {
                mDroppedReplyTid = tid;
            }

            mDroppedReplyTidBitSet  |= (1 << tid);
        }
    }

    mRxSpinelFrameCounter++;
}

void NcpBase::HandleSpaceAvailableInTxBuffer(void)
{
    while (mDroppedReplyTid != 0)
    {
        SuccessOrExit(
            SendLastStatus(
                SPINEL_HEADER_FLAG | SPINEL_HEADER_IID_0 | mDroppedReplyTid,
                SPINEL_STATUS_NOMEM
            )
        );

        mDroppedReplyTidBitSet &= ~(1 << mDroppedReplyTid);

        if (mDroppedReplyTidBitSet == 0)
        {
            mDroppedReplyTid = 0;

            break;
        }

        do
        {
            mDroppedReplyTid = SPINEL_GET_NEXT_TID(mDroppedReplyTid);
        }
        while ((mDroppedReplyTidBitSet & (1 << mDroppedReplyTid)) == 0);
    }

    if (mShouldSignalEndOfScan)
    {
        SuccessOrExit(
            SendPropertyUpdate(
                SPINEL_HEADER_FLAG | SPINEL_HEADER_IID_0,
                SPINEL_CMD_PROP_VALUE_IS,
                SPINEL_PROP_MAC_SCAN_STATE,
                SPINEL_DATATYPE_UINT8_S,
                SPINEL_SCAN_STATE_IDLE
        ));

        mShouldSignalEndOfScan = false;
    }

    UpdateChangedProps();

exit:
    return;
}

void NcpBase::IncrementFrameErrorCounter(void)
{
    mFramingErrorCounter++;
}

// ----------------------------------------------------------------------------
// MARK: Inbound Command Handlers
// ----------------------------------------------------------------------------

ThreadError NcpBase::HandleCommand(uint8_t header, unsigned int command, const uint8_t *arg_ptr, uint16_t arg_len)
{
    unsigned i;
    ThreadError errorCode = kThreadError_None;

    // Skip if this isn't a spinel frame
    VerifyOrExit((SPINEL_HEADER_FLAG & header) == SPINEL_HEADER_FLAG, errorCode = kThreadError_InvalidArgs);

    // We only support IID zero for now.
    VerifyOrExit(
        SPINEL_HEADER_GET_IID(header) == 0,
        errorCode = SendLastStatus(header, SPINEL_STATUS_INVALID_INTERFACE)
    );

    for (i = 0; i < sizeof(mCommandHandlerTable) / sizeof(mCommandHandlerTable[0]); i++)
    {
        if (mCommandHandlerTable[i].mCommand == command)
        {
            break;
        }
    }

    if (i < sizeof(mCommandHandlerTable) / sizeof(mCommandHandlerTable[0]))
    {
        errorCode = (this->*mCommandHandlerTable[i].mHandler)(header, command, arg_ptr, arg_len);
    }
    else
    {
        errorCode = SendLastStatus(header, SPINEL_STATUS_INVALID_COMMAND);
    }

exit:
    return errorCode;
}

ThreadError NcpBase::HandleCommandPropertyGet(uint8_t header, spinel_prop_key_t key)
{
    unsigned i;
    ThreadError errorCode = kThreadError_None;

    for (i = 0; i < sizeof(mGetPropertyHandlerTable) / sizeof(mGetPropertyHandlerTable[0]); i++)
    {
        if (mGetPropertyHandlerTable[i].mPropKey == key)
        {
            break;
        }
    }

    if (i < sizeof(mGetPropertyHandlerTable) / sizeof(mGetPropertyHandlerTable[0]))
    {
        errorCode = (this->*mGetPropertyHandlerTable[i].mHandler)(header, key);
    }
    else
    {
        errorCode = SendLastStatus(header, SPINEL_STATUS_PROP_NOT_FOUND);
    }

    return errorCode;
}

ThreadError NcpBase::HandleCommandPropertySet(uint8_t header, spinel_prop_key_t key, const uint8_t *value_ptr,
                                              uint16_t value_len)
{
    unsigned i;
    ThreadError errorCode = kThreadError_None;

    for (i = 0; i < sizeof(mSetPropertyHandlerTable) / sizeof(mSetPropertyHandlerTable[0]); i++)
    {
        if (mSetPropertyHandlerTable[i].mPropKey == key)
        {
            break;
        }
    }

    if (i < sizeof(mSetPropertyHandlerTable) / sizeof(mSetPropertyHandlerTable[0]))
    {
        errorCode = (this->*mSetPropertyHandlerTable[i].mHandler)(header, key, value_ptr, value_len);
    }
    else
    {
        errorCode = SendLastStatus(header, SPINEL_STATUS_PROP_NOT_FOUND);
    }

    return errorCode;
}

ThreadError NcpBase::HandleCommandPropertyInsert(uint8_t header, spinel_prop_key_t key, const uint8_t *value_ptr,
                                                 uint16_t value_len)
{
    unsigned i;
    ThreadError errorCode = kThreadError_None;

    for (i = 0; i < sizeof(mInsertPropertyHandlerTable) / sizeof(mInsertPropertyHandlerTable[0]); i++)
    {
        if (mInsertPropertyHandlerTable[i].mPropKey == key)
        {
            break;
        }
    }

    if (i < sizeof(mInsertPropertyHandlerTable) / sizeof(mInsertPropertyHandlerTable[0]))
    {
        errorCode = (this->*mInsertPropertyHandlerTable[i].mHandler)(header, key, value_ptr, value_len);
    }
    else
    {
        errorCode = SendLastStatus(header, SPINEL_STATUS_PROP_NOT_FOUND);
    }

    return errorCode;
}

ThreadError NcpBase::HandleCommandPropertyRemove(uint8_t header, spinel_prop_key_t key, const uint8_t *value_ptr,
                                                 uint16_t value_len)
{
    unsigned i;
    ThreadError errorCode = kThreadError_None;

    for (i = 0; i < sizeof(mRemovePropertyHandlerTable) / sizeof(mRemovePropertyHandlerTable[0]); i++)
    {
        if (mRemovePropertyHandlerTable[i].mPropKey == key)
        {
            break;
        }
    }

    if (i < sizeof(mRemovePropertyHandlerTable) / sizeof(mRemovePropertyHandlerTable[0]))
    {
        errorCode = (this->*mRemovePropertyHandlerTable[i].mHandler)(header, key, value_ptr, value_len);
    }
    else
    {
        errorCode = SendLastStatus(header, SPINEL_STATUS_PROP_NOT_FOUND);
    }

    return errorCode;
}


// ----------------------------------------------------------------------------
// MARK: Outbound Command Handlers
// ----------------------------------------------------------------------------


ThreadError NcpBase::SendLastStatus(uint8_t header, spinel_status_t lastStatus)
{
    if (SPINEL_HEADER_GET_IID(header) == 0)
    {
        mLastStatus = lastStatus;
    }

    return SendPropertyUpdate(
               header,
               SPINEL_CMD_PROP_VALUE_IS,
               SPINEL_PROP_LAST_STATUS,
               SPINEL_DATATYPE_UINT_PACKED_S,
               lastStatus
           );
}

ThreadError NcpBase::SendPropertyUpdate(uint8_t header, uint8_t command, spinel_prop_key_t key,
                                        const char *pack_format, ...)
{
    ThreadError errorCode = kThreadError_None;
    va_list     args;

    va_start(args, pack_format);
    SuccessOrExit(errorCode = OutboundFrameBegin());
    SuccessOrExit(errorCode = OutboundFrameFeedPacked("Cii", header, command, key));
    SuccessOrExit(errorCode = OutboundFrameFeedVPacked(pack_format, args));
    SuccessOrExit(errorCode = OutboundFrameSend());

exit:
    va_end(args);
    return errorCode;
}

ThreadError NcpBase::SendPropertyUpdate(uint8_t header, uint8_t command, spinel_prop_key_t key,
                                        const uint8_t *value_ptr, uint16_t value_len)
{
    ThreadError errorCode = kThreadError_None;

    SuccessOrExit(errorCode = OutboundFrameBegin());
    SuccessOrExit(errorCode = OutboundFrameFeedPacked("Cii", header, command, key));
    SuccessOrExit(errorCode = OutboundFrameFeedData(value_ptr, value_len));
    SuccessOrExit(errorCode = OutboundFrameSend());

exit:
    return errorCode;
}

ThreadError NcpBase::SendPropertyUpdate(uint8_t header, uint8_t command, spinel_prop_key_t key, Message &aMessage)
{
    ThreadError errorCode = kThreadError_None;
    Message    *message = &aMessage;

    SuccessOrExit(errorCode = OutboundFrameBegin());
    SuccessOrExit(errorCode = OutboundFrameFeedPacked("Cii", header, command, key));
    SuccessOrExit(errorCode = OutboundFrameFeedMessage(*message));

    // Set the message pointer to NULL, to indicate that it does not need to be freed at the exit.
    // The message is now owned by the OutboundFrame and will be freed when the frame is either successfully sent and
    // then removed, or if the frame gets discarded.
    message = NULL;

    SuccessOrExit(errorCode = OutboundFrameSend());

exit:

    if (message != NULL)
    {
        message->Free();
    }

    return errorCode;
}

ThreadError NcpBase::OutboundFrameFeedVPacked(const char *pack_format, va_list args)
{
    uint8_t buf[64];
    ThreadError errorCode = kThreadError_NoBufs;
    spinel_ssize_t packed_len;

    packed_len = spinel_datatype_vpack(buf, sizeof(buf), pack_format, args);

    if ((packed_len > 0) && (packed_len <= static_cast<spinel_ssize_t>(sizeof(buf))))
    {
        errorCode = OutboundFrameFeedData(buf, static_cast<uint16_t>(packed_len));
    }

    return errorCode;
}

ThreadError NcpBase::OutboundFrameFeedPacked(const char *pack_format, ...)
{
    ThreadError errorCode;
    va_list args;

    va_start(args, pack_format);
    errorCode = OutboundFrameFeedVPacked(pack_format, args);
    va_end(args);

    return errorCode;
}

// ----------------------------------------------------------------------------
// MARK: Individual Command Handlers
// ----------------------------------------------------------------------------

ThreadError NcpBase::CommandHandler_NOOP(uint8_t header, unsigned int command, const uint8_t *arg_ptr, uint16_t arg_len)
{
    (void)command;
    (void)arg_ptr;
    (void)arg_len;

    return SendLastStatus(header, SPINEL_STATUS_OK);
}

ThreadError NcpBase::CommandHandler_RESET(uint8_t header, unsigned int command, const uint8_t *arg_ptr,
                                          uint16_t arg_len)
{
    ThreadError errorCode = kThreadError_None;

    // We aren't using any of the arguments to this function.
    (void)header;
    (void)command;
    (void)arg_ptr;
    (void)arg_len;

    // Signal a platform reset. If implemented, this function
    // shouldn't return.
    otPlatReset(mInstance);

    // We only get to this point if the
    // platform doesn't support resetting.
    // In such a case we fake it.
    
    otThreadStop(mInstance);
    otInterfaceDown(mInstance);

    errorCode = SendLastStatus(SPINEL_HEADER_FLAG | SPINEL_HEADER_IID_0, SPINEL_STATUS_RESET_SOFTWARE);

    if (errorCode != kThreadError_None)
    {
        mChangedFlags |= NCP_PLAT_RESET_REASON;
        mUpdateChangedPropsTask.Post();
    }

    return errorCode;
}

ThreadError NcpBase::CommandHandler_PROP_VALUE_GET(uint8_t header, unsigned int command, const uint8_t *arg_ptr,
                                                   uint16_t arg_len)
{
    unsigned int propKey = 0;
    spinel_ssize_t parsedLength;
    ThreadError errorCode = kThreadError_None;

    parsedLength = spinel_datatype_unpack(arg_ptr, arg_len, "i", &propKey);

    if (parsedLength > 0)
    {
        errorCode = HandleCommandPropertyGet(header, static_cast<spinel_prop_key_t>(propKey));
    }
    else
    {
        errorCode = SendLastStatus(header, SPINEL_STATUS_PARSE_ERROR);
    }

    (void)command;

    return errorCode;
}

ThreadError NcpBase::CommandHandler_PROP_VALUE_SET(uint8_t header, unsigned int command, const uint8_t *arg_ptr,
                                                   uint16_t arg_len)
{
    unsigned int propKey = 0;
    spinel_ssize_t parsedLength;
    const uint8_t *value_ptr;
    unsigned int value_len;
    ThreadError errorCode = kThreadError_None;

    parsedLength = spinel_datatype_unpack(arg_ptr, arg_len, "iD", &propKey, &value_ptr, &value_len);

    if (parsedLength == arg_len)
    {
        errorCode = HandleCommandPropertySet(header, static_cast<spinel_prop_key_t>(propKey), value_ptr,
                                             static_cast<uint16_t>(value_len));
    }
    else
    {
        errorCode = SendLastStatus(header, SPINEL_STATUS_PARSE_ERROR);
    }

    (void)command;

    return errorCode;
}

ThreadError NcpBase::CommandHandler_PROP_VALUE_INSERT(uint8_t header, unsigned int command, const uint8_t *arg_ptr,
                                                      uint16_t arg_len)
{
    unsigned int propKey = 0;
    spinel_ssize_t parsedLength;
    const uint8_t *value_ptr;
    unsigned int value_len;
    ThreadError errorCode = kThreadError_None;

    parsedLength = spinel_datatype_unpack(arg_ptr, arg_len, "iD", &propKey, &value_ptr, &value_len);

    if (parsedLength == arg_len)
    {
        errorCode = HandleCommandPropertyInsert(header, static_cast<spinel_prop_key_t>(propKey), value_ptr,
                                                static_cast<uint16_t>(value_len));
    }
    else
    {
        errorCode = SendLastStatus(header, SPINEL_STATUS_PARSE_ERROR);
    }

    (void)command;

    return errorCode;
}

ThreadError NcpBase::CommandHandler_PROP_VALUE_REMOVE(uint8_t header, unsigned int command, const uint8_t *arg_ptr,
                                                      uint16_t arg_len)
{
    unsigned int propKey = 0;
    spinel_ssize_t parsedLength;
    const uint8_t *value_ptr;
    unsigned int value_len;
    ThreadError errorCode = kThreadError_None;

    parsedLength = spinel_datatype_unpack(arg_ptr, arg_len, "iD", &propKey, &value_ptr, &value_len);

    if (parsedLength == arg_len)
    {
        errorCode = HandleCommandPropertyRemove(header, static_cast<spinel_prop_key_t>(propKey), value_ptr,
                                                static_cast<uint16_t>(value_len));
    }
    else
    {
        errorCode = SendLastStatus(header, SPINEL_STATUS_PARSE_ERROR);
    }

    (void)command;

    return errorCode;
}


// ----------------------------------------------------------------------------
// MARK: Individual Property Getters
// ----------------------------------------------------------------------------


ThreadError NcpBase::GetPropertyHandler_LAST_STATUS(uint8_t header, spinel_prop_key_t key)
{
    return SendPropertyUpdate(header, SPINEL_CMD_PROP_VALUE_IS, key, SPINEL_DATATYPE_UINT_PACKED_S, mLastStatus);
}

ThreadError NcpBase::GetPropertyHandler_PROTOCOL_VERSION(uint8_t header, spinel_prop_key_t key)
{
    return SendPropertyUpdate(
               header,
               SPINEL_CMD_PROP_VALUE_IS,
               key,
               SPINEL_DATATYPE_UINT_PACKED_S SPINEL_DATATYPE_UINT_PACKED_S,
               SPINEL_PROTOCOL_VERSION_THREAD_MAJOR,
               SPINEL_PROTOCOL_VERSION_THREAD_MINOR
           );
}

ThreadError NcpBase::GetPropertyHandler_INTERFACE_TYPE(uint8_t header, spinel_prop_key_t key)
{
    return SendPropertyUpdate(
               header,
               SPINEL_CMD_PROP_VALUE_IS,
               key,
               SPINEL_DATATYPE_UINT_PACKED_S,
               SPINEL_PROTOCOL_TYPE_THREAD
           );
}

ThreadError NcpBase::GetPropertyHandler_VENDOR_ID(uint8_t header, spinel_prop_key_t key)
{
    return SendPropertyUpdate(
               header,
               SPINEL_CMD_PROP_VALUE_IS,
               key,
               SPINEL_DATATYPE_UINT_PACKED_S,
               0 // Vendor ID. Zero for unknown.
           );
}

ThreadError NcpBase::GetPropertyHandler_CAPS(uint8_t header, spinel_prop_key_t key)
{
    ThreadError errorCode = kThreadError_None;

    SuccessOrExit(errorCode = OutboundFrameBegin());

    SuccessOrExit(errorCode = OutboundFrameFeedPacked("Cii", header, SPINEL_CMD_PROP_VALUE_IS, key));

    // Begin adding capabilities //////////////////////////////////////////////

    SuccessOrExit(errorCode = OutboundFrameFeedPacked(SPINEL_DATATYPE_UINT_PACKED_S, SPINEL_CAP_NET_THREAD_1_0));

    SuccessOrExit(errorCode = OutboundFrameFeedPacked(SPINEL_DATATYPE_UINT_PACKED_S, SPINEL_CAP_COUNTERS));

    SuccessOrExit(errorCode = OutboundFrameFeedPacked(SPINEL_DATATYPE_UINT_PACKED_S, SPINEL_CAP_MAC_WHITELIST));

    // TODO: Somehow get the following capability from the radio.
    SuccessOrExit(errorCode = OutboundFrameFeedPacked(SPINEL_DATATYPE_UINT_PACKED_S,
                                                      SPINEL_CAP_802_15_4_2450MHZ_OQPSK));

#if OPENTHREAD_CONFIG_MAX_CHILDREN > 0
    SuccessOrExit(errorCode = OutboundFrameFeedPacked(SPINEL_DATATYPE_UINT_PACKED_S, SPINEL_CAP_ROLE_ROUTER));
#endif

    // End adding capabilities /////////////////////////////////////////////////

    SuccessOrExit(errorCode = OutboundFrameSend());

exit:
    return errorCode;
}

ThreadError NcpBase::GetPropertyHandler_NCP_VERSION(uint8_t header, spinel_prop_key_t key)
{
    return SendPropertyUpdate(
               header,
               SPINEL_CMD_PROP_VALUE_IS,
               key,
               SPINEL_DATATYPE_UTF8_S,
               otGetVersionString()
           );
}

ThreadError NcpBase::GetPropertyHandler_INTERFACE_COUNT(uint8_t header, spinel_prop_key_t key)
{
    return SendPropertyUpdate(
               header,
               SPINEL_CMD_PROP_VALUE_IS,
               key,
               SPINEL_DATATYPE_UINT8_S,
               1 // Only one interface for now
           );
}

ThreadError NcpBase::GetPropertyHandler_POWER_STATE(uint8_t header, spinel_prop_key_t key)
{
    // Always online at the moment
    return SendPropertyUpdate(
               header,
               SPINEL_CMD_PROP_VALUE_IS,
               key,
               SPINEL_DATATYPE_UINT8_S,
               SPINEL_POWER_STATE_ONLINE
           );
}

ThreadError NcpBase::GetPropertyHandler_HWADDR(uint8_t header, spinel_prop_key_t key)
{
    return SendPropertyUpdate(
                header,
                SPINEL_CMD_PROP_VALUE_IS,
                key,
                SPINEL_DATATYPE_EUI64_S,
                otGetExtendedAddress(mInstance)
            );
}

ThreadError NcpBase::GetPropertyHandler_LOCK(uint8_t header, spinel_prop_key_t key)
{
    // TODO: Implement property lock (Needs API!)
    (void)key;

    return SendLastStatus(header, SPINEL_STATUS_UNIMPLEMENTED);
}

ThreadError NcpBase::GetPropertyHandler_PHY_ENABLED(uint8_t header, spinel_prop_key_t key)
{
    // TODO: Implement PHY_ENBLED (Needs API!)
    (void)key;

    return SendLastStatus(header, SPINEL_STATUS_UNIMPLEMENTED);
}

ThreadError NcpBase::GetPropertyHandler_PHY_FREQ(uint8_t header, spinel_prop_key_t key)
{
    uint32_t freq_khz(0);
    const uint8_t chan(otGetChannel(mInstance));

    if (chan == 0)
    {
        freq_khz = 868300;
    }
    else if (chan < 11)
    {
        freq_khz = 906000 - (2000 * 1) + 2000 * (chan);
    }
    else if (chan < 26)
    {
        freq_khz = 2405000 - (5000 * 11) + 5000 * (chan);
    }

    return SendPropertyUpdate(
               header,
               SPINEL_CMD_PROP_VALUE_IS,
               key,
               SPINEL_DATATYPE_UINT32_S,
               freq_khz
           );
}

ThreadError NcpBase::GetPropertyHandler_PHY_CHAN_SUPPORTED(uint8_t header, spinel_prop_key_t key)
{
    return GetPropertyHandler_ChannelMaskHelper(header, key, mSupportedChannelMask);
}

ThreadError NcpBase::GetPropertyHandler_PHY_CHAN(uint8_t header, spinel_prop_key_t key)
{
    return SendPropertyUpdate(
               header,
               SPINEL_CMD_PROP_VALUE_IS,
               key,
               SPINEL_DATATYPE_UINT8_S,
               otGetChannel(mInstance)
           );
}

ThreadError NcpBase::GetPropertyHandler_PHY_RSSI(uint8_t header, spinel_prop_key_t key)
{
    return SendPropertyUpdate(
               header,
               SPINEL_CMD_PROP_VALUE_IS,
               key,
               SPINEL_DATATYPE_INT8_S,
               otPlatRadioGetRssi(mInstance)
           );
}

ThreadError NcpBase::GetPropertyHandler_MAC_SCAN_STATE(uint8_t header, spinel_prop_key_t key)
{
    ThreadError errorCode = kThreadError_None;

    if (otIsActiveScanInProgress(mInstance))
    {
        errorCode = SendPropertyUpdate(
                        header,
                        SPINEL_CMD_PROP_VALUE_IS,
                        key,
                        SPINEL_DATATYPE_UINT8_S,
                        SPINEL_SCAN_STATE_BEACON
                    );
    }
    else
    {
        errorCode = SendPropertyUpdate(
                        header,
                        SPINEL_CMD_PROP_VALUE_IS,
                        key,
                        SPINEL_DATATYPE_UINT8_S,
                        SPINEL_SCAN_STATE_IDLE
                    );
    }

    return errorCode;
}

ThreadError NcpBase::GetPropertyHandler_MAC_SCAN_PERIOD(uint8_t header, spinel_prop_key_t key)
{
    return SendPropertyUpdate(
               header,
               SPINEL_CMD_PROP_VALUE_IS,
               key,
               SPINEL_DATATYPE_UINT16_S,
               mScanPeriod
           );
}

ThreadError NcpBase::GetPropertyHandler_ChannelMaskHelper(uint8_t header, spinel_prop_key_t key, uint32_t channel_mask)
{
    ThreadError errorCode = kThreadError_None;

    SuccessOrExit(errorCode = OutboundFrameBegin());

    SuccessOrExit(errorCode = OutboundFrameFeedPacked("Cii", header, SPINEL_CMD_PROP_VALUE_IS, key));

    for (int i = 0; i < 32; i++)
    {
        if (0 != (channel_mask & (1 << i)))
        {
            SuccessOrExit(errorCode = OutboundFrameFeedPacked(SPINEL_DATATYPE_UINT8_S, i));
        }
    }

    SuccessOrExit(errorCode = OutboundFrameSend());

exit:
    return errorCode;
}

ThreadError NcpBase::GetPropertyHandler_MAC_SCAN_MASK(uint8_t header, spinel_prop_key_t key)
{
    return GetPropertyHandler_ChannelMaskHelper(header, key, mChannelMask);
}

ThreadError NcpBase::GetPropertyHandler_MAC_15_4_PANID(uint8_t header, spinel_prop_key_t key)
{
    return SendPropertyUpdate(
               header,
               SPINEL_CMD_PROP_VALUE_IS,
               key,
               SPINEL_DATATYPE_UINT16_S,
               otGetPanId(mInstance)
           );
}

ThreadError NcpBase::GetPropertyHandler_MAC_FILTER_MODE(uint8_t header, spinel_prop_key_t key)
{
    return SendPropertyUpdate(
               header,
               SPINEL_CMD_PROP_VALUE_IS,
               key,
               SPINEL_DATATYPE_INT8_S,
               otPlatRadioGetPromiscuous(mInstance)
               ? SPINEL_MAC_FILTER_MODE_15_4_PROMISCUOUS
               : SPINEL_MAC_FILTER_MODE_NORMAL
           );
}

ThreadError NcpBase::GetPropertyHandler_MAC_15_4_LADDR(uint8_t header, spinel_prop_key_t key)
{
    return SendPropertyUpdate(
               header,
               SPINEL_CMD_PROP_VALUE_IS,
               key,
               SPINEL_DATATYPE_EUI64_S,
               otGetExtendedAddress(mInstance)
           );
}

ThreadError NcpBase::GetPropertyHandler_MAC_15_4_SADDR(uint8_t header, spinel_prop_key_t key)
{
    return SendPropertyUpdate(
               header,
               SPINEL_CMD_PROP_VALUE_IS,
               key,
               SPINEL_DATATYPE_UINT16_S,
               otGetShortAddress(mInstance)
           );
}

ThreadError NcpBase::GetPropertyHandler_NET_IF_UP(uint8_t header, spinel_prop_key_t key)
{
    return SendPropertyUpdate(
               header,
               SPINEL_CMD_PROP_VALUE_IS,
               key,
               SPINEL_DATATYPE_BOOL_S,
               otIsInterfaceUp(mInstance)
           );
}

ThreadError NcpBase::GetPropertyHandler_NET_STACK_UP(uint8_t header, spinel_prop_key_t key)
{
    return SendPropertyUpdate(
               header,
               SPINEL_CMD_PROP_VALUE_IS,
               key,
               SPINEL_DATATYPE_BOOL_S,
               otGetDeviceRole(mInstance) != kDeviceRoleDisabled
           );
}

ThreadError NcpBase::GetPropertyHandler_NET_ROLE(uint8_t header, spinel_prop_key_t key)
{
    spinel_net_role_t role(SPINEL_NET_ROLE_DETACHED);

    switch (otGetDeviceRole(mInstance))
    {
    case kDeviceRoleDisabled:
    case kDeviceRoleDetached:
        role = SPINEL_NET_ROLE_DETACHED;
        break;

    case kDeviceRoleChild:
        role = SPINEL_NET_ROLE_CHILD;
        break;

    case kDeviceRoleRouter:
        role = SPINEL_NET_ROLE_ROUTER;
        break;

    case kDeviceRoleLeader:
        role = SPINEL_NET_ROLE_LEADER;
        break;
    }

    return SendPropertyUpdate(
               header,
               SPINEL_CMD_PROP_VALUE_IS,
               key,
               SPINEL_DATATYPE_UINT8_S,
               role
           );
}

ThreadError NcpBase::GetPropertyHandler_NET_NETWORK_NAME(uint8_t header, spinel_prop_key_t key)
{
    return SendPropertyUpdate(
               header,
               SPINEL_CMD_PROP_VALUE_IS,
               key,
               SPINEL_DATATYPE_UTF8_S,
               otGetNetworkName(mInstance)
           );
}

ThreadError NcpBase::GetPropertyHandler_NET_XPANID(uint8_t header, spinel_prop_key_t key)
{
    return SendPropertyUpdate(
               header,
               SPINEL_CMD_PROP_VALUE_IS,
               key,
               SPINEL_DATATYPE_DATA_S,
               otGetExtendedPanId(mInstance),
               sizeof(spinel_net_xpanid_t)
           );
}

ThreadError NcpBase::GetPropertyHandler_NET_MASTER_KEY(uint8_t header, spinel_prop_key_t key)
{
    const uint8_t *ptr(NULL);
    uint8_t len(0);

    ptr = otGetMasterKey(mInstance, &len);

    return SendPropertyUpdate(
               header,
               SPINEL_CMD_PROP_VALUE_IS,
               key,
               SPINEL_DATATYPE_DATA_S,
               ptr,
               len
           );
}

ThreadError NcpBase::GetPropertyHandler_NET_KEY_SEQUENCE(uint8_t header, spinel_prop_key_t key)
{
    return SendPropertyUpdate(
               header,
               SPINEL_CMD_PROP_VALUE_IS,
               key,
               SPINEL_DATATYPE_UINT32_S,
               otGetKeySequenceCounter(mInstance)
           );
}

ThreadError NcpBase::GetPropertyHandler_NET_PARTITION_ID(uint8_t header, spinel_prop_key_t key)
{
    return SendPropertyUpdate(
               header,
               SPINEL_CMD_PROP_VALUE_IS,
               key,
               SPINEL_DATATYPE_UINT32_S,
               otGetPartitionId(mInstance)
           );
}

ThreadError NcpBase::GetPropertyHandler_THREAD_NETWORK_DATA_VERSION(uint8_t header, spinel_prop_key_t key)
{
    return SendPropertyUpdate(
               header,
               SPINEL_CMD_PROP_VALUE_IS,
               key,
               SPINEL_DATATYPE_UINT8_S,
               otGetNetworkDataVersion(mInstance)
           );
}

ThreadError NcpBase::GetPropertyHandler_THREAD_STABLE_NETWORK_DATA_VERSION(uint8_t header, spinel_prop_key_t key)
{
    return SendPropertyUpdate(
               header,
               SPINEL_CMD_PROP_VALUE_IS,
               key,
               SPINEL_DATATYPE_UINT8_S,
               otGetStableNetworkDataVersion(mInstance)
           );
}

ThreadError NcpBase::GetPropertyHandler_THREAD_NETWORK_DATA(uint8_t header, spinel_prop_key_t key)
{
    ThreadError errorCode = kThreadError_None;
    uint8_t network_data[255];
    uint8_t network_data_len = 255;

    SuccessOrExit(errorCode = OutboundFrameBegin());
    SuccessOrExit(errorCode = OutboundFrameFeedPacked("Cii", header, SPINEL_CMD_PROP_VALUE_IS, key));
    otGetNetworkDataLocal(
        mInstance,
        false, // Stable?
        network_data,
        &network_data_len
    );
    SuccessOrExit(errorCode = OutboundFrameFeedData(network_data, network_data_len));
    SuccessOrExit(errorCode = OutboundFrameSend());

exit:
    return errorCode;
}

ThreadError NcpBase::GetPropertyHandler_THREAD_STABLE_NETWORK_DATA(uint8_t header, spinel_prop_key_t key)
{
    ThreadError errorCode = kThreadError_None;
    uint8_t network_data[255];
    uint8_t network_data_len = 255;


    SuccessOrExit(errorCode = OutboundFrameBegin());

    SuccessOrExit(errorCode = OutboundFrameFeedPacked("Cii", header, SPINEL_CMD_PROP_VALUE_IS, key));
    otGetNetworkDataLocal(
        mInstance,
        true, // Stable?
        network_data,
        &network_data_len
    );

    SuccessOrExit(errorCode = OutboundFrameFeedData(network_data, network_data_len));
    SuccessOrExit(errorCode = OutboundFrameSend());

exit:
    return errorCode;
}

ThreadError NcpBase::GetPropertyHandler_THREAD_LEADER_RID(uint8_t header, spinel_prop_key_t key)
{
    return SendPropertyUpdate(
               header,
               SPINEL_CMD_PROP_VALUE_IS,
               key,
               SPINEL_DATATYPE_UINT8_S,
               otGetLeaderRouterId(mInstance)
           );
}

ThreadError NcpBase::GetPropertyHandler_THREAD_LOCAL_LEADER_WEIGHT(uint8_t header, spinel_prop_key_t key)
{
    return SendPropertyUpdate(
               header,
               SPINEL_CMD_PROP_VALUE_IS,
               key,
               SPINEL_DATATYPE_UINT8_S,
               otGetLocalLeaderWeight(mInstance)
           );
}

ThreadError NcpBase::GetPropertyHandler_THREAD_LEADER_WEIGHT(uint8_t header, spinel_prop_key_t key)
{
    return SendPropertyUpdate(
               header,
               SPINEL_CMD_PROP_VALUE_IS,
               key,
               SPINEL_DATATYPE_UINT8_S,
               otGetLeaderWeight(mInstance)
           );
}

ThreadError NcpBase::GetPropertyHandler_THREAD_LEADER_ADDR(uint8_t header, spinel_prop_key_t key)
{
    ThreadError errorCode = kThreadError_None;
    otIp6Address address;

    errorCode = otGetLeaderRloc(mInstance, &address);

    if (errorCode == kThreadError_None)
    {
        errorCode = SendPropertyUpdate(
                        header,
                        SPINEL_CMD_PROP_VALUE_IS,
                        key,
                        SPINEL_DATATYPE_IPv6ADDR_S,
                        &address
                    );
    }
    else
    {
        errorCode = SendLastStatus(header, ThreadErrorToSpinelStatus(errorCode));
    }

    return errorCode;
}

ThreadError NcpBase::GetPropertyHandler_THREAD_PARENT(uint8_t header, spinel_prop_key_t key)
{
    ThreadError errorCode = kThreadError_None;
    (void)key;

    errorCode = SendLastStatus(header, SPINEL_STATUS_UNIMPLEMENTED);

    return errorCode;
}

ThreadError NcpBase::GetPropertyHandler_THREAD_CHILD_TABLE(uint8_t header, spinel_prop_key_t key)
{
    ThreadError errorCode = kThreadError_None;
    otChildInfo childInfo;
    uint8_t index;
    uint8_t modeFlags;

    SuccessOrExit(errorCode = OutboundFrameBegin());
    SuccessOrExit(errorCode = OutboundFrameFeedPacked("Cii", header, SPINEL_CMD_PROP_VALUE_IS, key));

    index = 0;

    while (otGetChildInfoByIndex(mInstance, index, &childInfo) == kThreadError_None)
    {
        if (childInfo.mTimeout > 0)
        {
            modeFlags = 0;

            if (childInfo.mRxOnWhenIdle)
            {
                modeFlags |= kThreadMode_RxOnWhenIdle;
            }

            if (childInfo.mSecureDataRequest)
            {
                modeFlags |= kThreadMode_SecureDataRequest;
            }

            if (childInfo.mFullFunction)
            {
                modeFlags |= kThreadMode_FullFunctionDevice;
            }

            if (childInfo.mFullNetworkData)
            {
                modeFlags |= kThreadMode_FullNetworkData;
            }

            SuccessOrExit(
                errorCode = OutboundFrameFeedPacked(
                    "T("
                        SPINEL_DATATYPE_EUI64_S         // EUI64 Address
                        SPINEL_DATATYPE_UINT16_S        // Rloc16
                        SPINEL_DATATYPE_UINT32_S        // Timeout
                        SPINEL_DATATYPE_UINT32_S        // Age
                        SPINEL_DATATYPE_UINT8_S         // Network Data Version
                        SPINEL_DATATYPE_UINT8_S         // Link Quality In
                        SPINEL_DATATYPE_INT8_S          // Average RSS
                        SPINEL_DATATYPE_UINT8_S         // Mode (flags)
                    ")",
                    childInfo.mExtAddress.m8,
                    childInfo.mRloc16,
                    childInfo.mTimeout,
                    childInfo.mAge,
                    childInfo.mNetworkDataVersion,
                    childInfo.mLinkQualityIn,
                    childInfo.mAverageRssi,
                    modeFlags
            ));
        }

        index++;
    }

    SuccessOrExit(errorCode = OutboundFrameSend());

exit:
    return errorCode;
}

ThreadError NcpBase::GetPropertyHandler_THREAD_ASSISTING_PORTS(uint8_t header, spinel_prop_key_t key)
{
    ThreadError errorCode = kThreadError_None;
    uint8_t num_entries = 0;
    const uint16_t *ports = otGetUnsecurePorts(mInstance, &num_entries);

    SuccessOrExit(errorCode = OutboundFrameBegin());

    SuccessOrExit(errorCode = OutboundFrameFeedPacked("Cii", header, SPINEL_CMD_PROP_VALUE_IS, key));

    for (; num_entries != 0; ports++, num_entries--)
    {
        SuccessOrExit(errorCode = OutboundFrameFeedPacked("S", *ports));
    }

    SuccessOrExit(errorCode = OutboundFrameSend());

exit:
    return errorCode;
}

ThreadError NcpBase::GetPropertyHandler_THREAD_ALLOW_LOCAL_NET_DATA_CHANGE(uint8_t header, spinel_prop_key_t key)
{
    return SendPropertyUpdate(
        header,
        SPINEL_CMD_PROP_VALUE_IS,
        key,
        SPINEL_DATATYPE_BOOL_S,
        mAllowLocalNetworkDataChange
    );
}

ThreadError NcpBase::GetPropertyHandler_THREAD_ROUTER_ROLE_ENABLED(uint8_t header, spinel_prop_key_t key)
{
    return SendPropertyUpdate(
        header,
        SPINEL_CMD_PROP_VALUE_IS,
        key,
        SPINEL_DATATYPE_BOOL_S,
        otIsRouterRoleEnabled(mInstance)
    );
}

ThreadError NcpBase::GetPropertyHandler_THREAD_ON_MESH_NETS(uint8_t header, spinel_prop_key_t key)
{
    ThreadError errorCode = kThreadError_None;
    otBorderRouterConfig border_router_config;
    uint8_t flags;

    SuccessOrExit(errorCode = OutboundFrameBegin());

    SuccessOrExit(errorCode = OutboundFrameFeedPacked("Cii", header, SPINEL_CMD_PROP_VALUE_IS, key));

    // Fill from non-local network data first
    for (otNetworkDataIterator iter = OT_NETWORK_DATA_ITERATOR_INIT ;;)
    {
        errorCode = otGetNextOnMeshPrefix(mInstance, false, &iter, &border_router_config);

        if (errorCode != kThreadError_None)
        {
            break;
        }

        flags = BorderRouterConfigToFlagByte(border_router_config);

        SuccessOrExit(errorCode = OutboundFrameFeedPacked(
            "T("
                SPINEL_DATATYPE_IPv6ADDR_S      // IPv6 Prefix
                SPINEL_DATATYPE_UINT8_S         // Prefix Length (in bits)
                SPINEL_DATATYPE_BOOL_S          // isStable
                SPINEL_DATATYPE_UINT8_S         // Flags
                SPINEL_DATATYPE_BOOL_S          // isLocal
            ").",
            &border_router_config.mPrefix,
            64,
            border_router_config.mStable,
            flags,
            true
        ));
    }

    // Fill from local network data last
    for (otNetworkDataIterator iter = OT_NETWORK_DATA_ITERATOR_INIT ;;)
    {
        errorCode = otGetNextOnMeshPrefix(mInstance, true, &iter, &border_router_config);

        if (errorCode != kThreadError_None)
        {
            break;
        }

        flags = BorderRouterConfigToFlagByte(border_router_config);

        SuccessOrExit(errorCode = OutboundFrameFeedPacked(
            "T("
                SPINEL_DATATYPE_IPv6ADDR_S      // IPv6 Prefix
                SPINEL_DATATYPE_UINT8_S         // Prefix Length (in bits)
                SPINEL_DATATYPE_BOOL_S          // isStable
                SPINEL_DATATYPE_UINT8_S         // Flags
                SPINEL_DATATYPE_BOOL_S          // isLocal
            ").",
            &border_router_config.mPrefix,
            64,
            border_router_config.mStable,
            flags,
            false
        ));
    }

    SuccessOrExit(errorCode = OutboundFrameSend());

exit:
    return errorCode;
}


ThreadError NcpBase::GetPropertyHandler_IPV6_ML_PREFIX(uint8_t header, spinel_prop_key_t key)
{
    ThreadError errorCode = kThreadError_None;
    const uint8_t *ml_prefix = otGetMeshLocalPrefix(mInstance);

    if (ml_prefix)
    {
        otIp6Address addr;

        memcpy(addr.mFields.m8, ml_prefix, 8);

        // Zero out the last 8 bytes.
        memset(addr.mFields.m8 + 8, 0, 8);

        errorCode = SendPropertyUpdate(
                        header,
                        SPINEL_CMD_PROP_VALUE_IS,
                        key,
                        SPINEL_DATATYPE_IPv6ADDR_S SPINEL_DATATYPE_UINT8_S,
                        &addr,
                        64
                    );
    }
    else
    {
        errorCode = SendPropertyUpdate(
                        header,
                        SPINEL_CMD_PROP_VALUE_IS,
                        key,
                        SPINEL_DATATYPE_VOID_S
                    );
    }

    return errorCode;
}

ThreadError NcpBase::GetPropertyHandler_IPV6_ML_ADDR(uint8_t header, spinel_prop_key_t key)
{
    ThreadError errorCode = kThreadError_None;
    const otIp6Address *ml64 = otGetMeshLocalEid(mInstance);

    if (ml64)
    {
        errorCode = SendPropertyUpdate(
                        header,
                        SPINEL_CMD_PROP_VALUE_IS,
                        key,
                        SPINEL_DATATYPE_IPv6ADDR_S,
                        ml64
                    );
    }
    else
    {
        errorCode = SendPropertyUpdate(
                        header,
                        SPINEL_CMD_PROP_VALUE_IS,
                        key,
                        SPINEL_DATATYPE_VOID_S
                    );
    }

    return errorCode;
}

ThreadError NcpBase::GetPropertyHandler_IPV6_LL_ADDR(uint8_t header, spinel_prop_key_t key)
{
    // TODO!
    (void)key;

    return SendLastStatus(header, SPINEL_STATUS_UNIMPLEMENTED);
}

ThreadError NcpBase::GetPropertyHandler_IPV6_ADDRESS_TABLE(uint8_t header, spinel_prop_key_t key)
{
    ThreadError errorCode = kThreadError_None;

    SuccessOrExit(errorCode = OutboundFrameBegin());


    SuccessOrExit(errorCode = OutboundFrameFeedPacked("Cii", header, SPINEL_CMD_PROP_VALUE_IS, key));

    for (const otNetifAddress *address = otGetUnicastAddresses(mInstance); address; address = address->mNext)
    {

        SuccessOrExit(errorCode = OutboundFrameFeedPacked(
                                      "T(6CLL).",
                                      &address->mAddress,
                                      address->mPrefixLength,
                                      address->mPreferredLifetime,
                                      address->mValidLifetime
                                  ));
    }

    SuccessOrExit(errorCode = OutboundFrameSend());

exit:
    return errorCode;
}

ThreadError NcpBase::GetPropertyHandler_IPV6_ROUTE_TABLE(uint8_t header, spinel_prop_key_t key)
{
    // TODO: Implement get route table
    (void)key;

    return SendLastStatus(header, SPINEL_STATUS_UNIMPLEMENTED);
}

ThreadError NcpBase::GetPropertyHandler_IPV6_ICMP_PING_OFFLOAD(uint8_t header, spinel_prop_key_t key)
{
    return SendPropertyUpdate(
               header,
               SPINEL_CMD_PROP_VALUE_IS,
               key,
               SPINEL_DATATYPE_BOOL_S,
               otIsIcmpEchoEnabled(mInstance)
           );
}

ThreadError NcpBase::GetPropertyHandler_THREAD_RLOC16_DEBUG_PASSTHRU(uint8_t header, spinel_prop_key_t key)
{
    // Note reverse logic: passthru enabled = filter disabled
    return SendPropertyUpdate(
               header,
               SPINEL_CMD_PROP_VALUE_IS,
               key,
               SPINEL_DATATYPE_BOOL_S,
	       !otIsReceiveIp6DatagramFilterEnabled(mInstance)
           );
}

ThreadError NcpBase::GetPropertyHandler_THREAD_LOCAL_ROUTES(uint8_t header, spinel_prop_key_t key)
{
    // TODO: Implement get external route table
    (void)key;

    return SendLastStatus(header, SPINEL_STATUS_UNIMPLEMENTED);
}

ThreadError NcpBase::GetPropertyHandler_STREAM_NET(uint8_t header, spinel_prop_key_t key)
{
    // TODO: Implement explicit data poll.
    (void)key;

    return SendLastStatus(header, SPINEL_STATUS_UNIMPLEMENTED);
}

ThreadError NcpBase::GetPropertyHandler_MAC_CNTR(uint8_t header, spinel_prop_key_t key)
{
    uint32_t value;
    const otMacCounters *macCounters;
    ThreadError errorCode = kThreadError_None;

    macCounters = otGetMacCounters(mInstance);

    assert(macCounters != NULL);

    switch (key)
    {
    case SPINEL_PROP_CNTR_TX_PKT_TOTAL:
        value = macCounters->mTxTotal;
        break;

    case SPINEL_PROP_CNTR_TX_PKT_ACK_REQ:
        value = macCounters->mTxAckRequested;
        break;

    case SPINEL_PROP_CNTR_TX_PKT_ACKED:
        value = macCounters->mTxAcked;
        break;

    case SPINEL_PROP_CNTR_TX_PKT_NO_ACK_REQ:
        value = macCounters->mTxNoAckRequested;
        break;

    case SPINEL_PROP_CNTR_TX_PKT_DATA:
        value = macCounters->mTxData;
        break;

    case SPINEL_PROP_CNTR_TX_PKT_DATA_POLL:
        value = macCounters->mTxDataPoll;
        break;

    case SPINEL_PROP_CNTR_TX_PKT_BEACON:
        value = macCounters->mTxBeacon;
        break;

    case SPINEL_PROP_CNTR_TX_PKT_BEACON_REQ:
        value = macCounters->mTxBeaconRequest;
        break;

    case SPINEL_PROP_CNTR_TX_PKT_OTHER:
        value = macCounters->mTxOther;
        break;

    case SPINEL_PROP_CNTR_TX_PKT_RETRY:
        value = macCounters->mTxRetry;
        break;

    case SPINEL_PROP_CNTR_TX_ERR_CCA:
        value = macCounters->mTxErrCca;
        break;

    case SPINEL_PROP_CNTR_RX_PKT_TOTAL:
        value = macCounters->mRxTotal;
        break;

    case SPINEL_PROP_CNTR_RX_PKT_DATA:
        value = macCounters->mRxData;
        break;

    case SPINEL_PROP_CNTR_RX_PKT_DATA_POLL:
        value = macCounters->mRxDataPoll;
        break;

    case SPINEL_PROP_CNTR_RX_PKT_BEACON:
        value = macCounters->mRxBeacon;
        break;

    case SPINEL_PROP_CNTR_RX_PKT_BEACON_REQ:
        value = macCounters->mRxBeaconRequest;
        break;

    case SPINEL_PROP_CNTR_RX_PKT_OTHER:
        value = macCounters->mRxOther;
        break;

    case SPINEL_PROP_CNTR_RX_PKT_FILT_WL:
        value = macCounters->mRxWhitelistFiltered;
        break;

    case SPINEL_PROP_CNTR_RX_PKT_FILT_DA:
        value = macCounters->mRxDestAddrFiltered;
        break;

    case SPINEL_PROP_CNTR_RX_ERR_EMPTY:
        value = macCounters->mRxErrNoFrame;
        break;

    case SPINEL_PROP_CNTR_RX_ERR_UKWN_NBR:
        value = macCounters->mRxErrUnknownNeighbor;
        break;

    case SPINEL_PROP_CNTR_RX_ERR_NVLD_SADDR:
        value = macCounters->mRxErrInvalidSrcAddr;
        break;

    case SPINEL_PROP_CNTR_RX_ERR_SECURITY:
        value = macCounters->mRxErrSec;
        break;

    case SPINEL_PROP_CNTR_RX_ERR_BAD_FCS:
        value = macCounters->mRxErrFcs;
        break;

    case SPINEL_PROP_CNTR_RX_ERR_OTHER:
        value = macCounters->mRxErrOther;
        break;

    default:
        errorCode = SendLastStatus(header, SPINEL_STATUS_INTERNAL_ERROR);
        goto bail;
        break;
    }

    errorCode = SendPropertyUpdate(
                    header,
                    SPINEL_CMD_PROP_VALUE_IS,
                    key,
                    SPINEL_DATATYPE_UINT32_S,
                    value
                );

bail:
    return errorCode;
}

ThreadError NcpBase::GetPropertyHandler_NCP_CNTR(uint8_t header, spinel_prop_key_t key)
{
    uint32_t value;
    ThreadError errorCode = kThreadError_None;

    switch (key)
    {
    case SPINEL_PROP_CNTR_TX_IP_SEC_TOTAL:
        value = mInboundSecureIpFrameCounter;
        break;

    case SPINEL_PROP_CNTR_TX_IP_INSEC_TOTAL:
        value = mInboundInsecureIpFrameCounter;
        break;

    case SPINEL_PROP_CNTR_TX_IP_DROPPED:
        value = mDroppedInboundIpFrameCounter;
        break;

    case SPINEL_PROP_CNTR_RX_IP_SEC_TOTAL:
        value = mOutboundSecureIpFrameCounter;
        break;

    case SPINEL_PROP_CNTR_RX_IP_INSEC_TOTAL:
        value = mOutboundInsecureIpFrameCounter;
        break;

    case SPINEL_PROP_CNTR_RX_IP_DROPPED:
        value = mDroppedOutboundIpFrameCounter;
        break;

    case SPINEL_PROP_CNTR_TX_SPINEL_TOTAL:
        value = mTxSpinelFrameCounter;
        break;

    case SPINEL_PROP_CNTR_RX_SPINEL_TOTAL:
        value = mRxSpinelFrameCounter;
        break;

    case SPINEL_PROP_CNTR_RX_SPINEL_ERR:
        value = mFramingErrorCounter;
        break;

    default:
        errorCode = SendLastStatus(header, SPINEL_STATUS_INTERNAL_ERROR);
        goto bail;
        break;
    }

    errorCode = SendPropertyUpdate(
                    header,
                    SPINEL_CMD_PROP_VALUE_IS,
                    key,
                    SPINEL_DATATYPE_UINT32_S,
                    value
                );

bail:
    return errorCode;
}

ThreadError NcpBase::GetPropertyHandler_MAC_WHITELIST(uint8_t header, spinel_prop_key_t key)
{
    otMacWhitelistEntry entry;
    ThreadError errorCode = kThreadError_None;

    SuccessOrExit(errorCode = OutboundFrameBegin());

    SuccessOrExit(errorCode = OutboundFrameFeedPacked("Cii", header, SPINEL_CMD_PROP_VALUE_IS, key));

    for (uint8_t i = 0; (i != 255) && (errorCode == kThreadError_None); i++)
    {
        errorCode = otGetMacWhitelistEntry(mInstance, i, &entry);

        if (errorCode != kThreadError_None)
        {
            break;
        }

        if (entry.mValid)
        {
            if (!entry.mFixedRssi)
            {
                entry.mRssi = RSSI_OVERRIDE_DISABLED;
            }

            SuccessOrExit(errorCode = OutboundFrameFeedPacked("T(Ec).", entry.mExtAddress.m8, entry.mRssi));
        }
    }

    SuccessOrExit(errorCode = OutboundFrameSend());

exit:
    return errorCode;
}

ThreadError NcpBase::GetPropertyHandler_MAC_WHITELIST_ENABLED(uint8_t header, spinel_prop_key_t key)
{
    return SendPropertyUpdate(
               header,
               SPINEL_CMD_PROP_VALUE_IS,
               key,
               SPINEL_DATATYPE_BOOL_S,
               otIsMacWhitelistEnabled(mInstance)
           );
}

ThreadError NcpBase::GetPropertyHandler_THREAD_MODE(uint8_t header, spinel_prop_key_t key)
{
    uint8_t numeric_mode(0);
    otLinkModeConfig mode_config(otGetLinkMode(mInstance));

    if (mode_config.mRxOnWhenIdle)
    {
        numeric_mode |= kThreadMode_RxOnWhenIdle;
    }

    if (mode_config.mSecureDataRequests)
    {
        numeric_mode |= kThreadMode_SecureDataRequest;
    }

    if (mode_config.mDeviceType)
    {
        numeric_mode |= kThreadMode_FullFunctionDevice;
    }

    if (mode_config.mNetworkData)
    {
        numeric_mode |= kThreadMode_FullNetworkData;
    }

    return SendPropertyUpdate(
               header,
               SPINEL_CMD_PROP_VALUE_IS,
               key,
               SPINEL_DATATYPE_UINT8_S,
               numeric_mode
           );
}

ThreadError NcpBase::GetPropertyHandler_THREAD_CHILD_TIMEOUT(uint8_t header, spinel_prop_key_t key)
{
    return SendPropertyUpdate(
               header,
               SPINEL_CMD_PROP_VALUE_IS,
               key,
               SPINEL_DATATYPE_UINT32_S,
               otGetChildTimeout(mInstance)
           );
}

ThreadError NcpBase::GetPropertyHandler_THREAD_RLOC16(uint8_t header, spinel_prop_key_t key)
{
    return SendPropertyUpdate(
               header,
               SPINEL_CMD_PROP_VALUE_IS,
               key,
               SPINEL_DATATYPE_UINT16_S,
               otGetRloc16(mInstance)
           );
}

ThreadError NcpBase::GetPropertyHandler_THREAD_ROUTER_UPGRADE_THRESHOLD(uint8_t header, spinel_prop_key_t key)
{
    return SendPropertyUpdate(
               header,
               SPINEL_CMD_PROP_VALUE_IS,
               key,
               SPINEL_DATATYPE_UINT8_S,
               otGetRouterUpgradeThreshold(mInstance)
           );
}

ThreadError NcpBase::GetPropertyHandler_THREAD_CONTEXT_REUSE_DELAY(uint8_t header, spinel_prop_key_t key)
{
    return SendPropertyUpdate(
               header,
               SPINEL_CMD_PROP_VALUE_IS,
               key,
               SPINEL_DATATYPE_UINT32_S,
               otGetContextIdReuseDelay(mInstance)
           );
}

ThreadError NcpBase::GetPropertyHandler_THREAD_NETWORK_ID_TIMEOUT(uint8_t header, spinel_prop_key_t key)
{
    return SendPropertyUpdate(
               header,
               SPINEL_CMD_PROP_VALUE_IS,
               key,
               SPINEL_DATATYPE_UINT8_S,
               otGetNetworkIdTimeout(mInstance)
           );
}

ThreadError NcpBase::GetPropertyHandler_NET_REQUIRE_JOIN_EXISTING(uint8_t header, spinel_prop_key_t key)
{
    return SendPropertyUpdate(
               header,
               SPINEL_CMD_PROP_VALUE_IS,
               key,
               SPINEL_DATATYPE_BOOL_S,
               mRequireJoinExistingNetwork
           );
}


// ----------------------------------------------------------------------------
// MARK: Individual Property Setters
// ----------------------------------------------------------------------------

ThreadError NcpBase::SetPropertyHandler_POWER_STATE(uint8_t header, spinel_prop_key_t key, const uint8_t *value_ptr,
                                                    uint16_t value_len)
{
    // TODO: Implement POWER_STATE
    (void)key;
    (void)value_ptr;
    (void)value_len;

    return SendLastStatus(header, SPINEL_STATUS_UNIMPLEMENTED);
}

ThreadError NcpBase::SetPropertyHandler_PHY_ENABLED(uint8_t header, spinel_prop_key_t key, const uint8_t *value_ptr,
                                                    uint16_t value_len)
{
    bool value = false;
    spinel_ssize_t parsedLength;
    ThreadError errorCode = kThreadError_None;

    parsedLength = spinel_datatype_unpack(
                       value_ptr,
                       value_len,
                       SPINEL_DATATYPE_BOOL_S,
                       &value
                   );

    if (parsedLength > 0)
    {
        if (value == false)
        {
            errorCode = otPlatRadioDisable(mInstance);
        }
        else
        {
            errorCode = otPlatRadioEnable(mInstance);
        }
    }
    else
    {
        errorCode = kThreadError_Parse;
    }

    if (errorCode == kThreadError_None)
    {
        errorCode = HandleCommandPropertyGet(header, key);
    }
    else
    {
        errorCode = SendLastStatus(header, ThreadErrorToSpinelStatus(errorCode));
    }

    return errorCode;
}

ThreadError NcpBase::SetPropertyHandler_PHY_TX_POWER(uint8_t header, spinel_prop_key_t key, const uint8_t *value_ptr,
                                                     uint16_t value_len)
{
    // TODO: Implement PHY_TX_POWER
    (void)key;
    (void)value_ptr;
    (void)value_len;

    return SendLastStatus(header, SPINEL_STATUS_UNIMPLEMENTED);
}

ThreadError NcpBase::SetPropertyHandler_PHY_CHAN(uint8_t header, spinel_prop_key_t key, const uint8_t *value_ptr,
                                                 uint16_t value_len)
{
    unsigned int i = 0;
    spinel_ssize_t parsedLength;
    ThreadError errorCode = kThreadError_None;

    parsedLength = spinel_datatype_unpack(
                       value_ptr,
                       value_len,
                       SPINEL_DATATYPE_UINT_PACKED_S,
                       &i
                   );

    if (parsedLength > 0)
    {
        errorCode = otSetChannel(mInstance, static_cast<uint8_t>(i));

        if (errorCode == kThreadError_None)
        {
            errorCode = HandleCommandPropertyGet(header, key);
        }
        else
        {
            errorCode = SendLastStatus(header, ThreadErrorToSpinelStatus(errorCode));
        }
    }
    else
    {
        errorCode = SendLastStatus(header, SPINEL_STATUS_PARSE_ERROR);
    }

    return errorCode;
}

ThreadError NcpBase::SetPropertyHandler_MAC_FILTER_MODE(uint8_t header, spinel_prop_key_t key, const uint8_t *value_ptr,
                                                        uint16_t value_len)
{
    uint8_t i = 0;
    spinel_ssize_t parsedLength;
    ThreadError errorCode = kThreadError_None;

    parsedLength = spinel_datatype_unpack(
                       value_ptr,
                       value_len,
                       SPINEL_DATATYPE_UINT8_S,
                       &i
                   );

    if (parsedLength > 0)
    {
        switch (i)
        {
        case SPINEL_MAC_FILTER_MODE_NORMAL:
            otPlatRadioSetPromiscuous(mInstance, false);
            errorCode = kThreadError_None;
            break;

        case SPINEL_MAC_FILTER_MODE_PROMISCUOUS:
        case SPINEL_MAC_FILTER_MODE_MONITOR:
            otPlatRadioSetPromiscuous(mInstance, true);
            errorCode = kThreadError_None;
            break;
        }

        if (errorCode == kThreadError_None)
        {
            errorCode = HandleCommandPropertyGet(header, key);
        }
        else
        {
            errorCode = SendLastStatus(header, ThreadErrorToSpinelStatus(errorCode));
        }
    }
    else
    {
        errorCode = SendLastStatus(header, SPINEL_STATUS_PARSE_ERROR);
    }

    return errorCode;
}

ThreadError NcpBase::SetPropertyHandler_MAC_SCAN_MASK(uint8_t header, spinel_prop_key_t key, const uint8_t *value_ptr,
                                                      uint16_t value_len)
{
    ThreadError errorCode = kThreadError_None;
    uint32_t new_mask(0);

    for (; value_len != 0; value_len--, value_ptr++)
    {
        if ((value_ptr[0] > 31)
            || (mSupportedChannelMask & (1 << value_ptr[0])) == 0
           )
        {
            errorCode = kThreadError_InvalidArgs;
            break;
        }

        new_mask |= (1 << value_ptr[0]);
    }

    if (errorCode == kThreadError_None)
    {
        mChannelMask = new_mask;
        errorCode = HandleCommandPropertyGet(header, key);
    }
    else
    {
        errorCode = SendLastStatus(header, ThreadErrorToSpinelStatus(errorCode));
    }

    return errorCode;
}

ThreadError NcpBase::SetPropertyHandler_MAC_SCAN_PERIOD(uint8_t header, spinel_prop_key_t key, const uint8_t *value_ptr,
                                                        uint16_t value_len)
{
    uint16_t tmp(mScanPeriod);
    spinel_ssize_t parsedLength;
    ThreadError errorCode = kThreadError_None;

    parsedLength = spinel_datatype_unpack(
                       value_ptr,
                       value_len,
                       SPINEL_DATATYPE_UINT16_S,
                       &tmp
                   );

    if (parsedLength > 0)
    {
        mScanPeriod = tmp;
        errorCode = HandleCommandPropertyGet(header, key);
    }
    else
    {
        errorCode = SendLastStatus(header, SPINEL_STATUS_PARSE_ERROR);
    }

    return errorCode;
}

ThreadError NcpBase::SetPropertyHandler_NET_REQUIRE_JOIN_EXISTING(uint8_t header, spinel_prop_key_t key, const uint8_t *value_ptr,
                                                        uint16_t value_len)
{
    bool tmp(mRequireJoinExistingNetwork);
    spinel_ssize_t parsedLength;
    ThreadError errorCode = kThreadError_None;

    parsedLength = spinel_datatype_unpack(
                       value_ptr,
                       value_len,
                       SPINEL_DATATYPE_BOOL_S,
                       &tmp
                   );

    if (parsedLength > 0)
    {
        mRequireJoinExistingNetwork = tmp;
        errorCode = HandleCommandPropertyGet(header, key);
    }
    else
    {
        errorCode = SendLastStatus(header, SPINEL_STATUS_PARSE_ERROR);
    }

    return errorCode;
}

ThreadError NcpBase::SetPropertyHandler_MAC_SCAN_STATE(uint8_t header, spinel_prop_key_t key, const uint8_t *value_ptr,
                                                       uint16_t value_len)
{
    uint8_t i = 0;
    spinel_ssize_t parsedLength;
    ThreadError errorCode = kThreadError_None;

    parsedLength = spinel_datatype_unpack(
                       value_ptr,
                       value_len,
                       SPINEL_DATATYPE_UINT8_S,
                       &i
                   );

    if (parsedLength > 0)
    {
        switch (i)
        {
        case SPINEL_SCAN_STATE_IDLE:
            errorCode = kThreadError_None;
            break;

        case SPINEL_SCAN_STATE_BEACON:
            errorCode = otActiveScan(
                            mInstance,
                            mChannelMask,
                            mScanPeriod,
                            &HandleActiveScanResult_Jump,
                            this
                        );

            if (errorCode == kThreadError_None)
            {
                mShouldSignalEndOfScan = false;
            }

            break;

        case SPINEL_SCAN_STATE_ENERGY:
            errorCode = otEnergyScan(
                mInstance,
                mChannelMask,
                mScanPeriod,
                &HandleEnergyScanResult_Jump,
                this
            );

            if (errorCode == kThreadError_None)
            {
                mShouldSignalEndOfScan = false;
            }

            break;

        default:
            errorCode = kThreadError_InvalidArgs;
            break;
        }

        if (errorCode == kThreadError_None)
        {
            errorCode = HandleCommandPropertyGet(header, key);
        }
        else
        {
            errorCode = SendLastStatus(header, ThreadErrorToSpinelStatus(errorCode));
        }
    }
    else
    {
        errorCode = SendLastStatus(header, SPINEL_STATUS_PARSE_ERROR);
    }

    return errorCode;
}

ThreadError NcpBase::SetPropertyHandler_MAC_15_4_PANID(uint8_t header, spinel_prop_key_t key, const uint8_t *value_ptr,
                                                       uint16_t value_len)
{
    uint16_t tmp;
    spinel_ssize_t parsedLength;
    ThreadError errorCode = kThreadError_None;

    parsedLength = spinel_datatype_unpack(
                       value_ptr,
                       value_len,
                       SPINEL_DATATYPE_UINT16_S,
                       &tmp
                   );

    if (parsedLength > 0)
    {
        errorCode = otSetPanId(mInstance, tmp);

        if (errorCode == kThreadError_None)
        {
            errorCode = HandleCommandPropertyGet(header, key);
        }
        else
        {
            errorCode = SendLastStatus(header, ThreadErrorToSpinelStatus(errorCode));
        }
    }
    else
    {
        errorCode = SendLastStatus(header, SPINEL_STATUS_PARSE_ERROR);
    }

    return errorCode;
}

ThreadError NcpBase::SetPropertyHandler_NET_IF_UP(uint8_t header, spinel_prop_key_t key, const uint8_t *value_ptr,
                                                    uint16_t value_len)
{
    bool value = false;
    spinel_ssize_t parsedLength;
    ThreadError errorCode = kThreadError_None;

    parsedLength = spinel_datatype_unpack(
                       value_ptr,
                       value_len,
                       SPINEL_DATATYPE_BOOL_S,
                       &value
                   );

    if (parsedLength > 0)
    {
        if (value == false)
        {
            errorCode = otInterfaceDown(mInstance);
        }
        else
        {
            errorCode = otInterfaceUp(mInstance);
        }
    }
    else
    {
        errorCode = kThreadError_Parse;
    }

    if (errorCode == kThreadError_None)
    {
        errorCode = HandleCommandPropertyGet(header, key);
    }
    else
    {
        errorCode = SendLastStatus(header, ThreadErrorToSpinelStatus(errorCode));
    }

    return errorCode;
}

ThreadError NcpBase::SetPropertyHandler_NET_STACK_UP(uint8_t header, spinel_prop_key_t key, const uint8_t *value_ptr,
                                                  uint16_t value_len)
{
    bool value = false;
    spinel_ssize_t parsedLength;
    ThreadError errorCode = kThreadError_None;

    parsedLength = spinel_datatype_unpack(
                       value_ptr,
                       value_len,
                       SPINEL_DATATYPE_BOOL_S,
                       &value
                   );

    if (parsedLength > 0)
    {
        // If the value has changed...
        if ((value != false) != (otGetDeviceRole(mInstance) != kDeviceRoleDisabled))
        {
            if (value != false)
            {
                errorCode = otThreadStart(mInstance);
            }
            else
            {
                errorCode = otThreadStop(mInstance);
            }
        }
    }
    else
    {
        errorCode = kThreadError_Parse;
    }

    if (errorCode == kThreadError_None)
    {
        errorCode = HandleCommandPropertyGet(header, key);
    }
    else
    {
        errorCode = SendLastStatus(header, ThreadErrorToSpinelStatus(errorCode));
    }

    return errorCode;
}

ThreadError NcpBase::SetPropertyHandler_NET_ROLE(uint8_t header, spinel_prop_key_t key, const uint8_t *value_ptr,
                                                 uint16_t value_len)
{
    unsigned int i(0);
    spinel_ssize_t parsedLength;
    ThreadError errorCode = kThreadError_None;

    parsedLength = spinel_datatype_unpack(
                       value_ptr,
                       value_len,
                       SPINEL_DATATYPE_UINT_PACKED_S,
                       &i
                   );

    if (parsedLength > 0)
    {
        switch (i)
        {
        case SPINEL_NET_ROLE_DETACHED:
            errorCode = kThreadError_InvalidArgs;
            break;

        case SPINEL_NET_ROLE_ROUTER:
            errorCode = otBecomeRouter(mInstance);
            break;

        case SPINEL_NET_ROLE_LEADER:
            errorCode = otBecomeLeader(mInstance);
            break;

        case SPINEL_NET_ROLE_CHILD:
            errorCode = otBecomeChild(mInstance, kMleAttachAnyPartition);
            break;
        }

        if (errorCode == kThreadError_None)
        {
            errorCode = HandleCommandPropertyGet(header, key);
        }
        else
        {
            errorCode = SendLastStatus(header, ThreadErrorToSpinelStatus(errorCode));
        }
    }
    else
    {
        errorCode = SendLastStatus(header, SPINEL_STATUS_PARSE_ERROR);
    }

    return errorCode;
}

ThreadError NcpBase::SetPropertyHandler_NET_NETWORK_NAME(uint8_t header, spinel_prop_key_t key,
                                                         const uint8_t *value_ptr,
                                                         uint16_t value_len)
{
    const char *string(NULL);
    spinel_ssize_t parsedLength;
    ThreadError errorCode = kThreadError_None;

    parsedLength = spinel_datatype_unpack(
                       value_ptr,
                       value_len,
                       SPINEL_DATATYPE_UTF8_S,
                       &string
                   );

    if ((parsedLength > 0) && (string != NULL))
    {
        errorCode = otSetNetworkName(mInstance, string);

        if (errorCode == kThreadError_None)
        {
            errorCode = HandleCommandPropertyGet(header, key);
        }
        else
        {
            errorCode = SendLastStatus(header, ThreadErrorToSpinelStatus(errorCode));
        }
    }
    else
    {
        errorCode = SendLastStatus(header, SPINEL_STATUS_PARSE_ERROR);
    }

    return errorCode;
}

ThreadError NcpBase::SetPropertyHandler_NET_XPANID(uint8_t header, spinel_prop_key_t key, const uint8_t *value_ptr,
                                                   uint16_t value_len)
{
    const uint8_t *ptr = NULL;
    spinel_size_t len;
    spinel_ssize_t parsedLength;
    ThreadError errorCode = kThreadError_None;

    parsedLength = spinel_datatype_unpack(
                       value_ptr,
                       value_len,
                       SPINEL_DATATYPE_DATA_S,
                       &ptr,
                       &len
                   );

    if ((parsedLength > 0) && (len == sizeof(spinel_net_xpanid_t)))
    {
        otSetExtendedPanId(mInstance, ptr);
        errorCode = HandleCommandPropertyGet(header, key);
    }
    else
    {
        errorCode = SendLastStatus(header, SPINEL_STATUS_PARSE_ERROR);
    }

    return errorCode;
}

ThreadError NcpBase::SetPropertyHandler_NET_MASTER_KEY(uint8_t header, spinel_prop_key_t key, const uint8_t *value_ptr,
                                                       uint16_t value_len)
{
    const uint8_t *ptr = NULL;
    spinel_size_t len;
    spinel_ssize_t parsedLength;
    ThreadError errorCode = kThreadError_None;

    parsedLength = spinel_datatype_unpack(
                       value_ptr,
                       value_len,
                       SPINEL_DATATYPE_DATA_S,
                       &ptr,
                       &len
                   );

    if ((parsedLength > 0) && (len < 100))
    {
        errorCode = otSetMasterKey(mInstance, ptr, static_cast<uint8_t>(len));

        if (errorCode == kThreadError_None)
        {
            errorCode = HandleCommandPropertyGet(header, key);
        }
        else
        {
            errorCode = SendLastStatus(header, ThreadErrorToSpinelStatus(errorCode));
        }
    }
    else
    {
        errorCode = SendLastStatus(header, SPINEL_STATUS_PARSE_ERROR);
    }

    return errorCode;
}

ThreadError NcpBase::SetPropertyHandler_NET_KEY_SEQUENCE(uint8_t header, spinel_prop_key_t key,
                                                         const uint8_t *value_ptr,
                                                         uint16_t value_len)
{
    unsigned int i(0);
    spinel_ssize_t parsedLength;
    ThreadError errorCode = kThreadError_None;

    parsedLength = spinel_datatype_unpack(
                       value_ptr,
                       value_len,
                       SPINEL_DATATYPE_UINT32_S,
                       &i
                   );

    if (parsedLength > 0)
    {
        otSetKeySequenceCounter(mInstance, i);
        errorCode = HandleCommandPropertyGet(header, key);
    }
    else
    {
        errorCode = SendLastStatus(header, SPINEL_STATUS_PARSE_ERROR);
    }

    return errorCode;
}

ThreadError NcpBase::SetPropertyHandler_THREAD_LOCAL_LEADER_WEIGHT(uint8_t header, spinel_prop_key_t key,
                                                                   const uint8_t *value_ptr, uint16_t value_len)
{
    ThreadError errorCode = kThreadError_None;
    uint8_t value = 0;
    spinel_ssize_t parsedLength;

    parsedLength = spinel_datatype_unpack(
                       value_ptr,
                       value_len,
                       SPINEL_DATATYPE_UINT8_S,
                       &value
                   );

    if (parsedLength > 0)
    {
        otSetLocalLeaderWeight(mInstance, value);
    }
    else
    {
        errorCode = kThreadError_Parse;
    }

    if (errorCode == kThreadError_None)
    {
        errorCode = HandleCommandPropertyGet(header, key);
    }
    else
    {
        errorCode = SendLastStatus(header, ThreadErrorToSpinelStatus(errorCode));
    }

    return errorCode;
}



ThreadError NcpBase::SetPropertyHandler_STREAM_NET_INSECURE(uint8_t header, spinel_prop_key_t key,
                                                            const uint8_t *value_ptr, uint16_t value_len)
{
    spinel_ssize_t parsedLength;
    ThreadError errorCode = kThreadError_None;
    const uint8_t *frame_ptr(NULL);
    unsigned int frame_len(0);
    const uint8_t *meta_ptr(NULL);
    unsigned int meta_len(0);
<<<<<<< HEAD
    Message *message(mInstance->mIp6.mMessagePool.New(Message::kTypeIp6, 0));
=======

    // STREAM_NET_INSECURE packets are not secured at layer 2.
    otMessage message = otNewIp6Message(mInstance, false);
>>>>>>> 8d465e54

    if (message == NULL)
    {
        errorCode = kThreadError_NoBufs;
    }
    else
    {
        parsedLength = spinel_datatype_unpack(
                           value_ptr,
                           value_len,
                           SPINEL_DATATYPE_DATA_S SPINEL_DATATYPE_DATA_S,
                           &frame_ptr,
                           &frame_len,
                           &meta_ptr,
                           &meta_len
                       );

        // We ignore metadata for now.
        // May later include TX power, allow retransmits, etc...
        (void)meta_ptr;
        (void)meta_len;
        (void)parsedLength;
        
        errorCode = otAppendMessage(message, frame_ptr, static_cast<uint16_t>(frame_len));
    }

    if (errorCode == kThreadError_None)
    {
        errorCode = otSendIp6Datagram(mInstance, message);
    }
    else if (message)
    {
        otFreeMessage(message);
    }

    if (errorCode == kThreadError_None)
    {
        mInboundInsecureIpFrameCounter++;

        if (SPINEL_HEADER_GET_TID(header) != 0)
        {
            // Only send a successful status update if
            // there was a transaction id in the header.
            errorCode = SendLastStatus(header, SPINEL_STATUS_OK);
        }
    }
    else
    {
        mDroppedInboundIpFrameCounter++;

        errorCode = SendLastStatus(header, ThreadErrorToSpinelStatus(errorCode));
    }

    (void)key;

    return errorCode;
}

ThreadError NcpBase::SetPropertyHandler_STREAM_NET(uint8_t header, spinel_prop_key_t key, const uint8_t *value_ptr,
                                                   uint16_t value_len)
{
    spinel_ssize_t parsedLength;
    ThreadError errorCode = kThreadError_None;
    const uint8_t *frame_ptr(NULL);
    unsigned int frame_len(0);
    const uint8_t *meta_ptr(NULL);
    unsigned int meta_len(0);
<<<<<<< HEAD
    Message *message(mInstance->mIp6.mMessagePool.New(Message::kTypeIp6, 0));
=======
    
    // STREAM_NET requires layer 2 security.
    otMessage message = otNewIp6Message(mInstance, true);
>>>>>>> 8d465e54

    if (message == NULL)
    {
        errorCode = kThreadError_NoBufs;
    }
    else
    {
        parsedLength = spinel_datatype_unpack(
                           value_ptr,
                           value_len,
                           SPINEL_DATATYPE_DATA_S SPINEL_DATATYPE_DATA_S,
                           &frame_ptr,
                           &frame_len,
                           &meta_ptr,
                           &meta_len
                       );

        // We ignore metadata for now.
        // May later include TX power, allow retransmits, etc...
        (void)meta_ptr;
        (void)meta_len;
        (void)parsedLength;
        
        errorCode = otAppendMessage(message, frame_ptr, static_cast<uint16_t>(frame_len));
    }

    if (errorCode == kThreadError_None)
    {
        errorCode = otSendIp6Datagram(mInstance, message);
    }
    else if (message)
    {
        otFreeMessage(message);
    }

    if (errorCode == kThreadError_None)
    {
        mInboundSecureIpFrameCounter++;

        if (SPINEL_HEADER_GET_TID(header) != 0)
        {
            // Only send a successful status update if
            // there was a transaction id in the header.
            errorCode = SendLastStatus(header, SPINEL_STATUS_OK);
        }
    }
    else
    {
        mDroppedInboundIpFrameCounter++;

        errorCode = SendLastStatus(header, ThreadErrorToSpinelStatus(errorCode));

    }

    (void)key;

    return errorCode;
}

ThreadError NcpBase::SetPropertyHandler_IPV6_ML_PREFIX(uint8_t header, spinel_prop_key_t key, const uint8_t *value_ptr,
                                                       uint16_t value_len)
{
    ThreadError errorCode = kThreadError_None;

    if (value_len >= 8)
    {
        errorCode = otSetMeshLocalPrefix(mInstance, value_ptr);
        HandleCommandPropertyGet(header, key);
    }
    else
    {
        errorCode = kThreadError_Parse;
    }

    if (errorCode == kThreadError_None)
    {
        errorCode = HandleCommandPropertyGet(header, key);
    }
    else
    {
        errorCode = SendLastStatus(header, ThreadErrorToSpinelStatus(errorCode));
    }

    return errorCode;
}

ThreadError NcpBase::SetPropertyHandler_IPV6_ICMP_PING_OFFLOAD(uint8_t header, spinel_prop_key_t key, const uint8_t *value_ptr, uint16_t value_len)
{
    bool isEnabled(false);
    spinel_ssize_t parsedLength;
    ThreadError errorCode = kThreadError_None;

    parsedLength = spinel_datatype_unpack(
                       value_ptr,
                       value_len,
                       SPINEL_DATATYPE_BOOL_S,
                       &isEnabled
                   );

    if (parsedLength > 0)
    {
        otSetIcmpEchoEnabled(mInstance, isEnabled);

        errorCode = HandleCommandPropertyGet(header, key);
    }
    else
    {
        errorCode = SendLastStatus(header, SPINEL_STATUS_PARSE_ERROR);
    }

    return errorCode;
}

ThreadError NcpBase::SetPropertyHandler_THREAD_RLOC16_DEBUG_PASSTHRU(uint8_t header, spinel_prop_key_t key, const uint8_t *value_ptr, uint16_t value_len)
{
    bool isEnabled(false);
    spinel_ssize_t parsedLength;
    ThreadError errorCode = kThreadError_None;

    parsedLength = spinel_datatype_unpack(
                       value_ptr,
                       value_len,
                       SPINEL_DATATYPE_BOOL_S,
                       &isEnabled
                   );

    if (parsedLength > 0)
    {
        // Note reverse logic: passthru enabled = filter disabled
        otSetReceiveIp6DatagramFilterEnabled(mInstance, !isEnabled);

        errorCode = HandleCommandPropertyGet(header, key);
    }
    else
    {
        errorCode = SendLastStatus(header, SPINEL_STATUS_PARSE_ERROR);
    }

    return errorCode;
}

ThreadError NcpBase::SetPropertyHandler_THREAD_ASSISTING_PORTS(uint8_t header, spinel_prop_key_t key,
                                                               const uint8_t *value_ptr, uint16_t value_len)
{
    ThreadError errorCode = kThreadError_None;
    uint8_t num_entries = 0;
    const uint16_t *ports = otGetUnsecurePorts(mInstance, &num_entries);
    spinel_ssize_t parsedLength = 1;
    int ports_changed = 0;

    // First, we need to remove all of the current assisting ports.
    for (; num_entries != 0; ports++, num_entries--)
    {
        errorCode = otRemoveUnsecurePort(mInstance, *ports);

        if (errorCode != kThreadError_None)
        {
            break;
        }

        ports_changed++;
    }

    while ((errorCode == kThreadError_None)
           && (parsedLength > 0)
           && (value_len >= 2)
          )
    {
        uint16_t port;

        parsedLength = spinel_datatype_unpack(
                           value_ptr,
                           value_len,
                           "S",
                           &port
                       );

        if (parsedLength > 0)
        {
            errorCode = otAddUnsecurePort(mInstance, port);
        }
        else
        {
            errorCode = kThreadError_Parse;
        }

        if (errorCode != kThreadError_None)
        {
            break;
        }

        value_ptr += parsedLength;
        value_len -= parsedLength;

        ports_changed++;
    }

    if (errorCode == kThreadError_None)
    {
        errorCode = HandleCommandPropertyGet(header, key);
    }
    else
    {
        errorCode = SendLastStatus(header, ThreadErrorToSpinelStatus(errorCode));

        if (ports_changed)
        {
            // We had an error, but we've actually changed
            // the state of these ports---so we need to report
            // those incomplete changes via an asynchronous
            // change event.
            HandleCommandPropertyGet(SPINEL_HEADER_FLAG | SPINEL_HEADER_IID_0, key);
        }
    }

    return errorCode;
}

ThreadError NcpBase::SetPropertyHandler_THREAD_ALLOW_LOCAL_NET_DATA_CHANGE(uint8_t header, spinel_prop_key_t key,
                                                              const uint8_t *value_ptr, uint16_t value_len)
{
    bool value = false;
    spinel_ssize_t parsedLength;
    ThreadError errorCode = kThreadError_None;
    bool should_register_with_leader = false;

    parsedLength = spinel_datatype_unpack(
                       value_ptr,
                       value_len,
                       SPINEL_DATATYPE_BOOL_S,
                       &value
                   );

    if (parsedLength > 0)
    {
        // Register any net data changes on transition from `true` to `false`.
        should_register_with_leader = (mAllowLocalNetworkDataChange == true) && (value == false);

        mAllowLocalNetworkDataChange = value;
    }
    else
    {
        errorCode = kThreadError_Parse;
    }

    if (errorCode == kThreadError_None)
    {
        errorCode = HandleCommandPropertyGet(header, key);
    }
    else
    {
        errorCode = SendLastStatus(header, ThreadErrorToSpinelStatus(errorCode));
    }

    if (should_register_with_leader)
    {
        otSendServerData(mInstance);
    }

    return errorCode;
}

ThreadError NcpBase::SetPropertyHandler_THREAD_ROUTER_ROLE_ENABLED(uint8_t header, spinel_prop_key_t key,
                                                   const uint8_t *value_ptr, uint16_t value_len)
{
    bool isEnabled;
    spinel_ssize_t parsedLength;
    ThreadError errorCode = kThreadError_None;

    parsedLength = spinel_datatype_unpack(
                       value_ptr,
                       value_len,
                       SPINEL_DATATYPE_BOOL_S,
                       &isEnabled
                   );

    if (parsedLength > 0)
    {
        otSetRouterRoleEnabled(mInstance, isEnabled);

        errorCode = HandleCommandPropertyGet(header, key);
    }
    else
    {
        errorCode = SendLastStatus(header, SPINEL_STATUS_PARSE_ERROR);
    }

    return errorCode;
}

ThreadError NcpBase::SetPropertyHandler_CNTR_RESET(uint8_t header, spinel_prop_key_t key, const uint8_t *value_ptr,
                                                   uint16_t value_len)
{
    ThreadError errorCode = kThreadError_None;
    uint8_t value = 0;
    spinel_ssize_t parsedLength;

    parsedLength = spinel_datatype_unpack(
                       value_ptr,
                       value_len,
                       SPINEL_DATATYPE_UINT8_S,
                       &value
                   );

    if (parsedLength > 0)
    {
        if (value == 1)
        {
            // TODO: Implement counter reset!
            errorCode = kThreadError_NotImplemented;
        }
        else
        {
            errorCode = kThreadError_InvalidArgs;
        }
    }
    else
    {
        errorCode = kThreadError_Parse;
    }

    (void)key;

    // There is currently no getter for PROP_CNTR_RESET, so we just
    // return SPINEL_STATUS_OK for success when the counters are reset.

    return SendLastStatus(header, ThreadErrorToSpinelStatus(errorCode));
}

ThreadError NcpBase::SetPropertyHandler_MAC_WHITELIST(uint8_t header, spinel_prop_key_t key, const uint8_t *value_ptr, uint16_t value_len)
{
    ThreadError errorCode = kThreadError_None;
    spinel_ssize_t parsedLength = 1;

    // First, clear the whitelist.
    otClearMacWhitelist(mInstance);

    while ((errorCode == kThreadError_None)
           && (parsedLength > 0)
           && (value_len > 0)
          )
    {
        otExtAddress *ext_addr = NULL;
        int8_t rssi = RSSI_OVERRIDE_DISABLED;

        parsedLength = spinel_datatype_unpack(
                           value_ptr,
                           value_len,
                           "T(Ec).",
                           &ext_addr,
                           &rssi
                       );

        if (parsedLength <= 0)
        {
            rssi = RSSI_OVERRIDE_DISABLED;
            parsedLength = spinel_datatype_unpack(
                               value_ptr,
                               value_len,
                               "T(E).",
                               &ext_addr
                           );
        }

        if (parsedLength <= 0)
        {
            errorCode = kThreadError_Parse;
            break;
        }

        if (rssi == RSSI_OVERRIDE_DISABLED)
        {
            errorCode = otAddMacWhitelist(mInstance, ext_addr->m8);
        }
        else
        {
            errorCode = otAddMacWhitelistRssi(mInstance, ext_addr->m8, rssi);
        }

        value_ptr += parsedLength;
        value_len -= parsedLength;
    }

    if (errorCode == kThreadError_None)
    {
        errorCode = HandleCommandPropertyGet(header, key);
    }
    else
    {
        errorCode = SendLastStatus(header, ThreadErrorToSpinelStatus(errorCode));

        // We had an error, but we may have actually changed
        // the state of the whitelist---so we need to report
        // those incomplete changes via an asynchronous
        // change event.
        HandleCommandPropertyGet(SPINEL_HEADER_FLAG | SPINEL_HEADER_IID_0, key);
    }

    return errorCode;
}

ThreadError NcpBase::SetPropertyHandler_MAC_WHITELIST_ENABLED(uint8_t header, spinel_prop_key_t key, const uint8_t *value_ptr, uint16_t value_len)
{
    bool isEnabled;
    spinel_ssize_t parsedLength;
    ThreadError errorCode = kThreadError_None;

    parsedLength = spinel_datatype_unpack(
                       value_ptr,
                       value_len,
                       SPINEL_DATATYPE_BOOL_S,
                       &isEnabled
                   );

    if (parsedLength > 0)
    {
        if (isEnabled)
        {
            otEnableMacWhitelist(mInstance);
        }
        else
        {
            otDisableMacWhitelist(mInstance);
        }

        errorCode = HandleCommandPropertyGet(header, key);
    }
    else
    {
        errorCode = SendLastStatus(header, SPINEL_STATUS_PARSE_ERROR);
    }

    return errorCode;
}

ThreadError NcpBase::SetPropertyHandler_THREAD_MODE(uint8_t header, spinel_prop_key_t key, const uint8_t *value_ptr, uint16_t value_len)
{
    uint8_t numeric_mode = 0;
    otLinkModeConfig mode_config;
    spinel_ssize_t parsedLength;
    ThreadError errorCode = kThreadError_None;

    parsedLength = spinel_datatype_unpack(
                       value_ptr,
                       value_len,
                       SPINEL_DATATYPE_UINT8_S,
                       &numeric_mode
                   );

    if (parsedLength > 0)
    {
        mode_config.mRxOnWhenIdle = ((numeric_mode & kThreadMode_RxOnWhenIdle) == kThreadMode_RxOnWhenIdle);
        mode_config.mSecureDataRequests = ((numeric_mode & kThreadMode_SecureDataRequest) == kThreadMode_SecureDataRequest);
        mode_config.mDeviceType = ((numeric_mode & kThreadMode_FullFunctionDevice) == kThreadMode_FullFunctionDevice);
        mode_config.mNetworkData = ((numeric_mode & kThreadMode_FullNetworkData) == kThreadMode_FullNetworkData);

        errorCode = otSetLinkMode(mInstance, mode_config);

        if (errorCode == kThreadError_None)
        {
            errorCode = HandleCommandPropertyGet(header, key);
        }
        else
        {
            errorCode = SendLastStatus(header, ThreadErrorToSpinelStatus(errorCode));
        }
    }
    else
    {
        errorCode = SendLastStatus(header, SPINEL_STATUS_PARSE_ERROR);
    }

    return errorCode;
}

ThreadError NcpBase::SetPropertyHandler_THREAD_CHILD_TIMEOUT(uint8_t header, spinel_prop_key_t key, const uint8_t *value_ptr, uint16_t value_len)
{
    uint32_t i = 0;
    spinel_ssize_t parsedLength;
    ThreadError errorCode = kThreadError_None;

    parsedLength = spinel_datatype_unpack(
                       value_ptr,
                       value_len,
                       SPINEL_DATATYPE_UINT32_S,
                       &i
                   );

    if (parsedLength > 0)
    {
        otSetChildTimeout(mInstance, i);

        errorCode = HandleCommandPropertyGet(header, key);
    }
    else
    {
        errorCode = SendLastStatus(header, SPINEL_STATUS_PARSE_ERROR);
    }

    return errorCode;
}

ThreadError NcpBase::SetPropertyHandler_THREAD_ROUTER_UPGRADE_THRESHOLD(uint8_t header, spinel_prop_key_t key, const uint8_t *value_ptr, uint16_t value_len)
{
    uint8_t i = 0;
    spinel_ssize_t parsedLength;
    ThreadError errorCode = kThreadError_None;

    parsedLength = spinel_datatype_unpack(
                       value_ptr,
                       value_len,
                       SPINEL_DATATYPE_UINT8_S,
                       &i
                   );

    if (parsedLength > 0)
    {
        otSetRouterUpgradeThreshold(mInstance, i);

        errorCode = HandleCommandPropertyGet(header, key);
    }
    else
    {
        errorCode = SendLastStatus(header, SPINEL_STATUS_PARSE_ERROR);
    }

    return errorCode;
}

ThreadError NcpBase::SetPropertyHandler_THREAD_CONTEXT_REUSE_DELAY(uint8_t header, spinel_prop_key_t key, const uint8_t *value_ptr, uint16_t value_len)
{
    uint32_t i = 0;
    spinel_ssize_t parsedLength;
    ThreadError errorCode = kThreadError_None;

    parsedLength = spinel_datatype_unpack(
                       value_ptr,
                       value_len,
                       SPINEL_DATATYPE_UINT32_S,
                       &i
                   );

    if (parsedLength > 0)
    {
        otSetContextIdReuseDelay(mInstance, i);

        errorCode = HandleCommandPropertyGet(header, key);
    }
    else
    {
        errorCode = SendLastStatus(header, SPINEL_STATUS_PARSE_ERROR);
    }

    return errorCode;
}

ThreadError NcpBase::SetPropertyHandler_THREAD_NETWORK_ID_TIMEOUT(uint8_t header, spinel_prop_key_t key, const uint8_t *value_ptr, uint16_t value_len)
{
    uint8_t i = 0;
    spinel_ssize_t parsedLength;
    ThreadError errorCode = kThreadError_None;

    parsedLength = spinel_datatype_unpack(
                       value_ptr,
                       value_len,
                       SPINEL_DATATYPE_UINT8_S,
                       &i
                   );

    if (parsedLength > 0)
    {
        otSetNetworkIdTimeout(mInstance, i);

        errorCode = HandleCommandPropertyGet(header, key);
    }
    else
    {
        errorCode = SendLastStatus(header, SPINEL_STATUS_PARSE_ERROR);
    }

    return errorCode;
}

#if OPENTHREAD_ENABLE_DIAG
ThreadError NcpBase::SetPropertyHandler_NEST_STREAM_MFG(uint8_t header, spinel_prop_key_t key, const uint8_t *value_ptr, uint16_t value_len)
{
    char *string(NULL);
    char *output(NULL);
    spinel_ssize_t parsedLength;
    ThreadError errorCode = kThreadError_None;

    parsedLength = spinel_datatype_unpack(
                       value_ptr,
                       value_len,
                       SPINEL_DATATYPE_UTF8_S,
                       &string
                   );

    if ((parsedLength > 0) && (string != NULL))
    {
        // all diagnostics related features are processed within diagnostics module
        output = diagProcessCmdLine(string);

        errorCode = SendPropertyUpdate(
                        header,
                        SPINEL_CMD_PROP_VALUE_IS,
                        key,
                        reinterpret_cast<uint8_t *>(output),
                        static_cast<uint16_t>(strlen(output) + 1)
                    );
    }
    else
    {
        errorCode = SendLastStatus(header, SPINEL_STATUS_PARSE_ERROR);
    }

    return errorCode;
}
#endif

// ----------------------------------------------------------------------------
// MARK: Individual Property Inserters
// ----------------------------------------------------------------------------


ThreadError NcpBase::InsertPropertyHandler_IPV6_ADDRESS_TABLE(uint8_t header, spinel_prop_key_t key,
                                                              const uint8_t *value_ptr, uint16_t value_len)
{
    spinel_ssize_t parsedLength;
    ThreadError errorCode = kThreadError_None;
    spinel_status_t errorStatus = SPINEL_STATUS_OK;
    otNetifAddress netif_addr;
    otIp6Address *addr_ptr;
    uint32_t preferred_lifetime;
    uint32_t valid_lifetime;
    uint8_t  prefix_len;

    parsedLength = spinel_datatype_unpack(
                       value_ptr,
                       value_len,
                       "6CLL",
                       &addr_ptr,
                       &prefix_len,
                       &preferred_lifetime,
                       &valid_lifetime
                   );

    VerifyOrExit(parsedLength > 0, errorStatus = SPINEL_STATUS_PARSE_ERROR);

    netif_addr.mAddress = *addr_ptr;
    netif_addr.mPrefixLength = prefix_len;
    netif_addr.mPreferredLifetime = preferred_lifetime;
    netif_addr.mValidLifetime = valid_lifetime;

    errorCode = otAddUnicastAddress(mInstance, &netif_addr);

    VerifyOrExit(errorCode == kThreadError_None,
                 errorStatus = ThreadErrorToSpinelStatus(errorCode));

    errorCode = SendPropertyUpdate(
                    header,
                    SPINEL_CMD_PROP_VALUE_INSERTED,
                    key,
                    value_ptr,
                    value_len
                );

    errorStatus = SPINEL_STATUS_OK;

exit:

    if (errorStatus != SPINEL_STATUS_OK)
    {
        errorCode = SendLastStatus(header, errorStatus);
    }

    return errorCode;
}

ThreadError NcpBase::InsertPropertyHandler_THREAD_LOCAL_ROUTES(uint8_t header, spinel_prop_key_t key,
                                                               const uint8_t *value_ptr, uint16_t value_len)
{
    const static int kPreferenceOffset = 6;
    const static int kPreferenceMask = 3 << kPreferenceOffset;

    spinel_ssize_t parsedLength;
    ThreadError errorCode = kThreadError_None;

    otExternalRouteConfig ext_route_config;
    otIp6Address *addr_ptr;
    bool stable = false;
    uint8_t flags = 0;

    memset(&ext_route_config, 0, sizeof(otExternalRouteConfig));

    VerifyOrExit(
        mAllowLocalNetworkDataChange == true,
        errorCode = SendLastStatus(header, SPINEL_STATUS_INVALID_STATE)
    );

    parsedLength = spinel_datatype_unpack(
                       value_ptr,
                       value_len,
                       "6CbC",
                       &addr_ptr,
                       &ext_route_config.mPrefix.mLength,
                       &stable,
                       &flags
                   );

    if (parsedLength > 0)
    {
        ext_route_config.mPrefix.mPrefix = *addr_ptr;
        ext_route_config.mStable = stable;
        ext_route_config.mPreference = ((flags & kPreferenceMask) >> kPreferenceOffset);
        errorCode = otAddExternalRoute(mInstance, &ext_route_config);

        if (errorCode == kThreadError_None)
        {
            errorCode = SendPropertyUpdate(
                            header,
                            SPINEL_CMD_PROP_VALUE_INSERTED,
                            key,
                            value_ptr,
                            value_len
                        );
        }
        else
        {
            errorCode = SendLastStatus(header, ThreadErrorToSpinelStatus(errorCode));
        }
    }
    else
    {
        errorCode = SendLastStatus(header, SPINEL_STATUS_PARSE_ERROR);
    }

exit:
    return errorCode;
}

ThreadError NcpBase::InsertPropertyHandler_THREAD_ON_MESH_NETS(uint8_t header, spinel_prop_key_t key,
                                                               const uint8_t *value_ptr, uint16_t value_len)
{
    const static int kPreferenceOffset = 6;
    const static int kPreferenceMask = 3 << kPreferenceOffset;
    const static int kPreferredFlag = 1 << 5;
    const static int kSlaacFlag = 1 << 4;
    const static int kDhcpFlag = 1 << 3;
    const static int kConfigureFlag = 1 << 2;
    const static int kDefaultRouteFlag = 1 << 1;
    const static int kOnMeshFlag = 1 << 0;

    spinel_ssize_t parsedLength;
    ThreadError errorCode = kThreadError_None;

    otBorderRouterConfig border_router_config;
    otIp6Address *addr_ptr;
    bool stable = false;
    uint8_t flags = 0;

    memset(&border_router_config, 0, sizeof(otBorderRouterConfig));

    VerifyOrExit(
        mAllowLocalNetworkDataChange == true,
        errorCode = SendLastStatus(header, SPINEL_STATUS_INVALID_STATE)
    );

    parsedLength = spinel_datatype_unpack(
                       value_ptr,
                       value_len,
                       "6CbC",
                       &addr_ptr,
                       &border_router_config.mPrefix.mLength,
                       &stable,
                       &flags
                   );

    if (parsedLength > 0)
    {
        border_router_config.mPrefix.mPrefix = *addr_ptr;
        border_router_config.mStable = stable;
        border_router_config.mPreference = ((flags & kPreferenceMask) >> kPreferenceOffset);
        border_router_config.mPreferred = ((flags & kPreferredFlag) == kPreferredFlag);
        border_router_config.mSlaac = ((flags & kSlaacFlag) == kSlaacFlag);
        border_router_config.mDhcp = ((flags & kDhcpFlag) == kDhcpFlag);
        border_router_config.mConfigure = ((flags & kConfigureFlag) == kConfigureFlag);
        border_router_config.mDefaultRoute = ((flags & kDefaultRouteFlag) == kDefaultRouteFlag);
        border_router_config.mOnMesh = ((flags & kOnMeshFlag) == kOnMeshFlag);

        errorCode = otAddBorderRouter(mInstance, &border_router_config);

        if (errorCode == kThreadError_None)
        {
            errorCode = SendPropertyUpdate(
                            header,
                            SPINEL_CMD_PROP_VALUE_INSERTED,
                            key,
                            value_ptr,
                            value_len
                        );
        }
        else
        {
            errorCode = SendLastStatus(header, ThreadErrorToSpinelStatus(errorCode));
        }
    }
    else
    {
        errorCode = SendLastStatus(header, SPINEL_STATUS_PARSE_ERROR);
    }

exit:
    return errorCode;
}

ThreadError NcpBase::InsertPropertyHandler_THREAD_ASSISTING_PORTS(uint8_t header, spinel_prop_key_t key,
                                                                  const uint8_t *value_ptr, uint16_t value_len)
{
    spinel_ssize_t parsedLength;
    ThreadError errorCode = kThreadError_None;
    uint16_t port;

    parsedLength = spinel_datatype_unpack(
                       value_ptr,
                       value_len,
                       "S",
                       &port
                   );

    if (parsedLength > 0)
    {
        errorCode = otAddUnsecurePort(mInstance, port);

        if (errorCode == kThreadError_None)
        {
            errorCode = SendPropertyUpdate(
                            header,
                            SPINEL_CMD_PROP_VALUE_INSERTED,
                            key,
                            value_ptr,
                            value_len
                        );
        }
        else
        {
            errorCode = SendLastStatus(header, ThreadErrorToSpinelStatus(errorCode));
        }
    }
    else
    {
        errorCode = SendLastStatus(header, SPINEL_STATUS_PARSE_ERROR);
    }

    return errorCode;
}

ThreadError NcpBase::InsertPropertyHandler_MAC_WHITELIST(uint8_t header, spinel_prop_key_t key, const uint8_t *value_ptr, uint16_t value_len)
{
    ThreadError errorCode = kThreadError_None;
    spinel_ssize_t parsedLength;
    otExtAddress *ext_addr = NULL;
    int8_t rssi = RSSI_OVERRIDE_DISABLED;


    if (value_len > static_cast<spinel_ssize_t>(sizeof(ext_addr)))
    {
        parsedLength = spinel_datatype_unpack(
            value_ptr,
            value_len,
            "Ec",
            &ext_addr,
            &rssi
        );
    }
    else
    {
        parsedLength = spinel_datatype_unpack(
            value_ptr,
            value_len,
            "E",
            &ext_addr
        );
    }

    if (parsedLength > 0)
    {
        if (rssi == RSSI_OVERRIDE_DISABLED)
        {
            errorCode = otAddMacWhitelist(mInstance, ext_addr->m8);
        }
        else
        {
            errorCode = otAddMacWhitelistRssi(mInstance, ext_addr->m8, rssi);
        }

        if (errorCode == kThreadError_None)
        {
            errorCode = SendPropertyUpdate(
                            header,
                            SPINEL_CMD_PROP_VALUE_INSERTED,
                            key,
                            value_ptr,
                            value_len
                        );
        }
        else
        {
            errorCode = SendLastStatus(header, ThreadErrorToSpinelStatus(errorCode));
        }
    }
    else
    {
        errorCode = SendLastStatus(header, SPINEL_STATUS_PARSE_ERROR);
    }

    return errorCode;
}

// ----------------------------------------------------------------------------
// MARK: Individual Property Removers
// ----------------------------------------------------------------------------


ThreadError NcpBase::RemovePropertyHandler_IPV6_ADDRESS_TABLE(uint8_t header, spinel_prop_key_t key,
                                                              const uint8_t *value_ptr, uint16_t value_len)
{
    spinel_ssize_t parsedLength;
    ThreadError errorCode = kThreadError_None;
    otIp6Address *addr_ptr;

    parsedLength = spinel_datatype_unpack(
                       value_ptr,
                       value_len,
                       "6CLL",
                       &addr_ptr,
                       NULL,
                       NULL,
                       NULL
                   );

    if (parsedLength > 0)
    {
        errorCode = otRemoveUnicastAddress(mInstance, addr_ptr);

        if (errorCode == kThreadError_None)
        {
            errorCode = SendPropertyUpdate(
                            header,
                            SPINEL_CMD_PROP_VALUE_REMOVED,
                            key,
                            value_ptr,
                            value_len
                        );
        }
        else
        {
            errorCode = SendLastStatus(header, ThreadErrorToSpinelStatus(errorCode));
        }
    }
    else
    {
        errorCode = SendLastStatus(header, SPINEL_STATUS_PARSE_ERROR);
    }

    return errorCode;
}

ThreadError NcpBase::RemovePropertyHandler_THREAD_LOCAL_ROUTES(uint8_t header, spinel_prop_key_t key,
                                                               const uint8_t *value_ptr, uint16_t value_len)
{
    spinel_ssize_t parsedLength;
    ThreadError errorCode = kThreadError_None;

    otIp6Prefix ip6_prefix;
    memset(&ip6_prefix, 0, sizeof(otIp6Prefix));
    otIp6Address *addr_ptr;

    VerifyOrExit(
        mAllowLocalNetworkDataChange == true,
        errorCode = SendLastStatus(header, SPINEL_STATUS_INVALID_STATE)
    );

    parsedLength = spinel_datatype_unpack(
                       value_ptr,
                       value_len,
                       "6C",
                       &addr_ptr,
                       &ip6_prefix.mLength
                   );

    if (parsedLength > 0)
    {
        ip6_prefix.mPrefix = *addr_ptr;
        errorCode = otRemoveExternalRoute(mInstance, &ip6_prefix);

        if (errorCode == kThreadError_None)
        {
            errorCode = SendPropertyUpdate(
                            header,
                            SPINEL_CMD_PROP_VALUE_REMOVED,
                            key,
                            value_ptr,
                            value_len
                        );
        }
        else
        {
            errorCode = SendLastStatus(header, ThreadErrorToSpinelStatus(errorCode));
        }
    }
    else
    {
        errorCode = SendLastStatus(header, SPINEL_STATUS_PARSE_ERROR);
    }

exit:
    return errorCode;
}

ThreadError NcpBase::RemovePropertyHandler_THREAD_ON_MESH_NETS(uint8_t header, spinel_prop_key_t key,
                                                               const uint8_t *value_ptr, uint16_t value_len)
{
    spinel_ssize_t parsedLength;
    ThreadError errorCode = kThreadError_None;

    otIp6Prefix ip6_prefix;
    memset(&ip6_prefix, 0, sizeof(otIp6Prefix));
    otIp6Address *addr_ptr;

    VerifyOrExit(
        mAllowLocalNetworkDataChange == true,
        errorCode = SendLastStatus(header, SPINEL_STATUS_INVALID_STATE)
    );

    parsedLength = spinel_datatype_unpack(
                       value_ptr,
                       value_len,
                       "6C",
                       &addr_ptr,
                       &ip6_prefix.mLength
                   );

    if (parsedLength > 0)
    {
        ip6_prefix.mPrefix = *addr_ptr;
        errorCode = otRemoveBorderRouter(mInstance, &ip6_prefix);

        if (errorCode == kThreadError_None)
        {
            errorCode = SendPropertyUpdate(
                            header,
                            SPINEL_CMD_PROP_VALUE_REMOVED,
                            key,
                            value_ptr,
                            value_len
                        );
        }
        else
        {
            errorCode = SendLastStatus(header, ThreadErrorToSpinelStatus(errorCode));
        }
    }
    else
    {
        errorCode = SendLastStatus(header, SPINEL_STATUS_PARSE_ERROR);
    }

exit:
    return errorCode;
}

ThreadError NcpBase::RemovePropertyHandler_THREAD_ASSISTING_PORTS(uint8_t header, spinel_prop_key_t key,
                                                                  const uint8_t *value_ptr, uint16_t value_len)
{
    spinel_ssize_t parsedLength;
    ThreadError errorCode = kThreadError_None;
    uint16_t port;

    parsedLength = spinel_datatype_unpack(
                       value_ptr,
                       value_len,
                       "S",
                       &port
                   );

    if (parsedLength > 0)
    {
        errorCode = otRemoveUnsecurePort(mInstance, port);

        if (errorCode == kThreadError_None)
        {
            errorCode = SendPropertyUpdate(
                            header,
                            SPINEL_CMD_PROP_VALUE_REMOVED,
                            key,
                            value_ptr,
                            value_len
                        );
        }
        else
        {
            errorCode = SendLastStatus(header, ThreadErrorToSpinelStatus(errorCode));
        }
    }
    else
    {
        errorCode = SendLastStatus(header, SPINEL_STATUS_PARSE_ERROR);
    }

    return errorCode;
}

ThreadError NcpBase::RemovePropertyHandler_THREAD_ACTIVE_ROUTER_IDS(uint8_t header, spinel_prop_key_t key,
                                                                  const uint8_t *value_ptr, uint16_t value_len)
{
    spinel_ssize_t parsedLength;
    ThreadError errorCode = kThreadError_None;
    uint8_t router_id;

    parsedLength = spinel_datatype_unpack(
                       value_ptr,
                       value_len,
                       "C",
                       &router_id
                   );

    if (parsedLength > 0)
    {
        errorCode = otReleaseRouterId(mInstance, router_id);

        if (errorCode == kThreadError_None)
        {
            errorCode = SendPropertyUpdate(
                            header,
                            SPINEL_CMD_PROP_VALUE_REMOVED,
                            key,
                            value_ptr,
                            value_len
                        );
        }
        else
        {
            errorCode = SendLastStatus(header, ThreadErrorToSpinelStatus(errorCode));
        }
    }
    else
    {
        errorCode = SendLastStatus(header, SPINEL_STATUS_PARSE_ERROR);
    }

    return errorCode;
}

ThreadError NcpBase::RemovePropertyHandler_MAC_WHITELIST(uint8_t header, spinel_prop_key_t key, const uint8_t *value_ptr, uint16_t value_len)
{
    ThreadError errorCode = kThreadError_None;
    spinel_ssize_t parsedLength;
    otExtAddress ext_addr;

    parsedLength = spinel_datatype_unpack(
                       value_ptr,
                       value_len,
                       "E",
                       &ext_addr
                   );

    if (parsedLength > 0)
    {
        otRemoveMacWhitelist(mInstance, ext_addr.m8);

        errorCode = SendPropertyUpdate(
                        header,
                        SPINEL_CMD_PROP_VALUE_REMOVED,
                        key,
                        value_ptr,
                        value_len
                    );
    }
    else
    {
        errorCode = SendLastStatus(header, SPINEL_STATUS_PARSE_ERROR);
    }

    return errorCode;
}

}  // namespace Thread


// ----------------------------------------------------------------------------
// MARK: Virtual Datastream I/O (Public API)
// ----------------------------------------------------------------------------

ThreadError otNcpStreamWrite(int aStreamId, const uint8_t* aDataPtr, int aDataLen)
{
    if (aStreamId == 0)
    {
        aStreamId = SPINEL_PROP_STREAM_DEBUG;
    }

    return Thread::sNcpContext->SendPropertyUpdate(
        SPINEL_HEADER_FLAG | SPINEL_HEADER_IID_0,
        SPINEL_CMD_PROP_VALUE_IS,
        static_cast<spinel_prop_key_t>(aStreamId),
        aDataPtr,
        static_cast<uint16_t>(aDataLen)
    );
}<|MERGE_RESOLUTION|>--- conflicted
+++ resolved
@@ -3148,13 +3148,9 @@
     unsigned int frame_len(0);
     const uint8_t *meta_ptr(NULL);
     unsigned int meta_len(0);
-<<<<<<< HEAD
-    Message *message(mInstance->mIp6.mMessagePool.New(Message::kTypeIp6, 0));
-=======
 
     // STREAM_NET_INSECURE packets are not secured at layer 2.
     otMessage message = otNewIp6Message(mInstance, false);
->>>>>>> 8d465e54
 
     if (message == NULL)
     {
@@ -3222,13 +3218,9 @@
     unsigned int frame_len(0);
     const uint8_t *meta_ptr(NULL);
     unsigned int meta_len(0);
-<<<<<<< HEAD
-    Message *message(mInstance->mIp6.mMessagePool.New(Message::kTypeIp6, 0));
-=======
     
     // STREAM_NET requires layer 2 security.
     otMessage message = otNewIp6Message(mInstance, true);
->>>>>>> 8d465e54
 
     if (message == NULL)
     {
