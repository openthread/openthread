/*
 *    Copyright (c) 2016, The OpenThread Authors.
 *    All rights reserved.
 *
 *    Redistribution and use in source and binary forms, with or without
 *    modification, are permitted provided that the following conditions are met:
 *    1. Redistributions of source code must retain the above copyright
 *       notice, this list of conditions and the following disclaimer.
 *    2. Redistributions in binary form must reproduce the above copyright
 *       notice, this list of conditions and the following disclaimer in the
 *       documentation and/or other materials provided with the distribution.
 *    3. Neither the name of the copyright holder nor the
 *       names of its contributors may be used to endorse or promote products
 *       derived from this software without specific prior written permission.
 *
 *    THIS SOFTWARE IS PROVIDED BY THE COPYRIGHT HOLDERS AND CONTRIBUTORS "AS IS" AND
 *    ANY EXPRESS OR IMPLIED WARRANTIES, INCLUDING, BUT NOT LIMITED TO, THE IMPLIED
 *    WARRANTIES OF MERCHANTABILITY AND FITNESS FOR A PARTICULAR PURPOSE ARE
 *    DISCLAIMED. IN NO EVENT SHALL THE COPYRIGHT HOLDER OR CONTRIBUTORS BE LIABLE FOR ANY
 *    DIRECT, INDIRECT, INCIDENTAL, SPECIAL, EXEMPLARY, OR CONSEQUENTIAL DAMAGES
 *    (INCLUDING, BUT NOT LIMITED TO, PROCUREMENT OF SUBSTITUTE GOODS OR SERVICES;
 *    LOSS OF USE, DATA, OR PROFITS; OR BUSINESS INTERRUPTION) HOWEVER CAUSED AND
 *    ON ANY THEORY OF LIABILITY, WHETHER IN CONTRACT, STRICT LIABILITY, OR TORT
 *    (INCLUDING NEGLIGENCE OR OTHERWISE) ARISING IN ANY WAY OUT OF THE USE OF THIS
 *    SOFTWARE, EVEN IF ADVISED OF THE POSSIBILITY OF SUCH DAMAGE.
 */

/**
 * @file
 *   This file implements a Spinel interface to the OpenThread stack.
 */

#ifdef OPENTHREAD_CONFIG_FILE
#include OPENTHREAD_CONFIG_FILE
#else
#include <openthread-config.h>
#endif

#include <assert.h>
#include <stdlib.h>
#include <common/code_utils.hpp>
#include <ncp/ncp.h>
#include <ncp/ncp_base.hpp>
#include <net/ip6.hpp>
#include <openthread.h>
#include <openthread-diag.h>
#if OPENTHREAD_ENABLE_JAM_DETECTION
#include <openthread-jam-detection.h>
#endif
#include <openthread-instance.h>
#include <stdarg.h>
#include <platform/radio.h>
#include <platform/misc.h>

namespace Thread
{

static NcpBase *sNcpContext = NULL;

<<<<<<< HEAD
#define NCP_INVALID_SCAN_CHANNEL (-1)

#define NCP_PLAT_RESET_REASON        (1U<<31)
=======
#define NCP_PLAT_RESET_REASON                 (1U<<31)
#define NCP_ON_MESH_NETS_CHANGED_BIT_FLAG     (1U<<30)
>>>>>>> 260c7e6a

enum
{
    kThreadMode_RxOnWhenIdle        = (1 << 3),
    kThreadMode_SecureDataRequest   = (1 << 2),
    kThreadMode_FullFunctionDevice  = (1 << 1),
    kThreadMode_FullNetworkData     = (1 << 0),
};

#define RSSI_OVERRIDE_DISABLED        127 // Used for PROP_MAC_WHITELIST

#define IGNORE_RETURN_VALUE(s)        do { if (s){} } while (0)

// ----------------------------------------------------------------------------
// MARK: Command/Property Jump Tables
// ----------------------------------------------------------------------------

const NcpBase::CommandHandlerEntry NcpBase::mCommandHandlerTable[] =
{
    { SPINEL_CMD_NOOP, &NcpBase::CommandHandler_NOOP },
    { SPINEL_CMD_RESET, &NcpBase::CommandHandler_RESET },
    { SPINEL_CMD_PROP_VALUE_GET, &NcpBase::CommandHandler_PROP_VALUE_GET },
    { SPINEL_CMD_PROP_VALUE_SET, &NcpBase::CommandHandler_PROP_VALUE_SET },
    { SPINEL_CMD_PROP_VALUE_INSERT, &NcpBase::CommandHandler_PROP_VALUE_INSERT },
    { SPINEL_CMD_PROP_VALUE_REMOVE, &NcpBase::CommandHandler_PROP_VALUE_REMOVE },
    { SPINEL_CMD_NET_SAVE, &NcpBase::CommandHandler_NET_SAVE },
    { SPINEL_CMD_NET_CLEAR, &NcpBase::CommandHandler_NET_CLEAR },
    { SPINEL_CMD_NET_RECALL, &NcpBase::CommandHandler_NET_RECALL },
};

const NcpBase::GetPropertyHandlerEntry NcpBase::mGetPropertyHandlerTable[] =
{
    { SPINEL_PROP_LAST_STATUS, &NcpBase::GetPropertyHandler_LAST_STATUS },
    { SPINEL_PROP_PROTOCOL_VERSION, &NcpBase::GetPropertyHandler_PROTOCOL_VERSION },
    { SPINEL_PROP_INTERFACE_TYPE, &NcpBase::GetPropertyHandler_INTERFACE_TYPE },
    { SPINEL_PROP_VENDOR_ID, &NcpBase::GetPropertyHandler_VENDOR_ID },
    { SPINEL_PROP_CAPS, &NcpBase::GetPropertyHandler_CAPS },
    { SPINEL_PROP_NCP_VERSION, &NcpBase::GetPropertyHandler_NCP_VERSION },
    { SPINEL_PROP_INTERFACE_COUNT, &NcpBase::GetPropertyHandler_INTERFACE_COUNT },
    { SPINEL_PROP_POWER_STATE, &NcpBase::GetPropertyHandler_POWER_STATE },
    { SPINEL_PROP_HWADDR, &NcpBase::GetPropertyHandler_HWADDR },
    { SPINEL_PROP_LOCK, &NcpBase::GetPropertyHandler_LOCK },

    { SPINEL_PROP_PHY_ENABLED, &NcpBase::GetPropertyHandler_PHY_ENABLED },
    { SPINEL_PROP_PHY_FREQ, &NcpBase::GetPropertyHandler_PHY_FREQ },
    { SPINEL_PROP_PHY_CHAN_SUPPORTED, &NcpBase::GetPropertyHandler_PHY_CHAN_SUPPORTED },
    { SPINEL_PROP_PHY_CHAN, &NcpBase::GetPropertyHandler_PHY_CHAN },
    { SPINEL_PROP_PHY_RSSI, &NcpBase::GetPropertyHandler_PHY_RSSI },

    { SPINEL_PROP_MAC_SCAN_STATE, &NcpBase::GetPropertyHandler_MAC_SCAN_STATE },
    { SPINEL_PROP_MAC_SCAN_MASK, &NcpBase::GetPropertyHandler_MAC_SCAN_MASK },
    { SPINEL_PROP_MAC_SCAN_PERIOD, &NcpBase::GetPropertyHandler_MAC_SCAN_PERIOD },
    { SPINEL_PROP_MAC_15_4_PANID, &NcpBase::GetPropertyHandler_MAC_15_4_PANID },
    { SPINEL_PROP_MAC_15_4_LADDR, &NcpBase::GetPropertyHandler_MAC_15_4_LADDR },
    { SPINEL_PROP_MAC_15_4_SADDR, &NcpBase::GetPropertyHandler_MAC_15_4_SADDR },
    { SPINEL_PROP_MAC_RAW_STREAM_ENABLED, &NcpBase::GetPropertyHandler_MAC_RAW_STREAM_ENABLED },
    { SPINEL_PROP_MAC_PROMISCUOUS_MODE, &NcpBase::GetPropertyHandler_MAC_PROMISCUOUS_MODE },
    { SPINEL_PROP_MAC_EXTENDED_ADDR, &NcpBase::GetPropertyHandler_MAC_EXTENDED_ADDR },

    { SPINEL_PROP_NET_IF_UP, &NcpBase::GetPropertyHandler_NET_IF_UP },
    { SPINEL_PROP_NET_STACK_UP, &NcpBase::GetPropertyHandler_NET_STACK_UP },
    { SPINEL_PROP_NET_ROLE, &NcpBase::GetPropertyHandler_NET_ROLE },
    { SPINEL_PROP_NET_NETWORK_NAME, &NcpBase::GetPropertyHandler_NET_NETWORK_NAME },
    { SPINEL_PROP_NET_XPANID, &NcpBase::GetPropertyHandler_NET_XPANID },
    { SPINEL_PROP_NET_MASTER_KEY, &NcpBase::GetPropertyHandler_NET_MASTER_KEY },
    { SPINEL_PROP_NET_KEY_SEQUENCE_COUNTER, &NcpBase::GetPropertyHandler_NET_KEY_SEQUENCE_COUNTER },
    { SPINEL_PROP_NET_PARTITION_ID, &NcpBase::GetPropertyHandler_NET_PARTITION_ID },
    { SPINEL_PROP_NET_KEY_SWITCH_GUARDTIME, &NcpBase::GetPropertyHandler_NET_KEY_SWITCH_GUARDTIME},

    { SPINEL_PROP_THREAD_LEADER_ADDR, &NcpBase::GetPropertyHandler_THREAD_LEADER_ADDR },
    { SPINEL_PROP_THREAD_PARENT, &NcpBase::GetPropertyHandler_THREAD_PARENT },
    { SPINEL_PROP_THREAD_CHILD_TABLE, &NcpBase::GetPropertyHandler_THREAD_CHILD_TABLE },
    { SPINEL_PROP_THREAD_NEIGHBOR_TABLE, &NcpBase::GetPropertyHandler_THREAD_NEIGHBOR_TABLE },
    { SPINEL_PROP_THREAD_LEADER_RID, &NcpBase::GetPropertyHandler_THREAD_LEADER_RID },
    { SPINEL_PROP_THREAD_LEADER_WEIGHT, &NcpBase::GetPropertyHandler_THREAD_LEADER_WEIGHT },
    { SPINEL_PROP_THREAD_LOCAL_LEADER_WEIGHT, &NcpBase::GetPropertyHandler_THREAD_LOCAL_LEADER_WEIGHT },
    { SPINEL_PROP_THREAD_NETWORK_DATA, &NcpBase::GetPropertyHandler_THREAD_NETWORK_DATA },
    { SPINEL_PROP_THREAD_NETWORK_DATA_VERSION, &NcpBase::GetPropertyHandler_THREAD_NETWORK_DATA_VERSION },
    { SPINEL_PROP_THREAD_STABLE_NETWORK_DATA, &NcpBase::GetPropertyHandler_THREAD_STABLE_NETWORK_DATA },
    { SPINEL_PROP_THREAD_STABLE_NETWORK_DATA_VERSION, &NcpBase::GetPropertyHandler_THREAD_STABLE_NETWORK_DATA_VERSION },
    { SPINEL_PROP_THREAD_LEADER_NETWORK_DATA, &NcpBase::GetPropertyHandler_THREAD_LEADER_NETWORK_DATA },
    { SPINEL_PROP_THREAD_STABLE_LEADER_NETWORK_DATA, &NcpBase::GetPropertyHandler_THREAD_STABLE_LEADER_NETWORK_DATA },
    { SPINEL_PROP_THREAD_LOCAL_ROUTES, &NcpBase::NcpBase::GetPropertyHandler_THREAD_LOCAL_ROUTES },
    { SPINEL_PROP_THREAD_ASSISTING_PORTS, &NcpBase::NcpBase::GetPropertyHandler_THREAD_ASSISTING_PORTS },
    { SPINEL_PROP_THREAD_ALLOW_LOCAL_NET_DATA_CHANGE, &NcpBase::GetPropertyHandler_THREAD_ALLOW_LOCAL_NET_DATA_CHANGE },
    { SPINEL_PROP_THREAD_ROUTER_ROLE_ENABLED, &NcpBase::GetPropertyHandler_THREAD_ROUTER_ROLE_ENABLED },

    { SPINEL_PROP_MAC_WHITELIST, &NcpBase::GetPropertyHandler_MAC_WHITELIST },
    { SPINEL_PROP_MAC_WHITELIST_ENABLED, &NcpBase::GetPropertyHandler_MAC_WHITELIST_ENABLED },
    { SPINEL_PROP_THREAD_MODE, &NcpBase::GetPropertyHandler_THREAD_MODE },
    { SPINEL_PROP_THREAD_CHILD_COUNT_MAX, &NcpBase::GetPropertyHandler_THREAD_CHILD_COUNT_MAX },
    { SPINEL_PROP_THREAD_CHILD_TIMEOUT, &NcpBase::GetPropertyHandler_THREAD_CHILD_TIMEOUT },
    { SPINEL_PROP_THREAD_RLOC16, &NcpBase::GetPropertyHandler_THREAD_RLOC16 },
    { SPINEL_PROP_THREAD_ROUTER_UPGRADE_THRESHOLD, &NcpBase::GetPropertyHandler_THREAD_ROUTER_UPGRADE_THRESHOLD },
    { SPINEL_PROP_THREAD_ROUTER_DOWNGRADE_THRESHOLD, &NcpBase::GetPropertyHandler_THREAD_ROUTER_DOWNGRADE_THRESHOLD },
    { SPINEL_PROP_THREAD_CONTEXT_REUSE_DELAY, &NcpBase::GetPropertyHandler_THREAD_CONTEXT_REUSE_DELAY },
    { SPINEL_PROP_THREAD_NETWORK_ID_TIMEOUT, &NcpBase::GetPropertyHandler_THREAD_NETWORK_ID_TIMEOUT },
    { SPINEL_PROP_THREAD_ON_MESH_NETS, &NcpBase::NcpBase::GetPropertyHandler_THREAD_ON_MESH_NETS },
    { SPINEL_PROP_NET_REQUIRE_JOIN_EXISTING, &NcpBase::GetPropertyHandler_NET_REQUIRE_JOIN_EXISTING },
    { SPINEL_PROP_THREAD_ROUTER_SELECTION_JITTER, &NcpBase::GetPropertyHandler_THREAD_ROUTER_SELECTION_JITTER },

    { SPINEL_PROP_IPV6_ML_PREFIX, &NcpBase::GetPropertyHandler_IPV6_ML_PREFIX },
    { SPINEL_PROP_IPV6_ML_ADDR, &NcpBase::GetPropertyHandler_IPV6_ML_ADDR },
    { SPINEL_PROP_IPV6_LL_ADDR, &NcpBase::GetPropertyHandler_IPV6_LL_ADDR },
    { SPINEL_PROP_IPV6_ADDRESS_TABLE, &NcpBase::GetPropertyHandler_IPV6_ADDRESS_TABLE },
    { SPINEL_PROP_IPV6_ROUTE_TABLE, &NcpBase::GetPropertyHandler_IPV6_ROUTE_TABLE },
    { SPINEL_PROP_IPV6_ICMP_PING_OFFLOAD, &NcpBase::GetPropertyHandler_IPV6_ICMP_PING_OFFLOAD },
    { SPINEL_PROP_THREAD_RLOC16_DEBUG_PASSTHRU, &NcpBase::GetPropertyHandler_THREAD_RLOC16_DEBUG_PASSTHRU },

    { SPINEL_PROP_STREAM_NET, &NcpBase::GetPropertyHandler_STREAM_NET },

#if OPENTHREAD_ENABLE_JAM_DETECTION
    { SPINEL_PROP_JAM_DETECT_ENABLE, &NcpBase::GetPropertyHandler_JAM_DETECT_ENABLE },
    { SPINEL_PROP_JAM_DETECTED, &NcpBase::GetPropertyHandler_JAM_DETECTED },
    { SPINEL_PROP_JAM_DETECT_RSSI_THRESHOLD, &NcpBase::GetPropertyHandler_JAM_DETECT_RSSI_THRESHOLD },
    { SPINEL_PROP_JAM_DETECT_WINDOW, &NcpBase::GetPropertyHandler_JAM_DETECT_WINDOW },
    { SPINEL_PROP_JAM_DETECT_BUSY, &NcpBase::GetPropertyHandler_JAM_DETECT_BUSY },
    { SPINEL_PROP_JAM_DETECT_HISTORY_BITMAP, &NcpBase::GetPropertyHandler_JAM_DETECT_HISTORY_BITMAP },
#endif

    { SPINEL_PROP_CNTR_TX_PKT_TOTAL, &NcpBase::GetPropertyHandler_MAC_CNTR },
    { SPINEL_PROP_CNTR_TX_PKT_ACK_REQ, &NcpBase::GetPropertyHandler_MAC_CNTR },
    { SPINEL_PROP_CNTR_TX_PKT_ACKED, &NcpBase::GetPropertyHandler_MAC_CNTR },
    { SPINEL_PROP_CNTR_TX_PKT_NO_ACK_REQ, &NcpBase::GetPropertyHandler_MAC_CNTR },
    { SPINEL_PROP_CNTR_TX_PKT_DATA, &NcpBase::GetPropertyHandler_MAC_CNTR },
    { SPINEL_PROP_CNTR_TX_PKT_DATA_POLL, &NcpBase::GetPropertyHandler_MAC_CNTR },
    { SPINEL_PROP_CNTR_TX_PKT_BEACON, &NcpBase::GetPropertyHandler_MAC_CNTR },
    { SPINEL_PROP_CNTR_TX_PKT_BEACON_REQ, &NcpBase::GetPropertyHandler_MAC_CNTR },
    { SPINEL_PROP_CNTR_TX_PKT_OTHER, &NcpBase::GetPropertyHandler_MAC_CNTR },
    { SPINEL_PROP_CNTR_TX_PKT_RETRY, &NcpBase::GetPropertyHandler_MAC_CNTR },
    { SPINEL_PROP_CNTR_TX_PKT_UNICAST, &NcpBase::GetPropertyHandler_MAC_CNTR },
    { SPINEL_PROP_CNTR_TX_PKT_BROADCAST, &NcpBase::GetPropertyHandler_MAC_CNTR },
    { SPINEL_PROP_CNTR_TX_ERR_CCA, &NcpBase::GetPropertyHandler_MAC_CNTR },
    { SPINEL_PROP_CNTR_RX_PKT_TOTAL, &NcpBase::GetPropertyHandler_MAC_CNTR },
    { SPINEL_PROP_CNTR_RX_PKT_DATA, &NcpBase::GetPropertyHandler_MAC_CNTR },
    { SPINEL_PROP_CNTR_RX_PKT_DATA_POLL, &NcpBase::GetPropertyHandler_MAC_CNTR },
    { SPINEL_PROP_CNTR_RX_PKT_BEACON, &NcpBase::GetPropertyHandler_MAC_CNTR },
    { SPINEL_PROP_CNTR_RX_PKT_BEACON_REQ, &NcpBase::GetPropertyHandler_MAC_CNTR },
    { SPINEL_PROP_CNTR_RX_PKT_OTHER, &NcpBase::GetPropertyHandler_MAC_CNTR },
    { SPINEL_PROP_CNTR_RX_PKT_FILT_WL, &NcpBase::GetPropertyHandler_MAC_CNTR },
    { SPINEL_PROP_CNTR_RX_PKT_FILT_DA, &NcpBase::GetPropertyHandler_MAC_CNTR },
    { SPINEL_PROP_CNTR_RX_PKT_UNICAST, &NcpBase::GetPropertyHandler_MAC_CNTR },
    { SPINEL_PROP_CNTR_RX_PKT_BROADCAST, &NcpBase::GetPropertyHandler_MAC_CNTR },
    { SPINEL_PROP_CNTR_RX_ERR_EMPTY, &NcpBase::GetPropertyHandler_MAC_CNTR },
    { SPINEL_PROP_CNTR_RX_ERR_UKWN_NBR, &NcpBase::GetPropertyHandler_MAC_CNTR },
    { SPINEL_PROP_CNTR_RX_ERR_NVLD_SADDR, &NcpBase::GetPropertyHandler_MAC_CNTR },
    { SPINEL_PROP_CNTR_RX_ERR_SECURITY, &NcpBase::GetPropertyHandler_MAC_CNTR },
    { SPINEL_PROP_CNTR_RX_ERR_BAD_FCS, &NcpBase::GetPropertyHandler_MAC_CNTR },
    { SPINEL_PROP_CNTR_RX_ERR_OTHER, &NcpBase::GetPropertyHandler_MAC_CNTR },
    { SPINEL_PROP_CNTR_RX_PKT_DUP, &NcpBase::GetPropertyHandler_MAC_CNTR },

    { SPINEL_PROP_CNTR_TX_IP_SEC_TOTAL, &NcpBase::GetPropertyHandler_NCP_CNTR },
    { SPINEL_PROP_CNTR_TX_IP_INSEC_TOTAL, &NcpBase::GetPropertyHandler_NCP_CNTR },
    { SPINEL_PROP_CNTR_TX_IP_DROPPED, &NcpBase::GetPropertyHandler_NCP_CNTR },
    { SPINEL_PROP_CNTR_RX_IP_SEC_TOTAL, &NcpBase::GetPropertyHandler_NCP_CNTR },
    { SPINEL_PROP_CNTR_RX_IP_INSEC_TOTAL, &NcpBase::GetPropertyHandler_NCP_CNTR },
    { SPINEL_PROP_CNTR_RX_IP_DROPPED, &NcpBase::GetPropertyHandler_NCP_CNTR },
    { SPINEL_PROP_CNTR_TX_SPINEL_TOTAL, &NcpBase::GetPropertyHandler_NCP_CNTR },
    { SPINEL_PROP_CNTR_RX_SPINEL_TOTAL, &NcpBase::GetPropertyHandler_NCP_CNTR },
    { SPINEL_PROP_CNTR_RX_SPINEL_ERR, &NcpBase::GetPropertyHandler_NCP_CNTR },

    { SPINEL_PROP_MSG_BUFFER_COUNTERS, &NcpBase::GetPropertyHandler_MSG_BUFFER_COUNTERS },

#if OPENTHREAD_ENABLE_LEGACY
    { SPINEL_PROP_NEST_LEGACY_ULA_PREFIX, &NcpBase::GetPropertyHandler_NEST_LEGACY_ULA_PREFIX },
#endif
};

const NcpBase::SetPropertyHandlerEntry NcpBase::mSetPropertyHandlerTable[] =
{
    { SPINEL_PROP_POWER_STATE, &NcpBase::SetPropertyHandler_POWER_STATE },

#if OPENTHREAD_ENABLE_RAW_LINK_API
    { SPINEL_PROP_PHY_ENABLED, &NcpBase::SetPropertyHandler_PHY_ENABLED },
    { SPINEL_PROP_STREAM_RAW, &NcpBase::SetPropertyHandler_STREAM_RAW },
#endif // OPENTHREAD_ENABLE_RAW_LINK_API
    { SPINEL_PROP_PHY_TX_POWER, &NcpBase::SetPropertyHandler_PHY_TX_POWER },
    { SPINEL_PROP_PHY_CHAN, &NcpBase::SetPropertyHandler_PHY_CHAN },
    { SPINEL_PROP_MAC_PROMISCUOUS_MODE, &NcpBase::SetPropertyHandler_MAC_PROMISCUOUS_MODE },

    { SPINEL_PROP_MAC_SCAN_MASK, &NcpBase::SetPropertyHandler_MAC_SCAN_MASK },
    { SPINEL_PROP_MAC_SCAN_STATE, &NcpBase::SetPropertyHandler_MAC_SCAN_STATE },
    { SPINEL_PROP_MAC_SCAN_PERIOD, &NcpBase::SetPropertyHandler_MAC_SCAN_PERIOD },
    { SPINEL_PROP_MAC_15_4_PANID, &NcpBase::SetPropertyHandler_MAC_15_4_PANID },
    { SPINEL_PROP_MAC_RAW_STREAM_ENABLED, &NcpBase::SetPropertyHandler_MAC_RAW_STREAM_ENABLED },

    { SPINEL_PROP_NET_IF_UP, &NcpBase::SetPropertyHandler_NET_IF_UP },
    { SPINEL_PROP_NET_STACK_UP, &NcpBase::SetPropertyHandler_NET_STACK_UP },
    { SPINEL_PROP_NET_ROLE, &NcpBase::SetPropertyHandler_NET_ROLE },
    { SPINEL_PROP_NET_NETWORK_NAME, &NcpBase::SetPropertyHandler_NET_NETWORK_NAME },
    { SPINEL_PROP_NET_XPANID, &NcpBase::SetPropertyHandler_NET_XPANID },
    { SPINEL_PROP_NET_MASTER_KEY, &NcpBase::SetPropertyHandler_NET_MASTER_KEY },
    { SPINEL_PROP_NET_KEY_SEQUENCE_COUNTER, &NcpBase::SetPropertyHandler_NET_KEY_SEQUENCE_COUNTER },
    { SPINEL_PROP_NET_KEY_SWITCH_GUARDTIME, &NcpBase::SetPropertyHandler_NET_KEY_SWITCH_GUARDTIME},

    { SPINEL_PROP_THREAD_LOCAL_LEADER_WEIGHT, &NcpBase::SetPropertyHandler_THREAD_LOCAL_LEADER_WEIGHT },
    { SPINEL_PROP_THREAD_ASSISTING_PORTS, &NcpBase::SetPropertyHandler_THREAD_ASSISTING_PORTS },
    { SPINEL_PROP_THREAD_ALLOW_LOCAL_NET_DATA_CHANGE, &NcpBase::SetPropertyHandler_THREAD_ALLOW_LOCAL_NET_DATA_CHANGE },
    { SPINEL_PROP_THREAD_NETWORK_ID_TIMEOUT, &NcpBase::SetPropertyHandler_THREAD_NETWORK_ID_TIMEOUT },
    { SPINEL_PROP_THREAD_ROUTER_ROLE_ENABLED, &NcpBase::SetPropertyHandler_THREAD_ROUTER_ROLE_ENABLED },

    { SPINEL_PROP_STREAM_NET_INSECURE, &NcpBase::SetPropertyHandler_STREAM_NET_INSECURE },
    { SPINEL_PROP_STREAM_NET, &NcpBase::SetPropertyHandler_STREAM_NET },

    { SPINEL_PROP_IPV6_ML_PREFIX, &NcpBase::SetPropertyHandler_IPV6_ML_PREFIX },
    { SPINEL_PROP_IPV6_ICMP_PING_OFFLOAD, &NcpBase::SetPropertyHandler_IPV6_ICMP_PING_OFFLOAD },
    { SPINEL_PROP_THREAD_RLOC16_DEBUG_PASSTHRU, &NcpBase::SetPropertyHandler_THREAD_RLOC16_DEBUG_PASSTHRU },

    { SPINEL_PROP_MAC_WHITELIST, &NcpBase::SetPropertyHandler_MAC_WHITELIST },
    { SPINEL_PROP_MAC_WHITELIST_ENABLED, &NcpBase::SetPropertyHandler_MAC_WHITELIST_ENABLED },
    { SPINEL_PROP_THREAD_MODE, &NcpBase::SetPropertyHandler_THREAD_MODE },
    { SPINEL_PROP_THREAD_CHILD_COUNT_MAX, &NcpBase::SetPropertyHandler_THREAD_CHILD_COUNT_MAX },
    { SPINEL_PROP_THREAD_CHILD_TIMEOUT, &NcpBase::SetPropertyHandler_THREAD_CHILD_TIMEOUT },
    { SPINEL_PROP_THREAD_ROUTER_UPGRADE_THRESHOLD, &NcpBase::SetPropertyHandler_THREAD_ROUTER_UPGRADE_THRESHOLD },
    { SPINEL_PROP_THREAD_ROUTER_DOWNGRADE_THRESHOLD, &NcpBase::SetPropertyHandler_THREAD_ROUTER_DOWNGRADE_THRESHOLD },
    { SPINEL_PROP_THREAD_CONTEXT_REUSE_DELAY, &NcpBase::SetPropertyHandler_THREAD_CONTEXT_REUSE_DELAY },
    { SPINEL_PROP_NET_REQUIRE_JOIN_EXISTING, &NcpBase::SetPropertyHandler_NET_REQUIRE_JOIN_EXISTING },
    { SPINEL_PROP_THREAD_ROUTER_SELECTION_JITTER, &NcpBase::SetPropertyHandler_THREAD_ROUTER_SELECTION_JITTER },
    { SPINEL_PROP_THREAD_PREFERRED_ROUTER_ID, &NcpBase::SetPropertyHandler_THREAD_PREFERRED_ROUTER_ID },

#if OPENTHREAD_ENABLE_JAM_DETECTION
    { SPINEL_PROP_JAM_DETECT_ENABLE, &NcpBase::SetPropertyHandler_JAM_DETECT_ENABLE },
    { SPINEL_PROP_JAM_DETECT_RSSI_THRESHOLD, &NcpBase::SetPropertyHandler_JAM_DETECT_RSSI_THRESHOLD },
    { SPINEL_PROP_JAM_DETECT_WINDOW, &NcpBase::SetPropertyHandler_JAM_DETECT_WINDOW },
    { SPINEL_PROP_JAM_DETECT_BUSY, &NcpBase::SetPropertyHandler_JAM_DETECT_BUSY },
#endif

#if OPENTHREAD_ENABLE_DIAG
    { SPINEL_PROP_NEST_STREAM_MFG, &NcpBase::SetPropertyHandler_NEST_STREAM_MFG },
#endif

#if OPENTHREAD_ENABLE_LEGACY
    { SPINEL_PROP_NEST_LEGACY_ULA_PREFIX, &NcpBase::SetPropertyHandler_NEST_LEGACY_ULA_PREFIX },
#endif
};

const NcpBase::InsertPropertyHandlerEntry NcpBase::mInsertPropertyHandlerTable[] =
{
    { SPINEL_PROP_IPV6_ADDRESS_TABLE, &NcpBase::NcpBase::InsertPropertyHandler_IPV6_ADDRESS_TABLE },
    { SPINEL_PROP_THREAD_LOCAL_ROUTES, &NcpBase::NcpBase::InsertPropertyHandler_THREAD_LOCAL_ROUTES },
    { SPINEL_PROP_THREAD_ON_MESH_NETS, &NcpBase::NcpBase::InsertPropertyHandler_THREAD_ON_MESH_NETS },
    { SPINEL_PROP_THREAD_ASSISTING_PORTS, &NcpBase::NcpBase::InsertPropertyHandler_THREAD_ASSISTING_PORTS },

    { SPINEL_PROP_CNTR_RESET, &NcpBase::SetPropertyHandler_CNTR_RESET },

    { SPINEL_PROP_MAC_WHITELIST, &NcpBase::InsertPropertyHandler_MAC_WHITELIST },
};

const NcpBase::RemovePropertyHandlerEntry NcpBase::mRemovePropertyHandlerTable[] =
{
    { SPINEL_PROP_IPV6_ADDRESS_TABLE, &NcpBase::NcpBase::RemovePropertyHandler_IPV6_ADDRESS_TABLE },
    { SPINEL_PROP_THREAD_LOCAL_ROUTES, &NcpBase::NcpBase::RemovePropertyHandler_THREAD_LOCAL_ROUTES },
    { SPINEL_PROP_THREAD_ON_MESH_NETS, &NcpBase::NcpBase::RemovePropertyHandler_THREAD_ON_MESH_NETS },
    { SPINEL_PROP_THREAD_ASSISTING_PORTS, &NcpBase::NcpBase::RemovePropertyHandler_THREAD_ASSISTING_PORTS },
    { SPINEL_PROP_MAC_WHITELIST, &NcpBase::RemovePropertyHandler_MAC_WHITELIST },
    { SPINEL_PROP_THREAD_ACTIVE_ROUTER_IDS, &NcpBase::RemovePropertyHandler_THREAD_ACTIVE_ROUTER_IDS },
};

// ----------------------------------------------------------------------------
// MARK: Utility Functions
// ----------------------------------------------------------------------------

static spinel_status_t ThreadErrorToSpinelStatus(ThreadError error)
{
    spinel_status_t ret;

    switch (error)
    {
    case kThreadError_None:
        ret = SPINEL_STATUS_OK;
        break;

    case kThreadError_Failed:
        ret = SPINEL_STATUS_FAILURE;
        break;

    case kThreadError_Drop:
        ret = SPINEL_STATUS_DROPPED;
        break;

    case kThreadError_NoBufs:
        ret = SPINEL_STATUS_NOMEM;
        break;

    case kThreadError_Busy:
        ret = SPINEL_STATUS_BUSY;
        break;

    case kThreadError_Parse:
        ret = SPINEL_STATUS_PARSE_ERROR;
        break;

    case kThreadError_InvalidArgs:
        ret = SPINEL_STATUS_INVALID_ARGUMENT;
        break;

    case kThreadError_NotImplemented:
        ret = SPINEL_STATUS_UNIMPLEMENTED;
        break;

    case kThreadError_InvalidState:
        ret = SPINEL_STATUS_INVALID_STATE;
        break;

    case kThreadError_NoAck:
        ret = SPINEL_STATUS_NO_ACK;
        break;

    case kThreadError_ChannelAccessFailure:
        ret = SPINEL_STATUS_CCA_FAILURE;
        break;

    case kThreadError_Already:
        ret = SPINEL_STATUS_ALREADY;
        break;

    case kThreadError_NotFound:
        ret = SPINEL_STATUS_ITEM_NOT_FOUND;
        break;


    default:
        // Unknown error code. Wrap it as a Spinel status and return that.
        ret = static_cast<spinel_status_t>(SPINEL_STATUS_STACK_NATIVE__BEGIN + error);
        break;
    }

    return ret;
}

static spinel_status_t ResetReasonToSpinelStatus(otPlatResetReason reason)
{
    spinel_status_t ret;
    switch (reason)
    {
    case kPlatResetReason_PowerOn:
        ret = SPINEL_STATUS_RESET_POWER_ON;
        break;
    case kPlatResetReason_External:
        ret = SPINEL_STATUS_RESET_EXTERNAL;
        break;
    case kPlatResetReason_Software:
        ret = SPINEL_STATUS_RESET_SOFTWARE;
        break;
    case kPlatResetReason_Fault:
        ret = SPINEL_STATUS_RESET_FAULT;
        break;
    case kPlatResetReason_Crash:
        ret = SPINEL_STATUS_RESET_CRASH;
        break;
    case kPlatResetReason_Assert:
        ret = SPINEL_STATUS_RESET_ASSERT;
        break;
    case kPlatResetReason_Watchdog:
        ret = SPINEL_STATUS_RESET_WATCHDOG;
        break;
    case kPlatResetReason_Other:
        ret = SPINEL_STATUS_RESET_OTHER;
        break;
    default:
        ret = SPINEL_STATUS_RESET_UNKNOWN;
        break;
    }
    return ret;
}

static uint8_t BorderRouterConfigToFlagByte(const otBorderRouterConfig &config)
{
    uint8_t flags(0);

    if (config.mPreferred)
    {
        flags |= SPINEL_NET_FLAG_PREFERRED;
    }

    if (config.mSlaac)
    {
        flags |= SPINEL_NET_FLAG_SLAAC;
    }

    if (config.mDhcp)
    {
        flags |= SPINEL_NET_FLAG_DHCP;
    }

    if (config.mDefaultRoute)
    {
        flags |= SPINEL_NET_FLAG_DEFAULT_ROUTE;
    }

    if (config.mConfigure)
    {
        flags |= SPINEL_NET_FLAG_CONFIGURE;
    }

    if (config.mOnMesh)
    {
        flags |= SPINEL_NET_FLAG_ON_MESH;
    }

    flags |= (config.mPreference << SPINEL_NET_FLAG_PREFERENCE_OFFSET);

    return flags;
}

// ----------------------------------------------------------------------------
// MARK: Class Boilerplate
// ----------------------------------------------------------------------------

NcpBase::NcpBase(otInstance *aInstance):
    mInstance(aInstance),
    mLastStatus(SPINEL_STATUS_OK),
    mSupportedChannelMask(kPhySupportedChannelMask),
    mChannelMask(kPhySupportedChannelMask),
    mScanPeriod(200), // ms
    mUpdateChangedPropsTask(aInstance->mIp6.mTaskletScheduler, &NcpBase::UpdateChangedProps, this),
    mChangedFlags(NCP_PLAT_RESET_REASON),
    mShouldSignalEndOfScan(false),
#if OPENTHREAD_ENABLE_JAM_DETECTION
    mShouldSignalJamStateChange(false),
#endif
    mDroppedReplyTid(0),
    mDroppedReplyTidBitSet(0),
    mNextExpectedTid(0),
    mAllowLocalNetworkDataChange(false),
    mRequireJoinExistingNetwork(false),
    mIsRawStreamEnabled(false),
    mDisableStreamWrite(false),
#if OPENTHREAD_ENABLE_RAW_LINK_API
    mCurTransmitTID(0),
    mCurReceiveChannel(OPENTHREAD_CONFIG_DEFAULT_CHANNEL),
    mCurScanChannel(NCP_INVALID_SCAN_CHANNEL),
#endif // OPENTHREAD_ENABLE_RAW_LINK_API

    mFramingErrorCounter(0),
    mRxSpinelFrameCounter(0),
    mRxSpinelOutOfOrderTidCounter(0),
    mTxSpinelFrameCounter(0),
    mInboundSecureIpFrameCounter(0),
    mInboundInsecureIpFrameCounter(0),
    mOutboundSecureIpFrameCounter(0),
    mOutboundInsecureIpFrameCounter(0),
    mDroppedOutboundIpFrameCounter(0),
    mDroppedInboundIpFrameCounter(0)
{
    assert(mInstance != NULL);

    sNcpContext = this;

    otSetStateChangedCallback(mInstance, &NcpBase::HandleNetifStateChanged, this);
    otSetReceiveIp6DatagramCallback(mInstance, &NcpBase::HandleDatagramFromStack, this);
    otSetLinkPcapCallback(mInstance, &NcpBase::HandleRawFrame, static_cast<void*>(this));
    otSetIcmpEchoEnabled(mInstance, false);

    mUpdateChangedPropsTask.Post();

#if OPENTHREAD_ENABLE_LEGACY
    mLegacyNodeDidJoin = false;
    mLegacyHandlers = NULL;
    memset(mLegacyUlaPrefix, 0, sizeof(mLegacyUlaPrefix));
#endif
}

// ----------------------------------------------------------------------------
// MARK: Outbound Datagram Handling
// ----------------------------------------------------------------------------

void NcpBase::HandleDatagramFromStack(otMessage aMessage, void *aContext)
{
    static_cast<NcpBase *>(aContext)->HandleDatagramFromStack(aMessage);
}

void NcpBase::HandleDatagramFromStack(otMessage aMessage)
{
    ThreadError errorCode = kThreadError_None;
    bool isSecure = otIsMessageLinkSecurityEnabled(aMessage);
    uint16_t length = otGetMessageLength(aMessage);

    SuccessOrExit(errorCode = OutboundFrameBegin());

    SuccessOrExit(
        errorCode = OutboundFrameFeedPacked(
            "CiiS",
            SPINEL_HEADER_FLAG | SPINEL_HEADER_IID_0,
            SPINEL_CMD_PROP_VALUE_IS,
            isSecure
            ? SPINEL_PROP_STREAM_NET
            : SPINEL_PROP_STREAM_NET_INSECURE,
            length
    ));

    SuccessOrExit(errorCode = OutboundFrameFeedMessage(aMessage));

    // Set the aMessage pointer to NULL, to indicate that it does not need to be freed at the exit.
    // The aMessage is now owned by the OutboundFrame and will be freed when the frame is either successfully sent and
    // then removed, or if the frame gets discarded.
    aMessage = NULL;

    // Append any metadata (rssi, lqi, channel, etc) here!

    SuccessOrExit(errorCode = OutboundFrameSend());

exit:

    if (aMessage != NULL)
    {
        otFreeMessage(aMessage);
    }

    if (errorCode != kThreadError_None)
    {
        SendLastStatus(SPINEL_HEADER_FLAG | SPINEL_HEADER_IID_0, SPINEL_STATUS_DROPPED);
        mDroppedOutboundIpFrameCounter++;
    }
    else
    {
        if (isSecure)
        {
            mOutboundSecureIpFrameCounter++;
        }
        else
        {
            mOutboundInsecureIpFrameCounter++;
        }
    }
}

// ----------------------------------------------------------------------------
// MARK: Raw frame handling
// ----------------------------------------------------------------------------

void NcpBase::HandleRawFrame(const RadioPacket *aFrame, void *aContext)
{
    static_cast<NcpBase *>(aContext)->HandleRawFrame(aFrame);
}

void NcpBase::HandleRawFrame(const RadioPacket *aFrame)
{
    ThreadError errorCode = kThreadError_None;
    uint16_t flags = 0;

    if (!mIsRawStreamEnabled)
    {
        goto exit;
    }

    SuccessOrExit(errorCode = OutboundFrameBegin());

    if (aFrame->mDidTX)
    {
        flags |= SPINEL_MD_FLAG_TX;
    }

    // Append frame header and frame length
    SuccessOrExit(
        errorCode = OutboundFrameFeedPacked(
            "CiiS",
            SPINEL_HEADER_FLAG | SPINEL_HEADER_IID_0,
            SPINEL_CMD_PROP_VALUE_IS,
            SPINEL_PROP_STREAM_RAW,
            aFrame->mLength
        )
    );

    // Append the frame contents
    SuccessOrExit(
        errorCode = OutboundFrameFeedData(
            aFrame->mPsdu,
            aFrame->mLength
        )
    );

    // Append metadata (rssi, etc)
    SuccessOrExit(
        errorCode = OutboundFrameFeedPacked(
            "ccS",
            aFrame->mPower,   // TX Power
            -128,             // Noise Floor (Currently unused)
            flags             // Flags

            // Skip PHY and Vendor data for now
        )
    );

    SuccessOrExit(errorCode = OutboundFrameSend());

exit:
    return;
}


// ----------------------------------------------------------------------------
// MARK: Scan Results Glue
// ----------------------------------------------------------------------------

void NcpBase::HandleActiveScanResult_Jump(otActiveScanResult *aResult, void *aContext)
{
    static_cast<NcpBase *>(aContext)->HandleActiveScanResult(aResult);
}

void NcpBase::HandleActiveScanResult(otActiveScanResult *result)
{
    ThreadError errorCode;

    if (result)
    {
        uint8_t flags = static_cast<uint8_t>(result->mVersion << SPINEL_BEACON_THREAD_FLAG_VERSION_SHIFT);

        if (result->mIsJoinable)
        {
            flags |= SPINEL_BEACON_THREAD_FLAG_JOINABLE;
        }

        if (result->mIsNative)
        {
            flags |= SPINEL_BEACON_THREAD_FLAG_NATIVE;
        }

        //chan,rssi,(laddr,saddr,panid,lqi),(proto,flags,networkid,xpanid) [icT(ESSC)T(iCUD.).]
        NcpBase::SendPropertyUpdate(
            SPINEL_HEADER_FLAG | SPINEL_HEADER_IID_0,
            SPINEL_CMD_PROP_VALUE_INSERTED,
            SPINEL_PROP_MAC_SCAN_BEACON,
            "CcT(ESSC.)T(iCUD.).",
            result->mChannel,
            result->mRssi,
            result->mExtAddress.m8, // laddr
            0xFFFF,                 // saddr, Not given
            result->mPanId,
            result->mLqi,
            SPINEL_PROTOCOL_TYPE_THREAD,
            flags,
            result->mNetworkName.m8,
            result->mExtendedPanId.m8, OT_EXT_PAN_ID_SIZE
        );
    }
    else
    {
        // We are finished with the scan, so send out
        // a property update indicating such.
        errorCode = SendPropertyUpdate(
            SPINEL_HEADER_FLAG | SPINEL_HEADER_IID_0,
            SPINEL_CMD_PROP_VALUE_IS,
            SPINEL_PROP_MAC_SCAN_STATE,
            SPINEL_DATATYPE_UINT8_S,
            SPINEL_SCAN_STATE_IDLE
        );

        // If we could not send the end of scan inidciator message now (no
        // buffer space), we set `mShouldSignalEndOfScan` to true to send
        // it out when buffer space becomes available.
        if (errorCode != kThreadError_None)
        {
            mShouldSignalEndOfScan = true;
        }
    }
}

void NcpBase::HandleEnergyScanResult_Jump(otEnergyScanResult *aResult, void *aContext)
{
    static_cast<NcpBase *>(aContext)->HandleEnergyScanResult(aResult);
}

void NcpBase::HandleEnergyScanResult(otEnergyScanResult *aResult)
{
    ThreadError errorCode;

    if (aResult)
    {
        NcpBase::SendPropertyUpdate(
            SPINEL_HEADER_FLAG | SPINEL_HEADER_IID_0,
            SPINEL_CMD_PROP_VALUE_INSERTED,
            SPINEL_PROP_MAC_ENERGY_SCAN_RESULT,
            "Cc",
            aResult->mChannel,
            aResult->mMaxRssi
        );
    }
    else
    {
        // We are finished with the scan, so send out
        // a property update indicating such.
        errorCode = SendPropertyUpdate(
            SPINEL_HEADER_FLAG | SPINEL_HEADER_IID_0,
            SPINEL_CMD_PROP_VALUE_IS,
            SPINEL_PROP_MAC_SCAN_STATE,
            SPINEL_DATATYPE_UINT8_S,
            SPINEL_SCAN_STATE_IDLE
        );

        // If we could not send the end of scan indicator message now (no
        // buffer space), we set `mShouldSignalEndOfScan` to true to send
        // it out when buffer space becomes available.
        if (errorCode != kThreadError_None)
        {
            mShouldSignalEndOfScan = true;
        }
    }
}

// ----------------------------------------------------------------------------
// MARK: Raw Link-Layer Datapath Glue
// ----------------------------------------------------------------------------

#if OPENTHREAD_ENABLE_RAW_LINK_API

void NcpBase::LinkRawReceiveDone(otInstance *, RadioPacket *aPacket, ThreadError aError)
{
    sNcpContext->LinkRawReceiveDone(aPacket, aError);
}

void NcpBase::LinkRawReceiveDone(RadioPacket *aPacket, ThreadError aError)
{
    ThreadError errorCode = kThreadError_None;
    uint16_t flags = 0;

    SuccessOrExit(errorCode = OutboundFrameBegin());

    if (aPacket->mDidTX)
    {
        flags |= SPINEL_MD_FLAG_TX;
    }

    // Append frame header and frame length
    SuccessOrExit(
        errorCode = OutboundFrameFeedPacked(
            "CiiS",
            SPINEL_HEADER_FLAG | SPINEL_HEADER_IID_0,
            SPINEL_CMD_PROP_VALUE_IS,
            SPINEL_PROP_STREAM_RAW,
            (aError == kThreadError_None) ? aPacket->mLength : 0
        )
    );

    if (aError == kThreadError_None)
    {
        // Append the frame contents
        SuccessOrExit(
            errorCode = OutboundFrameFeedData(
                aPacket->mPsdu,
                aPacket->mLength
            )
        );
    }

    // Append metadata (rssi, etc)
    SuccessOrExit(
        errorCode = OutboundFrameFeedPacked(
            "ccSiCC",
            aPacket->mPower,    // TX Power
            -128,               // Noise Floor (Currently unused)
            flags,              // Flags
            aError,             // Receive error
            aPacket->mChannel,  // Receive channel
            aPacket->mLqi       // Link quality indicator
        )
    );

    SuccessOrExit(errorCode = OutboundFrameSend());

exit:
    return;
}

void NcpBase::LinkRawTransmitDone(otInstance *, RadioPacket *aPacket, bool aFramePending, ThreadError aError)
{
    sNcpContext->LinkRawTransmitDone(aPacket, aFramePending, aError);
}

void NcpBase::LinkRawTransmitDone(RadioPacket *, bool aFramePending, ThreadError aError)
{
    if (mCurTransmitTID)
    {
        SendPropertyUpdate(
            SPINEL_HEADER_FLAG | SPINEL_HEADER_IID_0 | mCurTransmitTID,
            SPINEL_CMD_PROP_VALUE_IS,
            SPINEL_PROP_LAST_STATUS,
            "ib",
            aError,
            aFramePending
        );

        // Clear cached transmit TID
        mCurTransmitTID = 0;
    }

    // Make sure we are back listening on the original receive channel,
    // since the transmit could have been on a different channel.
    otLinkRawReceive(mInstance, mCurReceiveChannel, &NcpBase::LinkRawReceiveDone);
}

void NcpBase::LinkRawEnergyScanDone(otInstance *, int8_t aEnergyScanMaxRssi)
{
    sNcpContext->LinkRawEnergyScanDone(aEnergyScanMaxRssi);
}

void NcpBase::LinkRawEnergyScanDone(int8_t aEnergyScanMaxRssi)
{
    NcpBase::SendPropertyUpdate(
        SPINEL_HEADER_FLAG | SPINEL_HEADER_IID_0,
        SPINEL_CMD_PROP_VALUE_IS,
        SPINEL_PROP_MAC_ENERGY_SCAN_RESULT,
        "Cc",
        mCurScanChannel,
        aEnergyScanMaxRssi
    );

    // Clear current scan channel
    mCurScanChannel = NCP_INVALID_SCAN_CHANNEL;

    // Make sure we are back listening on the original receive channel,
    // since the energy scan could have been on a different channel.
    otLinkRawReceive(mInstance, mCurReceiveChannel, &NcpBase::LinkRawReceiveDone);
}

#endif // OPENTHREAD_ENABLE_RAW_LINK_API

// ----------------------------------------------------------------------------
// MARK: Address Table Changed Glue
// ----------------------------------------------------------------------------

void NcpBase::HandleNetifStateChanged(uint32_t flags, void *context)
{
    NcpBase *obj = static_cast<NcpBase *>(context);

    obj->mChangedFlags |= flags;

    obj->mUpdateChangedPropsTask.Post();
}

void NcpBase::UpdateChangedProps(void *context)
{
    NcpBase *obj = static_cast<NcpBase *>(context);
    obj->UpdateChangedProps();
}

void NcpBase::UpdateChangedProps(void)
{
    while (mChangedFlags != 0)
    {
        if ((mChangedFlags & NCP_PLAT_RESET_REASON) != 0)
        {
            SuccessOrExit(SendLastStatus(
                SPINEL_HEADER_FLAG | SPINEL_HEADER_IID_0,
                ResetReasonToSpinelStatus(otPlatGetResetReason(mInstance))
            ));
            mChangedFlags &= ~static_cast<uint32_t>(NCP_PLAT_RESET_REASON);
        }
        else if ((mChangedFlags & OT_IP6_LL_ADDR_CHANGED) != 0)
        {
            SuccessOrExit(HandleCommandPropertyGet(
                SPINEL_HEADER_FLAG | SPINEL_HEADER_IID_0,
                SPINEL_PROP_IPV6_LL_ADDR
            ));
            mChangedFlags &= ~static_cast<uint32_t>(OT_IP6_LL_ADDR_CHANGED);
        }
        else if ((mChangedFlags & OT_IP6_ML_ADDR_CHANGED) != 0)
        {
            SuccessOrExit(HandleCommandPropertyGet(
                              SPINEL_HEADER_FLAG | SPINEL_HEADER_IID_0,
                              SPINEL_PROP_IPV6_ML_ADDR
                          ));
            mChangedFlags &= ~static_cast<uint32_t>(OT_IP6_ML_ADDR_CHANGED);
        }
        else if ((mChangedFlags & OT_NET_ROLE) != 0)
        {
            if (mRequireJoinExistingNetwork)
            {
                switch (otGetDeviceRole(mInstance))
                {
                case kDeviceRoleDetached:
                case kDeviceRoleDisabled:
                    break;

                default:
                    mRequireJoinExistingNetwork = false;
                    break;
                }

                if ( (otGetDeviceRole(mInstance) == kDeviceRoleLeader)
                  && otIsSingleton(mInstance)
#if OPENTHREAD_ENABLE_LEGACY
                  && !mLegacyNodeDidJoin
#endif
                ) {
                    mChangedFlags &= ~static_cast<uint32_t>(OT_NET_PARTITION_ID);
                    otThreadStop(mInstance);

                    // TODO: It would be nice to be able to indicate
                    //   something more specific than SPINEL_STATUS_JOIN_FAILURE
                    //   here, but it isn't clear how that would work
                    //   with the current OpenThread API.

                    SuccessOrExit(SendLastStatus(
                                      SPINEL_HEADER_FLAG | SPINEL_HEADER_IID_0,
                                      SPINEL_STATUS_JOIN_FAILURE
                                  ));

                    SuccessOrExit(HandleCommandPropertyGet(
                                      SPINEL_HEADER_FLAG | SPINEL_HEADER_IID_0,
                                      SPINEL_PROP_NET_STACK_UP
                                  ));
                }

                SuccessOrExit(HandleCommandPropertyGet(
                                  SPINEL_HEADER_FLAG | SPINEL_HEADER_IID_0,
                                  SPINEL_PROP_NET_REQUIRE_JOIN_EXISTING
                              ));
            }

            SuccessOrExit(HandleCommandPropertyGet(
                              SPINEL_HEADER_FLAG | SPINEL_HEADER_IID_0,
                              SPINEL_PROP_NET_ROLE
                          ));
            mChangedFlags &= ~static_cast<uint32_t>(OT_NET_ROLE);
        }
        else if ((mChangedFlags & OT_NET_PARTITION_ID) != 0)
        {
            SuccessOrExit(HandleCommandPropertyGet(
                              SPINEL_HEADER_FLAG | SPINEL_HEADER_IID_0,
                              SPINEL_PROP_NET_PARTITION_ID
                          ));
            mChangedFlags &= ~static_cast<uint32_t>(OT_NET_PARTITION_ID);
        }
        else if ((mChangedFlags & OT_NET_KEY_SEQUENCE_COUNTER) != 0)
        {
            SuccessOrExit(HandleCommandPropertyGet(
                              SPINEL_HEADER_FLAG | SPINEL_HEADER_IID_0,
                              SPINEL_PROP_NET_KEY_SEQUENCE_COUNTER
                          ));
            mChangedFlags &= ~static_cast<uint32_t>(OT_NET_KEY_SEQUENCE_COUNTER);
        }
        else if ((mChangedFlags & (OT_IP6_ADDRESS_ADDED | OT_IP6_ADDRESS_REMOVED)) != 0)
        {
            SuccessOrExit(HandleCommandPropertyGet(
                              SPINEL_HEADER_FLAG | SPINEL_HEADER_IID_0,
                              SPINEL_PROP_IPV6_ADDRESS_TABLE
                          ));
            mChangedFlags &= ~static_cast<uint32_t>(OT_IP6_ADDRESS_ADDED | OT_IP6_ADDRESS_REMOVED);
        }
        else if ((mChangedFlags & (OT_THREAD_CHILD_ADDED | OT_THREAD_CHILD_REMOVED)) != 0)
        {
            SuccessOrExit(HandleCommandPropertyGet(
                SPINEL_HEADER_FLAG | SPINEL_HEADER_IID_0,
                SPINEL_PROP_THREAD_CHILD_TABLE
            ));
            mChangedFlags &= ~static_cast<uint32_t>(OT_THREAD_CHILD_ADDED | OT_THREAD_CHILD_REMOVED);
        }
        else if ((mChangedFlags & OT_THREAD_NETDATA_UPDATED) != 0)
        {
            SuccessOrExit(HandleCommandPropertyGet(
                SPINEL_HEADER_FLAG | SPINEL_HEADER_IID_0,
                SPINEL_PROP_THREAD_LEADER_NETWORK_DATA
            ));

            mChangedFlags &= ~static_cast<uint32_t>(OT_THREAD_NETDATA_UPDATED);

            // If the network data is updated, after successfully sending (or queuing) the
            // network data spinel message, we add `NCP_ON_MESH_NETS_CHANGED_BIT_FLAG` to
            // the `mChangedFlags` so that we separately send the list of on-mesh prefixes.

            mChangedFlags |= NCP_ON_MESH_NETS_CHANGED_BIT_FLAG;
        }
        else if ((mChangedFlags & NCP_ON_MESH_NETS_CHANGED_BIT_FLAG) != 0)
        {
            SuccessOrExit(HandleCommandPropertyGet(
                SPINEL_HEADER_FLAG | SPINEL_HEADER_IID_0,
                SPINEL_PROP_THREAD_ON_MESH_NETS
            ));

            mChangedFlags &= ~static_cast<uint32_t>(NCP_ON_MESH_NETS_CHANGED_BIT_FLAG);
        }
        else if ((mChangedFlags & (OT_IP6_RLOC_ADDED | OT_IP6_RLOC_REMOVED)) != 0)
        {
            mChangedFlags &= ~static_cast<uint32_t>(OT_IP6_RLOC_ADDED | OT_IP6_RLOC_REMOVED);
        }
    }

exit:
    return;
}

// ----------------------------------------------------------------------------
// MARK: Serial Traffic Glue
// ----------------------------------------------------------------------------

ThreadError NcpBase::OutboundFrameSend(void)
{
    ThreadError errorCode;

    SuccessOrExit(errorCode = OutboundFrameEnd());

    mTxSpinelFrameCounter++;

exit:
    return errorCode;
}

void NcpBase::HandleReceive(const uint8_t *buf, uint16_t bufLength)
{
    uint8_t header = 0;
    unsigned int command = 0;
    spinel_ssize_t parsedLength;
    const uint8_t *arg_ptr = NULL;
    unsigned int arg_len = 0;
    ThreadError errorCode = kThreadError_None;
    spinel_tid_t tid = 0;

    parsedLength = spinel_datatype_unpack(buf, bufLength, "CiD", &header, &command, &arg_ptr, &arg_len);
    tid = SPINEL_HEADER_GET_TID(header);

    if (parsedLength == bufLength)
    {
        errorCode = HandleCommand(header, command, arg_ptr, static_cast<uint16_t>(arg_len));

        // Check if we may have missed a `tid` in the sequence.
        if ((mNextExpectedTid != 0) && (tid != mNextExpectedTid))
        {
            mRxSpinelOutOfOrderTidCounter++;
        }

        mNextExpectedTid = SPINEL_GET_NEXT_TID(tid);
    }
    else
    {
        errorCode = SendLastStatus(header, SPINEL_STATUS_PARSE_ERROR);
    }

    if (errorCode == kThreadError_NoBufs)
    {
        // If we cannot send a response due to buffer space not being
        // available, we remember the TID of command so to send an
        // error status when buffer space becomes available later.

        // Valid TID range is 1-15 (zero being used as special case
        // where no reply is expected). TIDs for dropped reply are
        // stored in two variables:  `mDroppedReplyTidBitSet` which
        // is a bit set (bits 1-15 correspond to TID values 1-15).
        // The first/next dropped TID value in the set is stored in
        // `mDroppedReplyTid` (with value zero indicating that there
        // is no dropped reply).

        if (tid != 0)
        {
            if (mDroppedReplyTid == 0)
            {
                mDroppedReplyTid = tid;
            }

            mDroppedReplyTidBitSet  |= (1 << tid);
        }
    }

    mRxSpinelFrameCounter++;
}

void NcpBase::HandleSpaceAvailableInTxBuffer(void)
{
    while (mDroppedReplyTid != 0)
    {
        SuccessOrExit(
            SendLastStatus(
                SPINEL_HEADER_FLAG | SPINEL_HEADER_IID_0 | mDroppedReplyTid,
                SPINEL_STATUS_NOMEM
            )
        );

        mDroppedReplyTidBitSet &= ~(1 << mDroppedReplyTid);

        if (mDroppedReplyTidBitSet == 0)
        {
            mDroppedReplyTid = 0;

            break;
        }

        do
        {
            mDroppedReplyTid = SPINEL_GET_NEXT_TID(mDroppedReplyTid);
        }
        while ((mDroppedReplyTidBitSet & (1 << mDroppedReplyTid)) == 0);
    }

    if (mShouldSignalEndOfScan)
    {
        SuccessOrExit(
            SendPropertyUpdate(
                SPINEL_HEADER_FLAG | SPINEL_HEADER_IID_0,
                SPINEL_CMD_PROP_VALUE_IS,
                SPINEL_PROP_MAC_SCAN_STATE,
                SPINEL_DATATYPE_UINT8_S,
                SPINEL_SCAN_STATE_IDLE
        ));

        mShouldSignalEndOfScan = false;
    }

#if OPENTHREAD_ENABLE_JAM_DETECTION
    if (mShouldSignalJamStateChange)
    {
        SuccessOrExit(
            SendPropertyUpdate(
                SPINEL_HEADER_FLAG | SPINEL_HEADER_IID_0,
                SPINEL_CMD_PROP_VALUE_IS,
                SPINEL_PROP_JAM_DETECTED,
                SPINEL_DATATYPE_BOOL_S,
                otGetJamDetectionState(mInstance)
        ));

        mShouldSignalJamStateChange = false;
    }
#endif  // OPENTHREAD_ENABLE_JAM_DETECTION

    UpdateChangedProps();

exit:
    return;
}

void NcpBase::IncrementFrameErrorCounter(void)
{
    mFramingErrorCounter++;
}

// ----------------------------------------------------------------------------
// MARK: Inbound Command Handlers
// ----------------------------------------------------------------------------

ThreadError NcpBase::HandleCommand(uint8_t header, unsigned int command, const uint8_t *arg_ptr, uint16_t arg_len)
{
    unsigned i;
    ThreadError errorCode = kThreadError_None;

    // Skip if this isn't a spinel frame
    VerifyOrExit((SPINEL_HEADER_FLAG & header) == SPINEL_HEADER_FLAG, errorCode = kThreadError_InvalidArgs);

    // We only support IID zero for now.
    VerifyOrExit(
        SPINEL_HEADER_GET_IID(header) == 0,
        errorCode = SendLastStatus(header, SPINEL_STATUS_INVALID_INTERFACE)
    );

    for (i = 0; i < sizeof(mCommandHandlerTable) / sizeof(mCommandHandlerTable[0]); i++)
    {
        if (mCommandHandlerTable[i].mCommand == command)
        {
            break;
        }
    }

    if (i < sizeof(mCommandHandlerTable) / sizeof(mCommandHandlerTable[0]))
    {
        errorCode = (this->*mCommandHandlerTable[i].mHandler)(header, command, arg_ptr, arg_len);
    }
    else
    {
        errorCode = SendLastStatus(header, SPINEL_STATUS_INVALID_COMMAND);
    }

exit:
    return errorCode;
}

ThreadError NcpBase::HandleCommandPropertyGet(uint8_t header, spinel_prop_key_t key)
{
    unsigned i;
    ThreadError errorCode = kThreadError_None;

    for (i = 0; i < sizeof(mGetPropertyHandlerTable) / sizeof(mGetPropertyHandlerTable[0]); i++)
    {
        if (mGetPropertyHandlerTable[i].mPropKey == key)
        {
            break;
        }
    }

    if (i < sizeof(mGetPropertyHandlerTable) / sizeof(mGetPropertyHandlerTable[0]))
    {
        errorCode = (this->*mGetPropertyHandlerTable[i].mHandler)(header, key);
    }
    else
    {
        errorCode = SendLastStatus(header, SPINEL_STATUS_PROP_NOT_FOUND);
    }

    return errorCode;
}

ThreadError NcpBase::HandleCommandPropertySet(uint8_t header, spinel_prop_key_t key, const uint8_t *value_ptr,
                                              uint16_t value_len)
{
    unsigned i;
    ThreadError errorCode = kThreadError_None;

    for (i = 0; i < sizeof(mSetPropertyHandlerTable) / sizeof(mSetPropertyHandlerTable[0]); i++)
    {
        if (mSetPropertyHandlerTable[i].mPropKey == key)
        {
            break;
        }
    }

    if (i < sizeof(mSetPropertyHandlerTable) / sizeof(mSetPropertyHandlerTable[0]))
    {
        errorCode = (this->*mSetPropertyHandlerTable[i].mHandler)(header, key, value_ptr, value_len);
    }
    else
    {
        errorCode = SendLastStatus(header, SPINEL_STATUS_PROP_NOT_FOUND);
    }

    return errorCode;
}

ThreadError NcpBase::HandleCommandPropertyInsert(uint8_t header, spinel_prop_key_t key, const uint8_t *value_ptr,
                                                 uint16_t value_len)
{
    unsigned i;
    ThreadError errorCode = kThreadError_None;

    for (i = 0; i < sizeof(mInsertPropertyHandlerTable) / sizeof(mInsertPropertyHandlerTable[0]); i++)
    {
        if (mInsertPropertyHandlerTable[i].mPropKey == key)
        {
            break;
        }
    }

    if (i < sizeof(mInsertPropertyHandlerTable) / sizeof(mInsertPropertyHandlerTable[0]))
    {
        errorCode = (this->*mInsertPropertyHandlerTable[i].mHandler)(header, key, value_ptr, value_len);
    }
    else
    {
        errorCode = SendLastStatus(header, SPINEL_STATUS_PROP_NOT_FOUND);
    }

    return errorCode;
}

ThreadError NcpBase::HandleCommandPropertyRemove(uint8_t header, spinel_prop_key_t key, const uint8_t *value_ptr,
                                                 uint16_t value_len)
{
    unsigned i;
    ThreadError errorCode = kThreadError_None;

    for (i = 0; i < sizeof(mRemovePropertyHandlerTable) / sizeof(mRemovePropertyHandlerTable[0]); i++)
    {
        if (mRemovePropertyHandlerTable[i].mPropKey == key)
        {
            break;
        }
    }

    if (i < sizeof(mRemovePropertyHandlerTable) / sizeof(mRemovePropertyHandlerTable[0]))
    {
        errorCode = (this->*mRemovePropertyHandlerTable[i].mHandler)(header, key, value_ptr, value_len);
    }
    else
    {
        errorCode = SendLastStatus(header, SPINEL_STATUS_PROP_NOT_FOUND);
    }

    return errorCode;
}


// ----------------------------------------------------------------------------
// MARK: Outbound Command Handlers
// ----------------------------------------------------------------------------


ThreadError NcpBase::SendLastStatus(uint8_t header, spinel_status_t lastStatus)
{
    if (SPINEL_HEADER_GET_IID(header) == 0)
    {
        mLastStatus = lastStatus;
    }

    return SendPropertyUpdate(
               header,
               SPINEL_CMD_PROP_VALUE_IS,
               SPINEL_PROP_LAST_STATUS,
               SPINEL_DATATYPE_UINT_PACKED_S,
               lastStatus
           );
}

ThreadError NcpBase::SendPropertyUpdate(uint8_t header, uint8_t command, spinel_prop_key_t key,
                                        const char *pack_format, ...)
{
    ThreadError errorCode = kThreadError_None;
    va_list     args;

    va_start(args, pack_format);
    SuccessOrExit(errorCode = OutboundFrameBegin());
    SuccessOrExit(errorCode = OutboundFrameFeedPacked("Cii", header, command, key));
    SuccessOrExit(errorCode = OutboundFrameFeedVPacked(pack_format, args));
    SuccessOrExit(errorCode = OutboundFrameSend());

exit:
    va_end(args);
    return errorCode;
}

ThreadError NcpBase::SendPropertyUpdate(uint8_t header, uint8_t command, spinel_prop_key_t key,
                                        const uint8_t *value_ptr, uint16_t value_len)
{
    ThreadError errorCode = kThreadError_None;

    SuccessOrExit(errorCode = OutboundFrameBegin());
    SuccessOrExit(errorCode = OutboundFrameFeedPacked("Cii", header, command, key));
    SuccessOrExit(errorCode = OutboundFrameFeedData(value_ptr, value_len));
    SuccessOrExit(errorCode = OutboundFrameSend());

exit:
    return errorCode;
}

ThreadError NcpBase::SendPropertyUpdate(uint8_t header, uint8_t command, spinel_prop_key_t key, otMessage aMessage)
{
    ThreadError errorCode = kThreadError_None;

    SuccessOrExit(errorCode = OutboundFrameBegin());
    SuccessOrExit(errorCode = OutboundFrameFeedPacked("Cii", header, command, key));
    SuccessOrExit(errorCode = OutboundFrameFeedMessage(aMessage));

    // Set the aMessage pointer to NULL, to indicate that it does not need to be freed at the exit.
    // The message is now owned by the OutboundFrame and will be freed when the frame is either successfully sent and
    // then removed, or if the frame gets discarded.
    aMessage = NULL;

    SuccessOrExit(errorCode = OutboundFrameSend());

exit:

    if (aMessage != NULL)
    {
        otFreeMessage(aMessage);
    }

    return errorCode;
}

ThreadError NcpBase::OutboundFrameFeedVPacked(const char *pack_format, va_list args)
{
    uint8_t buf[64];
    ThreadError errorCode = kThreadError_NoBufs;
    spinel_ssize_t packed_len;

    packed_len = spinel_datatype_vpack(buf, sizeof(buf), pack_format, args);

    if ((packed_len > 0) && (packed_len <= static_cast<spinel_ssize_t>(sizeof(buf))))
    {
        errorCode = OutboundFrameFeedData(buf, static_cast<uint16_t>(packed_len));
    }

    return errorCode;
}

ThreadError NcpBase::OutboundFrameFeedPacked(const char *pack_format, ...)
{
    ThreadError errorCode;
    va_list args;

    va_start(args, pack_format);
    errorCode = OutboundFrameFeedVPacked(pack_format, args);
    va_end(args);

    return errorCode;
}

// ----------------------------------------------------------------------------
// MARK: Individual Command Handlers
// ----------------------------------------------------------------------------

ThreadError NcpBase::CommandHandler_NOOP(uint8_t header, unsigned int command, const uint8_t *arg_ptr, uint16_t arg_len)
{
    (void)command;
    (void)arg_ptr;
    (void)arg_len;

    return SendLastStatus(header, SPINEL_STATUS_OK);
}

ThreadError NcpBase::CommandHandler_RESET(uint8_t header, unsigned int command, const uint8_t *arg_ptr,
                                          uint16_t arg_len)
{
    ThreadError errorCode = kThreadError_None;

    // We aren't using any of the arguments to this function.
    (void)header;
    (void)command;
    (void)arg_ptr;
    (void)arg_len;

    // Signal a platform reset. If implemented, this function
    // shouldn't return.
    otPlatformReset(mInstance);

    // We only get to this point if the
    // platform doesn't support resetting.
    // In such a case we fake it.

    otThreadStop(mInstance);
    otInterfaceDown(mInstance);

    errorCode = SendLastStatus(SPINEL_HEADER_FLAG | SPINEL_HEADER_IID_0, SPINEL_STATUS_RESET_SOFTWARE);

    if (errorCode != kThreadError_None)
    {
        mChangedFlags |= NCP_PLAT_RESET_REASON;
        mUpdateChangedPropsTask.Post();
    }

    return errorCode;
}

ThreadError NcpBase::CommandHandler_PROP_VALUE_GET(uint8_t header, unsigned int command, const uint8_t *arg_ptr,
                                                   uint16_t arg_len)
{
    unsigned int propKey = 0;
    spinel_ssize_t parsedLength;
    ThreadError errorCode = kThreadError_None;

    parsedLength = spinel_datatype_unpack(arg_ptr, arg_len, "i", &propKey);

    if (parsedLength > 0)
    {
        errorCode = HandleCommandPropertyGet(header, static_cast<spinel_prop_key_t>(propKey));
    }
    else
    {
        errorCode = SendLastStatus(header, SPINEL_STATUS_PARSE_ERROR);
    }

    (void)command;

    return errorCode;
}

ThreadError NcpBase::CommandHandler_PROP_VALUE_SET(uint8_t header, unsigned int command, const uint8_t *arg_ptr,
                                                   uint16_t arg_len)
{
    unsigned int propKey = 0;
    spinel_ssize_t parsedLength;
    const uint8_t *value_ptr;
    unsigned int value_len;
    ThreadError errorCode = kThreadError_None;

    parsedLength = spinel_datatype_unpack(arg_ptr, arg_len, "iD", &propKey, &value_ptr, &value_len);

    if (parsedLength == arg_len)
    {
        errorCode = HandleCommandPropertySet(header, static_cast<spinel_prop_key_t>(propKey), value_ptr,
                                             static_cast<uint16_t>(value_len));
    }
    else
    {
        errorCode = SendLastStatus(header, SPINEL_STATUS_PARSE_ERROR);
    }

    (void)command;

    return errorCode;
}

ThreadError NcpBase::CommandHandler_PROP_VALUE_INSERT(uint8_t header, unsigned int command, const uint8_t *arg_ptr,
                                                      uint16_t arg_len)
{
    unsigned int propKey = 0;
    spinel_ssize_t parsedLength;
    const uint8_t *value_ptr;
    unsigned int value_len;
    ThreadError errorCode = kThreadError_None;

    parsedLength = spinel_datatype_unpack(arg_ptr, arg_len, "iD", &propKey, &value_ptr, &value_len);

    if (parsedLength == arg_len)
    {
        errorCode = HandleCommandPropertyInsert(header, static_cast<spinel_prop_key_t>(propKey), value_ptr,
                                                static_cast<uint16_t>(value_len));
    }
    else
    {
        errorCode = SendLastStatus(header, SPINEL_STATUS_PARSE_ERROR);
    }

    (void)command;

    return errorCode;
}

ThreadError NcpBase::CommandHandler_PROP_VALUE_REMOVE(uint8_t header, unsigned int command, const uint8_t *arg_ptr,
                                                      uint16_t arg_len)
{
    unsigned int propKey = 0;
    spinel_ssize_t parsedLength;
    const uint8_t *value_ptr;
    unsigned int value_len;
    ThreadError errorCode = kThreadError_None;

    parsedLength = spinel_datatype_unpack(arg_ptr, arg_len, "iD", &propKey, &value_ptr, &value_len);

    if (parsedLength == arg_len)
    {
        errorCode = HandleCommandPropertyRemove(header, static_cast<spinel_prop_key_t>(propKey), value_ptr,
                                                static_cast<uint16_t>(value_len));
    }
    else
    {
        errorCode = SendLastStatus(header, SPINEL_STATUS_PARSE_ERROR);
    }

    (void)command;

    return errorCode;
}

ThreadError NcpBase::CommandHandler_NET_SAVE(uint8_t header, unsigned int command, const uint8_t *arg_ptr,
                                             uint16_t arg_len)
{
    (void)command;
    (void)arg_ptr;
    (void)arg_len;

    return SendLastStatus(header, SPINEL_STATUS_UNIMPLEMENTED);
}

ThreadError NcpBase::CommandHandler_NET_CLEAR(uint8_t header, unsigned int command, const uint8_t *arg_ptr,
                                              uint16_t arg_len)
{
    (void)command;
    (void)arg_ptr;
    (void)arg_len;

    return SendLastStatus(header, ThreadErrorToSpinelStatus(otPersistentInfoErase(mInstance)));
}

ThreadError NcpBase::CommandHandler_NET_RECALL(uint8_t header, unsigned int command, const uint8_t *arg_ptr,
                                               uint16_t arg_len)
{
    (void)command;
    (void)arg_ptr;
    (void)arg_len;

    return SendLastStatus(header, SPINEL_STATUS_UNIMPLEMENTED);
}

// ----------------------------------------------------------------------------
// MARK: Individual Property Getters
// ----------------------------------------------------------------------------


ThreadError NcpBase::GetPropertyHandler_LAST_STATUS(uint8_t header, spinel_prop_key_t key)
{
    return SendPropertyUpdate(header, SPINEL_CMD_PROP_VALUE_IS, key, SPINEL_DATATYPE_UINT_PACKED_S, mLastStatus);
}

ThreadError NcpBase::GetPropertyHandler_PROTOCOL_VERSION(uint8_t header, spinel_prop_key_t key)
{
    return SendPropertyUpdate(
               header,
               SPINEL_CMD_PROP_VALUE_IS,
               key,
               SPINEL_DATATYPE_UINT_PACKED_S SPINEL_DATATYPE_UINT_PACKED_S,
               SPINEL_PROTOCOL_VERSION_THREAD_MAJOR,
               SPINEL_PROTOCOL_VERSION_THREAD_MINOR
           );
}

ThreadError NcpBase::GetPropertyHandler_INTERFACE_TYPE(uint8_t header, spinel_prop_key_t key)
{
    return SendPropertyUpdate(
               header,
               SPINEL_CMD_PROP_VALUE_IS,
               key,
               SPINEL_DATATYPE_UINT_PACKED_S,
               SPINEL_PROTOCOL_TYPE_THREAD
           );
}

ThreadError NcpBase::GetPropertyHandler_VENDOR_ID(uint8_t header, spinel_prop_key_t key)
{
    return SendPropertyUpdate(
               header,
               SPINEL_CMD_PROP_VALUE_IS,
               key,
               SPINEL_DATATYPE_UINT_PACKED_S,
               0 // Vendor ID. Zero for unknown.
           );
}

ThreadError NcpBase::GetPropertyHandler_CAPS(uint8_t header, spinel_prop_key_t key)
{
    ThreadError errorCode = kThreadError_None;

    SuccessOrExit(errorCode = OutboundFrameBegin());
    SuccessOrExit(errorCode = OutboundFrameFeedPacked("Cii", header, SPINEL_CMD_PROP_VALUE_IS, key));

    // Begin adding capabilities //////////////////////////////////////////////

    SuccessOrExit(errorCode = OutboundFrameFeedPacked(SPINEL_DATATYPE_UINT_PACKED_S, SPINEL_CAP_NET_THREAD_1_0));
    SuccessOrExit(errorCode = OutboundFrameFeedPacked(SPINEL_DATATYPE_UINT_PACKED_S, SPINEL_CAP_COUNTERS));
    SuccessOrExit(errorCode = OutboundFrameFeedPacked(SPINEL_DATATYPE_UINT_PACKED_S, SPINEL_CAP_MAC_WHITELIST));

#if OPENTHREAD_ENABLE_RAW_LINK_API
    SuccessOrExit(errorCode = OutboundFrameFeedPacked(SPINEL_DATATYPE_UINT_PACKED_S, SPINEL_CAP_MAC_RAW));
#endif

#if OPENTHREAD_ENABLE_JAM_DETECTION
    SuccessOrExit(errorCode = OutboundFrameFeedPacked(SPINEL_DATATYPE_UINT_PACKED_S, SPINEL_CAP_JAM_DETECT));
#endif

    // TODO: Somehow get the following capability from the radio.
    SuccessOrExit(errorCode = OutboundFrameFeedPacked(SPINEL_DATATYPE_UINT_PACKED_S,
                                                      SPINEL_CAP_802_15_4_2450MHZ_OQPSK));

#if OPENTHREAD_CONFIG_MAX_CHILDREN > 0
    SuccessOrExit(errorCode = OutboundFrameFeedPacked(SPINEL_DATATYPE_UINT_PACKED_S, SPINEL_CAP_ROLE_ROUTER));
#endif

#if OPENTHREAD_ENABLE_LEGACY
    SuccessOrExit(errorCode = OutboundFrameFeedPacked(SPINEL_DATATYPE_UINT_PACKED_S, SPINEL_CAP_NEST_LEGACY_INTERFACE));
#endif

    // End adding capabilities /////////////////////////////////////////////////

    SuccessOrExit(errorCode = OutboundFrameSend());

exit:
    return errorCode;
}

ThreadError NcpBase::GetPropertyHandler_NCP_VERSION(uint8_t header, spinel_prop_key_t key)
{
    return SendPropertyUpdate(
               header,
               SPINEL_CMD_PROP_VALUE_IS,
               key,
               SPINEL_DATATYPE_UTF8_S,
               otGetVersionString()
           );
}

ThreadError NcpBase::GetPropertyHandler_INTERFACE_COUNT(uint8_t header, spinel_prop_key_t key)
{
    return SendPropertyUpdate(
               header,
               SPINEL_CMD_PROP_VALUE_IS,
               key,
               SPINEL_DATATYPE_UINT8_S,
               1 // Only one interface for now
           );
}

ThreadError NcpBase::GetPropertyHandler_POWER_STATE(uint8_t header, spinel_prop_key_t key)
{
    // Always online at the moment
    return SendPropertyUpdate(
               header,
               SPINEL_CMD_PROP_VALUE_IS,
               key,
               SPINEL_DATATYPE_UINT8_S,
               SPINEL_POWER_STATE_ONLINE
           );
}

ThreadError NcpBase::GetPropertyHandler_HWADDR(uint8_t header, spinel_prop_key_t key)
{
    otExtAddress hwAddr;
    otGetFactoryAssignedIeeeEui64(mInstance, &hwAddr);

    return SendPropertyUpdate(
                header,
                SPINEL_CMD_PROP_VALUE_IS,
                key,
                SPINEL_DATATYPE_EUI64_S,
                hwAddr.m8
            );
}

ThreadError NcpBase::GetPropertyHandler_LOCK(uint8_t header, spinel_prop_key_t key)
{
    // TODO: Implement property lock (Needs API!)
    (void)key;

    return SendLastStatus(header, SPINEL_STATUS_UNIMPLEMENTED);
}

ThreadError NcpBase::GetPropertyHandler_PHY_ENABLED(uint8_t header, spinel_prop_key_t key)
{
    return SendPropertyUpdate(
                header,
                SPINEL_CMD_PROP_VALUE_IS,
                key,
                SPINEL_DATATYPE_BOOL_S,
#if OPENTHREAD_ENABLE_RAW_LINK_API
                otLinkRawIsEnabled(mInstance)
#else
                false
#endif // OPENTHREAD_ENABLE_RAW_LINK_API
            );
}

ThreadError NcpBase::GetPropertyHandler_PHY_FREQ(uint8_t header, spinel_prop_key_t key)
{
    uint32_t freq_khz(0);
    const uint8_t chan(otGetChannel(mInstance));

    if (chan == 0)
    {
        freq_khz = 868300;
    }
    else if (chan < 11)
    {
        freq_khz = 906000 - (2000 * 1) + 2000 * (chan);
    }
    else if (chan < 26)
    {
        freq_khz = 2405000 - (5000 * 11) + 5000 * (chan);
    }

    return SendPropertyUpdate(
               header,
               SPINEL_CMD_PROP_VALUE_IS,
               key,
               SPINEL_DATATYPE_UINT32_S,
               freq_khz
           );
}

ThreadError NcpBase::GetPropertyHandler_PHY_CHAN_SUPPORTED(uint8_t header, spinel_prop_key_t key)
{
    return GetPropertyHandler_ChannelMaskHelper(header, key, mSupportedChannelMask);
}

ThreadError NcpBase::GetPropertyHandler_PHY_CHAN(uint8_t header, spinel_prop_key_t key)
{
    return SendPropertyUpdate(
               header,
               SPINEL_CMD_PROP_VALUE_IS,
               key,
               SPINEL_DATATYPE_UINT8_S,
               otGetChannel(mInstance)
           );
}

ThreadError NcpBase::GetPropertyHandler_PHY_RSSI(uint8_t header, spinel_prop_key_t key)
{
    return SendPropertyUpdate(
               header,
               SPINEL_CMD_PROP_VALUE_IS,
               key,
               SPINEL_DATATYPE_INT8_S,
               otPlatRadioGetRssi(mInstance)
           );
}

ThreadError NcpBase::GetPropertyHandler_MAC_SCAN_STATE(uint8_t header, spinel_prop_key_t key)
{
    ThreadError errorCode = kThreadError_None;

#if OPENTHREAD_ENABLE_RAW_LINK_API
    if (otLinkRawIsEnabled(mInstance))
    {
        errorCode = SendPropertyUpdate(
                        header,
                        SPINEL_CMD_PROP_VALUE_IS,
                        key,
                        SPINEL_DATATYPE_UINT8_S,
                        mCurScanChannel == NCP_INVALID_SCAN_CHANNEL ?
                            SPINEL_SCAN_STATE_IDLE :
                            SPINEL_SCAN_STATE_ENERGY
                    );
    }
    else
#endif // OPENTHREAD_ENABLE_RAW_LINK_API
    if (otIsActiveScanInProgress(mInstance))
    {
        errorCode = SendPropertyUpdate(
                        header,
                        SPINEL_CMD_PROP_VALUE_IS,
                        key,
                        SPINEL_DATATYPE_UINT8_S,
                        SPINEL_SCAN_STATE_BEACON
                    );
    }
    else if (otIsEnergyScanInProgress(mInstance))
    {
        errorCode = SendPropertyUpdate(
                        header,
                        SPINEL_CMD_PROP_VALUE_IS,
                        key,
                        SPINEL_DATATYPE_UINT8_S,
                        SPINEL_SCAN_STATE_ENERGY
                    );
    }
    else
    {
        errorCode = SendPropertyUpdate(
                        header,
                        SPINEL_CMD_PROP_VALUE_IS,
                        key,
                        SPINEL_DATATYPE_UINT8_S,
                        SPINEL_SCAN_STATE_IDLE
                    );
    }

    return errorCode;
}

ThreadError NcpBase::GetPropertyHandler_MAC_SCAN_PERIOD(uint8_t header, spinel_prop_key_t key)
{
    return SendPropertyUpdate(
               header,
               SPINEL_CMD_PROP_VALUE_IS,
               key,
               SPINEL_DATATYPE_UINT16_S,
               mScanPeriod
           );
}

ThreadError NcpBase::GetPropertyHandler_ChannelMaskHelper(uint8_t header, spinel_prop_key_t key, uint32_t channel_mask)
{
    ThreadError errorCode = kThreadError_None;

    SuccessOrExit(errorCode = OutboundFrameBegin());
    SuccessOrExit(errorCode = OutboundFrameFeedPacked("Cii", header, SPINEL_CMD_PROP_VALUE_IS, key));

    for (int i = 0; i < 32; i++)
    {
        if (0 != (channel_mask & (1 << i)))
        {
            SuccessOrExit(errorCode = OutboundFrameFeedPacked(SPINEL_DATATYPE_UINT8_S, i));
        }
    }

    SuccessOrExit(errorCode = OutboundFrameSend());

exit:
    return errorCode;
}

ThreadError NcpBase::GetPropertyHandler_MAC_SCAN_MASK(uint8_t header, spinel_prop_key_t key)
{
    return GetPropertyHandler_ChannelMaskHelper(header, key, mChannelMask);
}

ThreadError NcpBase::GetPropertyHandler_MAC_15_4_PANID(uint8_t header, spinel_prop_key_t key)
{
    return SendPropertyUpdate(
               header,
               SPINEL_CMD_PROP_VALUE_IS,
               key,
               SPINEL_DATATYPE_UINT16_S,
               otGetPanId(mInstance)
           );
}

ThreadError NcpBase::GetPropertyHandler_MAC_PROMISCUOUS_MODE(uint8_t header, spinel_prop_key_t key)
{
    return SendPropertyUpdate(
               header,
               SPINEL_CMD_PROP_VALUE_IS,
               key,
               SPINEL_DATATYPE_INT8_S,
               otPlatRadioGetPromiscuous(mInstance)
               ? SPINEL_MAC_PROMISCUOUS_MODE_FULL
               : SPINEL_MAC_PROMISCUOUS_MODE_OFF
           );
}

ThreadError NcpBase::GetPropertyHandler_MAC_15_4_LADDR(uint8_t header, spinel_prop_key_t key)
{
    return SendPropertyUpdate(
               header,
               SPINEL_CMD_PROP_VALUE_IS,
               key,
               SPINEL_DATATYPE_EUI64_S,
               otGetExtendedAddress(mInstance)
           );
}

ThreadError NcpBase::GetPropertyHandler_MAC_15_4_SADDR(uint8_t header, spinel_prop_key_t key)
{
    return SendPropertyUpdate(
               header,
               SPINEL_CMD_PROP_VALUE_IS,
               key,
               SPINEL_DATATYPE_UINT16_S,
               otGetShortAddress(mInstance)
           );
}

ThreadError NcpBase::GetPropertyHandler_MAC_EXTENDED_ADDR(uint8_t header, spinel_prop_key_t key)
{
    return SendPropertyUpdate(
               header,
               SPINEL_CMD_PROP_VALUE_IS,
               key,
               SPINEL_DATATYPE_EUI64_S,
               otGetExtendedAddress(mInstance)
           );
}

ThreadError NcpBase::GetPropertyHandler_MAC_RAW_STREAM_ENABLED(uint8_t header, spinel_prop_key_t key)
{
    return SendPropertyUpdate(
               header,
               SPINEL_CMD_PROP_VALUE_IS,
               key,
               SPINEL_DATATYPE_BOOL_S,
               mIsRawStreamEnabled
           );
}

ThreadError NcpBase::GetPropertyHandler_NET_IF_UP(uint8_t header, spinel_prop_key_t key)
{
    return SendPropertyUpdate(
               header,
               SPINEL_CMD_PROP_VALUE_IS,
               key,
               SPINEL_DATATYPE_BOOL_S,
               otIsInterfaceUp(mInstance)
           );
}

ThreadError NcpBase::GetPropertyHandler_NET_STACK_UP(uint8_t header, spinel_prop_key_t key)
{
    return SendPropertyUpdate(
               header,
               SPINEL_CMD_PROP_VALUE_IS,
               key,
               SPINEL_DATATYPE_BOOL_S,
               otGetDeviceRole(mInstance) != kDeviceRoleDisabled
           );
}

ThreadError NcpBase::GetPropertyHandler_NET_ROLE(uint8_t header, spinel_prop_key_t key)
{
    spinel_net_role_t role(SPINEL_NET_ROLE_DETACHED);

    switch (otGetDeviceRole(mInstance))
    {
    case kDeviceRoleOffline:
    case kDeviceRoleDisabled:
    case kDeviceRoleDetached:
        role = SPINEL_NET_ROLE_DETACHED;
        break;

    case kDeviceRoleChild:
        role = SPINEL_NET_ROLE_CHILD;
        break;

    case kDeviceRoleRouter:
        role = SPINEL_NET_ROLE_ROUTER;
        break;

    case kDeviceRoleLeader:
        role = SPINEL_NET_ROLE_LEADER;
        break;
    }

    return SendPropertyUpdate(
               header,
               SPINEL_CMD_PROP_VALUE_IS,
               key,
               SPINEL_DATATYPE_UINT8_S,
               role
           );
}

ThreadError NcpBase::GetPropertyHandler_NET_NETWORK_NAME(uint8_t header, spinel_prop_key_t key)
{
    return SendPropertyUpdate(
               header,
               SPINEL_CMD_PROP_VALUE_IS,
               key,
               SPINEL_DATATYPE_UTF8_S,
               otGetNetworkName(mInstance)
           );
}

ThreadError NcpBase::GetPropertyHandler_NET_XPANID(uint8_t header, spinel_prop_key_t key)
{
    return SendPropertyUpdate(
               header,
               SPINEL_CMD_PROP_VALUE_IS,
               key,
               SPINEL_DATATYPE_DATA_S,
               otGetExtendedPanId(mInstance),
               sizeof(spinel_net_xpanid_t)
           );
}

ThreadError NcpBase::GetPropertyHandler_NET_MASTER_KEY(uint8_t header, spinel_prop_key_t key)
{
    const uint8_t *ptr(NULL);
    uint8_t len(0);

    ptr = otGetMasterKey(mInstance, &len);

    return SendPropertyUpdate(
               header,
               SPINEL_CMD_PROP_VALUE_IS,
               key,
               SPINEL_DATATYPE_DATA_S,
               ptr,
               len
           );
}

ThreadError NcpBase::GetPropertyHandler_NET_KEY_SEQUENCE_COUNTER(uint8_t header, spinel_prop_key_t key)
{
    return SendPropertyUpdate(
               header,
               SPINEL_CMD_PROP_VALUE_IS,
               key,
               SPINEL_DATATYPE_UINT32_S,
               otGetKeySequenceCounter(mInstance)
           );
}

ThreadError NcpBase::GetPropertyHandler_NET_PARTITION_ID(uint8_t header, spinel_prop_key_t key)
{
    return SendPropertyUpdate(
               header,
               SPINEL_CMD_PROP_VALUE_IS,
               key,
               SPINEL_DATATYPE_UINT32_S,
               otGetPartitionId(mInstance)
           );
}

ThreadError NcpBase::GetPropertyHandler_NET_KEY_SWITCH_GUARDTIME(uint8_t header, spinel_prop_key_t key)
{
    return SendPropertyUpdate(
               header,
               SPINEL_CMD_PROP_VALUE_IS,
               key,
               SPINEL_DATATYPE_UINT32_S,
               otGetKeySwitchGuardTime(mInstance)
           );
}

ThreadError NcpBase::GetPropertyHandler_THREAD_NETWORK_DATA_VERSION(uint8_t header, spinel_prop_key_t key)
{
    return SendPropertyUpdate(
               header,
               SPINEL_CMD_PROP_VALUE_IS,
               key,
               SPINEL_DATATYPE_UINT8_S,
               otGetNetworkDataVersion(mInstance)
           );
}

ThreadError NcpBase::GetPropertyHandler_THREAD_STABLE_NETWORK_DATA_VERSION(uint8_t header, spinel_prop_key_t key)
{
    return SendPropertyUpdate(
               header,
               SPINEL_CMD_PROP_VALUE_IS,
               key,
               SPINEL_DATATYPE_UINT8_S,
               otGetStableNetworkDataVersion(mInstance)
           );
}

ThreadError NcpBase::GetPropertyHandler_THREAD_NETWORK_DATA(uint8_t header, spinel_prop_key_t key)
{
    ThreadError errorCode = kThreadError_None;
    uint8_t network_data[255];
    uint8_t network_data_len = 255;

    otGetNetworkDataLocal(
        mInstance,
        false, // Stable?
        network_data,
        &network_data_len
    );

    SuccessOrExit(errorCode = OutboundFrameBegin());
    SuccessOrExit(errorCode = OutboundFrameFeedPacked("Cii", header, SPINEL_CMD_PROP_VALUE_IS, key));
    SuccessOrExit(errorCode = OutboundFrameFeedData(network_data, network_data_len));
    SuccessOrExit(errorCode = OutboundFrameSend());

exit:
    return errorCode;
}

ThreadError NcpBase::GetPropertyHandler_THREAD_STABLE_NETWORK_DATA(uint8_t header, spinel_prop_key_t key)
{
    ThreadError errorCode = kThreadError_None;
    uint8_t network_data[255];
    uint8_t network_data_len = 255;

    otGetNetworkDataLocal(
        mInstance,
        true, // Stable?
        network_data,
        &network_data_len
    );

    SuccessOrExit(errorCode = OutboundFrameBegin());
    SuccessOrExit(errorCode = OutboundFrameFeedPacked("Cii", header, SPINEL_CMD_PROP_VALUE_IS, key));
    SuccessOrExit(errorCode = OutboundFrameFeedData(network_data, network_data_len));
    SuccessOrExit(errorCode = OutboundFrameSend());

exit:
    return errorCode;
}

ThreadError NcpBase::GetPropertyHandler_THREAD_LEADER_NETWORK_DATA(uint8_t header, spinel_prop_key_t key)
{
    ThreadError errorCode = kThreadError_None;
    uint8_t network_data[255];
    uint8_t network_data_len = 255;

    otGetNetworkDataLeader(
        mInstance,
        false, // Stable?
        network_data,
        &network_data_len
    );

    SuccessOrExit(errorCode = OutboundFrameBegin());
    SuccessOrExit(errorCode = OutboundFrameFeedPacked("Cii", header, SPINEL_CMD_PROP_VALUE_IS, key));
    SuccessOrExit(errorCode = OutboundFrameFeedData(network_data, network_data_len));
    SuccessOrExit(errorCode = OutboundFrameSend());

exit:
    return errorCode;
}

ThreadError NcpBase::GetPropertyHandler_THREAD_STABLE_LEADER_NETWORK_DATA(uint8_t header, spinel_prop_key_t key)
{
    ThreadError errorCode = kThreadError_None;
    uint8_t network_data[255];
    uint8_t network_data_len = 255;

    otGetNetworkDataLeader(
        mInstance,
        true, // Stable?
        network_data,
        &network_data_len
    );

    SuccessOrExit(errorCode = OutboundFrameBegin());
    SuccessOrExit(errorCode = OutboundFrameFeedPacked("Cii", header, SPINEL_CMD_PROP_VALUE_IS, key));
    SuccessOrExit(errorCode = OutboundFrameFeedData(network_data, network_data_len));
    SuccessOrExit(errorCode = OutboundFrameSend());

exit:
    return errorCode;
}

ThreadError NcpBase::GetPropertyHandler_THREAD_LEADER_RID(uint8_t header, spinel_prop_key_t key)
{
    return SendPropertyUpdate(
               header,
               SPINEL_CMD_PROP_VALUE_IS,
               key,
               SPINEL_DATATYPE_UINT8_S,
               otGetLeaderRouterId(mInstance)
           );
}

ThreadError NcpBase::GetPropertyHandler_THREAD_LOCAL_LEADER_WEIGHT(uint8_t header, spinel_prop_key_t key)
{
    return SendPropertyUpdate(
               header,
               SPINEL_CMD_PROP_VALUE_IS,
               key,
               SPINEL_DATATYPE_UINT8_S,
               otGetLocalLeaderWeight(mInstance)
           );
}

ThreadError NcpBase::GetPropertyHandler_THREAD_LEADER_WEIGHT(uint8_t header, spinel_prop_key_t key)
{
    return SendPropertyUpdate(
               header,
               SPINEL_CMD_PROP_VALUE_IS,
               key,
               SPINEL_DATATYPE_UINT8_S,
               otGetLeaderWeight(mInstance)
           );
}

ThreadError NcpBase::GetPropertyHandler_THREAD_LEADER_ADDR(uint8_t header, spinel_prop_key_t key)
{
    ThreadError errorCode = kThreadError_None;
    otIp6Address address;

    errorCode = otGetLeaderRloc(mInstance, &address);

    if (errorCode == kThreadError_None)
    {
        errorCode = SendPropertyUpdate(
                        header,
                        SPINEL_CMD_PROP_VALUE_IS,
                        key,
                        SPINEL_DATATYPE_IPv6ADDR_S,
                        &address
                    );
    }
    else
    {
        errorCode = SendLastStatus(header, ThreadErrorToSpinelStatus(errorCode));
    }

    return errorCode;
}

ThreadError NcpBase::GetPropertyHandler_THREAD_PARENT(uint8_t header, spinel_prop_key_t key)
{
    ThreadError errorCode = kThreadError_None;
    otRouterInfo parentInfo;

    errorCode = otGetParentInfo(mInstance, &parentInfo);

    if (errorCode == kThreadError_None)
    {
        errorCode = SendPropertyUpdate(
                        header,
                        SPINEL_CMD_PROP_VALUE_IS,
                        key,
                        SPINEL_DATATYPE_EUI64_S SPINEL_DATATYPE_UINT16_S,
                        parentInfo.mExtAddress.m8,
                        parentInfo.mRloc16
                    );
    }
    else
    {
        errorCode = SendLastStatus(header, ThreadErrorToSpinelStatus(errorCode));
    }

    return errorCode;
}

ThreadError NcpBase::GetPropertyHandler_THREAD_CHILD_TABLE(uint8_t header, spinel_prop_key_t key)
{
    ThreadError errorCode = kThreadError_None;
    otChildInfo childInfo;
    uint8_t index;
    uint8_t modeFlags;

    mDisableStreamWrite = true;

    SuccessOrExit(errorCode = OutboundFrameBegin());
    SuccessOrExit(errorCode = OutboundFrameFeedPacked("Cii", header, SPINEL_CMD_PROP_VALUE_IS, key));

    index = 0;

    while (otGetChildInfoByIndex(mInstance, index, &childInfo) == kThreadError_None)
    {
        if (childInfo.mTimeout > 0)
        {
            modeFlags = 0;

            if (childInfo.mRxOnWhenIdle)
            {
                modeFlags |= kThreadMode_RxOnWhenIdle;
            }

            if (childInfo.mSecureDataRequest)
            {
                modeFlags |= kThreadMode_SecureDataRequest;
            }

            if (childInfo.mFullFunction)
            {
                modeFlags |= kThreadMode_FullFunctionDevice;
            }

            if (childInfo.mFullNetworkData)
            {
                modeFlags |= kThreadMode_FullNetworkData;
            }

            SuccessOrExit(
                errorCode = OutboundFrameFeedPacked(
                    "T("
                        SPINEL_DATATYPE_EUI64_S         // EUI64 Address
                        SPINEL_DATATYPE_UINT16_S        // Rloc16
                        SPINEL_DATATYPE_UINT32_S        // Timeout
                        SPINEL_DATATYPE_UINT32_S        // Age
                        SPINEL_DATATYPE_UINT8_S         // Network Data Version
                        SPINEL_DATATYPE_UINT8_S         // Link Quality In
                        SPINEL_DATATYPE_INT8_S          // Average RSS
                        SPINEL_DATATYPE_UINT8_S         // Mode (flags)
                    ")",
                    childInfo.mExtAddress.m8,
                    childInfo.mRloc16,
                    childInfo.mTimeout,
                    childInfo.mAge,
                    childInfo.mNetworkDataVersion,
                    childInfo.mLinkQualityIn,
                    childInfo.mAverageRssi,
                    modeFlags
            ));
        }

        index++;
    }

    SuccessOrExit(errorCode = OutboundFrameSend());

exit:
    mDisableStreamWrite = false;
    return errorCode;
}

ThreadError NcpBase::GetPropertyHandler_THREAD_NEIGHBOR_TABLE(uint8_t header, spinel_prop_key_t key)
{
    ThreadError errorCode = kThreadError_None;
    otNeighborInfoIterator iter = OT_NEIGHBOR_INFO_ITERATOR_INIT;
    otNeighborInfo neighInfo;
    uint8_t modeFlags;

    mDisableStreamWrite = true;

    SuccessOrExit(errorCode = OutboundFrameBegin());
    SuccessOrExit(errorCode = OutboundFrameFeedPacked("Cii", header, SPINEL_CMD_PROP_VALUE_IS, key));

    while (otGetNextNeighborInfo(mInstance, &iter, &neighInfo) == kThreadError_None)
    {
        modeFlags = 0;

        if (neighInfo.mRxOnWhenIdle)
        {
            modeFlags |= kThreadMode_RxOnWhenIdle;
        }

        if (neighInfo.mSecureDataRequest)
        {
            modeFlags |= kThreadMode_SecureDataRequest;
        }

        if (neighInfo.mFullFunction)
        {
            modeFlags |= kThreadMode_FullFunctionDevice;
        }

        if (neighInfo.mFullNetworkData)
        {
            modeFlags |= kThreadMode_FullNetworkData;
        }

        SuccessOrExit(
            errorCode = OutboundFrameFeedPacked(
                "T("
                    SPINEL_DATATYPE_EUI64_S         // EUI64 Address
                    SPINEL_DATATYPE_UINT16_S        // Rloc16
                    SPINEL_DATATYPE_UINT32_S        // Age
                    SPINEL_DATATYPE_UINT8_S         // Link Quality In
                    SPINEL_DATATYPE_INT8_S          // Average RSS
                    SPINEL_DATATYPE_UINT8_S         // Mode (flags)
                    SPINEL_DATATYPE_BOOL_S          // Is Child
                    SPINEL_DATATYPE_UINT32_S        // Link Frame Counter
                    SPINEL_DATATYPE_UINT32_S        // MLE Frame Counter
                ")",
                neighInfo.mExtAddress.m8,
                neighInfo.mRloc16,
                neighInfo.mAge,
                neighInfo.mLinkQualityIn,
                neighInfo.mAverageRssi,
                modeFlags,
                neighInfo.mIsChild,
                neighInfo.mLinkFrameCounter,
                neighInfo.mMleFrameCounter
        ));
    }

    SuccessOrExit(errorCode = OutboundFrameSend());

exit:
    mDisableStreamWrite = false;
    return errorCode;
}

ThreadError NcpBase::GetPropertyHandler_THREAD_ASSISTING_PORTS(uint8_t header, spinel_prop_key_t key)
{
    ThreadError errorCode = kThreadError_None;
    uint8_t num_entries = 0;
    const uint16_t *ports = otGetUnsecurePorts(mInstance, &num_entries);

    SuccessOrExit(errorCode = OutboundFrameBegin());
    SuccessOrExit(errorCode = OutboundFrameFeedPacked("Cii", header, SPINEL_CMD_PROP_VALUE_IS, key));

    for (; num_entries != 0; ports++, num_entries--)
    {
        SuccessOrExit(errorCode = OutboundFrameFeedPacked("S", *ports));
    }

    SuccessOrExit(errorCode = OutboundFrameSend());

exit:
    return errorCode;
}

ThreadError NcpBase::GetPropertyHandler_THREAD_ALLOW_LOCAL_NET_DATA_CHANGE(uint8_t header, spinel_prop_key_t key)
{
    return SendPropertyUpdate(
        header,
        SPINEL_CMD_PROP_VALUE_IS,
        key,
        SPINEL_DATATYPE_BOOL_S,
        mAllowLocalNetworkDataChange
    );
}

ThreadError NcpBase::GetPropertyHandler_THREAD_ROUTER_ROLE_ENABLED(uint8_t header, spinel_prop_key_t key)
{
    return SendPropertyUpdate(
        header,
        SPINEL_CMD_PROP_VALUE_IS,
        key,
        SPINEL_DATATYPE_BOOL_S,
        otIsRouterRoleEnabled(mInstance)
    );
}

ThreadError NcpBase::GetPropertyHandler_THREAD_ON_MESH_NETS(uint8_t header, spinel_prop_key_t key)
{
    ThreadError errorCode = kThreadError_None;
    otBorderRouterConfig border_router_config;
    uint8_t flags;

    mDisableStreamWrite = true;

    SuccessOrExit(errorCode = OutboundFrameBegin());
    SuccessOrExit(errorCode = OutboundFrameFeedPacked("Cii", header, SPINEL_CMD_PROP_VALUE_IS, key));

    // Fill from non-local network data first
    for (otNetworkDataIterator iter = OT_NETWORK_DATA_ITERATOR_INIT ;;)
    {
        errorCode = otGetNextOnMeshPrefix(mInstance, false, &iter, &border_router_config);

        if (errorCode != kThreadError_None)
        {
            break;
        }

        flags = BorderRouterConfigToFlagByte(border_router_config);

        SuccessOrExit(errorCode = OutboundFrameFeedPacked(
            "T("
                SPINEL_DATATYPE_IPv6ADDR_S      // IPv6 Prefix
                SPINEL_DATATYPE_UINT8_S         // Prefix Length (in bits)
                SPINEL_DATATYPE_BOOL_S          // isStable
                SPINEL_DATATYPE_UINT8_S         // Flags
                SPINEL_DATATYPE_BOOL_S          // isLocal
            ").",
            &border_router_config.mPrefix,
            64,
            border_router_config.mStable,
            flags,
            true
        ));
    }

    // Fill from local network data last
    for (otNetworkDataIterator iter = OT_NETWORK_DATA_ITERATOR_INIT ;;)
    {
        errorCode = otGetNextOnMeshPrefix(mInstance, true, &iter, &border_router_config);

        if (errorCode != kThreadError_None)
        {
            break;
        }

        flags = BorderRouterConfigToFlagByte(border_router_config);

        SuccessOrExit(errorCode = OutboundFrameFeedPacked(
            "T("
                SPINEL_DATATYPE_IPv6ADDR_S      // IPv6 Prefix
                SPINEL_DATATYPE_UINT8_S         // Prefix Length (in bits)
                SPINEL_DATATYPE_BOOL_S          // isStable
                SPINEL_DATATYPE_UINT8_S         // Flags
                SPINEL_DATATYPE_BOOL_S          // isLocal
            ").",
            &border_router_config.mPrefix,
            64,
            border_router_config.mStable,
            flags,
            false
        ));
    }

    SuccessOrExit(errorCode = OutboundFrameSend());

exit:
    mDisableStreamWrite = false;
    return errorCode;
}


ThreadError NcpBase::GetPropertyHandler_IPV6_ML_PREFIX(uint8_t header, spinel_prop_key_t key)
{
    ThreadError errorCode = kThreadError_None;
    const uint8_t *ml_prefix = otGetMeshLocalPrefix(mInstance);

    if (ml_prefix)
    {
        otIp6Address addr;

        memcpy(addr.mFields.m8, ml_prefix, 8);

        // Zero out the last 8 bytes.
        memset(addr.mFields.m8 + 8, 0, 8);

        errorCode = SendPropertyUpdate(
                        header,
                        SPINEL_CMD_PROP_VALUE_IS,
                        key,
                        SPINEL_DATATYPE_IPv6ADDR_S SPINEL_DATATYPE_UINT8_S,
                        &addr,
                        64
                    );
    }
    else
    {
        errorCode = SendPropertyUpdate(
                        header,
                        SPINEL_CMD_PROP_VALUE_IS,
                        key,
                        SPINEL_DATATYPE_VOID_S
                    );
    }

    return errorCode;
}

ThreadError NcpBase::GetPropertyHandler_IPV6_ML_ADDR(uint8_t header, spinel_prop_key_t key)
{
    ThreadError errorCode = kThreadError_None;
    const otIp6Address *ml64 = otGetMeshLocalEid(mInstance);

    if (ml64)
    {
        errorCode = SendPropertyUpdate(
                        header,
                        SPINEL_CMD_PROP_VALUE_IS,
                        key,
                        SPINEL_DATATYPE_IPv6ADDR_S,
                        ml64
                    );
    }
    else
    {
        errorCode = SendPropertyUpdate(
                        header,
                        SPINEL_CMD_PROP_VALUE_IS,
                        key,
                        SPINEL_DATATYPE_VOID_S
                    );
    }

    return errorCode;
}

ThreadError NcpBase::GetPropertyHandler_IPV6_LL_ADDR(uint8_t header, spinel_prop_key_t key)
{
    // TODO!
    (void)key;

    return SendLastStatus(header, SPINEL_STATUS_UNIMPLEMENTED);
}

ThreadError NcpBase::GetPropertyHandler_IPV6_ADDRESS_TABLE(uint8_t header, spinel_prop_key_t key)
{
    ThreadError errorCode = kThreadError_None;

    mDisableStreamWrite = true;

    SuccessOrExit(errorCode = OutboundFrameBegin());
    SuccessOrExit(errorCode = OutboundFrameFeedPacked("Cii", header, SPINEL_CMD_PROP_VALUE_IS, key));

    for (const otNetifAddress *address = otGetUnicastAddresses(mInstance); address; address = address->mNext)
    {

        SuccessOrExit(errorCode = OutboundFrameFeedPacked(
                                      "T(6CLL).",
                                      &address->mAddress,
                                      address->mPrefixLength,
                                      address->mPreferred ? 0xffffffff : 0,
                                      address->mValid ? 0xffffffff : 0
                                  ));
    }

    SuccessOrExit(errorCode = OutboundFrameSend());

exit:
    mDisableStreamWrite = false;
    return errorCode;
}

ThreadError NcpBase::GetPropertyHandler_IPV6_ROUTE_TABLE(uint8_t header, spinel_prop_key_t key)
{
    // TODO: Implement get route table
    (void)key;

    return SendLastStatus(header, SPINEL_STATUS_UNIMPLEMENTED);
}

ThreadError NcpBase::GetPropertyHandler_IPV6_ICMP_PING_OFFLOAD(uint8_t header, spinel_prop_key_t key)
{
    return SendPropertyUpdate(
               header,
               SPINEL_CMD_PROP_VALUE_IS,
               key,
               SPINEL_DATATYPE_BOOL_S,
               otIsIcmpEchoEnabled(mInstance)
           );
}

ThreadError NcpBase::GetPropertyHandler_THREAD_RLOC16_DEBUG_PASSTHRU(uint8_t header, spinel_prop_key_t key)
{
    // Note reverse logic: passthru enabled = filter disabled
    return SendPropertyUpdate(
               header,
               SPINEL_CMD_PROP_VALUE_IS,
               key,
               SPINEL_DATATYPE_BOOL_S,
	       !otIsReceiveIp6DatagramFilterEnabled(mInstance)
           );
}

ThreadError NcpBase::GetPropertyHandler_THREAD_LOCAL_ROUTES(uint8_t header, spinel_prop_key_t key)
{
    // TODO: Implement get external route table
    (void)key;

    return SendLastStatus(header, SPINEL_STATUS_UNIMPLEMENTED);
}

ThreadError NcpBase::GetPropertyHandler_STREAM_NET(uint8_t header, spinel_prop_key_t key)
{
    // TODO: Implement explicit data poll.
    (void)key;

    return SendLastStatus(header, SPINEL_STATUS_UNIMPLEMENTED);
}

#if OPENTHREAD_ENABLE_JAM_DETECTION

ThreadError NcpBase::GetPropertyHandler_JAM_DETECT_ENABLE(uint8_t header, spinel_prop_key_t key)
{
   return SendPropertyUpdate(
               header,
               SPINEL_CMD_PROP_VALUE_IS,
               key,
               SPINEL_DATATYPE_BOOL_S,
               otIsJamDetectionEnabled(mInstance)
           );
}

ThreadError NcpBase::GetPropertyHandler_JAM_DETECTED(uint8_t header, spinel_prop_key_t key)
{
   return SendPropertyUpdate(
               header,
               SPINEL_CMD_PROP_VALUE_IS,
               key,
               SPINEL_DATATYPE_BOOL_S,
               otGetJamDetectionState(mInstance)
           );
}

ThreadError NcpBase::GetPropertyHandler_JAM_DETECT_RSSI_THRESHOLD(uint8_t header, spinel_prop_key_t key)
{
    return SendPropertyUpdate(
               header,
               SPINEL_CMD_PROP_VALUE_IS,
               key,
               SPINEL_DATATYPE_INT8_S,
               otGetJamDetectionRssiThreshold(mInstance)
           );
}

ThreadError NcpBase::GetPropertyHandler_JAM_DETECT_WINDOW(uint8_t header, spinel_prop_key_t key)
{
    return SendPropertyUpdate(
               header,
               SPINEL_CMD_PROP_VALUE_IS,
               key,
               SPINEL_DATATYPE_UINT8_S,
               otGetJamDetectionWindow(mInstance)
           );
}

ThreadError NcpBase::GetPropertyHandler_JAM_DETECT_BUSY(uint8_t header, spinel_prop_key_t key)
{
    return SendPropertyUpdate(
               header,
               SPINEL_CMD_PROP_VALUE_IS,
               key,
               SPINEL_DATATYPE_UINT8_S,
               otGetJamDetectionBusyPeriod(mInstance)
           );
}

ThreadError NcpBase::GetPropertyHandler_JAM_DETECT_HISTORY_BITMAP(uint8_t header, spinel_prop_key_t key)
{
    uint64_t historyBitmap = otGetJamDetectionHistoryBitmap(mInstance);

    return SendPropertyUpdate(
               header,
               SPINEL_CMD_PROP_VALUE_IS,
               key,
               SPINEL_DATATYPE_UINT32_S SPINEL_DATATYPE_UINT32_S,
               static_cast<uint32_t>(historyBitmap & 0xffffffff),
               static_cast<uint32_t>(historyBitmap >> 32)
           );
}

#endif // OPENTHREAD_ENABLE_JAM_DETECTION

ThreadError NcpBase::GetPropertyHandler_MAC_CNTR(uint8_t header, spinel_prop_key_t key)
{
    uint32_t value;
    const otMacCounters *macCounters;
    ThreadError errorCode = kThreadError_None;

    macCounters = otGetMacCounters(mInstance);

    assert(macCounters != NULL);

    switch (key)
    {
    case SPINEL_PROP_CNTR_TX_PKT_TOTAL:
        value = macCounters->mTxTotal;
        break;

    case SPINEL_PROP_CNTR_TX_PKT_ACK_REQ:
        value = macCounters->mTxAckRequested;
        break;

    case SPINEL_PROP_CNTR_TX_PKT_ACKED:
        value = macCounters->mTxAcked;
        break;

    case SPINEL_PROP_CNTR_TX_PKT_NO_ACK_REQ:
        value = macCounters->mTxNoAckRequested;
        break;

    case SPINEL_PROP_CNTR_TX_PKT_DATA:
        value = macCounters->mTxData;
        break;

    case SPINEL_PROP_CNTR_TX_PKT_DATA_POLL:
        value = macCounters->mTxDataPoll;
        break;

    case SPINEL_PROP_CNTR_TX_PKT_BEACON:
        value = macCounters->mTxBeacon;
        break;

    case SPINEL_PROP_CNTR_TX_PKT_BEACON_REQ:
        value = macCounters->mTxBeaconRequest;
        break;

    case SPINEL_PROP_CNTR_TX_PKT_OTHER:
        value = macCounters->mTxOther;
        break;

    case SPINEL_PROP_CNTR_TX_PKT_RETRY:
        value = macCounters->mTxRetry;
        break;

    case SPINEL_PROP_CNTR_TX_ERR_CCA:
        value = macCounters->mTxErrCca;
        break;

    case SPINEL_PROP_CNTR_TX_PKT_UNICAST:
        value = macCounters->mTxUnicast;
        break;

    case SPINEL_PROP_CNTR_TX_PKT_BROADCAST:
        value = macCounters->mTxBroadcast;
        break;

    case SPINEL_PROP_CNTR_RX_PKT_TOTAL:
        value = macCounters->mRxTotal;
        break;

    case SPINEL_PROP_CNTR_RX_PKT_DATA:
        value = macCounters->mRxData;
        break;

    case SPINEL_PROP_CNTR_RX_PKT_DATA_POLL:
        value = macCounters->mRxDataPoll;
        break;

    case SPINEL_PROP_CNTR_RX_PKT_BEACON:
        value = macCounters->mRxBeacon;
        break;

    case SPINEL_PROP_CNTR_RX_PKT_BEACON_REQ:
        value = macCounters->mRxBeaconRequest;
        break;

    case SPINEL_PROP_CNTR_RX_PKT_OTHER:
        value = macCounters->mRxOther;
        break;

    case SPINEL_PROP_CNTR_RX_PKT_FILT_WL:
        value = macCounters->mRxWhitelistFiltered;
        break;

    case SPINEL_PROP_CNTR_RX_PKT_FILT_DA:
        value = macCounters->mRxDestAddrFiltered;
        break;

    case SPINEL_PROP_CNTR_RX_PKT_DUP:
        value = macCounters->mRxDuplicated;
        break;

    case SPINEL_PROP_CNTR_RX_PKT_UNICAST:
        value = macCounters->mRxUnicast;
        break;

    case SPINEL_PROP_CNTR_RX_PKT_BROADCAST:
        value = macCounters->mRxBroadcast;
        break;

    case SPINEL_PROP_CNTR_RX_ERR_EMPTY:
        value = macCounters->mRxErrNoFrame;
        break;

    case SPINEL_PROP_CNTR_RX_ERR_UKWN_NBR:
        value = macCounters->mRxErrUnknownNeighbor;
        break;

    case SPINEL_PROP_CNTR_RX_ERR_NVLD_SADDR:
        value = macCounters->mRxErrInvalidSrcAddr;
        break;

    case SPINEL_PROP_CNTR_RX_ERR_SECURITY:
        value = macCounters->mRxErrSec;
        break;

    case SPINEL_PROP_CNTR_RX_ERR_BAD_FCS:
        value = macCounters->mRxErrFcs;
        break;

    case SPINEL_PROP_CNTR_RX_ERR_OTHER:
        value = macCounters->mRxErrOther;
        break;

    default:
        errorCode = SendLastStatus(header, SPINEL_STATUS_INTERNAL_ERROR);
        goto bail;
        break;
    }

    errorCode = SendPropertyUpdate(
                    header,
                    SPINEL_CMD_PROP_VALUE_IS,
                    key,
                    SPINEL_DATATYPE_UINT32_S,
                    value
                );

bail:
    return errorCode;
}

ThreadError NcpBase::GetPropertyHandler_NCP_CNTR(uint8_t header, spinel_prop_key_t key)
{
    uint32_t value;
    ThreadError errorCode = kThreadError_None;

    switch (key)
    {
    case SPINEL_PROP_CNTR_TX_IP_SEC_TOTAL:
        value = mInboundSecureIpFrameCounter;
        break;

    case SPINEL_PROP_CNTR_TX_IP_INSEC_TOTAL:
        value = mInboundInsecureIpFrameCounter;
        break;

    case SPINEL_PROP_CNTR_TX_IP_DROPPED:
        value = mDroppedInboundIpFrameCounter;
        break;

    case SPINEL_PROP_CNTR_RX_IP_SEC_TOTAL:
        value = mOutboundSecureIpFrameCounter;
        break;

    case SPINEL_PROP_CNTR_RX_IP_INSEC_TOTAL:
        value = mOutboundInsecureIpFrameCounter;
        break;

    case SPINEL_PROP_CNTR_RX_IP_DROPPED:
        value = mDroppedOutboundIpFrameCounter;
        break;

    case SPINEL_PROP_CNTR_TX_SPINEL_TOTAL:
        value = mTxSpinelFrameCounter;
        break;

    case SPINEL_PROP_CNTR_RX_SPINEL_TOTAL:
        value = mRxSpinelFrameCounter;
        break;

    case SPINEL_PROP_CNTR_RX_SPINEL_OUT_OF_ORDER_TID:
        value = mRxSpinelOutOfOrderTidCounter;
        break;

    case SPINEL_PROP_CNTR_RX_SPINEL_ERR:
        value = mFramingErrorCounter;
        break;

    default:
        errorCode = SendLastStatus(header, SPINEL_STATUS_INTERNAL_ERROR);
        goto bail;
        break;
    }

    errorCode = SendPropertyUpdate(
                    header,
                    SPINEL_CMD_PROP_VALUE_IS,
                    key,
                    SPINEL_DATATYPE_UINT32_S,
                    value
                );

bail:
    return errorCode;
}

ThreadError NcpBase::GetPropertyHandler_MSG_BUFFER_COUNTERS(uint8_t header, spinel_prop_key_t key)
{
    ThreadError errorCode = kThreadError_None;
    otBufferInfo bufferInfo;

    otGetMessageBufferInfo(mInstance, &bufferInfo);

    SuccessOrExit(errorCode = OutboundFrameBegin());
    SuccessOrExit(errorCode = OutboundFrameFeedPacked("Cii", header, SPINEL_CMD_PROP_VALUE_IS, key));
    SuccessOrExit(errorCode = OutboundFrameFeedPacked("T(SSSSSSSSSSSSSSSS)",
        bufferInfo.mTotalBuffers,
        bufferInfo.mFreeBuffers,
        bufferInfo.m6loSendMessages,
        bufferInfo.m6loSendBuffers,
        bufferInfo.m6loReassemblyMessages,
        bufferInfo.m6loReassemblyBuffers,
        bufferInfo.mIp6Messages,
        bufferInfo.mIp6Buffers,
        bufferInfo.mMplMessages,
        bufferInfo.mMplBuffers,
        bufferInfo.mMleMessages,
        bufferInfo.mMleBuffers,
        bufferInfo.mArpMessages,
        bufferInfo.mArpBuffers,
        bufferInfo.mCoapClientMessages,
        bufferInfo.mCoapClientBuffers
    ));
    SuccessOrExit(errorCode = OutboundFrameSend());

exit:
    return errorCode;
}

ThreadError NcpBase::GetPropertyHandler_MAC_WHITELIST(uint8_t header, spinel_prop_key_t key)
{
    otMacWhitelistEntry entry;
    ThreadError errorCode = kThreadError_None;

    mDisableStreamWrite = true;

    SuccessOrExit(errorCode = OutboundFrameBegin());
    SuccessOrExit(errorCode = OutboundFrameFeedPacked("Cii", header, SPINEL_CMD_PROP_VALUE_IS, key));

    for (uint8_t i = 0; (i != 255) && (errorCode == kThreadError_None); i++)
    {
        errorCode = otGetMacWhitelistEntry(mInstance, i, &entry);

        if (errorCode != kThreadError_None)
        {
            break;
        }

        if (entry.mValid)
        {
            if (!entry.mFixedRssi)
            {
                entry.mRssi = RSSI_OVERRIDE_DISABLED;
            }

            SuccessOrExit(errorCode = OutboundFrameFeedPacked("T(Ec).", entry.mExtAddress.m8, entry.mRssi));
        }
    }

    SuccessOrExit(errorCode = OutboundFrameSend());

exit:
    mDisableStreamWrite = false;
    return errorCode;
}

ThreadError NcpBase::GetPropertyHandler_MAC_WHITELIST_ENABLED(uint8_t header, spinel_prop_key_t key)
{
    return SendPropertyUpdate(
               header,
               SPINEL_CMD_PROP_VALUE_IS,
               key,
               SPINEL_DATATYPE_BOOL_S,
               otIsMacWhitelistEnabled(mInstance)
           );
}

ThreadError NcpBase::GetPropertyHandler_THREAD_MODE(uint8_t header, spinel_prop_key_t key)
{
    uint8_t numeric_mode(0);
    otLinkModeConfig mode_config(otGetLinkMode(mInstance));

    if (mode_config.mRxOnWhenIdle)
    {
        numeric_mode |= kThreadMode_RxOnWhenIdle;
    }

    if (mode_config.mSecureDataRequests)
    {
        numeric_mode |= kThreadMode_SecureDataRequest;
    }

    if (mode_config.mDeviceType)
    {
        numeric_mode |= kThreadMode_FullFunctionDevice;
    }

    if (mode_config.mNetworkData)
    {
        numeric_mode |= kThreadMode_FullNetworkData;
    }

    return SendPropertyUpdate(
               header,
               SPINEL_CMD_PROP_VALUE_IS,
               key,
               SPINEL_DATATYPE_UINT8_S,
               numeric_mode
           );
}

ThreadError NcpBase::GetPropertyHandler_THREAD_CHILD_COUNT_MAX(uint8_t header, spinel_prop_key_t key)
{
    return SendPropertyUpdate(
               header,
               SPINEL_CMD_PROP_VALUE_IS,
               key,
               SPINEL_DATATYPE_UINT8_S,
               otGetMaxAllowedChildren(mInstance)
           );
}

ThreadError NcpBase::GetPropertyHandler_THREAD_CHILD_TIMEOUT(uint8_t header, spinel_prop_key_t key)
{
    return SendPropertyUpdate(
               header,
               SPINEL_CMD_PROP_VALUE_IS,
               key,
               SPINEL_DATATYPE_UINT32_S,
               otGetChildTimeout(mInstance)
           );
}

ThreadError NcpBase::GetPropertyHandler_THREAD_RLOC16(uint8_t header, spinel_prop_key_t key)
{
    return SendPropertyUpdate(
               header,
               SPINEL_CMD_PROP_VALUE_IS,
               key,
               SPINEL_DATATYPE_UINT16_S,
               otGetRloc16(mInstance)
           );
}

ThreadError NcpBase::GetPropertyHandler_THREAD_ROUTER_UPGRADE_THRESHOLD(uint8_t header, spinel_prop_key_t key)
{
    return SendPropertyUpdate(
               header,
               SPINEL_CMD_PROP_VALUE_IS,
               key,
               SPINEL_DATATYPE_UINT8_S,
               otGetRouterUpgradeThreshold(mInstance)
           );
}

ThreadError NcpBase::GetPropertyHandler_THREAD_ROUTER_DOWNGRADE_THRESHOLD(uint8_t header, spinel_prop_key_t key)
{
    return SendPropertyUpdate(
               header,
               SPINEL_CMD_PROP_VALUE_IS,
               key,
               SPINEL_DATATYPE_UINT8_S,
               otGetRouterDowngradeThreshold(mInstance)
           );
}

ThreadError NcpBase::GetPropertyHandler_THREAD_ROUTER_SELECTION_JITTER(uint8_t header, spinel_prop_key_t key)
{
    return SendPropertyUpdate(
               header,
               SPINEL_CMD_PROP_VALUE_IS,
               key,
               SPINEL_DATATYPE_UINT8_S,
               otGetRouterSelectionJitter(mInstance)
           );
}

ThreadError NcpBase::GetPropertyHandler_THREAD_CONTEXT_REUSE_DELAY(uint8_t header, spinel_prop_key_t key)
{
    return SendPropertyUpdate(
               header,
               SPINEL_CMD_PROP_VALUE_IS,
               key,
               SPINEL_DATATYPE_UINT32_S,
               otGetContextIdReuseDelay(mInstance)
           );
}

ThreadError NcpBase::GetPropertyHandler_THREAD_NETWORK_ID_TIMEOUT(uint8_t header, spinel_prop_key_t key)
{
    return SendPropertyUpdate(
               header,
               SPINEL_CMD_PROP_VALUE_IS,
               key,
               SPINEL_DATATYPE_UINT8_S,
               otGetNetworkIdTimeout(mInstance)
           );
}

ThreadError NcpBase::GetPropertyHandler_NET_REQUIRE_JOIN_EXISTING(uint8_t header, spinel_prop_key_t key)
{
    return SendPropertyUpdate(
               header,
               SPINEL_CMD_PROP_VALUE_IS,
               key,
               SPINEL_DATATYPE_BOOL_S,
               mRequireJoinExistingNetwork
           );
}

#if OPENTHREAD_ENABLE_LEGACY
ThreadError NcpBase::GetPropertyHandler_NEST_LEGACY_ULA_PREFIX(uint8_t header, spinel_prop_key_t key)
{
    return SendPropertyUpdate(
               header,
               SPINEL_CMD_PROP_VALUE_IS,
               key,
               SPINEL_DATATYPE_DATA_S,
               mLegacyUlaPrefix,
               sizeof(mLegacyUlaPrefix)
           );
}
#endif // OPENTHREAD_ENABLE_LEGACY

// ----------------------------------------------------------------------------
// MARK: Individual Property Setters
// ----------------------------------------------------------------------------

ThreadError NcpBase::SetPropertyHandler_POWER_STATE(uint8_t header, spinel_prop_key_t key, const uint8_t *value_ptr,
                                                    uint16_t value_len)
{
    // TODO: Implement POWER_STATE
    (void)key;
    (void)value_ptr;
    (void)value_len;

    return SendLastStatus(header, SPINEL_STATUS_UNIMPLEMENTED);
}

#if OPENTHREAD_ENABLE_RAW_LINK_API

ThreadError NcpBase::SetPropertyHandler_PHY_ENABLED(uint8_t header, spinel_prop_key_t key, const uint8_t *value_ptr,
                                                    uint16_t value_len)
{
    bool value = false;
    spinel_ssize_t parsedLength;
    ThreadError errorCode = kThreadError_None;

    parsedLength = spinel_datatype_unpack(
                       value_ptr,
                       value_len,
                       SPINEL_DATATYPE_BOOL_S,
                       &value
                   );

    if (parsedLength > 0)
    {
        if (value == false)
        {
            // If we have raw stream enabled stop receiving
            if (mIsRawStreamEnabled)
            {
                otLinkRawSleep(mInstance);
            }

            errorCode = otLinkRawSetEnable(mInstance, false);
        }
        else
        {
            errorCode = otLinkRawSetEnable(mInstance, true);

            // If we have raw stream enabled already, start receiving
            if (errorCode == kThreadError_None && mIsRawStreamEnabled)
            {
                errorCode = otLinkRawReceive(mInstance, mCurReceiveChannel, &NcpBase::LinkRawReceiveDone);
            }
        }
    }
    else
    {
        errorCode = kThreadError_Parse;
    }

    if (errorCode == kThreadError_None)
    {
        errorCode = HandleCommandPropertyGet(header, key);
    }
    else
    {
        errorCode = SendLastStatus(header, ThreadErrorToSpinelStatus(errorCode));
    }

    return errorCode;
}

#endif // OPENTHREAD_ENABLE_RAW_LINK_API

ThreadError NcpBase::SetPropertyHandler_PHY_TX_POWER(uint8_t header, spinel_prop_key_t key, const uint8_t *value_ptr,
                                                     uint16_t value_len)
{
    // TODO: Implement PHY_TX_POWER
    (void)key;
    (void)value_ptr;
    (void)value_len;

    return SendLastStatus(header, SPINEL_STATUS_UNIMPLEMENTED);
}

ThreadError NcpBase::SetPropertyHandler_PHY_CHAN(uint8_t header, spinel_prop_key_t key, const uint8_t *value_ptr,
                                                 uint16_t value_len)
{
    unsigned int i = 0;
    spinel_ssize_t parsedLength;
    ThreadError errorCode = kThreadError_None;

    parsedLength = spinel_datatype_unpack(
                       value_ptr,
                       value_len,
                       SPINEL_DATATYPE_UINT_PACKED_S,
                       &i
                   );

    if (parsedLength > 0)
    {
        errorCode = otSetChannel(mInstance, static_cast<uint8_t>(i));

#if OPENTHREAD_ENABLE_RAW_LINK_API

         if (errorCode == kThreadError_None)
         {
             // Cache the channel. If the raw link layer isn't enabled yet, the otSetChannel call
             // doesn't call into the radio layer to set the channel. We will have to do it
             // manually whenever the radios are enabled and/or raw stream is enabled.
             mCurReceiveChannel = static_cast<uint8_t>(i);

             // Make sure we are update the receiving channel if raw link is enabled and we have raw
             // stream enabled already
             if (otLinkRawIsEnabled(mInstance) && mIsRawStreamEnabled)
             {
                 errorCode = otLinkRawReceive(mInstance, mCurReceiveChannel, &NcpBase::LinkRawReceiveDone);
             }
         }

#endif // OPENTHREAD_ENABLE_RAW_LINK_API

        if (errorCode == kThreadError_None)
        {
            errorCode = HandleCommandPropertyGet(header, key);
        }
        else
        {
            errorCode = SendLastStatus(header, ThreadErrorToSpinelStatus(errorCode));
        }
    }
    else
    {
        errorCode = SendLastStatus(header, SPINEL_STATUS_PARSE_ERROR);
    }

    return errorCode;
}

ThreadError NcpBase::SetPropertyHandler_MAC_PROMISCUOUS_MODE(uint8_t header, spinel_prop_key_t key, const uint8_t *value_ptr,
                                                        uint16_t value_len)
{
    uint8_t i = 0;
    spinel_ssize_t parsedLength;
    ThreadError errorCode = kThreadError_None;

    parsedLength = spinel_datatype_unpack(
                       value_ptr,
                       value_len,
                       SPINEL_DATATYPE_UINT8_S,
                       &i
                   );

    if (parsedLength > 0)
    {
        switch (i)
        {
        case SPINEL_MAC_PROMISCUOUS_MODE_OFF:
            otPlatRadioSetPromiscuous(mInstance, false);
            errorCode = kThreadError_None;
            break;

        case SPINEL_MAC_PROMISCUOUS_MODE_NETWORK:
        case SPINEL_MAC_PROMISCUOUS_MODE_FULL:
            otPlatRadioSetPromiscuous(mInstance, true);
            errorCode = kThreadError_None;
            break;

        default:
            errorCode = kThreadError_InvalidArgs;
            break;
        }

        if (errorCode == kThreadError_None)
        {
            errorCode = HandleCommandPropertyGet(header, key);
        }
        else
        {
            errorCode = SendLastStatus(header, ThreadErrorToSpinelStatus(errorCode));
        }
    }
    else
    {
        errorCode = SendLastStatus(header, SPINEL_STATUS_PARSE_ERROR);
    }

    return errorCode;
}

ThreadError NcpBase::SetPropertyHandler_MAC_SCAN_MASK(uint8_t header, spinel_prop_key_t key, const uint8_t *value_ptr,
                                                      uint16_t value_len)
{
    ThreadError errorCode = kThreadError_None;
    uint32_t new_mask(0);

    for (; value_len != 0; value_len--, value_ptr++)
    {
        if ((value_ptr[0] > 31)
            || (mSupportedChannelMask & (1 << value_ptr[0])) == 0
           )
        {
            errorCode = kThreadError_InvalidArgs;
            break;
        }

        new_mask |= (1 << value_ptr[0]);
    }

    if (errorCode == kThreadError_None)
    {
        mChannelMask = new_mask;
        errorCode = HandleCommandPropertyGet(header, key);
    }
    else
    {
        errorCode = SendLastStatus(header, ThreadErrorToSpinelStatus(errorCode));
    }

    return errorCode;
}

ThreadError NcpBase::SetPropertyHandler_MAC_SCAN_PERIOD(uint8_t header, spinel_prop_key_t key, const uint8_t *value_ptr,
                                                        uint16_t value_len)
{
    uint16_t tmp(mScanPeriod);
    spinel_ssize_t parsedLength;
    ThreadError errorCode = kThreadError_None;

    parsedLength = spinel_datatype_unpack(
                       value_ptr,
                       value_len,
                       SPINEL_DATATYPE_UINT16_S,
                       &tmp
                   );

    if (parsedLength > 0)
    {
        mScanPeriod = tmp;
        errorCode = HandleCommandPropertyGet(header, key);
    }
    else
    {
        errorCode = SendLastStatus(header, SPINEL_STATUS_PARSE_ERROR);
    }

    return errorCode;
}

ThreadError NcpBase::SetPropertyHandler_NET_REQUIRE_JOIN_EXISTING(uint8_t header, spinel_prop_key_t key, const uint8_t *value_ptr,
                                                        uint16_t value_len)
{
    bool tmp(mRequireJoinExistingNetwork);
    spinel_ssize_t parsedLength;
    ThreadError errorCode = kThreadError_None;

    parsedLength = spinel_datatype_unpack(
                       value_ptr,
                       value_len,
                       SPINEL_DATATYPE_BOOL_S,
                       &tmp
                   );

    if (parsedLength > 0)
    {
        mRequireJoinExistingNetwork = tmp;
        errorCode = HandleCommandPropertyGet(header, key);
    }
    else
    {
        errorCode = SendLastStatus(header, SPINEL_STATUS_PARSE_ERROR);
    }

    return errorCode;
}

ThreadError NcpBase::SetPropertyHandler_MAC_SCAN_STATE(uint8_t header, spinel_prop_key_t key, const uint8_t *value_ptr,
                                                       uint16_t value_len)
{
    uint8_t i = 0;
    spinel_ssize_t parsedLength;
    ThreadError errorCode = kThreadError_None;

    parsedLength = spinel_datatype_unpack(
                       value_ptr,
                       value_len,
                       SPINEL_DATATYPE_UINT8_S,
                       &i
                   );

    if (parsedLength > 0)
    {
        switch (i)
        {
        case SPINEL_SCAN_STATE_IDLE:
            errorCode = kThreadError_None;
            break;

        case SPINEL_SCAN_STATE_BEACON:
#if OPENTHREAD_ENABLE_RAW_LINK_API
            if (otLinkRawIsEnabled(mInstance))
            {
                errorCode = kThreadError_NotImplemented;
            }
            else
#endif // OPENTHREAD_ENABLE_RAW_LINK_API
            {
                errorCode = otActiveScan(
                                mInstance,
                                mChannelMask,
                                mScanPeriod,
                                &HandleActiveScanResult_Jump,
                                this
                            );
            }

            if (errorCode == kThreadError_None)
            {
                mShouldSignalEndOfScan = false;
            }

            break;

        case SPINEL_SCAN_STATE_ENERGY:
#if OPENTHREAD_ENABLE_RAW_LINK_API
            if (otLinkRawIsEnabled(mInstance))
            {
                if (mCurScanChannel == NCP_INVALID_SCAN_CHANNEL)
                {
                    uint8_t scanChannel;
                    uint16_t scanDuration;

                    parsedLength = spinel_datatype_unpack(
                        value_ptr + parsedLength,
                        (spinel_size_t)(value_len - parsedLength),
                        SPINEL_DATATYPE_UINT8_S SPINEL_DATATYPE_UINT16_S,
                        &scanChannel,
                        &scanDuration
                    );

                    if (parsedLength > 0)
                    {
                        mCurScanChannel = (int8_t)scanChannel;
                        errorCode = otLinkRawEnergyScan(
                                        mInstance,
                                        scanChannel,
                                        scanDuration,
                                        LinkRawEnergyScanDone
                                    );
                    }
                    else
                    {
                        errorCode = kThreadError_Parse;
                    }
                }
                else
                {
                    errorCode = kThreadError_InvalidState;
                }
            }
            else
#endif // OPENTHREAD_ENABLE_RAW_LINK_API
            {
                errorCode = otEnergyScan(
                                mInstance,
                                mChannelMask,
                                mScanPeriod,
                                &HandleEnergyScanResult_Jump,
                                this
                            );
            }

            if (errorCode == kThreadError_None)
            {
                mShouldSignalEndOfScan = false;
            }

            break;

        default:
            errorCode = kThreadError_InvalidArgs;
            break;
        }

        if (errorCode == kThreadError_None)
        {
            errorCode = HandleCommandPropertyGet(header, key);
        }
        else
        {
            errorCode = SendLastStatus(header, ThreadErrorToSpinelStatus(errorCode));
        }
    }
    else
    {
        errorCode = SendLastStatus(header, SPINEL_STATUS_PARSE_ERROR);
    }

    return errorCode;
}

ThreadError NcpBase::SetPropertyHandler_MAC_15_4_PANID(uint8_t header, spinel_prop_key_t key, const uint8_t *value_ptr,
                                                       uint16_t value_len)
{
    uint16_t tmp;
    spinel_ssize_t parsedLength;
    ThreadError errorCode = kThreadError_None;

    parsedLength = spinel_datatype_unpack(
                       value_ptr,
                       value_len,
                       SPINEL_DATATYPE_UINT16_S,
                       &tmp
                   );

    if (parsedLength > 0)
    {
        errorCode = otSetPanId(mInstance, tmp);

        if (errorCode == kThreadError_None)
        {
            errorCode = HandleCommandPropertyGet(header, key);
        }
        else
        {
            errorCode = SendLastStatus(header, ThreadErrorToSpinelStatus(errorCode));
        }
    }
    else
    {
        errorCode = SendLastStatus(header, SPINEL_STATUS_PARSE_ERROR);
    }

    return errorCode;
}

ThreadError NcpBase::SetPropertyHandler_MAC_RAW_STREAM_ENABLED(uint8_t header, spinel_prop_key_t key, const uint8_t *value_ptr,uint16_t value_len)
{
    bool value = false;
    spinel_ssize_t parsedLength;
    ThreadError errorCode = kThreadError_None;

    parsedLength = spinel_datatype_unpack(
                       value_ptr,
                       value_len,
                       SPINEL_DATATYPE_BOOL_S,
                       &value
                   );

    if (parsedLength > 0)
    {
#if OPENTHREAD_ENABLE_RAW_LINK_API
        if (otLinkRawIsEnabled(mInstance))
        {
            if (value)
            {
                errorCode = otLinkRawReceive(mInstance, mCurReceiveChannel, &NcpBase::LinkRawReceiveDone);
            }
            else
            {
                errorCode = otLinkRawSleep(mInstance);
            }
        }
#endif // OPENTHREAD_ENABLE_RAW_LINK_API
    }
    else
    {
        errorCode = kThreadError_Parse;
    }

    if (errorCode == kThreadError_None)
    {
        mIsRawStreamEnabled = value;
        errorCode = HandleCommandPropertyGet(header, key);
    }
    else
    {
        errorCode = SendLastStatus(header, ThreadErrorToSpinelStatus(errorCode));
    }

    return errorCode;
}

#if OPENTHREAD_ENABLE_RAW_LINK_API

ThreadError NcpBase::SetPropertyHandler_STREAM_RAW(uint8_t header, spinel_prop_key_t key, const uint8_t *value_ptr,
                                                   uint16_t value_len)
{
    ThreadError errorCode = kThreadError_None;

    if (otLinkRawIsEnabled(mInstance))
    {
        spinel_ssize_t parsedLength(0);
        uint8_t *frame_buffer(NULL);
        unsigned int frame_len(0);

        RadioPacket *packet = otLinkRawGetTransmitBuffer(mInstance);

        parsedLength = spinel_datatype_unpack(
            value_ptr,
            value_len,
            "DCc",
            &frame_buffer,
            &frame_len,
            &packet->mChannel,
            &packet->mPower
        );

        if (parsedLength > 0 && frame_len <= kMaxPHYPacketSize)
        {
            // Cache the transaction ID for async response
            mCurTransmitTID = SPINEL_HEADER_GET_TID(header);

            // Update packet buffer and length
            packet->mLength = static_cast<uint8_t>(frame_len);
            memcpy(packet->mPsdu, frame_buffer, packet->mLength);

            // Pass packet to the radio layer. Note, this fails if we
            // haven't enabled raw stream or are already transmitting.
            errorCode = otLinkRawTransmit(mInstance, packet, &NcpBase::LinkRawTransmitDone);
        }
        else
        {
            errorCode = kThreadError_Parse;
        }
    }
    else
    {
        errorCode = kThreadError_InvalidState;
    }

    if (errorCode == kThreadError_None)
    {
        // Don't do anything here yet. We will complete the transaction when we get a transmit done callback
    }
    else
    {
        errorCode = SendLastStatus(header, ThreadErrorToSpinelStatus(errorCode));
    }

    (void)key;

    return errorCode;
}

#endif // OPENTHREAD_ENABLE_RAW_LINK_API

ThreadError NcpBase::SetPropertyHandler_NET_IF_UP(uint8_t header, spinel_prop_key_t key, const uint8_t *value_ptr,
                                                    uint16_t value_len)
{
    bool value = false;
    spinel_ssize_t parsedLength;
    ThreadError errorCode = kThreadError_None;

    parsedLength = spinel_datatype_unpack(
                       value_ptr,
                       value_len,
                       SPINEL_DATATYPE_BOOL_S,
                       &value
                   );

    if (parsedLength > 0)
    {
        if (value == false)
        {
            errorCode = otInterfaceDown(mInstance);
        }
        else
        {
            errorCode = otInterfaceUp(mInstance);
        }
    }
    else
    {
        errorCode = kThreadError_Parse;
    }

    if (errorCode == kThreadError_None)
    {
        errorCode = HandleCommandPropertyGet(header, key);
    }
    else
    {
        errorCode = SendLastStatus(header, ThreadErrorToSpinelStatus(errorCode));
    }

    return errorCode;
}

ThreadError NcpBase::SetPropertyHandler_NET_STACK_UP(uint8_t header, spinel_prop_key_t key, const uint8_t *value_ptr,
                                                  uint16_t value_len)
{
    bool value = false;
    spinel_ssize_t parsedLength;
    ThreadError errorCode = kThreadError_None;

    parsedLength = spinel_datatype_unpack(
                       value_ptr,
                       value_len,
                       SPINEL_DATATYPE_BOOL_S,
                       &value
                   );

    if (parsedLength > 0)
    {
        // If the value has changed...
        if ((value != false) != (otGetDeviceRole(mInstance) != kDeviceRoleDisabled))
        {
            if (value != false)
            {
                errorCode = otThreadStart(mInstance);

#if OPENTHREAD_ENABLE_LEGACY
                mLegacyNodeDidJoin = false;
                if (mLegacyHandlers != NULL)
                {
                    if (mLegacyHandlers->mStartLegacy)
                    {
                        mLegacyHandlers->mStartLegacy();
                    }
                }
#endif // OPENTHREAD_ENABLE_LEGACY
            }
            else
            {
                errorCode = otThreadStop(mInstance);

#if OPENTHREAD_ENABLE_LEGACY
                mLegacyNodeDidJoin = false;
                if (mLegacyHandlers != NULL)
                {
                    if (mLegacyHandlers->mStopLegacy)
                    {
                        mLegacyHandlers->mStopLegacy();
                    }
                }
#endif // OPENTHREAD_ENABLE_LEGACY
            }
        }
    }
    else
    {
        errorCode = kThreadError_Parse;
    }

    if (errorCode == kThreadError_None)
    {
        errorCode = HandleCommandPropertyGet(header, key);
    }
    else
    {
        errorCode = SendLastStatus(header, ThreadErrorToSpinelStatus(errorCode));
    }

    return errorCode;
}

ThreadError NcpBase::SetPropertyHandler_NET_ROLE(uint8_t header, spinel_prop_key_t key, const uint8_t *value_ptr,
                                                 uint16_t value_len)
{
    unsigned int i(0);
    spinel_ssize_t parsedLength;
    ThreadError errorCode = kThreadError_None;

    parsedLength = spinel_datatype_unpack(
                       value_ptr,
                       value_len,
                       SPINEL_DATATYPE_UINT_PACKED_S,
                       &i
                   );

    if (parsedLength > 0)
    {
        switch (i)
        {
        case SPINEL_NET_ROLE_DETACHED:
            errorCode = otBecomeDetached(mInstance);
            break;

        case SPINEL_NET_ROLE_ROUTER:
            errorCode = otBecomeRouter(mInstance);
            break;

        case SPINEL_NET_ROLE_LEADER:
            errorCode = otBecomeLeader(mInstance);
            break;

        case SPINEL_NET_ROLE_CHILD:
            errorCode = otBecomeChild(mInstance, kMleAttachAnyPartition);
            break;
        }

        if (errorCode == kThreadError_None)
        {
            errorCode = HandleCommandPropertyGet(header, key);
        }
        else
        {
            errorCode = SendLastStatus(header, ThreadErrorToSpinelStatus(errorCode));
        }
    }
    else
    {
        errorCode = SendLastStatus(header, SPINEL_STATUS_PARSE_ERROR);
    }

    return errorCode;
}

ThreadError NcpBase::SetPropertyHandler_NET_NETWORK_NAME(uint8_t header, spinel_prop_key_t key,
                                                         const uint8_t *value_ptr,
                                                         uint16_t value_len)
{
    const char *string(NULL);
    spinel_ssize_t parsedLength;
    ThreadError errorCode = kThreadError_None;

    parsedLength = spinel_datatype_unpack(
                       value_ptr,
                       value_len,
                       SPINEL_DATATYPE_UTF8_S,
                       &string
                   );

    if ((parsedLength > 0) && (string != NULL))
    {
        errorCode = otSetNetworkName(mInstance, string);

        if (errorCode == kThreadError_None)
        {
            errorCode = HandleCommandPropertyGet(header, key);
        }
        else
        {
            errorCode = SendLastStatus(header, ThreadErrorToSpinelStatus(errorCode));
        }
    }
    else
    {
        errorCode = SendLastStatus(header, SPINEL_STATUS_PARSE_ERROR);
    }

    return errorCode;
}

ThreadError NcpBase::SetPropertyHandler_NET_XPANID(uint8_t header, spinel_prop_key_t key, const uint8_t *value_ptr,
                                                   uint16_t value_len)
{
    const uint8_t *ptr = NULL;
    spinel_size_t len;
    spinel_ssize_t parsedLength;
    ThreadError errorCode = kThreadError_None;

    parsedLength = spinel_datatype_unpack(
                       value_ptr,
                       value_len,
                       SPINEL_DATATYPE_DATA_S,
                       &ptr,
                       &len
                   );

    if ((parsedLength > 0) && (len == sizeof(spinel_net_xpanid_t)))
    {
        otSetExtendedPanId(mInstance, ptr);
        errorCode = HandleCommandPropertyGet(header, key);
    }
    else
    {
        errorCode = SendLastStatus(header, SPINEL_STATUS_PARSE_ERROR);
    }

    return errorCode;
}

ThreadError NcpBase::SetPropertyHandler_NET_MASTER_KEY(uint8_t header, spinel_prop_key_t key, const uint8_t *value_ptr,
                                                       uint16_t value_len)
{
    const uint8_t *ptr = NULL;
    spinel_size_t len;
    spinel_ssize_t parsedLength;
    ThreadError errorCode = kThreadError_None;

    parsedLength = spinel_datatype_unpack(
                       value_ptr,
                       value_len,
                       SPINEL_DATATYPE_DATA_S,
                       &ptr,
                       &len
                   );

    if ((parsedLength > 0) && (len < 100))
    {
        errorCode = otSetMasterKey(mInstance, ptr, static_cast<uint8_t>(len));

        if (errorCode == kThreadError_None)
        {
            errorCode = HandleCommandPropertyGet(header, key);
        }
        else
        {
            errorCode = SendLastStatus(header, ThreadErrorToSpinelStatus(errorCode));
        }
    }
    else
    {
        errorCode = SendLastStatus(header, SPINEL_STATUS_PARSE_ERROR);
    }

    return errorCode;
}

ThreadError NcpBase::SetPropertyHandler_NET_KEY_SEQUENCE_COUNTER(uint8_t header, spinel_prop_key_t key,
                                                         const uint8_t *value_ptr,
                                                         uint16_t value_len)
{
    unsigned int i(0);
    spinel_ssize_t parsedLength;
    ThreadError errorCode = kThreadError_None;

    parsedLength = spinel_datatype_unpack(
                       value_ptr,
                       value_len,
                       SPINEL_DATATYPE_UINT32_S,
                       &i
                   );

    if (parsedLength > 0)
    {
        otSetKeySequenceCounter(mInstance, i);
        errorCode = HandleCommandPropertyGet(header, key);
    }
    else
    {
        errorCode = SendLastStatus(header, SPINEL_STATUS_PARSE_ERROR);
    }

    return errorCode;
}

ThreadError NcpBase::SetPropertyHandler_NET_KEY_SWITCH_GUARDTIME(uint8_t header, spinel_prop_key_t key,
                                                         const uint8_t *value_ptr,
                                                         uint16_t value_len)
{
    unsigned int i(0);
    spinel_ssize_t parsedLength;
    ThreadError errorCode = kThreadError_None;

    parsedLength = spinel_datatype_unpack(
                       value_ptr,
                       value_len,
                       SPINEL_DATATYPE_UINT32_S,
                       &i
                   );

    if (parsedLength > 0)
    {
        otSetKeySwitchGuardTime(mInstance, i);
        errorCode = HandleCommandPropertyGet(header, key);
    }
    else
    {
        errorCode = SendLastStatus(header, SPINEL_STATUS_PARSE_ERROR);
    }

    return errorCode;
}

ThreadError NcpBase::SetPropertyHandler_THREAD_LOCAL_LEADER_WEIGHT(uint8_t header, spinel_prop_key_t key,
                                                                   const uint8_t *value_ptr, uint16_t value_len)
{
    ThreadError errorCode = kThreadError_None;
    uint8_t value = 0;
    spinel_ssize_t parsedLength;

    parsedLength = spinel_datatype_unpack(
                       value_ptr,
                       value_len,
                       SPINEL_DATATYPE_UINT8_S,
                       &value
                   );

    if (parsedLength > 0)
    {
        otSetLocalLeaderWeight(mInstance, value);
    }
    else
    {
        errorCode = kThreadError_Parse;
    }

    if (errorCode == kThreadError_None)
    {
        errorCode = HandleCommandPropertyGet(header, key);
    }
    else
    {
        errorCode = SendLastStatus(header, ThreadErrorToSpinelStatus(errorCode));
    }

    return errorCode;
}



ThreadError NcpBase::SetPropertyHandler_STREAM_NET_INSECURE(uint8_t header, spinel_prop_key_t key,
                                                            const uint8_t *value_ptr, uint16_t value_len)
{
    spinel_ssize_t parsedLength;
    ThreadError errorCode = kThreadError_None;
    const uint8_t *frame_ptr(NULL);
    unsigned int frame_len(0);
    const uint8_t *meta_ptr(NULL);
    unsigned int meta_len(0);

    // STREAM_NET_INSECURE packets are not secured at layer 2.
    otMessage message = otNewIp6Message(mInstance, false);

    if (message == NULL)
    {
        errorCode = kThreadError_NoBufs;
    }
    else
    {
        parsedLength = spinel_datatype_unpack(
                           value_ptr,
                           value_len,
                           SPINEL_DATATYPE_DATA_S SPINEL_DATATYPE_DATA_S,
                           &frame_ptr,
                           &frame_len,
                           &meta_ptr,
                           &meta_len
                       );

        // We ignore metadata for now.
        // May later include TX power, allow retransmits, etc...
        (void)meta_ptr;
        (void)meta_len;
        (void)parsedLength;

        errorCode = otAppendMessage(message, frame_ptr, static_cast<uint16_t>(frame_len));
    }

    if (errorCode == kThreadError_None)
    {
        errorCode = otSendIp6Datagram(mInstance, message);
    }
    else if (message)
    {
        otFreeMessage(message);
    }

    if (errorCode == kThreadError_None)
    {
        mInboundInsecureIpFrameCounter++;

        if (SPINEL_HEADER_GET_TID(header) != 0)
        {
            // Only send a successful status update if
            // there was a transaction id in the header.
            errorCode = SendLastStatus(header, SPINEL_STATUS_OK);
        }
    }
    else
    {
        mDroppedInboundIpFrameCounter++;

        errorCode = SendLastStatus(header, ThreadErrorToSpinelStatus(errorCode));
    }

    (void)key;

    return errorCode;
}

ThreadError NcpBase::SetPropertyHandler_STREAM_NET(uint8_t header, spinel_prop_key_t key, const uint8_t *value_ptr,
                                                   uint16_t value_len)
{
    spinel_ssize_t parsedLength;
    ThreadError errorCode = kThreadError_None;
    const uint8_t *frame_ptr(NULL);
    unsigned int frame_len(0);
    const uint8_t *meta_ptr(NULL);
    unsigned int meta_len(0);

    // STREAM_NET requires layer 2 security.
    otMessage message = otNewIp6Message(mInstance, true);

    if (message == NULL)
    {
        errorCode = kThreadError_NoBufs;
    }
    else
    {
        parsedLength = spinel_datatype_unpack(
                           value_ptr,
                           value_len,
                           SPINEL_DATATYPE_DATA_S SPINEL_DATATYPE_DATA_S,
                           &frame_ptr,
                           &frame_len,
                           &meta_ptr,
                           &meta_len
                       );

        // We ignore metadata for now.
        // May later include TX power, allow retransmits, etc...
        (void)meta_ptr;
        (void)meta_len;
        (void)parsedLength;

        errorCode = otAppendMessage(message, frame_ptr, static_cast<uint16_t>(frame_len));
    }

    if (errorCode == kThreadError_None)
    {
        errorCode = otSendIp6Datagram(mInstance, message);
    }
    else if (message)
    {
        otFreeMessage(message);
    }

    if (errorCode == kThreadError_None)
    {
        mInboundSecureIpFrameCounter++;

        if (SPINEL_HEADER_GET_TID(header) != 0)
        {
            // Only send a successful status update if
            // there was a transaction id in the header.
            errorCode = SendLastStatus(header, SPINEL_STATUS_OK);
        }
    }
    else
    {
        mDroppedInboundIpFrameCounter++;

        errorCode = SendLastStatus(header, ThreadErrorToSpinelStatus(errorCode));

    }

    (void)key;

    return errorCode;
}

ThreadError NcpBase::SetPropertyHandler_IPV6_ML_PREFIX(uint8_t header, spinel_prop_key_t key, const uint8_t *value_ptr,
                                                       uint16_t value_len)
{
    ThreadError errorCode = kThreadError_None;

    if (value_len >= 8)
    {
        errorCode = otSetMeshLocalPrefix(mInstance, value_ptr);
        HandleCommandPropertyGet(header, key);
    }
    else
    {
        errorCode = kThreadError_Parse;
    }

    if (errorCode == kThreadError_None)
    {
        errorCode = HandleCommandPropertyGet(header, key);
    }
    else
    {
        errorCode = SendLastStatus(header, ThreadErrorToSpinelStatus(errorCode));
    }

    return errorCode;
}

ThreadError NcpBase::SetPropertyHandler_IPV6_ICMP_PING_OFFLOAD(uint8_t header, spinel_prop_key_t key, const uint8_t *value_ptr, uint16_t value_len)
{
    bool isEnabled(false);
    spinel_ssize_t parsedLength;
    ThreadError errorCode = kThreadError_None;

    parsedLength = spinel_datatype_unpack(
                       value_ptr,
                       value_len,
                       SPINEL_DATATYPE_BOOL_S,
                       &isEnabled
                   );

    if (parsedLength > 0)
    {
        otSetIcmpEchoEnabled(mInstance, isEnabled);

        errorCode = HandleCommandPropertyGet(header, key);
    }
    else
    {
        errorCode = SendLastStatus(header, SPINEL_STATUS_PARSE_ERROR);
    }

    return errorCode;
}

ThreadError NcpBase::SetPropertyHandler_THREAD_RLOC16_DEBUG_PASSTHRU(uint8_t header, spinel_prop_key_t key, const uint8_t *value_ptr, uint16_t value_len)
{
    bool isEnabled(false);
    spinel_ssize_t parsedLength;
    ThreadError errorCode = kThreadError_None;

    parsedLength = spinel_datatype_unpack(
                       value_ptr,
                       value_len,
                       SPINEL_DATATYPE_BOOL_S,
                       &isEnabled
                   );

    if (parsedLength > 0)
    {
        // Note reverse logic: passthru enabled = filter disabled
        otSetReceiveIp6DatagramFilterEnabled(mInstance, !isEnabled);

        errorCode = HandleCommandPropertyGet(header, key);
    }
    else
    {
        errorCode = SendLastStatus(header, SPINEL_STATUS_PARSE_ERROR);
    }

    return errorCode;
}

ThreadError NcpBase::SetPropertyHandler_THREAD_ASSISTING_PORTS(uint8_t header, spinel_prop_key_t key,
                                                               const uint8_t *value_ptr, uint16_t value_len)
{
    ThreadError errorCode = kThreadError_None;
    uint8_t num_entries = 0;
    const uint16_t *ports = otGetUnsecurePorts(mInstance, &num_entries);
    spinel_ssize_t parsedLength = 1;
    int ports_changed = 0;

    // First, we need to remove all of the current assisting ports.
    for (; num_entries != 0; ports++, num_entries--)
    {
        errorCode = otRemoveUnsecurePort(mInstance, *ports);

        if (errorCode != kThreadError_None)
        {
            break;
        }

        ports_changed++;
    }

    while ((errorCode == kThreadError_None)
           && (parsedLength > 0)
           && (value_len >= 2)
          )
    {
        uint16_t port;

        parsedLength = spinel_datatype_unpack(
                           value_ptr,
                           value_len,
                           "S",
                           &port
                       );

        if (parsedLength > 0)
        {
            errorCode = otAddUnsecurePort(mInstance, port);
        }
        else
        {
            errorCode = kThreadError_Parse;
        }

        if (errorCode != kThreadError_None)
        {
            break;
        }

        value_ptr += parsedLength;
        value_len -= parsedLength;

        ports_changed++;
    }

    if (errorCode == kThreadError_None)
    {
        errorCode = HandleCommandPropertyGet(header, key);
    }
    else
    {
        errorCode = SendLastStatus(header, ThreadErrorToSpinelStatus(errorCode));

        if (ports_changed)
        {
            // We had an error, but we've actually changed
            // the state of these ports---so we need to report
            // those incomplete changes via an asynchronous
            // change event.
            HandleCommandPropertyGet(SPINEL_HEADER_FLAG | SPINEL_HEADER_IID_0, key);
        }
    }

    return errorCode;
}

ThreadError NcpBase::SetPropertyHandler_THREAD_ALLOW_LOCAL_NET_DATA_CHANGE(uint8_t header, spinel_prop_key_t key,
                                                              const uint8_t *value_ptr, uint16_t value_len)
{
    bool value = false;
    spinel_ssize_t parsedLength;
    ThreadError errorCode = kThreadError_None;
    bool should_register_with_leader = false;

    parsedLength = spinel_datatype_unpack(
                       value_ptr,
                       value_len,
                       SPINEL_DATATYPE_BOOL_S,
                       &value
                   );

    if (parsedLength > 0)
    {
        // Register any net data changes on transition from `true` to `false`.
        should_register_with_leader = (mAllowLocalNetworkDataChange == true) && (value == false);

        mAllowLocalNetworkDataChange = value;
    }
    else
    {
        errorCode = kThreadError_Parse;
    }

    if (errorCode == kThreadError_None)
    {
        errorCode = HandleCommandPropertyGet(header, key);
    }
    else
    {
        errorCode = SendLastStatus(header, ThreadErrorToSpinelStatus(errorCode));
    }

    if (should_register_with_leader)
    {
        otSendServerData(mInstance);
    }

    return errorCode;
}

ThreadError NcpBase::SetPropertyHandler_THREAD_ROUTER_ROLE_ENABLED(uint8_t header, spinel_prop_key_t key,
                                                   const uint8_t *value_ptr, uint16_t value_len)
{
    bool isEnabled;
    spinel_ssize_t parsedLength;
    ThreadError errorCode = kThreadError_None;

    parsedLength = spinel_datatype_unpack(
                       value_ptr,
                       value_len,
                       SPINEL_DATATYPE_BOOL_S,
                       &isEnabled
                   );

    if (parsedLength > 0)
    {
        otSetRouterRoleEnabled(mInstance, isEnabled);

        errorCode = HandleCommandPropertyGet(header, key);
    }
    else
    {
        errorCode = SendLastStatus(header, SPINEL_STATUS_PARSE_ERROR);
    }

    return errorCode;
}

ThreadError NcpBase::SetPropertyHandler_CNTR_RESET(uint8_t header, spinel_prop_key_t key, const uint8_t *value_ptr,
                                                   uint16_t value_len)
{
    ThreadError errorCode = kThreadError_None;
    uint8_t value = 0;
    spinel_ssize_t parsedLength;

    parsedLength = spinel_datatype_unpack(
                       value_ptr,
                       value_len,
                       SPINEL_DATATYPE_UINT8_S,
                       &value
                   );

    if (parsedLength > 0)
    {
        if (value == 1)
        {
            // TODO: Implement counter reset!
            errorCode = kThreadError_NotImplemented;
        }
        else
        {
            errorCode = kThreadError_InvalidArgs;
        }
    }
    else
    {
        errorCode = kThreadError_Parse;
    }

    (void)key;

    // There is currently no getter for PROP_CNTR_RESET, so we just
    // return SPINEL_STATUS_OK for success when the counters are reset.

    return SendLastStatus(header, ThreadErrorToSpinelStatus(errorCode));
}

ThreadError NcpBase::SetPropertyHandler_MAC_WHITELIST(uint8_t header, spinel_prop_key_t key, const uint8_t *value_ptr, uint16_t value_len)
{
    ThreadError errorCode = kThreadError_None;
    spinel_ssize_t parsedLength = 1;

    // First, clear the whitelist.
    otClearMacWhitelist(mInstance);

    while ((errorCode == kThreadError_None)
           && (parsedLength > 0)
           && (value_len > 0)
          )
    {
        otExtAddress *ext_addr = NULL;
        int8_t rssi = RSSI_OVERRIDE_DISABLED;

        parsedLength = spinel_datatype_unpack(
                           value_ptr,
                           value_len,
                           "T(Ec).",
                           &ext_addr,
                           &rssi
                       );

        if (parsedLength <= 0)
        {
            rssi = RSSI_OVERRIDE_DISABLED;
            parsedLength = spinel_datatype_unpack(
                               value_ptr,
                               value_len,
                               "T(E).",
                               &ext_addr
                           );
        }

        if (parsedLength <= 0)
        {
            errorCode = kThreadError_Parse;
            break;
        }

        if (rssi == RSSI_OVERRIDE_DISABLED)
        {
            errorCode = otAddMacWhitelist(mInstance, ext_addr->m8);
        }
        else
        {
            errorCode = otAddMacWhitelistRssi(mInstance, ext_addr->m8, rssi);
        }

        value_ptr += parsedLength;
        value_len -= parsedLength;
    }

    if (errorCode == kThreadError_None)
    {
        errorCode = HandleCommandPropertyGet(header, key);
    }
    else
    {
        errorCode = SendLastStatus(header, ThreadErrorToSpinelStatus(errorCode));

        // We had an error, but we may have actually changed
        // the state of the whitelist---so we need to report
        // those incomplete changes via an asynchronous
        // change event.
        HandleCommandPropertyGet(SPINEL_HEADER_FLAG | SPINEL_HEADER_IID_0, key);
    }

    return errorCode;
}

ThreadError NcpBase::SetPropertyHandler_MAC_WHITELIST_ENABLED(uint8_t header, spinel_prop_key_t key, const uint8_t *value_ptr, uint16_t value_len)
{
    bool isEnabled;
    spinel_ssize_t parsedLength;
    ThreadError errorCode = kThreadError_None;

    parsedLength = spinel_datatype_unpack(
                       value_ptr,
                       value_len,
                       SPINEL_DATATYPE_BOOL_S,
                       &isEnabled
                   );

    if (parsedLength > 0)
    {
        if (isEnabled)
        {
            otEnableMacWhitelist(mInstance);
        }
        else
        {
            otDisableMacWhitelist(mInstance);
        }

        errorCode = HandleCommandPropertyGet(header, key);
    }
    else
    {
        errorCode = SendLastStatus(header, SPINEL_STATUS_PARSE_ERROR);
    }

    return errorCode;
}

ThreadError NcpBase::SetPropertyHandler_THREAD_MODE(uint8_t header, spinel_prop_key_t key, const uint8_t *value_ptr, uint16_t value_len)
{
    uint8_t numeric_mode = 0;
    otLinkModeConfig mode_config;
    spinel_ssize_t parsedLength;
    ThreadError errorCode = kThreadError_None;

    parsedLength = spinel_datatype_unpack(
                       value_ptr,
                       value_len,
                       SPINEL_DATATYPE_UINT8_S,
                       &numeric_mode
                   );

    if (parsedLength > 0)
    {
        mode_config.mRxOnWhenIdle = ((numeric_mode & kThreadMode_RxOnWhenIdle) == kThreadMode_RxOnWhenIdle);
        mode_config.mSecureDataRequests = ((numeric_mode & kThreadMode_SecureDataRequest) == kThreadMode_SecureDataRequest);
        mode_config.mDeviceType = ((numeric_mode & kThreadMode_FullFunctionDevice) == kThreadMode_FullFunctionDevice);
        mode_config.mNetworkData = ((numeric_mode & kThreadMode_FullNetworkData) == kThreadMode_FullNetworkData);

        errorCode = otSetLinkMode(mInstance, mode_config);

        if (errorCode == kThreadError_None)
        {
            errorCode = HandleCommandPropertyGet(header, key);
        }
        else
        {
            errorCode = SendLastStatus(header, ThreadErrorToSpinelStatus(errorCode));
        }
    }
    else
    {
        errorCode = SendLastStatus(header, SPINEL_STATUS_PARSE_ERROR);
    }

    return errorCode;
}

ThreadError NcpBase::SetPropertyHandler_THREAD_CHILD_COUNT_MAX(uint8_t header, spinel_prop_key_t key, const uint8_t *value_ptr, uint16_t value_len)
{
    uint8_t n = 0;
    spinel_ssize_t parsedLength;
    ThreadError errorCode = kThreadError_None;

    parsedLength = spinel_datatype_unpack(
                       value_ptr,
                       value_len,
                       SPINEL_DATATYPE_UINT8_S,
                       &n
                   );

    if (parsedLength > 0)
    {
        otSetMaxAllowedChildren(mInstance, n);

        errorCode = HandleCommandPropertyGet(header, key);
    }
    else
    {
        errorCode = SendLastStatus(header, SPINEL_STATUS_PARSE_ERROR);
    }

    return errorCode;
}

ThreadError NcpBase::SetPropertyHandler_THREAD_CHILD_TIMEOUT(uint8_t header, spinel_prop_key_t key, const uint8_t *value_ptr, uint16_t value_len)
{
    uint32_t i = 0;
    spinel_ssize_t parsedLength;
    ThreadError errorCode = kThreadError_None;

    parsedLength = spinel_datatype_unpack(
                       value_ptr,
                       value_len,
                       SPINEL_DATATYPE_UINT32_S,
                       &i
                   );

    if (parsedLength > 0)
    {
        otSetChildTimeout(mInstance, i);

        errorCode = HandleCommandPropertyGet(header, key);
    }
    else
    {
        errorCode = SendLastStatus(header, SPINEL_STATUS_PARSE_ERROR);
    }

    return errorCode;
}

ThreadError NcpBase::SetPropertyHandler_THREAD_ROUTER_UPGRADE_THRESHOLD(uint8_t header, spinel_prop_key_t key, const uint8_t *value_ptr, uint16_t value_len)
{
    uint8_t i = 0;
    spinel_ssize_t parsedLength;
    ThreadError errorCode = kThreadError_None;

    parsedLength = spinel_datatype_unpack(
                       value_ptr,
                       value_len,
                       SPINEL_DATATYPE_UINT8_S,
                       &i
                   );

    if (parsedLength > 0)
    {
        otSetRouterUpgradeThreshold(mInstance, i);

        errorCode = HandleCommandPropertyGet(header, key);
    }
    else
    {
        errorCode = SendLastStatus(header, SPINEL_STATUS_PARSE_ERROR);
    }

    return errorCode;
}

ThreadError NcpBase::SetPropertyHandler_THREAD_ROUTER_DOWNGRADE_THRESHOLD(uint8_t header, spinel_prop_key_t key, const uint8_t *value_ptr, uint16_t value_len)
{
    uint8_t i = 0;
    spinel_ssize_t parsedLength;
    ThreadError errorCode = kThreadError_None;

    parsedLength = spinel_datatype_unpack(
                       value_ptr,
                       value_len,
                       SPINEL_DATATYPE_UINT8_S,
                       &i
                   );

    if (parsedLength > 0)
    {
        otSetRouterDowngradeThreshold(mInstance, i);

        errorCode = HandleCommandPropertyGet(header, key);
    }
    else
    {
        errorCode = SendLastStatus(header, SPINEL_STATUS_PARSE_ERROR);
    }

    return errorCode;
}

ThreadError NcpBase::SetPropertyHandler_THREAD_ROUTER_SELECTION_JITTER(uint8_t header, spinel_prop_key_t key, const uint8_t *value_ptr, uint16_t value_len)
{
    uint8_t i = 0;
    spinel_ssize_t parsedLength;
    ThreadError errorCode = kThreadError_None;

    parsedLength = spinel_datatype_unpack(
                       value_ptr,
                       value_len,
                       SPINEL_DATATYPE_UINT8_S,
                       &i
                   );

    if (parsedLength > 0)
    {
        otSetRouterSelectionJitter(mInstance, i);

        errorCode = HandleCommandPropertyGet(header, key);
    }
    else
    {
        errorCode = SendLastStatus(header, SPINEL_STATUS_PARSE_ERROR);
    }

    return errorCode;
}

ThreadError NcpBase::SetPropertyHandler_THREAD_PREFERRED_ROUTER_ID(uint8_t header, spinel_prop_key_t key,
                                                                   const uint8_t *value_ptr, uint16_t value_len)
{
    uint8_t router_id = 0;
    spinel_ssize_t parsedLength;
    ThreadError errorCode = kThreadError_None;

    parsedLength = spinel_datatype_unpack(
                       value_ptr,
                       value_len,
                       SPINEL_DATATYPE_UINT8_S,
                       &router_id
                   );

    if (parsedLength > 0)
    {
        errorCode = otSetPreferredRouterId(mInstance, router_id);

        if (errorCode == kThreadError_None)
        {
            errorCode = SendPropertyUpdate(
               header,
               SPINEL_CMD_PROP_VALUE_IS,
               key,
               SPINEL_DATATYPE_UINT8_S,
               router_id
           );
        }
        else
        {
            errorCode = SendLastStatus(header, ThreadErrorToSpinelStatus(errorCode));
        }
    }
    else
    {
        errorCode = SendLastStatus(header, SPINEL_STATUS_PARSE_ERROR);
    }

    return errorCode;
}

ThreadError NcpBase::SetPropertyHandler_THREAD_CONTEXT_REUSE_DELAY(uint8_t header, spinel_prop_key_t key, const uint8_t *value_ptr, uint16_t value_len)
{
    uint32_t i = 0;
    spinel_ssize_t parsedLength;
    ThreadError errorCode = kThreadError_None;

    parsedLength = spinel_datatype_unpack(
                       value_ptr,
                       value_len,
                       SPINEL_DATATYPE_UINT32_S,
                       &i
                   );

    if (parsedLength > 0)
    {
        otSetContextIdReuseDelay(mInstance, i);

        errorCode = HandleCommandPropertyGet(header, key);
    }
    else
    {
        errorCode = SendLastStatus(header, SPINEL_STATUS_PARSE_ERROR);
    }

    return errorCode;
}

ThreadError NcpBase::SetPropertyHandler_THREAD_NETWORK_ID_TIMEOUT(uint8_t header, spinel_prop_key_t key, const uint8_t *value_ptr, uint16_t value_len)
{
    uint8_t i = 0;
    spinel_ssize_t parsedLength;
    ThreadError errorCode = kThreadError_None;

    parsedLength = spinel_datatype_unpack(
                       value_ptr,
                       value_len,
                       SPINEL_DATATYPE_UINT8_S,
                       &i
                   );

    if (parsedLength > 0)
    {
        otSetNetworkIdTimeout(mInstance, i);

        errorCode = HandleCommandPropertyGet(header, key);
    }
    else
    {
        errorCode = SendLastStatus(header, SPINEL_STATUS_PARSE_ERROR);
    }

    return errorCode;
}

#if OPENTHREAD_ENABLE_JAM_DETECTION

ThreadError NcpBase::SetPropertyHandler_JAM_DETECT_ENABLE(uint8_t header, spinel_prop_key_t key,
                                                          const uint8_t *value_ptr, uint16_t value_len)
{
    bool isEnabled;
    spinel_ssize_t parsedLength;
    ThreadError errorCode = kThreadError_None;

    parsedLength = spinel_datatype_unpack(
                       value_ptr,
                       value_len,
                       SPINEL_DATATYPE_BOOL_S,
                       &isEnabled
                   );

    if (parsedLength > 0)
    {
        if (isEnabled)
        {
            otStartJamDetection(mInstance, &NcpBase::HandleJamStateChange_Jump, this);
        }
        else
        {
            otStopJamDetection(mInstance);
        }

        errorCode = HandleCommandPropertyGet(header, key);
    }
    else
    {
        errorCode = SendLastStatus(header, SPINEL_STATUS_PARSE_ERROR);
    }

    return errorCode;
}

ThreadError NcpBase::SetPropertyHandler_JAM_DETECT_RSSI_THRESHOLD(uint8_t header, spinel_prop_key_t key,
                                                                  const uint8_t *value_ptr, uint16_t value_len)
{
    int8_t value = 0;
    spinel_ssize_t parsedLength;
    ThreadError errorCode = kThreadError_None;

    parsedLength = spinel_datatype_unpack(
                       value_ptr,
                       value_len,
                       SPINEL_DATATYPE_INT8_S,
                       &value
                   );

    if (parsedLength > 0)
    {
        errorCode = otSetJamDetectionRssiThreshold(mInstance, value);

        if (errorCode == kThreadError_None)
        {
            errorCode = HandleCommandPropertyGet(header, key);
        }
        else
        {
            errorCode = SendLastStatus(header, ThreadErrorToSpinelStatus(errorCode));
        }
    }
    else
    {
        errorCode = SendLastStatus(header, SPINEL_STATUS_PARSE_ERROR);
    }

    return errorCode;
}

ThreadError NcpBase::SetPropertyHandler_JAM_DETECT_WINDOW(uint8_t header, spinel_prop_key_t key,
                                                          const uint8_t *value_ptr, uint16_t value_len)
{
    uint8_t value = 0;
    spinel_ssize_t parsedLength;
    ThreadError errorCode = kThreadError_None;

    parsedLength = spinel_datatype_unpack(
                       value_ptr,
                       value_len,
                       SPINEL_DATATYPE_UINT8_S,
                       &value
                   );

    if (parsedLength > 0)
    {
        errorCode = otSetJamDetectionWindow(mInstance, value);

        if (errorCode == kThreadError_None)
        {
            errorCode = HandleCommandPropertyGet(header, key);
        }
        else
        {
            errorCode = SendLastStatus(header, ThreadErrorToSpinelStatus(errorCode));
        }
    }
    else
    {
        errorCode = SendLastStatus(header, SPINEL_STATUS_PARSE_ERROR);
    }

    return errorCode;
}

ThreadError NcpBase::SetPropertyHandler_JAM_DETECT_BUSY(uint8_t header, spinel_prop_key_t key, const uint8_t *value_ptr,
                                                        uint16_t value_len)
{
    uint8_t value = 0;
    spinel_ssize_t parsedLength;
    ThreadError errorCode = kThreadError_None;

    parsedLength = spinel_datatype_unpack(
                       value_ptr,
                       value_len,
                       SPINEL_DATATYPE_UINT8_S,
                       &value
                   );

    if (parsedLength > 0)
    {
        errorCode = otSetJamDetectionBusyPeriod(mInstance, value);

        if (errorCode == kThreadError_None)
        {
            errorCode = HandleCommandPropertyGet(header, key);
        }
        else
        {
            errorCode = SendLastStatus(header, ThreadErrorToSpinelStatus(errorCode));
        }
    }
    else
    {
        errorCode = SendLastStatus(header, SPINEL_STATUS_PARSE_ERROR);
    }

    return errorCode;
}

void NcpBase::HandleJamStateChange_Jump(bool aJamState, void *aContext)
{
    static_cast<NcpBase *>(aContext)->HandleJamStateChange(aJamState);
}

void NcpBase::HandleJamStateChange(bool aJamState)
{
    ThreadError errorCode;

    errorCode = SendPropertyUpdate(
        SPINEL_HEADER_FLAG | SPINEL_HEADER_IID_0,
        SPINEL_CMD_PROP_VALUE_IS,
        SPINEL_PROP_JAM_DETECTED,
        SPINEL_DATATYPE_BOOL_S,
        aJamState
    );

    // If we could not send the jam state change indicator (no
    // buffer space), we set `mShouldSignalJamStateChange` to true to send
    // it out when buffer space becomes available.
    if (errorCode != kThreadError_None)
    {
        mShouldSignalJamStateChange = true;
    }
}

#endif // OPENTHREAD_ENABLE_JAM_DETECTION

#if OPENTHREAD_ENABLE_DIAG
ThreadError NcpBase::SetPropertyHandler_NEST_STREAM_MFG(uint8_t header, spinel_prop_key_t key, const uint8_t *value_ptr, uint16_t value_len)
{
    char *string(NULL);
    char *output(NULL);
    spinel_ssize_t parsedLength;
    ThreadError errorCode = kThreadError_None;

    parsedLength = spinel_datatype_unpack(
                       value_ptr,
                       value_len,
                       SPINEL_DATATYPE_UTF8_S,
                       &string
                   );

    if ((parsedLength > 0) && (string != NULL))
    {
        // all diagnostics related features are processed within diagnostics module
        output = diagProcessCmdLine(string);

        errorCode = SendPropertyUpdate(
                        header,
                        SPINEL_CMD_PROP_VALUE_IS,
                        key,
                        reinterpret_cast<uint8_t *>(output),
                        static_cast<uint16_t>(strlen(output) + 1)
                    );
    }
    else
    {
        errorCode = SendLastStatus(header, SPINEL_STATUS_PARSE_ERROR);
    }

    return errorCode;
}
#endif

#if OPENTHREAD_ENABLE_LEGACY
ThreadError NcpBase::SetPropertyHandler_NEST_LEGACY_ULA_PREFIX(uint8_t header, spinel_prop_key_t key,
                                                                const uint8_t *value_ptr, uint16_t value_len)
{
    ThreadError errorCode = kThreadError_None;
    const uint8_t *ptr = NULL;
    spinel_size_t len;
    spinel_ssize_t parsedLength;

    parsedLength = spinel_datatype_unpack(
                       value_ptr,
                       value_len,
                       SPINEL_DATATYPE_DATA_S,
                       &ptr,
                       &len
                   );

    if ((parsedLength > 0) && (len <= sizeof(mLegacyUlaPrefix)))
    {
        memset(mLegacyUlaPrefix, 0, sizeof(mLegacyUlaPrefix));
        memcpy(mLegacyUlaPrefix, ptr, len);

        if (mLegacyHandlers)
        {
            if (mLegacyHandlers->mSetLegacyUlaPrefix)
            {
                mLegacyHandlers->mSetLegacyUlaPrefix(mLegacyUlaPrefix);
            }
        }

        errorCode = HandleCommandPropertyGet(header, key);
    }
    else
    {
        errorCode = SendLastStatus(header, SPINEL_STATUS_PARSE_ERROR);
    }

    return errorCode;
}
#endif  // OPENTHREAD_ENABLE_LEGACY

// ----------------------------------------------------------------------------
// MARK: Individual Property Inserters
// ----------------------------------------------------------------------------


ThreadError NcpBase::InsertPropertyHandler_IPV6_ADDRESS_TABLE(uint8_t header, spinel_prop_key_t key,
                                                              const uint8_t *value_ptr, uint16_t value_len)
{
    spinel_ssize_t parsedLength;
    ThreadError errorCode = kThreadError_None;
    spinel_status_t errorStatus = SPINEL_STATUS_OK;
    otNetifAddress netif_addr;
    otIp6Address *addr_ptr;
    uint32_t preferred_lifetime;
    uint32_t valid_lifetime;
    uint8_t  prefix_len;

    parsedLength = spinel_datatype_unpack(
                       value_ptr,
                       value_len,
                       "6CLL",
                       &addr_ptr,
                       &prefix_len,
                       &preferred_lifetime,
                       &valid_lifetime
                   );

    VerifyOrExit(parsedLength > 0, errorStatus = SPINEL_STATUS_PARSE_ERROR);

    netif_addr.mAddress = *addr_ptr;
    netif_addr.mPrefixLength = prefix_len;
    netif_addr.mPreferred = preferred_lifetime != 0;
    netif_addr.mValid = valid_lifetime != 0;

    errorCode = otAddUnicastAddress(mInstance, &netif_addr);

    VerifyOrExit(errorCode == kThreadError_None,
                 errorStatus = ThreadErrorToSpinelStatus(errorCode));

    errorCode = SendPropertyUpdate(
                    header,
                    SPINEL_CMD_PROP_VALUE_INSERTED,
                    key,
                    value_ptr,
                    value_len
                );

    errorStatus = SPINEL_STATUS_OK;

exit:

    if (errorStatus != SPINEL_STATUS_OK)
    {
        errorCode = SendLastStatus(header, errorStatus);
    }

    return errorCode;
}

ThreadError NcpBase::InsertPropertyHandler_THREAD_LOCAL_ROUTES(uint8_t header, spinel_prop_key_t key,
                                                               const uint8_t *value_ptr, uint16_t value_len)
{
    const static int kPreferenceOffset = 6;
    const static int kPreferenceMask = 3 << kPreferenceOffset;

    spinel_ssize_t parsedLength;
    ThreadError errorCode = kThreadError_None;

    otExternalRouteConfig ext_route_config;
    otIp6Address *addr_ptr;
    bool stable = false;
    uint8_t flags = 0;

    memset(&ext_route_config, 0, sizeof(otExternalRouteConfig));

    VerifyOrExit(
        mAllowLocalNetworkDataChange == true,
        errorCode = SendLastStatus(header, SPINEL_STATUS_INVALID_STATE)
    );

    parsedLength = spinel_datatype_unpack(
                       value_ptr,
                       value_len,
                       "6CbC",
                       &addr_ptr,
                       &ext_route_config.mPrefix.mLength,
                       &stable,
                       &flags
                   );

    if (parsedLength > 0)
    {
        ext_route_config.mPrefix.mPrefix = *addr_ptr;
        ext_route_config.mStable = stable;
        ext_route_config.mPreference = ((flags & kPreferenceMask) >> kPreferenceOffset);
        errorCode = otAddExternalRoute(mInstance, &ext_route_config);

        if (errorCode == kThreadError_None)
        {
            errorCode = SendPropertyUpdate(
                            header,
                            SPINEL_CMD_PROP_VALUE_INSERTED,
                            key,
                            value_ptr,
                            value_len
                        );
        }
        else
        {
            errorCode = SendLastStatus(header, ThreadErrorToSpinelStatus(errorCode));
        }
    }
    else
    {
        errorCode = SendLastStatus(header, SPINEL_STATUS_PARSE_ERROR);
    }

exit:
    return errorCode;
}

ThreadError NcpBase::InsertPropertyHandler_THREAD_ON_MESH_NETS(uint8_t header, spinel_prop_key_t key,
                                                               const uint8_t *value_ptr, uint16_t value_len)
{
    const static int kPreferenceOffset = 6;
    const static int kPreferenceMask = 3 << kPreferenceOffset;
    const static int kPreferredFlag = 1 << 5;
    const static int kSlaacFlag = 1 << 4;
    const static int kDhcpFlag = 1 << 3;
    const static int kConfigureFlag = 1 << 2;
    const static int kDefaultRouteFlag = 1 << 1;
    const static int kOnMeshFlag = 1 << 0;

    spinel_ssize_t parsedLength;
    ThreadError errorCode = kThreadError_None;

    otBorderRouterConfig border_router_config;
    otIp6Address *addr_ptr;
    bool stable = false;
    uint8_t flags = 0;

    memset(&border_router_config, 0, sizeof(otBorderRouterConfig));

    VerifyOrExit(
        mAllowLocalNetworkDataChange == true,
        errorCode = SendLastStatus(header, SPINEL_STATUS_INVALID_STATE)
    );

    parsedLength = spinel_datatype_unpack(
                       value_ptr,
                       value_len,
                       "6CbC",
                       &addr_ptr,
                       &border_router_config.mPrefix.mLength,
                       &stable,
                       &flags
                   );

    if (parsedLength > 0)
    {
        border_router_config.mPrefix.mPrefix = *addr_ptr;
        border_router_config.mStable = stable;
        border_router_config.mPreference = ((flags & kPreferenceMask) >> kPreferenceOffset);
        border_router_config.mPreferred = ((flags & kPreferredFlag) == kPreferredFlag);
        border_router_config.mSlaac = ((flags & kSlaacFlag) == kSlaacFlag);
        border_router_config.mDhcp = ((flags & kDhcpFlag) == kDhcpFlag);
        border_router_config.mConfigure = ((flags & kConfigureFlag) == kConfigureFlag);
        border_router_config.mDefaultRoute = ((flags & kDefaultRouteFlag) == kDefaultRouteFlag);
        border_router_config.mOnMesh = ((flags & kOnMeshFlag) == kOnMeshFlag);

        errorCode = otAddBorderRouter(mInstance, &border_router_config);

        if (errorCode == kThreadError_None)
        {
            errorCode = SendPropertyUpdate(
                            header,
                            SPINEL_CMD_PROP_VALUE_INSERTED,
                            key,
                            value_ptr,
                            value_len
                        );
        }
        else
        {
            errorCode = SendLastStatus(header, ThreadErrorToSpinelStatus(errorCode));
        }
    }
    else
    {
        errorCode = SendLastStatus(header, SPINEL_STATUS_PARSE_ERROR);
    }

exit:
    return errorCode;
}

ThreadError NcpBase::InsertPropertyHandler_THREAD_ASSISTING_PORTS(uint8_t header, spinel_prop_key_t key,
                                                                  const uint8_t *value_ptr, uint16_t value_len)
{
    spinel_ssize_t parsedLength;
    ThreadError errorCode = kThreadError_None;
    uint16_t port;

    parsedLength = spinel_datatype_unpack(
                       value_ptr,
                       value_len,
                       "S",
                       &port
                   );

    if (parsedLength > 0)
    {
        errorCode = otAddUnsecurePort(mInstance, port);

        if (errorCode == kThreadError_None)
        {
            errorCode = SendPropertyUpdate(
                            header,
                            SPINEL_CMD_PROP_VALUE_INSERTED,
                            key,
                            value_ptr,
                            value_len
                        );
        }
        else
        {
            errorCode = SendLastStatus(header, ThreadErrorToSpinelStatus(errorCode));
        }
    }
    else
    {
        errorCode = SendLastStatus(header, SPINEL_STATUS_PARSE_ERROR);
    }

    return errorCode;
}

ThreadError NcpBase::InsertPropertyHandler_MAC_WHITELIST(uint8_t header, spinel_prop_key_t key, const uint8_t *value_ptr, uint16_t value_len)
{
    ThreadError errorCode = kThreadError_None;
    spinel_ssize_t parsedLength;
    otExtAddress *ext_addr = NULL;
    int8_t rssi = RSSI_OVERRIDE_DISABLED;


    if (value_len > static_cast<spinel_ssize_t>(sizeof(ext_addr)))
    {
        parsedLength = spinel_datatype_unpack(
            value_ptr,
            value_len,
            "Ec",
            &ext_addr,
            &rssi
        );
    }
    else
    {
        parsedLength = spinel_datatype_unpack(
            value_ptr,
            value_len,
            "E",
            &ext_addr
        );
    }

    if (parsedLength > 0)
    {
        if (rssi == RSSI_OVERRIDE_DISABLED)
        {
            errorCode = otAddMacWhitelist(mInstance, ext_addr->m8);
        }
        else
        {
            errorCode = otAddMacWhitelistRssi(mInstance, ext_addr->m8, rssi);
        }

        if (errorCode == kThreadError_None)
        {
            errorCode = SendPropertyUpdate(
                            header,
                            SPINEL_CMD_PROP_VALUE_INSERTED,
                            key,
                            value_ptr,
                            value_len
                        );
        }
        else
        {
            errorCode = SendLastStatus(header, ThreadErrorToSpinelStatus(errorCode));
        }
    }
    else
    {
        errorCode = SendLastStatus(header, SPINEL_STATUS_PARSE_ERROR);
    }

    return errorCode;
}

// ----------------------------------------------------------------------------
// MARK: Individual Property Removers
// ----------------------------------------------------------------------------


ThreadError NcpBase::RemovePropertyHandler_IPV6_ADDRESS_TABLE(uint8_t header, spinel_prop_key_t key,
                                                              const uint8_t *value_ptr, uint16_t value_len)
{
    spinel_ssize_t parsedLength;
    ThreadError errorCode = kThreadError_None;
    otIp6Address *addr_ptr;

    parsedLength = spinel_datatype_unpack(
                       value_ptr,
                       value_len,
                       "6",
                       &addr_ptr
                   );

    if (parsedLength > 0)
    {
        errorCode = otRemoveUnicastAddress(mInstance, addr_ptr);

        if (errorCode == kThreadError_None)
        {
            errorCode = SendPropertyUpdate(
                            header,
                            SPINEL_CMD_PROP_VALUE_REMOVED,
                            key,
                            value_ptr,
                            value_len
                        );
        }
        else
        {
            errorCode = SendLastStatus(header, ThreadErrorToSpinelStatus(errorCode));
        }
    }
    else
    {
        errorCode = SendLastStatus(header, SPINEL_STATUS_PARSE_ERROR);
    }

    return errorCode;
}

ThreadError NcpBase::RemovePropertyHandler_THREAD_LOCAL_ROUTES(uint8_t header, spinel_prop_key_t key,
                                                               const uint8_t *value_ptr, uint16_t value_len)
{
    spinel_ssize_t parsedLength;
    ThreadError errorCode = kThreadError_None;

    otIp6Prefix ip6_prefix;
    memset(&ip6_prefix, 0, sizeof(otIp6Prefix));
    otIp6Address *addr_ptr;

    VerifyOrExit(
        mAllowLocalNetworkDataChange == true,
        errorCode = SendLastStatus(header, SPINEL_STATUS_INVALID_STATE)
    );

    parsedLength = spinel_datatype_unpack(
                       value_ptr,
                       value_len,
                       "6C",
                       &addr_ptr,
                       &ip6_prefix.mLength
                   );

    if (parsedLength > 0)
    {
        ip6_prefix.mPrefix = *addr_ptr;
        errorCode = otRemoveExternalRoute(mInstance, &ip6_prefix);

        if (errorCode == kThreadError_None)
        {
            errorCode = SendPropertyUpdate(
                            header,
                            SPINEL_CMD_PROP_VALUE_REMOVED,
                            key,
                            value_ptr,
                            value_len
                        );
        }
        else
        {
            errorCode = SendLastStatus(header, ThreadErrorToSpinelStatus(errorCode));
        }
    }
    else
    {
        errorCode = SendLastStatus(header, SPINEL_STATUS_PARSE_ERROR);
    }

exit:
    return errorCode;
}

ThreadError NcpBase::RemovePropertyHandler_THREAD_ON_MESH_NETS(uint8_t header, spinel_prop_key_t key,
                                                               const uint8_t *value_ptr, uint16_t value_len)
{
    spinel_ssize_t parsedLength;
    ThreadError errorCode = kThreadError_None;

    otIp6Prefix ip6_prefix;
    memset(&ip6_prefix, 0, sizeof(otIp6Prefix));
    otIp6Address *addr_ptr;

    VerifyOrExit(
        mAllowLocalNetworkDataChange == true,
        errorCode = SendLastStatus(header, SPINEL_STATUS_INVALID_STATE)
    );

    parsedLength = spinel_datatype_unpack(
                       value_ptr,
                       value_len,
                       "6C",
                       &addr_ptr,
                       &ip6_prefix.mLength
                   );

    if (parsedLength > 0)
    {
        ip6_prefix.mPrefix = *addr_ptr;
        errorCode = otRemoveBorderRouter(mInstance, &ip6_prefix);

        if (errorCode == kThreadError_None)
        {
            errorCode = SendPropertyUpdate(
                            header,
                            SPINEL_CMD_PROP_VALUE_REMOVED,
                            key,
                            value_ptr,
                            value_len
                        );
        }
        else
        {
            errorCode = SendLastStatus(header, ThreadErrorToSpinelStatus(errorCode));
        }
    }
    else
    {
        errorCode = SendLastStatus(header, SPINEL_STATUS_PARSE_ERROR);
    }

exit:
    return errorCode;
}

ThreadError NcpBase::RemovePropertyHandler_THREAD_ASSISTING_PORTS(uint8_t header, spinel_prop_key_t key,
                                                                  const uint8_t *value_ptr, uint16_t value_len)
{
    spinel_ssize_t parsedLength;
    ThreadError errorCode = kThreadError_None;
    uint16_t port;

    parsedLength = spinel_datatype_unpack(
                       value_ptr,
                       value_len,
                       "S",
                       &port
                   );

    if (parsedLength > 0)
    {
        errorCode = otRemoveUnsecurePort(mInstance, port);

        if (errorCode == kThreadError_None)
        {
            errorCode = SendPropertyUpdate(
                            header,
                            SPINEL_CMD_PROP_VALUE_REMOVED,
                            key,
                            value_ptr,
                            value_len
                        );
        }
        else
        {
            errorCode = SendLastStatus(header, ThreadErrorToSpinelStatus(errorCode));
        }
    }
    else
    {
        errorCode = SendLastStatus(header, SPINEL_STATUS_PARSE_ERROR);
    }

    return errorCode;
}

ThreadError NcpBase::RemovePropertyHandler_THREAD_ACTIVE_ROUTER_IDS(uint8_t header, spinel_prop_key_t key,
                                                                  const uint8_t *value_ptr, uint16_t value_len)
{
    spinel_ssize_t parsedLength;
    ThreadError errorCode = kThreadError_None;
    uint8_t router_id;

    parsedLength = spinel_datatype_unpack(
                       value_ptr,
                       value_len,
                       "C",
                       &router_id
                   );

    if (parsedLength > 0)
    {
        errorCode = otReleaseRouterId(mInstance, router_id);

        if (errorCode == kThreadError_None)
        {
            errorCode = SendPropertyUpdate(
                            header,
                            SPINEL_CMD_PROP_VALUE_REMOVED,
                            key,
                            value_ptr,
                            value_len
                        );
        }
        else
        {
            errorCode = SendLastStatus(header, ThreadErrorToSpinelStatus(errorCode));
        }
    }
    else
    {
        errorCode = SendLastStatus(header, SPINEL_STATUS_PARSE_ERROR);
    }

    return errorCode;
}

ThreadError NcpBase::RemovePropertyHandler_MAC_WHITELIST(uint8_t header, spinel_prop_key_t key, const uint8_t *value_ptr, uint16_t value_len)
{
    ThreadError errorCode = kThreadError_None;
    spinel_ssize_t parsedLength;
    otExtAddress ext_addr;

    parsedLength = spinel_datatype_unpack(
                       value_ptr,
                       value_len,
                       "E",
                       &ext_addr
                   );

    if (parsedLength > 0)
    {
        otRemoveMacWhitelist(mInstance, ext_addr.m8);

        errorCode = SendPropertyUpdate(
                        header,
                        SPINEL_CMD_PROP_VALUE_REMOVED,
                        key,
                        value_ptr,
                        value_len
                    );
    }
    else
    {
        errorCode = SendLastStatus(header, SPINEL_STATUS_PARSE_ERROR);
    }

    return errorCode;
}

#if OPENTHREAD_ENABLE_LEGACY

void NcpBase::RegisterLegacyHandlers(const otNcpLegacyHandlers *aHandlers)
{
    mLegacyHandlers = aHandlers;
    bool isEnabled;

    VerifyOrExit(mLegacyHandlers != NULL, ;);

    isEnabled = (otGetDeviceRole(mInstance) != kDeviceRoleDisabled);

    if (isEnabled)
    {
        if (mLegacyHandlers->mStartLegacy)
        {
            mLegacyHandlers->mStartLegacy();
        }
    }
    else
    {
        if (mLegacyHandlers->mStopLegacy)
        {
            mLegacyHandlers->mStopLegacy();
        }
    }

    if (mLegacyHandlers->mSetLegacyUlaPrefix)
    {
        mLegacyHandlers->mSetLegacyUlaPrefix(mLegacyUlaPrefix);
    }

exit:
    return;
}

void NcpBase::HandleDidReceiveNewLegacyUlaPrefix(const uint8_t *aUlaPrefix)
{
    memcpy(mLegacyUlaPrefix, aUlaPrefix, OT_NCP_LEGACY_ULA_PREFIX_LENGTH);

    SuccessOrExit(OutboundFrameBegin());

    SuccessOrExit(
        OutboundFrameFeedPacked(
            "Cii" SPINEL_DATATYPE_DATA_S,
            SPINEL_HEADER_FLAG | SPINEL_HEADER_IID_0,
            SPINEL_CMD_PROP_VALUE_IS,
            SPINEL_PROP_NEST_LEGACY_ULA_PREFIX,
            aUlaPrefix, OT_NCP_LEGACY_ULA_PREFIX_LENGTH
    ));

    OutboundFrameSend();

exit:
    return;
}

void NcpBase::HandleLegacyNodeDidJoin(const otExtAddress *aExtAddr)
{
    mLegacyNodeDidJoin = true;

    SuccessOrExit(OutboundFrameBegin());

    SuccessOrExit(
        OutboundFrameFeedPacked(
            "Cii" SPINEL_DATATYPE_EUI64_S,
            SPINEL_HEADER_FLAG | SPINEL_HEADER_IID_0,
            SPINEL_CMD_PROP_VALUE_IS,
            SPINEL_PROP_NEST_LEGACY_JOINED_NODE,
            aExtAddr->m8
    ));

    OutboundFrameSend();

exit:
    return;
}

#endif // OPENTHREAD_ENABLE_LEGACY

ThreadError NcpBase::StreamWrite(int aStreamId, const uint8_t *aDataPtr, int aDataLen)
{
    ThreadError errorCode = kThreadError_None;

    if (aStreamId == 0)
    {
        aStreamId = SPINEL_PROP_STREAM_DEBUG;
    }

    if (!mDisableStreamWrite)
    {
        errorCode = SendPropertyUpdate(
            SPINEL_HEADER_FLAG | SPINEL_HEADER_IID_0,
            SPINEL_CMD_PROP_VALUE_IS,
            static_cast<spinel_prop_key_t>(aStreamId),
            aDataPtr,
            static_cast<uint16_t>(aDataLen)
        );
    }
    else
    {
        errorCode = kThreadError_InvalidState;
    }

    return errorCode;
}

}  // namespace Thread


// ----------------------------------------------------------------------------
// MARK: Virtual Datastream I/O (Public API)
// ----------------------------------------------------------------------------

ThreadError otNcpStreamWrite(int aStreamId, const uint8_t* aDataPtr, int aDataLen)
{
    ThreadError errorCode  = kThreadError_InvalidState;

    if (Thread::sNcpContext)
    {
        errorCode = Thread::sNcpContext->StreamWrite(aStreamId, aDataPtr, aDataLen);
    }

    return errorCode;
}

// ----------------------------------------------------------------------------
// MARK: Legacy network APIs
// ----------------------------------------------------------------------------

void otNcpRegisterLegacyHandlers(const otNcpLegacyHandlers *aHandlers)
{
#if OPENTHREAD_ENABLE_LEGACY
    Thread::sNcpContext->RegisterLegacyHandlers(aHandlers);
#else
    (void)aHandlers;
#endif
}

void otNcpHandleDidReceiveNewLegacyUlaPrefix(const uint8_t *aUlaPrefix)
{
#if OPENTHREAD_ENABLE_LEGACY
    Thread::sNcpContext->HandleDidReceiveNewLegacyUlaPrefix(aUlaPrefix);
#else
    (void)aUlaPrefix;
#endif
}

void otNcpHandleLegacyNodeDidJoin(const otExtAddress *aExtAddr)
{
#if OPENTHREAD_ENABLE_LEGACY
    Thread::sNcpContext->HandleLegacyNodeDidJoin(aExtAddr);
#else
    (void)aExtAddr;
#endif
}<|MERGE_RESOLUTION|>--- conflicted
+++ resolved
@@ -57,14 +57,9 @@
 
 static NcpBase *sNcpContext = NULL;
 
-<<<<<<< HEAD
-#define NCP_INVALID_SCAN_CHANNEL (-1)
-
-#define NCP_PLAT_RESET_REASON        (1U<<31)
-=======
+#define NCP_INVALID_SCAN_CHANNEL              (-1)
 #define NCP_PLAT_RESET_REASON                 (1U<<31)
 #define NCP_ON_MESH_NETS_CHANGED_BIT_FLAG     (1U<<30)
->>>>>>> 260c7e6a
 
 enum
 {
