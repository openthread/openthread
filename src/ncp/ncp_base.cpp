--- conflicted
+++ resolved
@@ -38,6 +38,7 @@
 #include <net/ip6.hpp>
 #include <openthread.h>
 #include <openthread-diag.h>
+#include <openthreadinstance.h>
 #include <stdarg.h>
 #include <platform/radio.h>
 #include <platform/misc.h>
@@ -45,7 +46,6 @@
 namespace Thread
 {
 
-extern Ip6::Ip6 *sIp6;
 static NcpBase *sNcpContext = NULL;
 
 #define NCP_PLAT_RESET_REASON        (1U<<31)
@@ -406,11 +406,7 @@
 
 NcpBase::NcpBase(otInstance *aInstance):
     mInstance(aInstance),
-<<<<<<< HEAD
-    mUpdateChangedPropsTask(mInstance, &NcpBase::UpdateChangedProps, this)
-=======
-    mUpdateChangedPropsTask(sIp6->mTaskletScheduler, &NcpBase::UpdateChangedProps, this)
->>>>>>> 9c984488
+    mUpdateChangedPropsTask(aInstance->mIp6.mTaskletScheduler, &NcpBase::UpdateChangedProps, this)
 {
     assert(mInstance != NULL);
     mSupportedChannelMask = kPhySupportedChannelMask;
@@ -3111,11 +3107,7 @@
     unsigned int frame_len(0);
     const uint8_t *meta_ptr(NULL);
     unsigned int meta_len(0);
-<<<<<<< HEAD
-    Message *message(Ip6::Ip6::NewMessage(mInstance, 0));
-=======
-    Message *message(sIp6->mMessagePool.New(Message::kTypeIp6, 0));
->>>>>>> 9c984488
+    Message *message(mInstance->mIp6.mMessagePool.New(Message::kTypeIp6, 0));
 
     if (message == NULL)
     {
@@ -3186,11 +3178,7 @@
     unsigned int frame_len(0);
     const uint8_t *meta_ptr(NULL);
     unsigned int meta_len(0);
-<<<<<<< HEAD
-    Message *message(Ip6::Ip6::NewMessage(mInstance, 0));
-=======
-    Message *message(sIp6->mMessagePool.New(Message::kTypeIp6, 0));
->>>>>>> 9c984488
+    Message *message(mInstance->mIp6.mMessagePool.New(Message::kTypeIp6, 0));
 
     if (message == NULL)
     {
