--- conflicted
+++ resolved
@@ -426,21 +426,9 @@
     mDroppedOutboundIpFrameCounter = 0;
     mDroppedInboundIpFrameCounter = 0;
 
-<<<<<<< HEAD
-    for (unsigned i = 0; i < sizeof(mNetifAddresses) / sizeof(mNetifAddresses[0]); i++)
-    {
-        mNetifAddresses[i].mPrefixLength = kUnusedNetifAddressPrefixLen;
-    }
-
     otSetStateChangedCallback(mInstance, &NcpBase::HandleNetifStateChanged, this);
     otSetReceiveIp6DatagramCallback(mInstance, &NcpBase::HandleDatagramFromStack, this);
     otSetIcmpEchoEnabled(mInstance, false);
-=======
-    assert(sThreadNetif != NULL);
-    otSetStateChangedCallback(&HandleNetifStateChanged, this);
-    otSetReceiveIp6DatagramCallback(&HandleDatagramFromStack, this);
-    otSetIcmpEchoEnabled(false);
->>>>>>> 584690c2
 
     mUpdateChangedPropsTask.Post();
 }
@@ -671,11 +659,11 @@
             {
                 mRequireJoinExistingNetwork = false;
 
-                if ( (otGetDeviceRole() == kDeviceRoleLeader)
-                  && otIsSingleton()
+                if ( (otGetDeviceRole(mInstance) == kDeviceRoleLeader)
+                  && otIsSingleton(mInstance)
                 ) {
                     mChangedFlags &= ~static_cast<uint32_t>(OT_NET_PARTITION_ID);
-                    otThreadStop();
+                    otThreadStop(mInstance);
 
                     // TODO: It would be nice to be able to indicate
                     //   something more specific than SPINEL_STATUS_JOIN_FAILURE
@@ -1833,7 +1821,7 @@
 
     index = 0;
 
-    while (otGetChildInfoByIndex(index, &childInfo) == kThreadError_None)
+    while (otGetChildInfoByIndex(mInstance, index, &childInfo) == kThreadError_None)
     {
         if (childInfo.mTimeout > 0)
         {
@@ -1910,7 +1898,7 @@
     // Fill from non-local network data first
     for (otNetworkDataIterator iter = OT_NETWORK_DATA_ITERATOR_INIT ;;)
     {
-        errorCode = otGetNextOnMeshPrefix(false, &iter, &border_router_config);
+        errorCode = otGetNextOnMeshPrefix(mInstance, false, &iter, &border_router_config);
 
         if (errorCode != kThreadError_None)
         {
@@ -1938,7 +1926,7 @@
     // Fill from local network data last
     for (otNetworkDataIterator iter = OT_NETWORK_DATA_ITERATOR_INIT ;;)
     {
-        errorCode = otGetNextOnMeshPrefix(true, &iter, &border_router_config);
+        errorCode = otGetNextOnMeshPrefix(mInstance, true, &iter, &border_router_config);
 
         if (errorCode != kThreadError_None)
         {
@@ -2096,7 +2084,7 @@
                SPINEL_CMD_PROP_VALUE_IS,
                key,
                SPINEL_DATATYPE_BOOL_S,
-	       !otIsReceiveIp6DatagramFilterEnabled()
+	       !otIsReceiveIp6DatagramFilterEnabled(mInstance)
            );
 }
 
@@ -2730,6 +2718,7 @@
 
         case SPINEL_SCAN_STATE_ENERGY:
             errorCode = otEnergyScan(
+                mInstance,
                 mChannelMask,
                 mScanPeriod,
                 &HandleEnergyScanResult_Jump,
@@ -3320,7 +3309,7 @@
     if (parsedLength > 0)
     {
         // Note reverse logic: passthru enabled = filter disabled
-        otSetReceiveIp6DatagramFilterEnabled(!isEnabled);
+        otSetReceiveIp6DatagramFilterEnabled(mInstance, !isEnabled);
 
         errorCode = HandleCommandPropertyGet(header, key);
     }
@@ -3817,11 +3806,7 @@
     netif_addr.mPreferredLifetime = preferred_lifetime;
     netif_addr.mValidLifetime = valid_lifetime;
 
-<<<<<<< HEAD
-    errorCode = otAddUnicastAddress(mInstance, netif_addr);
-=======
-    errorCode = otAddUnicastAddress(&netif_addr);
->>>>>>> 584690c2
+    errorCode = otAddUnicastAddress(mInstance, &netif_addr);
 
     VerifyOrExit(errorCode == kThreadError_None,
                  errorStatus = ThreadErrorToSpinelStatus(errorCode));
@@ -4110,30 +4095,10 @@
 
     if (parsedLength > 0)
     {
-        errorCode = otRemoveUnicastAddress(addr_ptr);
+        errorCode = otRemoveUnicastAddress(mInstance, addr_ptr);
 
         if (errorCode == kThreadError_None)
         {
-<<<<<<< HEAD
-            errorCode = otRemoveUnicastAddress(mInstance, netif_addr);
-
-            if (errorCode == kThreadError_None)
-            {
-                netif_addr->mNext = NULL;
-
-                errorCode = SendPropertyUpdate(
-                                header,
-                                SPINEL_CMD_PROP_VALUE_REMOVED,
-                                key,
-                                value_ptr,
-                                value_len
-                            );
-            }
-            else
-            {
-                errorCode = SendLastStatus(header, ThreadErrorToSpinelStatus(errorCode));
-            }
-=======
             errorCode = SendPropertyUpdate(
                             header,
                             SPINEL_CMD_PROP_VALUE_REMOVED,
@@ -4141,7 +4106,6 @@
                             value_ptr,
                             value_len
                         );
->>>>>>> 584690c2
         }
         else
         {
