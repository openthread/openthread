--- conflicted
+++ resolved
@@ -205,7 +205,6 @@
 
     void LinkRawTransmitDone(RadioPacket *aPacket, bool aFramePending, ThreadError aError);
 
-<<<<<<< HEAD
     /**
      * Trampoline for LinkRawEnergyScanDone().
      */
@@ -213,8 +212,6 @@
 
     void LinkRawEnergyScanDone(int8_t aEnergyScanMaxRssi);
 
-=======
->>>>>>> 827a4807
 #endif // OPENTHREAD_ENABLE_RAW_LINK_API
 
     static void HandleNetifStateChanged(uint32_t flags, void *context);
@@ -564,10 +561,7 @@
 #if OPENTHREAD_ENABLE_RAW_LINK_API
     uint8_t mCurTransmitTID;
     uint8_t mCurReceiveChannel;
-<<<<<<< HEAD
     int8_t  mCurScanChannel;
-=======
->>>>>>> 827a4807
 #endif // OPENTHREAD_ENABLE_RAW_LINK_API
 
     uint32_t mFramingErrorCounter;             // Number of improperly formed received spinel frames.
