--- conflicted
+++ resolved
@@ -76,15 +76,9 @@
     return mBuffer;
 }
 
-<<<<<<< HEAD
 NcpUart::NcpUart(otContext *aContext):
     NcpBase(aContext),
-    mFrameDecoder(mRxBuffer, sizeof(mRxBuffer), &NcpUart::HandleFrame, this),
-=======
-NcpUart::NcpUart():
-    NcpBase(),
-    mFrameDecoder(mRxBuffer, sizeof(mRxBuffer), &HandleFrame, &HandleError, this),
->>>>>>> 139e85f7
+    mFrameDecoder(mRxBuffer, sizeof(mRxBuffer), &NcpUart::HandleFrame, &NcpUart::HandleError, this),
     mUartBuffer(),
     mTxFrameBuffer(aContext, mTxBuffer, sizeof(mTxBuffer)),
     mUartSendTask(aContext, EncodeAndSendToUart, this)
