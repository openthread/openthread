/*
 *    Copyright (c) 2016, Nest Labs, Inc.
 *    All rights reserved.
 *
 *    Redistribution and use in source and binary forms, with or without
 *    modification, are permitted provided that the following conditions are met:
 *    1. Redistributions of source code must retain the above copyright
 *       notice, this list of conditions and the following disclaimer.
 *    2. Redistributions in binary form must reproduce the above copyright
 *       notice, this list of conditions and the following disclaimer in the
 *       documentation and/or other materials provided with the distribution.
 *    3. Neither the name of the copyright holder nor the
 *       names of its contributors may be used to endorse or promote products
 *       derived from this software without specific prior written permission.
 *
 *    THIS SOFTWARE IS PROVIDED BY THE COPYRIGHT HOLDERS AND CONTRIBUTORS "AS IS" AND
 *    ANY EXPRESS OR IMPLIED WARRANTIES, INCLUDING, BUT NOT LIMITED TO, THE IMPLIED
 *    WARRANTIES OF MERCHANTABILITY AND FITNESS FOR A PARTICULAR PURPOSE ARE
 *    DISCLAIMED. IN NO EVENT SHALL THE COPYRIGHT HOLDER OR CONTRIBUTORS BE LIABLE FOR ANY
 *    DIRECT, INDIRECT, INCIDENTAL, SPECIAL, EXEMPLARY, OR CONSEQUENTIAL DAMAGES
 *    (INCLUDING, BUT NOT LIMITED TO, PROCUREMENT OF SUBSTITUTE GOODS OR SERVICES;
 *    LOSS OF USE, DATA, OR PROFITS; OR BUSINESS INTERRUPTION) HOWEVER CAUSED AND
 *    ON ANY THEORY OF LIABILITY, WHETHER IN CONTRACT, STRICT LIABILITY, OR TORT
 *    (INCLUDING NEGLIGENCE OR OTHERWISE) ARISING IN ANY WAY OUT OF THE USE OF THIS
 *    SOFTWARE, EVEN IF ADVISED OF THE POSSIBILITY OF SUCH DAMAGE.
 */

/**
 * @file
 *   This file implements a SPI interface to the OpenThread stack.
 */

#include <common/code_utils.hpp>
#include <common/new.hpp>
#include <ncp/ncp.h>
#include <ncp/ncp_spi.hpp>
#include <platform/spi-slave.h>
#include <core/openthread-core-config.h>

#define SPI_RESET_FLAG          0x80
#define SPI_CRC_FLAG            0x40
#define SPI_PATTERN_VALUE       0x02
#define SPI_PATTERN_MASK        0x03

namespace Thread {

static otDEFINE_ALIGNED_VAR(sNcpRaw, sizeof(NcpSpi), uint64_t);
static NcpSpi *sNcpSpi;

extern "C" void otNcpInit(otInstance *aInstance)
{
    sNcpSpi = new(&sNcpRaw) NcpSpi(aInstance);
}

static void spi_header_set_flag_byte(uint8_t *header, uint8_t value)
{
    header[0] = value;
}

static void spi_header_set_accept_len(uint8_t *header, uint16_t len)
{
    header[1] = ((len >> 0) & 0xFF);
    header[2] = ((len >> 8) & 0xFF);
}

static void spi_header_set_data_len(uint8_t *header, uint16_t len)
{
    header[3] = ((len >> 0) & 0xFF);
    header[4] = ((len >> 8) & 0xFF);
}

static uint8_t spi_header_get_flag_byte(const uint8_t *header)
{
    return header[0];
}

static uint16_t spi_header_get_accept_len(const uint8_t *header)
{
    return ( header[1] + static_cast<uint16_t>(header[2] << 8) );
}

static uint16_t spi_header_get_data_len(const uint8_t *header)
{
    return ( header[3] + static_cast<uint16_t>(header[4] << 8) );
}

<<<<<<< HEAD
NcpSpi::NcpSpi(otInstance *aInstance):
    NcpBase(aInstance),
    mHandleRxFrame(&NcpSpi::HandleRxFrame, this),
    mHandleSendDone(&NcpSpi::HandleSendDone, this),
    mTxFrameBuffer(aInstance, mTxBuffer, sizeof(mTxBuffer))
=======
NcpSpi::NcpSpi():
    NcpBase(),
    mHandleRxFrameTask(&HandleRxFrame, this),
    mPrepareTxFrameTask(&PrepareTxFrame, this),
    mTxFrameBuffer(mTxBuffer, sizeof(mTxBuffer))
>>>>>>> 3d04344c
{
    memset(mEmptySendFrame, 0, kSpiHeaderLength);
    memset(mSendFrame, 0, kSpiHeaderLength);

    mSending = false;
    mHandlingSendDone = false;
    mHandlingRxFrame = false;

    mTxFrameBuffer.SetCallbacks(NULL, TxFrameBufferHasData, this);

    spi_header_set_flag_byte(mSendFrame, SPI_RESET_FLAG|SPI_PATTERN_VALUE);
    spi_header_set_flag_byte(mEmptySendFrame, SPI_RESET_FLAG|SPI_PATTERN_VALUE);
    spi_header_set_accept_len(mSendFrame, sizeof(mReceiveFrame) - kSpiHeaderLength);
    otPlatSpiSlaveEnable(&NcpSpi::SpiTransactionComplete, (void*)this);

    // We signal an interrupt on this first transaction to
    // make sure that the host processor knows that our
    // reset flag was set.
    otPlatSpiSlavePrepareTransaction(
        mEmptySendFrame,
        kSpiHeaderLength,
        mEmptyReceiveFrame,
        kSpiHeaderLength,
        true
    );
}

void
NcpSpi::SpiTransactionComplete(
    void *aContext,
    uint8_t *anOutputBuf,
    uint16_t anOutputBufLen,
    uint8_t *anInputBuf,
    uint16_t anInputBufLen,
    uint16_t aTransactionLength
)
{
    static_cast<NcpSpi*>(aContext)->SpiTransactionComplete(
        anOutputBuf,
        anOutputBufLen,
        anInputBuf,
        anInputBufLen,
        aTransactionLength
    );
}

void
NcpSpi::SpiTransactionComplete(
    uint8_t *aMISOBuf,
    uint16_t aMISOBufLen,
    uint8_t *aMOSIBuf,
    uint16_t aMOSIBufLen,
    uint16_t aTransactionLength
) {
    // This may be executed from an interrupt context.
    // Must return as quickly as possible.

    uint16_t rx_data_len(0);
    uint16_t rx_accept_len(0);
    uint16_t tx_data_len(0);
    uint16_t tx_accept_len(0);

    // TODO: Check `PATTERN` bits of `HDR` and ignore frame if not set.
    //       Holding off on implementing this so as to not cause immediate
    //       compatibility problems, even though it is required by the spec.

    if (aTransactionLength >= kSpiHeaderLength)
    {
        if (aMISOBufLen >= kSpiHeaderLength)
        {
            rx_accept_len = spi_header_get_accept_len(aMISOBuf);
            tx_data_len = spi_header_get_data_len(aMISOBuf);
            (void)spi_header_get_flag_byte(aMISOBuf);
        }

        if (aMOSIBufLen >= kSpiHeaderLength)
        {
            rx_data_len = spi_header_get_data_len(aMOSIBuf);
            tx_accept_len = spi_header_get_accept_len(aMOSIBuf);
        }

        if ( !mHandlingRxFrame
          && (rx_data_len > 0)
          && (rx_data_len <= (aTransactionLength - kSpiHeaderLength))
          && (rx_data_len <= rx_accept_len)
        ) {
            mHandlingRxFrame = true;
            mHandleRxFrameTask.Post();
        }

        if ( mSending
          && !mHandlingSendDone
          && (tx_data_len > 0)
          && (tx_data_len <= (aTransactionLength - kSpiHeaderLength))
          && (tx_data_len <= tx_accept_len)
        ) {
            // Our transmission was successful.
            mHandlingSendDone = true;
            mPrepareTxFrameTask.Post();
        }
    }

    if ( (aTransactionLength >= 1)
      && (aMISOBufLen >= 1)
    ) {
        // Clear the reset flag.
        spi_header_set_flag_byte(mSendFrame, SPI_PATTERN_VALUE);
        spi_header_set_flag_byte(mEmptySendFrame, SPI_PATTERN_VALUE);
    }

    if (mSending && !mHandlingSendDone)
    {
        aMISOBuf = mSendFrame;
        aMISOBufLen = mSendFrameLen;
    }
    else
    {
        aMISOBuf = mEmptySendFrame;
        aMISOBufLen = kSpiHeaderLength;
    }

    if (mHandlingRxFrame)
    {
        aMOSIBuf = mEmptyReceiveFrame;
        aMOSIBufLen = kSpiHeaderLength;
        spi_header_set_accept_len(aMISOBuf, 0);
    }
    else
    {
        aMOSIBuf = mReceiveFrame;
        aMOSIBufLen = sizeof(mReceiveFrame);
        spi_header_set_accept_len(aMISOBuf, sizeof(mReceiveFrame) - kSpiHeaderLength);
    }

    otPlatSpiSlavePrepareTransaction(
        aMISOBuf,
        aMISOBufLen,
        aMOSIBuf,
        aMOSIBufLen,
        mSending && !mHandlingSendDone
    );
}

ThreadError NcpSpi::OutboundFrameBegin(void)
{
    return mTxFrameBuffer.InFrameBegin();
}

ThreadError NcpSpi::OutboundFrameFeedData(const uint8_t *aDataBuffer, uint16_t aDataBufferLength)
{
    return mTxFrameBuffer.InFrameFeedData(aDataBuffer, aDataBufferLength);
}

ThreadError NcpSpi::OutboundFrameFeedMessage(Message &aMessage)
{
    return mTxFrameBuffer.InFrameFeedMessage(aMessage);
}

ThreadError NcpSpi::OutboundFrameEnd(void)
{
    return mTxFrameBuffer.InFrameEnd();
}

void NcpSpi::TxFrameBufferHasData(void *aContext, NcpFrameBuffer *aNcpFrameBuffer)
{
    (void)aContext;
    (void)aNcpFrameBuffer;

    sNcpSpi->TxFrameBufferHasData();
}

void NcpSpi::TxFrameBufferHasData(void)
{
    mPrepareTxFrameTask.Post();
}

ThreadError NcpSpi::PrepareNextSpiSendFrame(void)
{
    ThreadError errorCode = kThreadError_None;
    uint16_t frameLength;
    uint16_t readLength;

    VerifyOrExit(!mTxFrameBuffer.IsEmpty(), ;);

    SuccessOrExit(errorCode = mTxFrameBuffer.OutFrameBegin());

    frameLength = mTxFrameBuffer.OutFrameGetLength();
    VerifyOrExit(frameLength <= sizeof(mSendFrame) - kSpiHeaderLength, errorCode = kThreadError_NoBufs);

    spi_header_set_data_len(mSendFrame, frameLength);

    // Half-duplex to avoid race condition.
    spi_header_set_accept_len(mSendFrame, 0);

    readLength = mTxFrameBuffer.OutFrameRead(frameLength, mSendFrame + kSpiHeaderLength);
    VerifyOrExit(readLength == frameLength, errorCode = kThreadError_Failed);

    mSendFrameLen = frameLength + kSpiHeaderLength;

    mSending = true;

    errorCode = otPlatSpiSlavePrepareTransaction(
        mSendFrame,
        mSendFrameLen,
        mEmptyReceiveFrame,
        sizeof(mEmptyReceiveFrame),
        true
    );

    if (errorCode == kThreadError_Busy)
    {
        // Being busy is OK. We will get the transaction
        // set up properly when the current transaction
        // is completed.
        errorCode = kThreadError_None;
    }

    if (errorCode != kThreadError_None)
    {
        mSending = false;
    }

    // Remove the frame from tx buffer and inform the base
    // class that space is now available for a new frame.
    mTxFrameBuffer.OutFrameRemove();
    super_t::HandleSpaceAvailableInTxBuffer();

exit:
    return errorCode;
}

void NcpSpi::PrepareTxFrame(void *aContext)
{
    static_cast<NcpSpi*>(aContext)->PrepareTxFrame();
}

void NcpSpi::PrepareTxFrame(void)
{
    if (mHandlingSendDone)
    {
        mSending = false;
        PrepareNextSpiSendFrame();
        mHandlingSendDone = false;
    }
    else if (!mSending)
    {
        PrepareNextSpiSendFrame();
    }
}

void NcpSpi::HandleRxFrame(void *aContext)
{
    static_cast<NcpSpi*>(aContext)->HandleRxFrame();
}

void NcpSpi::HandleRxFrame(void)
{
    uint16_t rx_data_len( spi_header_get_data_len(mReceiveFrame) );
    super_t::HandleReceive(mReceiveFrame + kSpiHeaderLength, rx_data_len);
    mHandlingRxFrame = false;
}

}  // namespace Thread
<|MERGE_RESOLUTION|>--- conflicted
+++ resolved
@@ -84,19 +84,11 @@
     return ( header[3] + static_cast<uint16_t>(header[4] << 8) );
 }
 
-<<<<<<< HEAD
 NcpSpi::NcpSpi(otInstance *aInstance):
     NcpBase(aInstance),
     mHandleRxFrame(&NcpSpi::HandleRxFrame, this),
-    mHandleSendDone(&NcpSpi::HandleSendDone, this),
+    mHandleSendDone(&NcpSpi::PrepareTxFrame, this),
     mTxFrameBuffer(aInstance, mTxBuffer, sizeof(mTxBuffer))
-=======
-NcpSpi::NcpSpi():
-    NcpBase(),
-    mHandleRxFrameTask(&HandleRxFrame, this),
-    mPrepareTxFrameTask(&PrepareTxFrame, this),
-    mTxFrameBuffer(mTxBuffer, sizeof(mTxBuffer))
->>>>>>> 3d04344c
 {
     memset(mEmptySendFrame, 0, kSpiHeaderLength);
     memset(mSendFrame, 0, kSpiHeaderLength);
