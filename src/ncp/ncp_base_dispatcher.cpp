--- conflicted
+++ resolved
@@ -511,7 +511,11 @@
         handler = &NcpBase::HandlePropertyGet<SPINEL_PROP_RCP_VERSION>;
         break;
 #endif
-<<<<<<< HEAD
+#if OPENTHREAD_CONFIG_ENABLE_SLAAC
+    case SPINEL_PROP_SLAAC_ENABLED:
+        handler = &NcpBase::HandlePropertyGet<SPINEL_PROP_SLAAC_ENABLED>;
+        break;
+#endif
 #if OPENTHREAD_ENABLE_SERVICE
     case SPINEL_PROP_SERVER_ALLOW_LOCAL_DATA_CHANGE:
         handler = &NcpBase::HandlePropertyGet<SPINEL_PROP_SERVER_ALLOW_LOCAL_DATA_CHANGE>;
@@ -521,11 +525,6 @@
         break;
     case SPINEL_PROP_SERVER_LEADER_SERVICES:
         handler = &NcpBase::HandlePropertyGet<SPINEL_PROP_SERVER_LEADER_SERVICES>;
-=======
-#if OPENTHREAD_CONFIG_ENABLE_SLAAC
-    case SPINEL_PROP_SLAAC_ENABLED:
-        handler = &NcpBase::HandlePropertyGet<SPINEL_PROP_SLAAC_ENABLED>;
->>>>>>> 0b6cd5b1
         break;
 #endif
 #endif // OPENTHREAD_MTD || OPENTHREAD_FTD
@@ -859,17 +858,15 @@
         handler = &NcpBase::HandlePropertySet<SPINEL_PROP_CHILD_SUPERVISION_CHECK_TIMEOUT>;
         break;
 #endif
-<<<<<<< HEAD
+#if OPENTHREAD_CONFIG_ENABLE_SLAAC
+    case SPINEL_PROP_SLAAC_ENABLED:
+        handler = &NcpBase::HandlePropertySet<SPINEL_PROP_SLAAC_ENABLED>;
+        break;
+#endif
 #if OPENTHREAD_ENABLE_SERVICE
     case SPINEL_PROP_SERVER_ALLOW_LOCAL_DATA_CHANGE:
         handler = &NcpBase::HandlePropertySet<SPINEL_PROP_SERVER_ALLOW_LOCAL_DATA_CHANGE>;
-=======
-#if OPENTHREAD_CONFIG_ENABLE_SLAAC
-    case SPINEL_PROP_SLAAC_ENABLED:
-        handler = &NcpBase::HandlePropertySet<SPINEL_PROP_SLAAC_ENABLED>;
->>>>>>> 0b6cd5b1
-        break;
-#endif
+        break;
 #endif // OPENTHREAD_MTD || OPENTHREAD_FTD
 
         // --------------------------------------------------------------------------
