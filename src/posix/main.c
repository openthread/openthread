--- conflicted
+++ resolved
@@ -98,16 +98,17 @@
 {
     ARG_PRINT_RADIO_VERSION = 1001,
     ARG_NO_RADIO_RESET      = 1002,
-    ARG_SPI_GPIO_INT_DEV    = 1003,
-    ARG_SPI_GPIO_INT_LINE   = 1004,
-    ARG_SPI_GPIO_RESET_DEV  = 1005,
-    ARG_SPI_GPIO_RESET_LINE = 1006,
-    ARG_SPI_MODE            = 1007,
-    ARG_SPI_SPEED           = 1008,
-    ARG_SPI_CS_DELAY        = 1009,
-    ARG_SPI_RESET_DELAY     = 1010,
-    ARG_SPI_ALIGN_ALLOWANCE = 1011,
-    ARG_SPI_SMALL_PACKET    = 1012,
+    ARG_RESTORE_NCP_DATASET = 1003,
+    ARG_SPI_GPIO_INT_DEV    = 1011,
+    ARG_SPI_GPIO_INT_LINE   = 1012,
+    ARG_SPI_GPIO_RESET_DEV  = 1013,
+    ARG_SPI_GPIO_RESET_LINE = 1014,
+    ARG_SPI_MODE            = 1015,
+    ARG_SPI_SPEED           = 1016,
+    ARG_SPI_CS_DELAY        = 1017,
+    ARG_SPI_RESET_DELAY     = 1018,
+    ARG_SPI_ALIGN_ALLOWANCE = 1019,
+    ARG_SPI_SMALL_PACKET    = 1020,
 };
 
 static const struct option kOptions[] = {{"debug-level", required_argument, NULL, 'd'},
@@ -116,9 +117,9 @@
                                          {"interface-name", required_argument, NULL, 'I'},
                                          {"no-reset", no_argument, NULL, ARG_NO_RADIO_RESET},
                                          {"radio-version", no_argument, NULL, ARG_PRINT_RADIO_VERSION},
+                                         {"ncp-dataset", no_argument, NULL, ARG_RESTORE_NCP_DATASET},
                                          {"time-speed", required_argument, NULL, 's'},
                                          {"verbose", no_argument, NULL, 'v'},
-<<<<<<< HEAD
 #if OPENTHREAD_POSIX_RCP_SPI_ENABLE
                                          {"gpio-int-dev", required_argument, NULL, ARG_SPI_GPIO_INT_DEV},
                                          {"gpio-int-line", required_argument, NULL, ARG_SPI_GPIO_INT_LINE},
@@ -131,9 +132,6 @@
                                          {"spi-align-allowance", required_argument, NULL, ARG_SPI_ALIGN_ALLOWANCE},
                                          {"spi-small-packet", required_argument, NULL, ARG_SPI_SMALL_PACKET},
 #endif
-=======
-                                         {"ncp-dataset", no_argument, NULL, 0},
->>>>>>> 033cf4c4
                                          {0, 0, 0, 0}};
 
 static void PrintUsage(const char *aProgramName, FILE *aStream, int aExitCode)
@@ -142,12 +140,12 @@
             "Syntax:\n"
             "    %s [Options] NodeId|Device|Command [DeviceConfig|CommandArgs]\n"
             "Options:\n"
-<<<<<<< HEAD
             "    -I  --interface-name name     Thread network interface name.\n"
             "    -d  --debug-level             Debug level of logging.\n"
             "    -n  --dry-run                 Just verify if arguments is valid and radio spinel is compatible.\n"
             "        --no-reset                Do not reset RCP on initialization\n"
             "        --radio-version           Print radio firmware version\n"
+            "        --ncp-dataset           Retrieve and save NCP dataset to file\n"
             "    -s  --time-speed factor       Time speed up factor.\n"
             "    -v  --verbose                 Also log to stderr.\n"
 #if OPENTHREAD_POSIX_RCP_SPI_ENABLE
@@ -173,16 +171,6 @@
             "        --spi-small-packet=[n]    Specify the smallest packet we can receive in a single transaction\n"
             "                                  (larger packets will require two transactions). Default value is 32.\n"
 #endif
-=======
-            "    -I  --interface-name name   Thread network interface name.\n"
-            "    -d  --debug-level           Debug level of logging.\n"
-            "    -n  --dry-run               Just verify if arguments is valid and radio spinel is compatible.\n"
-            "        --no-reset              Do not reset RCP on initialization\n"
-            "        --radio-version         Print radio firmware version\n"
-            "        --ncp-dataset           Retrieve and save NCP dataset to file\n"
-            "    -s  --time-speed factor     Time speed up factor.\n"
-            "    -v  --verbose               Also log to stderr.\n"
->>>>>>> 033cf4c4
             "    -h  --help                  Display this usage information.\n",
             aProgramName);
     exit(aExitCode);
@@ -244,28 +232,14 @@
         case 'v':
             aConfig->mIsVerbose = true;
             break;
-<<<<<<< HEAD
         case ARG_PRINT_RADIO_VERSION:
             aConfig->mPrintRadioVersion = true;
             break;
         case ARG_NO_RADIO_RESET:
             aConfig->mPlatformConfig.mResetRadio = false;
-=======
-
-        case 0:
-            if (!strcmp(kOptions[index].name, "radio-version"))
-            {
-                aConfig->mPrintRadioVersion = true;
-            }
-            else if (!strcmp(kOptions[index].name, "no-reset"))
-            {
-                aConfig->mPlatformConfig.mResetRadio = false;
-            }
-            else if (!strcmp(kOptions[index].name, "ncp-dataset"))
-            {
-                aConfig->mPlatformConfig.mRestoreDatasetFromNcp = true;
-            }
->>>>>>> 033cf4c4
+            break;
+        case ARG_RESTORE_NCP_DATASET:
+            aConfig->mPlatformConfig.mRestoreDatasetFromNcp = true;
             break;
 #if OPENTHREAD_POSIX_RCP_SPI_ENABLE
         case ARG_SPI_GPIO_INT_DEV:
