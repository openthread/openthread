--- conflicted
+++ resolved
@@ -140,13 +140,10 @@
 
     OT_POSIX_OPT_RADIO_VERSION,
     OT_POSIX_OPT_REAL_TIME_SIGNAL,
-<<<<<<< HEAD
     OT_POSIX_OPT_DATA_PATH,
-=======
 #if OPENTHREAD_CONFIG_PLATFORM_NETIF_ENABLE
     OT_POSIX_OPT_TUN_DEVICE,
 #endif
->>>>>>> b800b1ad
 };
 
 static const struct option kOptions[] = {
@@ -172,13 +169,10 @@
             "Syntax:\n"
             "    %s [Options] RadioURL [RadioURL]\n"
             "Options:\n"
-<<<<<<< HEAD
             "        --data-path               Path of directory to store data.\n"
-=======
 #if OPENTHREAD_CONFIG_PLATFORM_NETIF_ENABLE
             "        --tun-device              POSIX TUN Device.\n"
 #endif
->>>>>>> b800b1ad
             "    -B  --backbone-interface-name Backbone network interface name.\n"
             "    -d  --debug-level             Debug level of logging.\n"
             "    -h  --help                    Display this usage information.\n"
@@ -207,13 +201,10 @@
     aConfig->mPlatformConfig.mSpeedUpFactor       = 1;
     aConfig->mLogLevel                            = OT_LOG_LEVEL_CRIT;
     aConfig->mPlatformConfig.mInterfaceName       = OPENTHREAD_POSIX_CONFIG_THREAD_NETIF_DEFAULT_NAME;
-<<<<<<< HEAD
     aConfig->mPlatformConfig.mDataPath            = OPENTHREAD_CONFIG_POSIX_SETTINGS_PATH;
-=======
 #if OPENTHREAD_CONFIG_PLATFORM_NETIF_ENABLE
     aConfig->mPlatformConfig.mTunDevice = NULL;
 #endif
->>>>>>> b800b1ad
 #ifdef SIGRTMIN
     aConfig->mPlatformConfig.mRealTimeSignal = SIGRTMIN;
 #endif
