/*
 *  Copyright (c) 2021, The OpenThread Authors.
 *  All rights reserved.
 *
 *  Redistribution and use in source and binary forms, with or without
 *  modification, are permitted provided that the following conditions are met:
 *  1. Redistributions of source code must retain the above copyright
 *     notice, this list of conditions and the following disclaimer.
 *  2. Redistributions in binary form must reproduce the above copyright
 *     notice, this list of conditions and the following disclaimer in the
 *     documentation and/or other materials provided with the distribution.
 *  3. Neither the name of the copyright holder nor the
 *     names of its contributors may be used to endorse or promote products
 *     derived from this software without specific prior written permission.
 *
 *  THIS SOFTWARE IS PROVIDED BY THE COPYRIGHT HOLDERS AND CONTRIBUTORS "AS IS"
 *  AND ANY EXPRESS OR IMPLIED WARRANTIES, INCLUDING, BUT NOT LIMITED TO, THE
 *  IMPLIED WARRANTIES OF MERCHANTABILITY AND FITNESS FOR A PARTICULAR PURPOSE
 *  ARE DISCLAIMED. IN NO EVENT SHALL THE COPYRIGHT HOLDER OR CONTRIBUTORS BE
 *  LIABLE FOR ANY DIRECT, INDIRECT, INCIDENTAL, SPECIAL, EXEMPLARY, OR
 *  CONSEQUENTIAL DAMAGES (INCLUDING, BUT NOT LIMITED TO, PROCUREMENT OF
 *  SUBSTITUTE GOODS OR SERVICES; LOSS OF USE, DATA, OR PROFITS; OR BUSINESS
 *  INTERRUPTION) HOWEVER CAUSED AND ON ANY THEORY OF LIABILITY, WHETHER IN
 *  CONTRACT, STRICT LIABILITY, OR TORT (INCLUDING NEGLIGENCE OR OTHERWISE)
 *  ARISING IN ANY WAY OUT OF THE USE OF THIS SOFTWARE, EVEN IF ADVISED OF THE
 *  POSSIBILITY OF SUCH DAMAGE.
 */

#include "posix/platform/daemon.hpp"

#include <fcntl.h>
#include <signal.h>
#include <stdarg.h>
#include <string.h>
#include <sys/file.h>
#include <sys/socket.h>
#include <sys/stat.h>
#include <sys/types.h>
#include <sys/un.h>
#include <unistd.h>

#include <openthread/cli.h>

#include "cli/cli_config.h"
#include "common/code_utils.hpp"
#include "posix/platform/platform-posix.h"

#if OPENTHREAD_POSIX_CONFIG_DAEMON_ENABLE

#define OPENTHREAD_POSIX_DAEMON_SOCKET_LOCK OPENTHREAD_POSIX_CONFIG_DAEMON_SOCKET_BASENAME ".lock"
static_assert(sizeof(OPENTHREAD_POSIX_DAEMON_SOCKET_NAME) < sizeof(sockaddr_un::sun_path),
              "OpenThread daemon socket name too long!");

namespace ot {
namespace Posix {

namespace {

typedef char(Filename)[sizeof(sockaddr_un::sun_path)];

void GetFilename(Filename &aFilename, const char *aPattern)
{
    int         rval;
    const char *netIfName = strlen(gNetifName) > 0 ? gNetifName : OPENTHREAD_POSIX_CONFIG_THREAD_NETIF_DEFAULT_NAME;

    rval = snprintf(aFilename, sizeof(aFilename), aPattern, netIfName);
    if (rval < 0 && static_cast<size_t>(rval) >= sizeof(aFilename))
    {
        DieNow(OT_EXIT_INVALID_ARGUMENTS);
    }
}

} // namespace

int Daemon::OutputFormat(const char *aFormat, ...)
<<<<<<< HEAD
{
    int     ret;
    va_list ap;

    va_start(ap, aFormat);
    ret = OutputFormatV(aFormat, ap);
    va_end(ap);

    return ret;
}

int Daemon::OutputFormatV(const char *aFormat, va_list aArguments)
=======
>>>>>>> af5938e3
{
    int     ret;
    va_list ap;

    va_start(ap, aFormat);
    ret = OutputFormatV(aFormat, ap);
    va_end(ap);

    return ret;
}

int Daemon::OutputFormatV(const char *aFormat, va_list aArguments)
{
    static constexpr char truncatedMsg[] = "(truncated ...)";
    char                  buf[OPENTHREAD_CONFIG_CLI_MAX_LINE_LENGTH];
    int                   rval;

    static_assert(sizeof(truncatedMsg) < OPENTHREAD_CONFIG_CLI_MAX_LINE_LENGTH,
                  "OPENTHREAD_CONFIG_CLI_MAX_LINE_LENGTH is too short!");

    rval = vsnprintf(buf, sizeof(buf), aFormat, aArguments);
    VerifyOrExit(rval >= 0, otLogWarnPlat("Failed to format CLI output: %s", strerror(errno)));

    if (rval >= static_cast<int>(sizeof(buf)))
    {
        rval = static_cast<int>(sizeof(buf) - 1);
        memcpy(buf + sizeof(buf) - sizeof(truncatedMsg), truncatedMsg, sizeof(truncatedMsg));
    }

    VerifyOrExit(mSessionSocket != -1);

#if defined(__linux__)
    // Don't die on SIGPIPE
    rval = send(mSessionSocket, buf, static_cast<size_t>(rval), MSG_NOSIGNAL);
#else
    rval = static_cast<int>(write(mSessionSocket, buf, static_cast<size_t>(rval)));
#endif

    if (rval < 0)
    {
        otLogWarnPlat("Failed to write CLI output: %s", strerror(errno));
        close(mSessionSocket);
        mSessionSocket = -1;
    }

exit:
    return rval;
}

void Daemon::InitializeSessionSocket(void)
{
    int newSessionSocket;
    int rval;

    VerifyOrExit((newSessionSocket = accept(mListenSocket, nullptr, nullptr)) != -1, rval = -1);

    VerifyOrExit((rval = fcntl(newSessionSocket, F_GETFD, 0)) != -1);

    rval |= FD_CLOEXEC;

    VerifyOrExit((rval = fcntl(newSessionSocket, F_SETFD, rval)) != -1);

#ifndef __linux__
    // some platforms (macOS, Solaris) don't have MSG_NOSIGNAL
    // SOME of those (macOS, but NOT Solaris) support SO_NOSIGPIPE
    // if we have SO_NOSIGPIPE, then set it. Otherwise, we're going
    // to simply ignore it.
#if defined(SO_NOSIGPIPE)
    rval = setsockopt(newSessionSocket, SOL_SOCKET, SO_NOSIGPIPE, &rval, sizeof(rval));
    VerifyOrExit(rval != -1);
#else
#warning "no support for MSG_NOSIGNAL or SO_NOSIGPIPE"
#endif
#endif // __linux__

    if (mSessionSocket != -1)
    {
        close(mSessionSocket);
    }
    mSessionSocket = newSessionSocket;

exit:
    if (rval == -1)
    {
        otLogWarnPlat("Failed to initialize session socket: %s", strerror(errno));
        if (newSessionSocket != -1)
        {
            close(newSessionSocket);
        }
    }
    else
    {
        otLogInfoPlat("Session socket is ready");
    }
}

void Daemon::SetUp(void)
{
    struct sockaddr_un sockname;
    int                ret;

    class AllowAllGuard
    {
    public:
        AllowAllGuard(void)
        {
            const char *allowAll = getenv("OT_DAEMON_ALLOW_ALL");
            mAllowAll            = (allowAll != nullptr && strcmp("1", allowAll) == 0);

            if (mAllowAll)
            {
                mMode = umask(0);
            }
        }
        ~AllowAllGuard(void)
        {
            if (mAllowAll)
            {
                umask(mMode);
            }
        }

    private:
        bool   mAllowAll = false;
        mode_t mMode     = 0;
    };

    // This allows implementing pseudo reset.
    VerifyOrExit(mListenSocket == -1);

    mListenSocket = SocketWithCloseExec(AF_UNIX, SOCK_STREAM, 0, kSocketNonBlock);

    if (mListenSocket == -1)
    {
        DieNow(OT_EXIT_FAILURE);
    }

    {
        static_assert(sizeof(OPENTHREAD_POSIX_DAEMON_SOCKET_LOCK) == sizeof(OPENTHREAD_POSIX_DAEMON_SOCKET_NAME),
                      "sock and lock file name pattern should have the same length!");
        Filename lockfile;

        GetFilename(lockfile, OPENTHREAD_POSIX_DAEMON_SOCKET_LOCK);

        mDaemonLock = open(lockfile, O_CREAT | O_RDONLY | O_CLOEXEC, 0600);
    }

    if (mDaemonLock == -1)
    {
        DieNowWithMessage("open", OT_EXIT_ERROR_ERRNO);
    }

    if (flock(mDaemonLock, LOCK_EX | LOCK_NB) == -1)
    {
        DieNowWithMessage("flock", OT_EXIT_ERROR_ERRNO);
    }

    memset(&sockname, 0, sizeof(struct sockaddr_un));

    sockname.sun_family = AF_UNIX;
    GetFilename(sockname.sun_path, OPENTHREAD_POSIX_DAEMON_SOCKET_NAME);
    (void)unlink(sockname.sun_path);

    {
        AllowAllGuard allowAllGuard;

        ret = bind(mListenSocket, reinterpret_cast<const struct sockaddr *>(&sockname), sizeof(struct sockaddr_un));
    }

    if (ret == -1)
    {
        DieNowWithMessage("bind", OT_EXIT_ERROR_ERRNO);
    }

    //
    // only accept 1 connection.
    //
    ret = listen(mListenSocket, 1);
    if (ret == -1)
    {
        DieNowWithMessage("listen", OT_EXIT_ERROR_ERRNO);
    }

#if OPENTHREAD_POSIX_CONFIG_DAEMON_CLI_ENABLE
    otCliInit(
        gInstance,
        [](void *aContext, const char *aFormat, va_list aArguments) -> int {
            return static_cast<Daemon *>(aContext)->OutputFormatV(aFormat, aArguments);
        },
        this);
#endif

    Mainloop::Manager::Get().Add(*this);

exit:
    return;
}

void Daemon::TearDown(void)
{
    Mainloop::Manager::Get().Remove(*this);

    if (mSessionSocket != -1)
    {
        close(mSessionSocket);
        mSessionSocket = -1;
    }

    if (mListenSocket != -1)
    {
        close(mListenSocket);
        mListenSocket = -1;
    }

    if (gPlatResetReason != OT_PLAT_RESET_REASON_SOFTWARE)
    {
        Filename sockfile;

        GetFilename(sockfile, OPENTHREAD_POSIX_DAEMON_SOCKET_NAME);
        otLogDebgPlat("Removing daemon socket: %s", sockfile);
        (void)unlink(sockfile);
    }

    if (mDaemonLock != -1)
    {
        (void)flock(mDaemonLock, LOCK_UN);
        close(mDaemonLock);
        mDaemonLock = -1;
    }
}

void Daemon::Update(otSysMainloopContext &aContext)
{
    if (mListenSocket != -1)
    {
        FD_SET(mListenSocket, &aContext.mReadFdSet);
        FD_SET(mListenSocket, &aContext.mErrorFdSet);

        if (aContext.mMaxFd < mListenSocket)
        {
            aContext.mMaxFd = mListenSocket;
        }
    }

    if (mSessionSocket != -1)
    {
        FD_SET(mSessionSocket, &aContext.mReadFdSet);
        FD_SET(mSessionSocket, &aContext.mErrorFdSet);

        if (aContext.mMaxFd < mSessionSocket)
        {
            aContext.mMaxFd = mSessionSocket;
        }
    }

    return;
}

void Daemon::Process(const otSysMainloopContext &aContext)
{
    ssize_t rval;

    VerifyOrExit(mListenSocket != -1);

    if (FD_ISSET(mListenSocket, &aContext.mErrorFdSet))
    {
        DieNowWithMessage("daemon socket error", OT_EXIT_FAILURE);
    }
    else if (FD_ISSET(mListenSocket, &aContext.mReadFdSet))
    {
        InitializeSessionSocket();
    }

    VerifyOrExit(mSessionSocket != -1);

    if (FD_ISSET(mSessionSocket, &aContext.mErrorFdSet))
    {
        close(mSessionSocket);
        mSessionSocket = -1;
    }
    else if (FD_ISSET(mSessionSocket, &aContext.mReadFdSet))
    {
        uint8_t buffer[OPENTHREAD_CONFIG_CLI_MAX_LINE_LENGTH];

        // leave 1 byte for the null terminator
        rval = read(mSessionSocket, buffer, sizeof(buffer) - 1);

        if (rval > 0)
        {
            buffer[rval] = '\0';
#if OPENTHREAD_POSIX_CONFIG_DAEMON_CLI_ENABLE
            otCliInputLine(reinterpret_cast<char *>(buffer));
#else
            OutputFormat("Error: CLI is disabled!\n");
#endif
        }
        else
        {
            if (rval < 0)
            {
                otLogWarnPlat("Daemon read: %s", strerror(errno));
            }
            close(mSessionSocket);
            mSessionSocket = -1;
        }
    }

exit:
    return;
}

Daemon &Daemon::Get(void)
{
    static Daemon sInstance;

    return sInstance;
}

} // namespace Posix
} // namespace ot
#endif // OPENTHREAD_POSIX_CONFIG_DAEMON_ENABLE<|MERGE_RESOLUTION|>--- conflicted
+++ resolved
@@ -73,21 +73,6 @@
 } // namespace
 
 int Daemon::OutputFormat(const char *aFormat, ...)
-<<<<<<< HEAD
-{
-    int     ret;
-    va_list ap;
-
-    va_start(ap, aFormat);
-    ret = OutputFormatV(aFormat, ap);
-    va_end(ap);
-
-    return ret;
-}
-
-int Daemon::OutputFormatV(const char *aFormat, va_list aArguments)
-=======
->>>>>>> af5938e3
 {
     int     ret;
     va_list ap;
