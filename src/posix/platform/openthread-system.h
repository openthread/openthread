/*
 *  Copyright (c) 2016, The OpenThread Authors.
 *  All rights reserved.
 *
 *  Redistribution and use in source and binary forms, with or without
 *  modification, are permitted provided that the following conditions are met:
 *  1. Redistributions of source code must retain the above copyright
 *     notice, this list of conditions and the following disclaimer.
 *  2. Redistributions in binary form must reproduce the above copyright
 *     notice, this list of conditions and the following disclaimer in the
 *     documentation and/or other materials provided with the distribution.
 *  3. Neither the name of the copyright holder nor the
 *     names of its contributors may be used to endorse or promote products
 *     derived from this software without specific prior written permission.
 *
 *  THIS SOFTWARE IS PROVIDED BY THE COPYRIGHT HOLDERS AND CONTRIBUTORS "AS IS"
 *  AND ANY EXPRESS OR IMPLIED WARRANTIES, INCLUDING, BUT NOT LIMITED TO, THE
 *  IMPLIED WARRANTIES OF MERCHANTABILITY AND FITNESS FOR A PARTICULAR PURPOSE
 *  ARE DISCLAIMED. IN NO EVENT SHALL THE COPYRIGHT HOLDER OR CONTRIBUTORS BE
 *  LIABLE FOR ANY DIRECT, INDIRECT, INCIDENTAL, SPECIAL, EXEMPLARY, OR
 *  CONSEQUENTIAL DAMAGES (INCLUDING, BUT NOT LIMITED TO, PROCUREMENT OF
 *  SUBSTITUTE GOODS OR SERVICES; LOSS OF USE, DATA, OR PROFITS; OR BUSINESS
 *  INTERRUPTION) HOWEVER CAUSED AND ON ANY THEORY OF LIABILITY, WHETHER IN
 *  CONTRACT, STRICT LIABILITY, OR TORT (INCLUDING NEGLIGENCE OR OTHERWISE)
 *  ARISING IN ANY WAY OUT OF THE USE OF THIS SOFTWARE, EVEN IF ADVISED OF THE
 *  POSSIBILITY OF SUCH DAMAGE.
 */

/**
 * @file
 * @brief
 *   This file defines the platform-specific functions needed by OpenThread's example applications.
 */

#ifndef OPENTHREAD_SYSTEM_H_
#define OPENTHREAD_SYSTEM_H_

#include <setjmp.h>
#include <stdbool.h>
#include <stdint.h>
#include <sys/select.h>

#include <openthread/error.h>
#include <openthread/instance.h>

#ifdef __cplusplus
extern "C" {
#endif

/**
 * This enumeration represents exit codes used when OpenThread exits.
 *
 */
enum
{
    /**
     * Success.
     */
    OT_EXIT_SUCCESS = 0,

    /**
     * Generic failure.
     */
    OT_EXIT_FAILURE = 1,

    /**
     * Invalid arguments.
     */
    OT_EXIT_INVALID_ARGUMENTS = 2,

    /**
     * Incompatible radio spinel.
     */
    OT_EXIT_RADIO_SPINEL_INCOMPATIBLE = 3,

    /**
     * Unexpected radio spinel reset.
     */
    OT_EXIT_RADIO_SPINEL_RESET = 4,

    /**
     * System call or library function error.
     */
    OT_EXIT_ERROR_ERRNO = 5,
};

/**
 * This enumeration represents default parameters for the SPI interface.
 *
 */
enum
{
    OT_PLATFORM_CONFIG_SPI_DEFAILT_MODE           = 0,       // Default SPI Mode: CPOL=0, CPHA=0.
    OT_PLATFORM_CONFIG_SPI_DEFAILT_SPEED_HZ       = 1000000, // Default SPI speed in hertz.
    OT_PLATFORM_CONFIG_SPI_DEFAILT_CS_DELAY_US    = 20,      // Default delay after SPI C̅S̅ assertion, in µsec.
    OT_PLATFORM_CONFIG_SPI_DEFAILT_RESET_DELAY_MS = 0, // Default delay after R̅E̅S̅E̅T̅ assertion, in miliseconds.
    OT_PLATFORM_CONFIG_SPI_DEFAILT_ALIGN_ALLOWANCE =
        16, // Default maximum number of 0xFF bytes to clip from start of MISO frame.
    OT_PLATFORM_CONFIG_SPI_DEFAILT_SMALL_PACKET_SIZE =
        32, // Default smallest SPI packet size we can receive in a single transaction.
};

/**
 * This structure represents platform specific configurations.
 *
 */
typedef struct otPlatformConfig
{
<<<<<<< HEAD
    uint64_t    mNodeId;        ///< Unique node ID.
    uint32_t    mSpeedUpFactor; ///< Speed up factor.
    const char *mInterfaceName; ///< Thread network interface name.
    const char *mRadioFile;     ///< Radio file path.
    const char *mRadioConfig;   ///< Radio configurations.
    bool        mResetRadio;    ///< Whether to reset RCP when initializing.

    char *   mSpiGpioIntDevice;   ///< Path to the Linux GPIO character device for the `I̅N̅T̅` pin.
    char *   mSpiGpioResetDevice; ///< Path to the Linux GPIO character device for the `R̅E̅S̅E̅T̅` pin.
    uint8_t  mSpiGpioIntLine;     ///< Line index of the `I̅N̅T̅` pin for the associated GPIO character device.
    uint8_t  mSpiGpioResetLine;   ///< Line index of the `R̅E̅S̅E̅T̅` pin for the associated GPIO character device.
    uint8_t  mSpiMode;            ///< SPI mode to use (0-3).
    uint32_t mSpiSpeed;           ///< SPI speed in hertz.
    uint32_t mSpiCsDelay;         ///< The delay after SPI C̅S̅ assertion, in µsec.
    uint32_t mSpiResetDelay;      ///< The delay after R̅E̅S̅E̅T̅ assertion, in miliseconds.
    uint8_t  mSpiAlignAllowance;  ///< Maximum number of 0xFF bytes to clip from start of MISO frame.
    uint8_t  mSpiSmallPacketSize; ///< Smallest SPI packet size we can receive in a single transaction.
=======
    uint64_t    mNodeId;                ///< Unique node ID.
    uint32_t    mSpeedUpFactor;         ///< Speed up factor.
    const char *mInterfaceName;         ///< Thread network interface name.
    const char *mRadioFile;             ///< Radio file path.
    const char *mRadioConfig;           ///< Radio configurations.
    bool        mResetRadio;            ///< Whether to reset RCP when initializing.
    bool        mRestoreDatasetFromNcp; ///< Whether to retrieve dataset from NCP and save to file.
>>>>>>> 033cf4c4
} otPlatformConfig;

/**
 * This function performs all platform-specific initialization of OpenThread's drivers.
 *
 * @note This function is not called by the OpenThread library. Instead, the system/RTOS should call this function
 *       when initialization of OpenThread's drivers is most appropriate.
 *
 * @param[in]  aPlatformConfig  Platform configuration structure.
 *
 * @returns A pointer to the OpenThread instance.
 *
 */
otInstance *otSysInit(otPlatformConfig *aPlatformConfig);

/**
 * This function performs all platform-specific deinitialization for OpenThread's drivers.
 *
 * @note This function is not called by the OpenThread library. Instead, the system/RTOS should call this function
 *       when deinitialization of OpenThread's drivers is most appropriate.
 *
 */
void otSysDeinit(void);

/**
 * This structure represents a context for a select() based mainloop.
 *
 */
typedef struct otSysMainloopContext
{
    fd_set         mReadFdSet;  ///< The read file descriptors.
    fd_set         mWriteFdSet; ///< The write file descriptors.
    fd_set         mErrorFdSet; ///< The error file descriptors.
    int            mMaxFd;      ///< The max file descriptor.
    struct timeval mTimeout;    ///< The timeout.
} otSysMainloopContext;

/**
 * This function updates the file descriptor sets with file descriptors used by OpenThread drivers.
 *
 * @param[in]       aInstance   The OpenThread instance structure.
 * @param[inout]    aMainloop   A pointer to the mainloop context.
 *
 */
void otSysMainloopUpdate(otInstance *aInstance, otSysMainloopContext *aMainloop);

/**
 * This function polls OpenThread's mainloop.
 *
 * @param[inout]    aMainloop   A pointer to the mainloop context.
 *
 * @returns value returned from select().
 *
 */
int otSysMainloopPoll(otSysMainloopContext *aMainloop);

/**
 * This function performs all platform-specific processing for OpenThread's example applications.
 *
 * @note This function is not called by the OpenThread library. Instead, the system/RTOS should call this function
 *       in the main loop when processing OpenThread's drivers is most appropriate.
 *
 * @param[in]   aInstance   The OpenThread instance structure.
 * @param[in]   aMainloop   A pointer to the mainloop context.
 *
 */
void otSysMainloopProcess(otInstance *aInstance, const otSysMainloopContext *aMainloop);

#ifdef __cplusplus
} // end of extern "C"
#endif

#endif // OPENTHREAD_SYSTEM_H_<|MERGE_RESOLUTION|>--- conflicted
+++ resolved
@@ -106,13 +106,13 @@
  */
 typedef struct otPlatformConfig
 {
-<<<<<<< HEAD
-    uint64_t    mNodeId;        ///< Unique node ID.
-    uint32_t    mSpeedUpFactor; ///< Speed up factor.
-    const char *mInterfaceName; ///< Thread network interface name.
-    const char *mRadioFile;     ///< Radio file path.
-    const char *mRadioConfig;   ///< Radio configurations.
-    bool        mResetRadio;    ///< Whether to reset RCP when initializing.
+    uint64_t    mNodeId;                ///< Unique node ID.
+    uint32_t    mSpeedUpFactor;         ///< Speed up factor.
+    const char *mInterfaceName;         ///< Thread network interface name.
+    const char *mRadioFile;             ///< Radio file path.
+    const char *mRadioConfig;           ///< Radio configurations.
+    bool        mResetRadio;            ///< Whether to reset RCP when initializing.
+    bool        mRestoreDatasetFromNcp; ///< Whether to retrieve dataset from NCP and save to file.
 
     char *   mSpiGpioIntDevice;   ///< Path to the Linux GPIO character device for the `I̅N̅T̅` pin.
     char *   mSpiGpioResetDevice; ///< Path to the Linux GPIO character device for the `R̅E̅S̅E̅T̅` pin.
@@ -124,15 +124,6 @@
     uint32_t mSpiResetDelay;      ///< The delay after R̅E̅S̅E̅T̅ assertion, in miliseconds.
     uint8_t  mSpiAlignAllowance;  ///< Maximum number of 0xFF bytes to clip from start of MISO frame.
     uint8_t  mSpiSmallPacketSize; ///< Smallest SPI packet size we can receive in a single transaction.
-=======
-    uint64_t    mNodeId;                ///< Unique node ID.
-    uint32_t    mSpeedUpFactor;         ///< Speed up factor.
-    const char *mInterfaceName;         ///< Thread network interface name.
-    const char *mRadioFile;             ///< Radio file path.
-    const char *mRadioConfig;           ///< Radio configurations.
-    bool        mResetRadio;            ///< Whether to reset RCP when initializing.
-    bool        mRestoreDatasetFromNcp; ///< Whether to retrieve dataset from NCP and save to file.
->>>>>>> 033cf4c4
 } otPlatformConfig;
 
 /**
