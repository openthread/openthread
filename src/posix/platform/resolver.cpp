--- conflicted
+++ resolved
@@ -274,12 +274,6 @@
         if (SendQueryToServer(txn, mRecursiveDnsServerList[i], packet, length) == OT_ERROR_NONE)
         {
             serverCount++;
-<<<<<<< HEAD
-=======
-
-            LogInfo("Forwarded DNS query %p to %s", static_cast<void *>(aTxn),
-                    Ip6AddressString(&mRecursiveDnsServerList[i]).AsCString());
->>>>>>> 509c57a3
         }
     }
 
@@ -288,22 +282,12 @@
         if (SendQueryToServer(txn, mUpstreamDnsServerList[i], packet, length) == OT_ERROR_NONE)
         {
             serverCount++;
-<<<<<<< HEAD
-=======
-
-            LogInfo("Forwarded DNS query %p to %s", static_cast<void *>(aTxn),
-                    Ip6AddressString(&mUpstreamDnsServerList[i]).AsCString());
->>>>>>> 509c57a3
         }
     }
 
     VerifyOrExit(serverCount > 0, error = OT_ERROR_NO_ROUTE);
 
-<<<<<<< HEAD
-    LogInfo("Forwarded DNS query %p to %d server(s).", static_cast<void *>(aTxn), serverCount);
-=======
     LogInfo("Forwarded DNS query %p to %u server(s).", static_cast<void *>(aTxn), serverCount);
->>>>>>> 509c57a3
 
 exit:
     if (error != OT_ERROR_NONE)
