/*
 *  Copyright (c) 2018, The OpenThread Authors.
 *  All rights reserved.
 *
 *  Redistribution and use in source and binary forms, with or without
 *  modification, are permitted provided that the following conditions are met:
 *  1. Redistributions of source code must retain the above copyright
 *     notice, this list of conditions and the following disclaimer.
 *  2. Redistributions in binary form must reproduce the above copyright
 *     notice, this list of conditions and the following disclaimer in the
 *     documentation and/or other materials provided with the distribution.
 *  3. Neither the name of the copyright holder nor the
 *     names of its contributors may be used to endorse or promote products
 *     derived from this software without specific prior written permission.
 *
 *  THIS SOFTWARE IS PROVIDED BY THE COPYRIGHT HOLDERS AND CONTRIBUTORS "AS IS"
 *  AND ANY EXPRESS OR IMPLIED WARRANTIES, INCLUDING, BUT NOT LIMITED TO, THE
 *  IMPLIED WARRANTIES OF MERCHANTABILITY AND FITNESS FOR A PARTICULAR PURPOSE
 *  ARE DISCLAIMED. IN NO EVENT SHALL THE COPYRIGHT HOLDER OR CONTRIBUTORS BE
 *  LIABLE FOR ANY DIRECT, INDIRECT, INCIDENTAL, SPECIAL, EXEMPLARY, OR
 *  CONSEQUENTIAL DAMAGES (INCLUDING, BUT NOT LIMITED TO, PROCUREMENT OF
 *  SUBSTITUTE GOODS OR SERVICES; LOSS OF USE, DATA, OR PROFITS; OR BUSINESS
 *  INTERRUPTION) HOWEVER CAUSED AND ON ANY THEORY OF LIABILITY, WHETHER IN
 *  CONTRACT, STRICT LIABILITY, OR TORT (INCLUDING NEGLIGENCE OR OTHERWISE)
 *  ARISING IN ANY WAY OUT OF THE USE OF THIS SOFTWARE, EVEN IF ADVISED OF THE
 *  POSSIBILITY OF SUCH DAMAGE.
 */

/**
 * @file
 *   This file includes definitions for the spinel based radio transceiver.
 */

#ifndef RADIO_SPINEL_HPP_
#define RADIO_SPINEL_HPP_

#include <openthread/platform/radio.h>

#include "frame_queue.hpp"
#include "hdlc_interface.hpp"
#include "spinel.h"

namespace ot {
namespace PosixApp {

class RadioSpinel : public HdlcInterface::Callbacks
{
public:
    /**
     * This constructor initializes the spinel based OpenThread transceiver.
     *
     */
    RadioSpinel(void);

    /**
     * Initialize this radio transceiver.
     *
     * @param[in]   aRadioFile    The path to either a uart device or an executable.
     * @param[in]   aRadioConfig  Parameters given to the device or executable.
     *
     */
    void Init(const char *aRadioFile, const char *aRadioConfig);

    /**
     * Deinitialize this radio transceiver.
     *
     */
    void Deinit(void);

    /**
     * This method gets the status of promiscuous mode.
     *
     * @retval true   Promiscuous mode is enabled.
     * @retval false  Promiscuous mode is disabled.
     *
     */
    bool IsPromiscuous(void) const { return mIsPromiscuous; }

    /**
     * This method sets the status of promiscuous mode.
     *
     * @param[in]   aEnable     Whether to enable or disable promiscuous mode.
     *
     * @retval  OT_ERROR_NONE               Succeeded.
     * @retval  OT_ERROR_BUSY               Failed due to another operation is on going.
     * @retval  OT_ERROR_RESPONSE_TIMEOUT   Failed due to no response received from the transceiver.
     *
     */
    otError SetPromiscuous(bool aEnable);

    /**
     * This method sets the Short Address for address filtering.
     *
     * @param[in] aShortAddress  The IEEE 802.15.4 Short Address.
     *
     * @retval  OT_ERROR_NONE               Succeeded.
     * @retval  OT_ERROR_BUSY               Failed due to another operation is on going.
     * @retval  OT_ERROR_RESPONSE_TIMEOUT   Failed due to no response received from the transceiver.
     *
     */
    otError SetShortAddress(uint16_t aAddress);

    /**
     * This method gets the factory-assigned IEEE EUI-64 for this transceiver.
     *
     * @param[in]  aInstance   The OpenThread instance structure.
     * @param[out] aIeeeEui64  A pointer to the factory-assigned IEEE EUI-64.
     *
     * @retval  OT_ERROR_NONE               Succeeded.
     * @retval  OT_ERROR_BUSY               Failed due to another operation is on going.
     * @retval  OT_ERROR_RESPONSE_TIMEOUT   Failed due to no response received from the transceiver.
     *
     */
    otError GetIeeeEui64(uint8_t *aIeeeEui64);

    /**
     * This method sets the Extended Address for address filtering.
     *
     * @param[in] aExtAddress  A pointer to the IEEE 802.15.4 Extended Address stored in little-endian byte order.
     *
     * @retval  OT_ERROR_NONE               Succeeded.
     * @retval  OT_ERROR_BUSY               Failed due to another operation is on going.
     * @retval  OT_ERROR_RESPONSE_TIMEOUT   Failed due to no response received from the transceiver.
     *
     */
    otError SetExtendedAddress(const otExtAddress &aAddress);

    /**
     * This method sets the PAN ID for address filtering.
     *
     * @param[in]   aPanId  The IEEE 802.15.4 PAN ID.
     *
     * @retval  OT_ERROR_NONE               Succeeded.
     * @retval  OT_ERROR_BUSY               Failed due to another operation is on going.
     * @retval  OT_ERROR_RESPONSE_TIMEOUT   Failed due to no response received from the transceiver.
     *
     */
    otError SetPanId(uint16_t aPanId);

    /**
     * This method gets the radio's transmit power in dBm.
     *
     * @param[out]  aPower    The transmit power in dBm.
     *
     * @retval  OT_ERROR_NONE               Succeeded.
     * @retval  OT_ERROR_BUSY               Failed due to another operation is on going.
     * @retval  OT_ERROR_RESPONSE_TIMEOUT   Failed due to no response received from the transceiver.
     *
     */
    otError GetTransmitPower(int8_t &aPower);

    /**
     * This method sets the radio's transmit power in dBm.
     *
     * @param[in]   aPower     The transmit power in dBm.
     *
     * @retval  OT_ERROR_NONE               Succeeded.
     * @retval  OT_ERROR_BUSY               Failed due to another operation is on going.
     * @retval  OT_ERROR_RESPONSE_TIMEOUT   Failed due to no response received from the transceiver.
     *
     */
    otError SetTransmitPower(int8_t aPower);

    /**
     * This method returns the radio sw version string.
     *
     * @returns A pointer to the radio version string.
     *
     */
    const char *GetVersion(void) const { return mVersion; }

    /**
     * This method returns the radio capabilities.
     *
     * @returns The radio capability bit vector.
     *
     */
    otRadioCaps GetRadioCaps(void) const { return mRadioCaps; }

    /**
     * This method gets the most recent RSSI measurement.
     *
     * @returns The RSSI in dBm when it is valid.  127 when RSSI is invalid.
     */
    int8_t GetRssi(void);

    /**
     * This method returns the radio receive sensitivity value.
     *
     * @returns The radio receive sensitivity value in dBm.
     *
     * @retval  OT_ERROR_NONE               Succeeded.
     * @retval  OT_ERROR_BUSY               Failed due to another operation is on going.
     * @retval  OT_ERROR_RESPONSE_TIMEOUT   Failed due to no response received from the transceiver.
     *
     */
    int8_t GetReceiveSensitivity(void) const { return mRxSensitivity; }

    /**
     * This method returns a reference to the transmit buffer.
     *
     * The caller forms the IEEE 802.15.4 frame in this buffer then calls otPlatRadioTransmit() to request transmission.
     *
     * @returns A reference to the transmit buffer.
     *
     */
    otRadioFrame &GetTransmitFrame(void) { return mTxRadioFrame; }

    /**
     * This method enables or disables source address match feature.
     *
     * @param[in]  aEnable     Enable/disable source address match feature.
     *
     * @retval  OT_ERROR_NONE               Succeeded.
     * @retval  OT_ERROR_BUSY               Failed due to another operation is on going.
     * @retval  OT_ERROR_RESPONSE_TIMEOUT   Failed due to no response received from the transceiver.
     *
     */
    otError EnableSrcMatch(bool aEnable);

    /**
     * This method adds a short address to the source address match table.
     *
     * @param[in]  aInstance      The OpenThread instance structure.
     * @param[in]  aShortAddress  The short address to be added.
     *
     * @retval  OT_ERROR_NONE               Successfully added short address to the source match table.
     * @retval  OT_ERROR_BUSY               Failed due to another operation is on going.
     * @retval  OT_ERROR_RESPONSE_TIMEOUT   Failed due to no response received from the transceiver.
     * @retval  OT_ERROR_NO_BUFS            No available entry in the source match table.
     */
    otError AddSrcMatchShortEntry(const uint16_t aShortAddress);

    /**
     * This method removes a short address from the source address match table.
     *
     * @param[in]  aInstance      The OpenThread instance structure.
     * @param[in]  aShortAddress  The short address to be removed.
     *
     * @retval  OT_ERROR_NONE               Successfully removed short address from the source match table.
     * @retval  OT_ERROR_BUSY               Failed due to another operation is on going.
     * @retval  OT_ERROR_RESPONSE_TIMEOUT   Failed due to no response received from the transceiver.
     * @retval  OT_ERROR_NO_ADDRESS         The short address is not in source address match table.
     */
    otError ClearSrcMatchShortEntry(const uint16_t aShortAddress);

    /**
     * Clear all short addresses from the source address match table.
     *
     * @param[in]  aInstance   The OpenThread instance structure.
     *
     * @retval  OT_ERROR_NONE               Succeeded.
     * @retval  OT_ERROR_BUSY               Failed due to another operation is on going.
     * @retval  OT_ERROR_RESPONSE_TIMEOUT   Failed due to no response received from the transceiver.
     *
     */
    otError ClearSrcMatchShortEntries(void);

    /**
     * Add an extended address to the source address match table.
     *
     * @param[in]  aInstance    The OpenThread instance structure.
     * @param[in]  aExtAddress  The extended address to be added stored in little-endian byte order.
     *
     * @retval  OT_ERROR_NONE               Successfully added extended address to the source match table.
     * @retval  OT_ERROR_BUSY               Failed due to another operation is on going.
     * @retval  OT_ERROR_RESPONSE_TIMEOUT   Failed due to no response received from the transceiver.
     * @retval  OT_ERROR_NO_BUFS            No available entry in the source match table.
     */
    otError AddSrcMatchExtEntry(const otExtAddress &aExtAddress);

    /**
     * Remove an extended address from the source address match table.
     *
     * @param[in]  aInstance    The OpenThread instance structure.
     * @param[in]  aExtAddress  The extended address to be removed stored in little-endian byte order.
     *
     * @retval  OT_ERROR_NONE               Successfully removed the extended address from the source match table.
     * @retval  OT_ERROR_BUSY               Failed due to another operation is on going.
     * @retval  OT_ERROR_RESPONSE_TIMEOUT   Failed due to no response received from the transceiver.
     * @retval  OT_ERROR_NO_ADDRESS         The extended address is not in source address match table.
     */
    otError ClearSrcMatchExtEntry(const otExtAddress &aExtAddress);

    /**
     * Clear all the extended/long addresses from source address match table.
     *
     * @param[in]  aInstance   The OpenThread instance structure.
     *
     * @retval  OT_ERROR_NONE               Succeeded.
     * @retval  OT_ERROR_BUSY               Failed due to another operation is on going.
     * @retval  OT_ERROR_RESPONSE_TIMEOUT   Failed due to no response received from the transceiver.
     *
     */
    otError ClearSrcMatchExtEntries(void);

    /**
     * This method begins the energy scan sequence on the radio.
     *
     * @param[in]  aScanChannel     The channel to perform the energy scan on.
     * @param[in]  aScanDuration    The duration, in milliseconds, for the channel to be scanned.
     *
     * @retval  OT_ERROR_NONE               Succeeded.
     * @retval  OT_ERROR_BUSY               Failed due to another operation is on going.
     * @retval  OT_ERROR_RESPONSE_TIMEOUT   Failed due to no response received from the transceiver.
     *
     */
    otError EnergyScan(uint8_t aScanChannel, uint16_t aScanDuration);

    /**
     * This method switches the radio state from Receive to Transmit.
     *
     * @param[in] aFrame     A reference to the transmitted frame.
     *
     * @retval  OT_ERROR_NONE               Successfully transitioned to Transmit.
     * @retval  OT_ERROR_BUSY               Failed due to another transmission is on going.
     * @retval  OT_ERROR_RESPONSE_TIMEOUT   Failed due to no response received from the transceiver.
     *
     * @retval OT_ERROR_INVALID_STATE The radio was not in the Receive state.
     */
    otError Transmit(otRadioFrame &aFrame);

    /**
     * This method switches the radio state from Sleep to Receive.
     *
     * @param[in]  aChannel   The channel to use for receiving.
     *
     * @retval OT_ERROR_NONE          Successfully transitioned to Receive.
     * @retval OT_ERROR_INVALID_STATE The radio was disabled or transmitting.
     *
     */
    otError Receive(uint8_t aChannel);

    /**
     * This method switches the radio state from Receive to Sleep.
     *
     * @retval OT_ERROR_NONE          Successfully transitioned to Sleep.
     * @retval OT_ERROR_BUSY          The radio was transmitting
     * @retval OT_ERROR_INVALID_STATE The radio was disabled
     *
     */
    otError Sleep(void);

    /**
     * Enable the radio.
     *
     * @param[in]   aInstance   A pointer to the OpenThread instance.
     *
     * @retval OT_ERROR_NONE     Successfully enabled.
     * @retval OT_ERROR_FAILED   The radio could not be enabled.
     *
     */
    otError Enable(otInstance *aInstance);

    /**
     * Disable the radio.
     *
     * @retval  OT_ERROR_NONE               Successfully transitioned to Disabled.
     * @retval  OT_ERROR_BUSY               Failed due to another operation is on going.
     * @retval  OT_ERROR_RESPONSE_TIMEOUT   Failed due to no response received from the transceiver.
     *
     */
    otError Disable(void);

    /**
     * This method checks whether radio is enabled or not.
     *
     * @returns TRUE if the radio is enabled, FALSE otherwise.
     *
     */
    bool IsEnabled(void) const { return mState != kStateDisabled; }

    /**
     * This method updates the file descriptor sets with file descriptors used by the radio driver.
     *
     * @param[inout]  aReadFdSet   A reference to the read file descriptors.
     * @param[inout]  aWriteFdSet  A reference to the write file descriptors.
     * @param[inout]  aMaxFd       A reference to the max file descriptor.
     * @param[inout]  aTimeout     A reference to the timeout.
     *
     */
    void UpdateFdSet(fd_set &aReadFdSet, fd_set &aWriteFdSet, int &aMaxFd, struct timeval &aTimeout);

    /**
     * This method performs radio driver processing.
     *
     * @param[in]   aReadFdSet      A reference to the read file descriptors.
     * @param[in]   aWriteFdSet     A reference to the write file descriptors.
     *
     */
    void Process(const fd_set &aReadFdSet, const fd_set &aWriteFdSet);

#if OPENTHREAD_POSIX_VIRTUAL_TIME
    /**
     * This method performs radio spinel processing in simulation mode.
     *
     * @param[in]   aEvent  A reference to the current received simulation event.
     *
     */
    void Process(const struct Event &aEvent);

    /**
     * This method updates the @p aTimeout for processing radio spinel in simulation mode.
     *
     * @param[out]   aTimeout    A reference to the current timeout.
     *
     */
    void Update(struct timeval &aTimeout);
#endif

#if OPENTHREAD_ENABLE_DIAG
    /**
     * This method enables/disables the factory diagnostics mode.
     *
     * @param[in]  aMode  TRUE to enable diagnostics mode, FALSE otherwise.
     *
     */
    void SetDiagEnabled(bool aMode) { mDiagMode = aMode; }

    /**
     * This method indicates whether or not factory diagnostics mode is enabled.
     *
     * @returns TRUE if factory diagnostics mode is enabled, FALSE otherwise.
     *
     */
    bool IsDiagEnabled(void) const { return mDiagMode; }

    /**
     * This method processes platform diagnostics commands.
     *
     * @param[in]   aString         A NULL-terminated input string.
     * @param[out]  aOutput         The diagnostics execution result.
     * @param[in]   aOutputMaxLen   The output buffer size.
     *
     * @retval  OT_ERROR_NONE               Succeeded.
     * @retval  OT_ERROR_BUSY               Failed due to another operation is on going.
     * @retval  OT_ERROR_RESPONSE_TIMEOUT   Failed due to no response received from the transceiver.
     *
     */
    otError PlatDiagProcess(const char *aString, char *aOutput, size_t aOutputMaxLen);
#endif

    /**
     *  This method processes a received Spinel frame.
     *
     * @param[in] aBuffer  A pointer to buffer containing the frame.
     * @param[in] aLength  Length (number of bytes) in the received frame.
     *
     */
    void HandleSpinelFrame(const uint8_t *aFrame, uint16_t aLength);

private:
    enum
    {
        kMaxSpinelFrame    = HdlcInterface::kMaxFrameSize,
        kMaxWaitTime       = 2000, ///< Max time to wait for response in milliseconds.
        kVersionStringSize = 128,  ///< Max size of version string.
        kCapsBufferSize    = 100,  ///< Max buffer size used to store `SPINEL_PROP_CAPS` value.
    };

    enum State
    {
        kStateDisabled,        ///< Radio is disabled.
        kStateSleep,           ///< Radio is sleep.
        kStateReceive,         ///< Radio is in receive mode.
        kStateTransmitPending, ///< Frame transmission requested, waiting to pass frame to radio.
        kStateTransmitting,    ///< Frame passed to radio for transmission, waiting for done event from radio.
        kStateTransmitDone,    ///< Radio indicated frame transmission is done.
    };

    otError CheckSpinelVersion(void);
    otError CheckCapabilities(void);
    otError CheckRadioCapabilities(void);
    void    ProcessFrameQueue(void);

    /**
     * This method tries to retrieve a spinel property from OpenThread transceiver.
     *
     * @param[in]   aKey        Spinel property key.
     * @param[in]   aFormat     Spinel formatter to unpack property value.
     * @param[out]  ...         Variable arguments list.
     *
     * @retval  OT_ERROR_NONE               Successfully got the property.
     * @retval  OT_ERROR_BUSY               Failed due to another operation is on going.
     * @retval  OT_ERROR_RESPONSE_TIMEOUT   Failed due to no response received from the transceiver.
     *
     */
    otError Get(spinel_prop_key_t aKey, const char *aFormat, ...);

    /**
     * This method tries to update a spinel property of OpenThread transceiver.
     *
     * @param[in]   aKey        Spinel property key.
     * @param[in]   aFormat     Spinel formatter to pack property value.
     * @param[in]   ...         Variable arguments list.
     *
     * @retval  OT_ERROR_NONE               Successfully set the property.
     * @retval  OT_ERROR_BUSY               Failed due to another operation is on going.
     * @retval  OT_ERROR_RESPONSE_TIMEOUT   Failed due to no response received from the transceiver.
     *
     */
    otError Set(spinel_prop_key_t aKey, const char *aFormat, ...);

    /**
     * This method tries to insert a item into a spinel list property of OpenThread transceiver.
     *
     * @param[in]   aKey        Spinel property key.
     * @param[in]   aFormat     Spinel formatter to pack the item.
     * @param[in]   ...         Variable arguments list.
     *
     * @retval  OT_ERROR_NONE               Successfully insert item into the property.
     * @retval  OT_ERROR_BUSY               Failed due to another operation is on going.
     * @retval  OT_ERROR_RESPONSE_TIMEOUT   Failed due to no response received from the transceiver.
     *
     */
    otError Insert(spinel_prop_key_t aKey, const char *aFormat, ...);

    /**
     * This method tries to remove a item from a spinel list property of OpenThread transceiver.
     *
     * @param[in]   aKey        Spinel property key.
     * @param[in]   aFormat     Spinel formatter to pack the item.
     * @param[in]   ...         Variable arguments list.
     *
     * @retval  OT_ERROR_NONE               Successfully removed item from the property.
     * @retval  OT_ERROR_BUSY               Failed due to another operation is on going.
     * @retval  OT_ERROR_RESPONSE_TIMEOUT   Failed due to no response received from the transceiver.
     *
     */
    otError Remove(spinel_prop_key_t aKey, const char *aFormat, ...);

    spinel_tid_t GetNextTid(void);
    void         FreeTid(spinel_tid_t tid) { mCmdTidsInUse &= ~(1 << tid); }

    otError RequestV(bool aWait, uint32_t aCommand, spinel_prop_key_t aKey, const char *aFormat, va_list aArgs);
    otError Request(bool aWait, uint32_t aCommand, spinel_prop_key_t aKey, const char *aFormat, ...);
    otError WaitResponse(void);
    otError SendReset(void);
    otError SendCommand(uint32_t          command,
                        spinel_prop_key_t key,
                        spinel_tid_t      tid,
                        const char *      pack_format,
                        va_list           args);
    otError ParseRadioFrame(otRadioFrame &aFrame, const uint8_t *aBuffer, uint16_t aLength);

    static void HandleSpinelFrame(void *aContext, uint8_t *aBuffer, uint16_t aLength)
    {
        static_cast<RadioSpinel *>(aContext)->HandleSpinelFrame(aBuffer, aLength);
    }

    /**
     * This method returns if the property changed event is safe to be handled now.
     *
     * If a property handler will go up to core stack, it may cause reentrant issue of `Hdlc::Decode()` and
     * `WaitResponse()`.
     *
     * @param[in] aKey The identifier of the property.
     *
     * @returns Whether this property is safe to be handled now.
     *
     */
    bool IsSafeToHandleNow(spinel_prop_key_t aKey) const
    {
        return !((mHdlcInterface.IsDecoding() || mWaitingKey != SPINEL_PROP_LAST_STATUS) &&
                 (aKey == SPINEL_PROP_STREAM_RAW || aKey == SPINEL_PROP_MAC_ENERGY_SCAN_RESULT));
    }

    void HandleNotification(const uint8_t *aBuffer, uint16_t aLength);
    void HandleValueIs(spinel_prop_key_t aKey, const uint8_t *aBuffer, uint16_t aLength);

    void HandleResponse(const uint8_t *aBuffer, uint16_t aLength);
    void HandleTransmitDone(uint32_t aCommand, spinel_prop_key_t aKey, const uint8_t *aBuffer, uint16_t aLength);
    void HandleWaitingResponse(uint32_t aCommand, spinel_prop_key_t aKey, const uint8_t *aBuffer, uint16_t aLength);

    void RadioReceive(void);
    void RadioTransmit(void);

    otInstance *mInstance;

    HdlcInterface mHdlcInterface;

    uint16_t          mCmdTidsInUse;    ///< Used transaction ids.
    spinel_tid_t      mCmdNextTid;      ///< Next available transaction id.
    spinel_tid_t      mTxRadioTid;      ///< The transaction id used to send a radio frame.
    spinel_tid_t      mWaitingTid;      ///< The transaction id of current transaction.
    spinel_prop_key_t mWaitingKey;      ///< The property key of current transaction.
    const char *      mPropertyFormat;  ///< The spinel property format of current transaction.
    va_list           mPropertyArgs;    ///< The arguments pack or unpack spinel property of current transaction.
    uint32_t          mExpectedCommand; ///< Expected response command of current transaction.
    otError           mError;           ///< The result of current transaction.

    FrameQueue mFrameQueue;

    uint8_t       mRxPsdu[OT_RADIO_FRAME_MAX_SIZE];
    uint8_t       mTxPsdu[OT_RADIO_FRAME_MAX_SIZE];
    uint8_t       mAckPsdu[OT_RADIO_FRAME_MAX_SIZE];
    otRadioFrame  mRxRadioFrame;
    otRadioFrame  mTxRadioFrame;
    otRadioFrame  mAckRadioFrame;
    otRadioFrame *mTransmitFrame; ///< Points to the frame to send

    otExtAddress mExtendedAddress;
    uint16_t     mShortAddress;
    uint16_t     mPanid;
    otRadioCaps  mRadioCaps;
    uint8_t      mChannel;
    int8_t       mRxSensitivity;
    otError      mTxError;
    char         mVersion[kVersionStringSize];

<<<<<<< HEAD
    otRadioState mState;
    bool         mIsPromiscuous : 1;     ///< Promiscuous mode.
    bool         mIsReady : 1;           ///< NCP ready.
    bool         mSupportsLogStream : 1; ///< RCP supports `LOG_STREAM` property with OpenThread log meta-data format.
=======
    State mState;
    bool  mIsAckRequested : 1;    ///< Ack requested.
    bool  mIsPromiscuous : 1;     ///< Promiscuous mode.
    bool  mIsReady : 1;           ///< NCP ready.
    bool  mSupportsLogStream : 1; ///< RCP supports `LOG_STREAM` property with OpenThread log meta-data format.
>>>>>>> 0190f9bd

#if OPENTHREAD_ENABLE_DIAG
    bool   mDiagMode;
    char * mDiagOutput;
    size_t mDiagOutputMaxLen;
#endif
};

} // namespace PosixApp
} // namespace ot

#endif // RADIO_SPINEL_HPP_<|MERGE_RESOLUTION|>--- conflicted
+++ resolved
@@ -608,18 +608,10 @@
     otError      mTxError;
     char         mVersion[kVersionStringSize];
 
-<<<<<<< HEAD
-    otRadioState mState;
-    bool         mIsPromiscuous : 1;     ///< Promiscuous mode.
-    bool         mIsReady : 1;           ///< NCP ready.
-    bool         mSupportsLogStream : 1; ///< RCP supports `LOG_STREAM` property with OpenThread log meta-data format.
-=======
     State mState;
-    bool  mIsAckRequested : 1;    ///< Ack requested.
     bool  mIsPromiscuous : 1;     ///< Promiscuous mode.
     bool  mIsReady : 1;           ///< NCP ready.
     bool  mSupportsLogStream : 1; ///< RCP supports `LOG_STREAM` property with OpenThread log meta-data format.
->>>>>>> 0190f9bd
 
 #if OPENTHREAD_ENABLE_DIAG
     bool   mDiagMode;
