/*
 *  Copyright (c) 2018, The OpenThread Authors.
 *  All rights reserved.
 *
 *  Redistribution and use in source and binary forms, with or without
 *  modification, are permitted provided that the following conditions are met:
 *  1. Redistributions of source code must retain the above copyright
 *     notice, this list of conditions and the following disclaimer.
 *  2. Redistributions in binary form must reproduce the above copyright
 *     notice, this list of conditions and the following disclaimer in the
 *     documentation and/or other materials provided with the distribution.
 *  3. Neither the name of the copyright holder nor the
 *     names of its contributors may be used to endorse or promote products
 *     derived from this software without specific prior written permission.
 *
 *  THIS SOFTWARE IS PROVIDED BY THE COPYRIGHT HOLDERS AND CONTRIBUTORS "AS IS"
 *  AND ANY EXPRESS OR IMPLIED WARRANTIES, INCLUDING, BUT NOT LIMITED TO, THE
 *  IMPLIED WARRANTIES OF MERCHANTABILITY AND FITNESS FOR A PARTICULAR PURPOSE
 *  ARE DISCLAIMED. IN NO EVENT SHALL THE COPYRIGHT HOLDER OR CONTRIBUTORS BE
 *  LIABLE FOR ANY DIRECT, INDIRECT, INCIDENTAL, SPECIAL, EXEMPLARY, OR
 *  CONSEQUENTIAL DAMAGES (INCLUDING, BUT NOT LIMITED TO, PROCUREMENT OF
 *  SUBSTITUTE GOODS OR SERVICES; LOSS OF USE, DATA, OR PROFITS; OR BUSINESS
 *  INTERRUPTION) HOWEVER CAUSED AND ON ANY THEORY OF LIABILITY, WHETHER IN
 *  CONTRACT, STRICT LIABILITY, OR TORT (INCLUDING NEGLIGENCE OR OTHERWISE)
 *  ARISING IN ANY WAY OUT OF THE USE OF THIS SOFTWARE, EVEN IF ADVISED OF THE
 *  POSSIBILITY OF SUCH DAMAGE.
 */

/**
 * @file
 *   This file includes definitions for the HDLC interface to radio (RCP).
 */

#ifndef POSIX_APP_HDLC_INTERFACE_HPP_
#define POSIX_APP_HDLC_INTERFACE_HPP_

#include "openthread-posix-config.h"
#include "platform-posix.h"
#include "lib/hdlc/hdlc.hpp"
#include "lib/spinel/multi_frame_buffer.hpp"
#include "lib/spinel/openthread-spinel-config.h"
#include "lib/spinel/spinel_interface.hpp"

namespace ot {
namespace Posix {

/**
 * Defines an HDLC interface to the Radio Co-processor (RCP)
 *
 */
class HdlcInterface : public ot::Spinel::SpinelInterface
{
public:
    /**
     * Initializes the object.
     *
     * @param[in] aCallback         Callback on frame received
     * @param[in] aCallbackContext  Callback context
     * @param[in] aFrameBuffer      A reference to a `RxFrameBuffer` object.
     *
     */
    HdlcInterface(ReceiveFrameCallback aCallback, void *aCallbackContext, RxFrameBuffer &aFrameBuffer);

    /**
     * This destructor deinitializes the object.
     *
     */
    ~HdlcInterface(void);

    /**
     * Initializes the interface to the Radio Co-processor (RCP)
     *
     * @note This method should be called before reading and sending spinel frames to the interface.
     *
     * @param[in]  aRadioUrl          RadioUrl parsed from radio url.
     *
     * @retval OT_ERROR_NONE          The interface is initialized successfully
     * @retval OT_ERROR_ALREADY       The interface is already initialized.
     * @retval OT_ERROR_INVALID_ARGS  The UART device or executable cannot be found or failed to open/run.
     *
     */
    otError Init(const Url::Url &aRadioUrl);

    /**
     * Deinitializes the interface to the RCP.
     *
     */
    void Deinit(void);

    /**
     * Encodes and sends a spinel frame to Radio Co-processor (RCP) over the socket.
     *
     * This is blocking call, i.e., if the socket is not writable, this method waits for it to become writable for
     * up to `kMaxWaitTime` interval.
     *
     * @param[in] aFrame     A pointer to buffer containing the spinel frame to send.
     * @param[in] aLength    The length (number of bytes) in the frame.
     *
     * @retval OT_ERROR_NONE     Successfully encoded and sent the spinel frame.
     * @retval OT_ERROR_NO_BUFS  Insufficient buffer space available to encode the frame.
     * @retval OT_ERROR_FAILED   Failed to send due to socket not becoming writable within `kMaxWaitTime`.
     *
     */
    otError SendFrame(const uint8_t *aFrame, uint16_t aLength);

    /**
     * Waits for receiving part or all of spinel frame within specified interval.
     *
     * @param[in]  aTimeout  The timeout value in microseconds.
     *
     * @retval OT_ERROR_NONE             Part or all of spinel frame is received.
     * @retval OT_ERROR_RESPONSE_TIMEOUT No spinel frame is received within @p aTimeout.
     *
     */
    otError WaitForFrame(uint64_t aTimeoutUs);

    /**
     * Updates the file descriptor sets with file descriptors used by the radio driver.
     *
     * @param[in,out]   aMainloopContext  A pointer to the mainloop context containing fd_sets.
     *
     */
    void UpdateFdSet(void *aMainloopContext);

    /**
     * Performs radio driver processing.
     *
     * @param[in]   aMainloopContext  A pointer to the mainloop context containing fd_sets.
     *
     */
    void Process(const void *aMainloopContext);

    /**
<<<<<<< HEAD
     * This method returns the bus speed between the host and the radio.
=======
     * Returns the bus speed between the host and the radio.
>>>>>>> af5938e3
     *
     * @returns   Bus speed in bits/second.
     *
     */
    uint32_t GetBusSpeed(void) const { return mBaudRate; }

    /**
     * Hardware resets the RCP.
     *
     * @retval OT_ERROR_NONE            Successfully reset the RCP.
     * @retval OT_ERROR_NOT_IMPLEMENT   The hardware reset is not implemented.
     *
     */
    otError HardwareReset(void) { return OT_ERROR_NOT_IMPLEMENTED; }

    /**
     * Returns the RCP interface metrics.
     *
     * @returns The RCP interface metrics.
     *
     */
    const otRcpInterfaceMetrics *GetRcpInterfaceMetrics(void) const { return &mInterfaceMetrics; }

private:
    /**
     * Is called when RCP is reset to recreate the connection with it.
     *
     */
    otError ResetConnection(void);

    /**
     * Instructs `HdlcInterface` to read and decode data from radio over the socket.
     *
     * If a full HDLC frame is decoded while reading data, this method invokes the `HandleReceivedFrame()` (on the
     * `aCallback` object from constructor) to pass the received frame to be processed.
     *
     */
    void Read(void);

    /**
     * Waits for the socket file descriptor associated with the HDLC interface to become writable within
     * `kMaxWaitTime` interval.
     *
     * @retval OT_ERROR_NONE   Socket is writable.
     * @retval OT_ERROR_FAILED Socket did not become writable within `kMaxWaitTime`.
     *
     */
    otError WaitForWritable(void);

    /**
     * Writes a given frame to the socket.
     *
     * This is blocking call, i.e., if the socket is not writable, this method waits for it to become writable for
     * up to `kMaxWaitTime` interval.
     *
     * @param[in] aFrame  A pointer to buffer containing the frame to write.
     * @param[in] aLength The length (number of bytes) in the frame.
     *
     * @retval OT_ERROR_NONE    Frame was written successfully.
     * @retval OT_ERROR_FAILED  Failed to write due to socket not becoming writable within `kMaxWaitTime`.
     *
     */
    otError Write(const uint8_t *aFrame, uint16_t aLength);

    /**
     * Performs HDLC decoding on received data.
     *
     * If a full HDLC frame is decoded while reading data, this method invokes the `HandleReceivedFrame()` (on the
     * `aCallback` object from constructor) to pass the received frame to be processed.
     *
     * @param[in] aBuffer  A pointer to buffer containing data.
     * @param[in] aLength  The length (number of bytes) in the buffer.
     *
     */
    void Decode(const uint8_t *aBuffer, uint16_t aLength);

    static void HandleHdlcFrame(void *aContext, otError aError);
    void        HandleHdlcFrame(otError aError);

    /**
     * Opens file specified by aRadioUrl.
     *
     * @param[in] aRadioUrl  A reference to object containing path to file and data for configuring
     *                       the connection with tty type file.
     *
     * @retval The file descriptor of newly opened file.
     */
    int OpenFile(const Url::Url &aRadioUrl);

    /**
     * Closes file associated with the file descriptor.
     *
     */
    void CloseFile(void);

#if OPENTHREAD_POSIX_CONFIG_RCP_PTY_ENABLE
    static int ForkPty(const Url::Url &aRadioUrl);
#endif

    enum
    {
        kMaxWaitTime   = 2000, ///< Maximum wait time in Milliseconds for socket to become writable (see `SendFrame`).
        kResetTimeout  = 5000, ///< Maximum wait time in Milliseconds for file to become ready (see `ResetConnection`).
        kOpenFileDelay = 50,   ///< Delay between open file calls, in Milliseconds (see `ResetConnection`).
        kRemoveRcpDelay =
            2000, ///< Delay for removing RCP device from host OS after hard reset (see `ResetConnection`).
    };

    ReceiveFrameCallback mReceiveFrameCallback;
    void                *mReceiveFrameContext;
    RxFrameBuffer       &mReceiveFrameBuffer;

    int             mSockFd;
    uint32_t        mBaudRate;
    Hdlc::Decoder   mHdlcDecoder;
    const Url::Url *mRadioUrl;

    otRcpInterfaceMetrics mInterfaceMetrics;

    // Non-copyable, intentionally not implemented.
    HdlcInterface(const HdlcInterface &);
    HdlcInterface &operator=(const HdlcInterface &);
};

} // namespace Posix
} // namespace ot
#endif // POSIX_APP_HDLC_INTERFACE_HPP_<|MERGE_RESOLUTION|>--- conflicted
+++ resolved
@@ -131,11 +131,7 @@
     void Process(const void *aMainloopContext);
 
     /**
-<<<<<<< HEAD
-     * This method returns the bus speed between the host and the radio.
-=======
      * Returns the bus speed between the host and the radio.
->>>>>>> af5938e3
      *
      * @returns   Bus speed in bits/second.
      *
