/*
 *  Copyright (c) 2019, The OpenThread Authors.
 *  All rights reserved.
 *
 *  Redistribution and use in source and binary forms, with or without
 *  modification, are permitted provided that the following conditions are met:
 *  1. Redistributions of source code must retain the above copyright
 *     notice, this list of conditions and the following disclaimer.
 *  2. Redistributions in binary form must reproduce the above copyright
 *     notice, this list of conditions and the following disclaimer in the
 *     documentation and/or other materials provided with the distribution.
 *  3. Neither the name of the copyright holder nor the
 *     names of its contributors may be used to endorse or promote products
 *     derived from this software without specific prior written permission.
 *
 *  THIS SOFTWARE IS PROVIDED BY THE COPYRIGHT HOLDERS AND CONTRIBUTORS "AS IS"
 *  AND ANY EXPRESS OR IMPLIED WARRANTIES, INCLUDING, BUT NOT LIMITED TO, THE
 *  IMPLIED WARRANTIES OF MERCHANTABILITY AND FITNESS FOR A PARTICULAR PURPOSE
 *  ARE DISCLAIMED. IN NO EVENT SHALL THE COPYRIGHT HOLDER OR CONTRIBUTORS BE
 *  LIABLE FOR ANY DIRECT, INDIRECT, INCIDENTAL, SPECIAL, EXEMPLARY, OR
 *  CONSEQUENTIAL DAMAGES (INCLUDING, BUT NOT LIMITED TO, PROCUREMENT OF
 *  SUBSTITUTE GOODS OR SERVICES; LOSS OF USE, DATA, OR PROFITS; OR BUSINESS
 *  INTERRUPTION) HOWEVER CAUSED AND ON ANY THEORY OF LIABILITY, WHETHER IN
 *  CONTRACT, STRICT LIABILITY, OR TORT (INCLUDING NEGLIGENCE OR OTHERWISE)
 *  ARISING IN ANY WAY OUT OF THE USE OF THIS SOFTWARE, EVEN IF ADVISED OF THE
 *  POSSIBILITY OF SUCH DAMAGE.
 */

/**
 * @file
 *   This file implements platform for TREL using IPv6/UDP socket under POSIX.
 */

#include "openthread-posix-config.h"

#include "platform-posix.h"

#if OPENTHREAD_CONFIG_POSIX_TREL_USE_NETLINK_SOCKET && !defined(__linux__)
#error "netlink socket use is only supported on linux platform"
#endif

#include <arpa/inet.h>
#include <assert.h>
#include <fcntl.h>
#include <net/if.h>
#include <netinet/in.h>
#include <sys/ioctl.h>
#include <sys/socket.h>
#include <unistd.h>

#include <openthread/platform/trel-udp6.h>

#include "common/code_utils.hpp"
#include "common/logging.hpp"
#include "posix/platform/netif_manager.hpp"
#include "posix/platform/radio_url.hpp"

#if OPENTHREAD_CONFIG_RADIO_LINK_TREL_ENABLE

#define TREL_MAX_PACKET_SIZE 1400
#define TREL_PACKET_POOL_SIZE 5

#define USEC_PER_MSEC 1000u
#define TREL_SOCKET_BIND_MAX_WAIT_TIME_MSEC 4000u

#define TREL_UNICAST_ADDRESS_PREFIX_LEN 64
#define TREL_UNICAST_ADDRESS_SCOPE 2 // The unicast address is link-local

typedef struct TxPacket
{
    struct TxPacket *mNext;
    uint8_t          mBuffer[TREL_MAX_PACKET_SIZE];
    uint16_t         mLength;
    otIp6Address     mDestAddress;
} TxPacket;

static uint8_t      sRxPacketBuffer[TREL_MAX_PACKET_SIZE];
static uint16_t     sRxPacketLength;
static TxPacket     sTxPacketPool[TREL_PACKET_POOL_SIZE];
static TxPacket *   sFreeTxPacketHead;  // A singly linked list of free/available `TxPacket` from pool.
static TxPacket *   sTxPacketQueueTail; // A circular linked list for queued tx packets.
static char         sInterfaceName[IFNAMSIZ + 1];
static bool         sEnabled         = false;
static unsigned int sInterfaceIndex  = 0;
static int          sMulticastSocket = -1;
static int          sSocket          = -1;
static uint16_t     sUdpPort         = 0;
static otIp6Address sInterfaceAddress;

#if OPENTHREAD_CONFIG_LOG_PLATFORM
#if (OPENTHREAD_CONFIG_LOG_LEVEL >= OT_LOG_LEVEL_CRIT)
static const char *Ip6AddrToString(const void *aAddress)
{
    static char string[INET6_ADDRSTRLEN];
    return inet_ntop(AF_INET6, aAddress, string, sizeof(string));
}
#endif // #if (OPENTHREAD_CONFIG_LOG_LEVEL >= OT_LOG_LEVEL_CRIT)

#if (OPENTHREAD_CONFIG_LOG_LEVEL >= OT_LOG_LEVEL_DEBG)
static const char *BufferToString(const uint8_t *aBuffer, uint16_t aLength)
{
    const uint16_t kMaxWrite = 16;
    static char    string[1600];

    uint16_t num = 0;
    char *   cur = &string[0];
    char *   end = &string[sizeof(string) - 1];

    cur += snprintf(cur, (uint16_t)(end - cur), "[(len:%d) ", aLength);
    VerifyOrExit(cur < end);

    while (aLength-- && (num < kMaxWrite))
    {
        cur += snprintf(cur, (uint16_t)(end - cur), "%02x ", *aBuffer++);
        VerifyOrExit(cur < end);

        num++;
    }

    if (aLength != 0)
    {
        cur += snprintf(cur, (uint16_t)(end - cur), "... ");
        VerifyOrExit(cur < end);
    }

    *cur++ = ']';
    VerifyOrExit(cur < end);

    *cur++ = '\0';

exit:
    *end = '\0';
    return string;
}
#endif // #if (OPENTHREAD_CONFIG_LOG_LEVEL >= OT_LOG_LEVEL_DEBG)
#endif // OPENTHREAD_CONFIG_LOG_PLATFORM

#if OPENTHREAD_CONFIG_POSIX_TREL_USE_NETLINK_SOCKET

<<<<<<< HEAD
=======
static void UpdateUnicastAddress(const otIp6Address *aUnicastAddress, bool aToAdd)
{
    int            netlinkSocket;
    int            ret;
    struct rtattr *rta;

    struct
    {
        struct nlmsghdr  nh;
        struct ifaddrmsg ifa;
        char             buf[64];
    } request;

    netlinkSocket = SocketWithCloseExec(AF_NETLINK, SOCK_DGRAM, NETLINK_ROUTE, kSocketNonBlock);
    VerifyOrDie(netlinkSocket >= 0, OT_EXIT_ERROR_ERRNO);

    memset(&request, 0, sizeof(request));

    request.nh.nlmsg_len   = NLMSG_LENGTH(sizeof(struct ifaddrmsg));
    request.nh.nlmsg_flags = NLM_F_REQUEST | NLM_F_ACK | NLM_F_CREATE | NLM_F_EXCL;
    request.nh.nlmsg_type  = aToAdd ? RTM_NEWADDR : RTM_DELADDR;
    request.nh.nlmsg_pid   = 0;
    request.nh.nlmsg_seq   = 0;

    request.ifa.ifa_family    = AF_INET6;
    request.ifa.ifa_prefixlen = TREL_UNICAST_ADDRESS_PREFIX_LEN;
    request.ifa.ifa_flags     = IFA_F_NODAD;
    request.ifa.ifa_scope     = TREL_UNICAST_ADDRESS_SCOPE;
    request.ifa.ifa_index     = (unsigned int)(sInterfaceIndex);

    rta = reinterpret_cast<struct rtattr *>((reinterpret_cast<char *>(&request)) + NLMSG_ALIGN(request.nh.nlmsg_len));
    rta->rta_type = IFA_LOCAL;
    rta->rta_len  = RTA_LENGTH(sizeof(otIp6Address));

    memcpy(RTA_DATA(rta), aUnicastAddress, sizeof(otIp6Address));

    request.nh.nlmsg_len = NLMSG_ALIGN(request.nh.nlmsg_len) + rta->rta_len;

    ret = send(netlinkSocket, &request, request.nh.nlmsg_len, 0);
    VerifyOrDie(ret != -1, OT_EXIT_ERROR_ERRNO);

    close(netlinkSocket);
}

>>>>>>> 4ff5ab67
static void AddUnicastAddress(const otIp6Address *aUnicastAddress)
{
    otLogDebgPlat("[trel] AddUnicastAddress(%s)", Ip6AddrToString(aUnicastAddress));
    ot::Posix::NetifManager::Get().AddUnicast(
        sInterfaceIndex,
        otIp6AddressInfo{aUnicastAddress, TREL_UNICAST_ADDRESS_PREFIX_LEN, TREL_UNICAST_ADDRESS_SCOPE, true});
}

static void RemoveUnicastAddress(const otIp6Address *aUnicastAddress)
{
    otLogDebgPlat("[trel] RemoveUnicastAddress(%s)", Ip6AddrToString(aUnicastAddress));
    ot::Posix::NetifManager::Get().RemoveUnicast(
        sInterfaceIndex,
        otIp6AddressInfo{aUnicastAddress, TREL_UNICAST_ADDRESS_PREFIX_LEN, TREL_UNICAST_ADDRESS_SCOPE, true});
}

#else // OPENTHREAD_CONFIG_POSIX_TREL_USE_NETLINK_SOCKET

static void AddUnicastAddress(const otIp6Address *aUnicastAddress)
{
    int mgmtFd;
    int ret;
    struct in6_ifreq
    {
        struct in6_addr ifr6_addr;
        uint32_t        ifr6_prefixlen;
        int             ifr6_ifindex;
    } ifr6;

    otLogDebgPlat("[trel] AddUnicastAddress(%s)", Ip6AddrToString(aUnicastAddress));

    mgmtFd = SocketWithCloseExec(AF_INET6, SOCK_DGRAM, IPPROTO_IP, kSocketNonBlock);
    VerifyOrDie(mgmtFd >= 0, OT_EXIT_ERROR_ERRNO);

    memcpy(&ifr6.ifr6_addr, aUnicastAddress, sizeof(otIp6Address));
    ifr6.ifr6_prefixlen = 64;
    ifr6.ifr6_ifindex   = sInterfaceIndex;

    ret = ioctl(mgmtFd, SIOCSIFADDR, &ifr6);

    if (!(ret == 0 || errno == EALREADY || errno == EEXIST))
    {
        otLogCritPlat("[trel] Failed to add unicast address %s on TREL netif \"%s\"", Ip6AddrToString(aUnicastAddress),
                      sInterfaceName);
        DieNow(OT_EXIT_ERROR_ERRNO);
    }

    close(mgmtFd);
}

static void RemoveUnicastAddress(const otIp6Address *aUnicastAddress)
{
    int mgmtFd;
    int ret;
    struct in6_ifreq
    {
        struct in6_addr ifr6_addr;
        uint32_t        ifr6_prefixlen;
        int             ifr6_ifindex;
    } ifr6;

    otLogDebgPlat("[trel] RemoveUnicastAddress(%s)", Ip6AddrToString(aUnicastAddress));

    mgmtFd = SocketWithCloseExec(AF_INET6, SOCK_DGRAM, IPPROTO_IP, kSocketNonBlock);
    VerifyOrDie(mgmtFd >= 0, OT_EXIT_ERROR_ERRNO);

    memcpy(&ifr6.ifr6_addr, aUnicastAddress, sizeof(otIp6Address));
    ifr6.ifr6_prefixlen = 64;
    ifr6.ifr6_ifindex   = sInterfaceIndex;

    ret = ioctl(mgmtFd, SIOCDIFADDR, &ifr6);

    VerifyOrDie(ret == 0, OT_EXIT_ERROR_ERRNO);

    close(mgmtFd);
}

#endif // OPENTHREAD_CONFIG_POSIX_TREL_USE_NETLINK_SOCKET

static void PrepareSocket(void)
{
    int                 val;
    struct sockaddr_in6 sockAddr;
    uint64_t            startTime;
    bool                isSocketBound = false;

    otLogDebgPlat("[trel] PrepareSocket()");

    sSocket = SocketWithCloseExec(AF_INET6, SOCK_DGRAM, 0, kSocketNonBlock);
    VerifyOrDie(sSocket >= 0, OT_EXIT_ERROR_ERRNO);

    // Set the multicast interface index (for tx), disable loop back
    // of multicast tx and set the multicast hop limit to 1 to reach
    // a single sub-net.

    VerifyOrDie(setsockopt(sSocket, IPPROTO_IPV6, IPV6_MULTICAST_IF, &sInterfaceAddress, sizeof(sInterfaceAddress)) ==
                    0,
                OT_EXIT_ERROR_ERRNO);

    val = 0;
    VerifyOrDie(setsockopt(sSocket, IPPROTO_IPV6, IPV6_MULTICAST_LOOP, &val, sizeof(val)) == 0, OT_EXIT_ERROR_ERRNO);

    val = 1;
    VerifyOrDie(setsockopt(sSocket, SOL_SOCKET, SO_REUSEADDR, &val, sizeof(val)) == 0, OT_EXIT_ERROR_ERRNO);
    VerifyOrDie(setsockopt(sSocket, SOL_SOCKET, SO_REUSEPORT, &val, sizeof(val)) == 0, OT_EXIT_ERROR_ERRNO);

    val = 1;
    VerifyOrDie(setsockopt(sSocket, IPPROTO_IPV6, IPV6_MULTICAST_HOPS, &val, sizeof(val)) == 0, OT_EXIT_ERROR_ERRNO);

    // Make the socket non-blocking to allow immediate tx attempt.
    val = fcntl(sSocket, F_GETFL, 0);
    VerifyOrDie(val != -1, OT_EXIT_ERROR_ERRNO);
    val = val | O_NONBLOCK;
    VerifyOrDie(fcntl(sSocket, F_SETFL, val) == 0, OT_EXIT_ERROR_ERRNO);

    // Bind the socket. The address to which we want to bind the
    // socket, is itself added earlier above. The address therefore
    // may not be immediately available/ready on the interface and the
    // socket `bind()` call may fail with `EADDRNOTAVAIL` error. In
    // such a case, we keep trying up to a maximum wait time.

    memset(&sockAddr, 0, sizeof(sockAddr));
    sockAddr.sin6_family = AF_INET6;
    sockAddr.sin6_port   = htons(sUdpPort);
    memcpy(&sockAddr.sin6_addr, &sInterfaceAddress, sizeof(otIp6Address));
    sockAddr.sin6_scope_id = sInterfaceIndex;

    startTime = otPlatTimeGet();

    while (otPlatTimeGet() - startTime < TREL_SOCKET_BIND_MAX_WAIT_TIME_MSEC * USEC_PER_MSEC)
    {
        if (bind(sSocket, (struct sockaddr *)&sockAddr, sizeof(sockAddr)) != -1)
        {
            isSocketBound = true;
            break;
        }

        if (errno == EADDRNOTAVAIL)
        {
            continue;
        }

        otLogCritPlat("[trel] Failed to bind socket to %s (port %d) on TREL netif \"%s\"",
                      Ip6AddrToString(&sInterfaceAddress), sUdpPort, sInterfaceName);
        DieNow(OT_EXIT_ERROR_ERRNO);
    }

    if (!isSocketBound)
    {
        otLogCritPlat("[trel] Timed out waiting for address %s to become available for binding on TREL "
                      "netif \"%s\" - timeout %lu (ms)",
                      Ip6AddrToString(&sInterfaceAddress), sInterfaceName, TREL_SOCKET_BIND_MAX_WAIT_TIME_MSEC);
        DieNow(OT_EXIT_ERROR_ERRNO);
    }
}

static otError SendPacket(const uint8_t *aBuffer, uint16_t aLength, const otIp6Address *aDestAddress)
{
    otError             error = OT_ERROR_NONE;
    struct sockaddr_in6 sockAddr;
    ssize_t             ret;

    VerifyOrExit(sSocket >= 0, error = OT_ERROR_INVALID_STATE);

    memset(&sockAddr, 0, sizeof(sockAddr));
    sockAddr.sin6_family = AF_INET6;
    sockAddr.sin6_port   = htons(sUdpPort);
    memcpy(&sockAddr.sin6_addr, aDestAddress, sizeof(otIp6Address));

    ret = sendto(sSocket, aBuffer, aLength, 0, (struct sockaddr *)&sockAddr, sizeof(sockAddr));

    if (ret != aLength)
    {
        otLogDebgPlat("[trel] SendPacket() -- sendto() failed errno %d", errno);

        switch (errno)
        {
        case ENETUNREACH:
        case ENETDOWN:
        case EHOSTUNREACH:
            error = OT_ERROR_ABORT;
            break;

        default:
            error = OT_ERROR_INVALID_STATE;
        }
    }

exit:
    otLogDebgPlat("[trel] SendPacket(%s) err:%s pkt:%s", Ip6AddrToString(aDestAddress), otThreadErrorToString(error),
                  BufferToString(aBuffer, aLength));

    return error;
}

static void ReceivePacket(int aSocket, otInstance *aInstance)
{
    struct sockaddr_in6 sockAddr;
    socklen_t           sockAddrLen = sizeof(sockAddr);
    ssize_t             ret;

    memset(&sockAddr, 0, sizeof(sockAddr));

    ret = recvfrom(aSocket, (char *)sRxPacketBuffer, sizeof(sRxPacketBuffer), 0, (struct sockaddr *)&sockAddr,
                   &sockAddrLen);
    VerifyOrDie(ret >= 0, OT_EXIT_ERROR_ERRNO);

    sRxPacketLength = (uint16_t)(ret);

    if (sRxPacketLength > sizeof(sRxPacketBuffer))
    {
        sRxPacketLength = sizeof(sRxPacketLength);
    }

    otLogDebgPlat("[trel] ReceivePacket() - received from %s port:%d, id:%d, pkt:%s",
                  Ip6AddrToString(&sockAddr.sin6_addr), ntohs(sockAddr.sin6_port), sockAddr.sin6_scope_id,
                  BufferToString(sRxPacketBuffer, sRxPacketLength));

    otPlatTrelUdp6HandleReceived(aInstance, sRxPacketBuffer, sRxPacketLength);
}

static void InitPacketQueue(void)
{
    sTxPacketQueueTail = NULL;

    // Chain all the packets in pool in the free linked list.
    sFreeTxPacketHead = NULL;

    for (uint16_t index = 0; index < OT_ARRAY_LENGTH(sTxPacketPool); index++)
    {
        TxPacket *packet = &sTxPacketPool[index];

        packet->mNext     = sFreeTxPacketHead;
        sFreeTxPacketHead = packet;
    }
}

static void SendQueuedPackets(void)
{
    while (sTxPacketQueueTail != NULL)
    {
        TxPacket *packet = sTxPacketQueueTail->mNext; // tail->mNext is the head of the list.

        if (SendPacket(packet->mBuffer, packet->mLength, &packet->mDestAddress) == OT_ERROR_INVALID_STATE)
        {
            otLogDebgPlat("[trel] SendQueuedPackets() - SendPacket() would block");
            break;
        }

        // Remove the `packet` from the packet queue (circular
        // linked list).

        if (packet == sTxPacketQueueTail)
        {
            sTxPacketQueueTail = NULL;
        }
        else
        {
            sTxPacketQueueTail->mNext = packet->mNext;
        }

        // Add the `packet` to the free packet singly linked list.

        packet->mNext     = sFreeTxPacketHead;
        sFreeTxPacketHead = packet;
    }
}

static otError EnqueuePacket(const uint8_t *aBuffer, uint16_t aLength, const otIp6Address *aDestAddress)
{
    otError   error = OT_ERROR_NONE;
    TxPacket *packet;

    // Allocate an available packet entry (from the free packet list)
    // and copy the packet content into it.

    VerifyOrExit(sFreeTxPacketHead != NULL, error = OT_ERROR_NO_BUFS);
    packet            = sFreeTxPacketHead;
    sFreeTxPacketHead = sFreeTxPacketHead->mNext;

    memcpy(packet->mBuffer, aBuffer, aLength);
    packet->mLength      = aLength;
    packet->mDestAddress = *aDestAddress;

    // Add packet to the tail of TxPacketQueue circular linked-list.

    if (sTxPacketQueueTail == NULL)
    {
        packet->mNext      = packet;
        sTxPacketQueueTail = packet;
    }
    else
    {
        packet->mNext             = sTxPacketQueueTail->mNext;
        sTxPacketQueueTail->mNext = packet;
        sTxPacketQueueTail        = packet;
    }

    otLogDebgPlat("[trel] EnqueuePacket(%s) - %s", Ip6AddrToString(aDestAddress), BufferToString(aBuffer, aLength));

exit:
    return error;
}

//---------------------------------------------------------------------------------------------------------------------
// otPlatTrelUdp6

void otPlatTrelUdp6Init(otInstance *aInstance, const otIp6Address *aUnicastAddress, uint16_t aUdpPort)
{
    OT_UNUSED_VARIABLE(aInstance);

    int                 val;
    struct sockaddr_in6 sockAddr;

    VerifyOrExit(sEnabled);

    otLogDebgPlat("[trel] otPlatTrelUdp6Init(%s, port:%d)", Ip6AddrToString(aUnicastAddress), aUdpPort);

    sUdpPort          = aUdpPort;
    sInterfaceAddress = *aUnicastAddress;
    sInterfaceIndex   = if_nametoindex(sInterfaceName);

    if (sInterfaceIndex == 0)
    {
        otLogCritPlat("[trel] Failed to find index of TREL netif \"%s\"", sInterfaceName);
        DieNow(OT_EXIT_ERROR_ERRNO);
    }

    AddUnicastAddress(aUnicastAddress);

    sMulticastSocket = socket(AF_INET6, SOCK_DGRAM, 0);
    VerifyOrDie(sMulticastSocket >= 0, OT_EXIT_ERROR_ERRNO);

    val = 1;
    VerifyOrDie(setsockopt(sMulticastSocket, SOL_SOCKET, SO_REUSEADDR, &val, sizeof(val)) == 0, OT_EXIT_ERROR_ERRNO);
    VerifyOrDie(setsockopt(sMulticastSocket, SOL_SOCKET, SO_REUSEPORT, &val, sizeof(val)) == 0, OT_EXIT_ERROR_ERRNO);

    // To receive from multicast addresses, the socket need to be
    // bound to `in6addr_any` address.
    memset(&sockAddr, 0, sizeof(sockAddr));
    sockAddr.sin6_family   = AF_INET6;
    sockAddr.sin6_port     = htons(sUdpPort);
    sockAddr.sin6_addr     = in6addr_any;
    sockAddr.sin6_scope_id = sInterfaceIndex;

    if (bind(sMulticastSocket, (struct sockaddr *)&sockAddr, sizeof(sockAddr)) == -1)
    {
        otLogCritPlat("[trel] Failed to bind multicast socket to any address on TREL netif \"%s\"", sInterfaceName);
        DieNow(OT_EXIT_ERROR_ERRNO);
    }

    PrepareSocket();

exit:
    return;
}

void otPlatTrelUdp6UpdateAddress(otInstance *aInstance, const otIp6Address *aUnicastAddress)
{
    OT_UNUSED_VARIABLE(aInstance);

    VerifyOrExit(sEnabled);

    assert(sSocket >= 0);

    otLogDebgPlat("[trel] otPlatTrelUdp6UpdateAddress(%s)", Ip6AddrToString(aUnicastAddress));

    VerifyOrExit(memcmp(aUnicastAddress, &sInterfaceAddress, sizeof(otIp6Address)) != 0);

    close(sSocket);
    RemoveUnicastAddress(&sInterfaceAddress);

    sInterfaceAddress = *aUnicastAddress;
    AddUnicastAddress(aUnicastAddress);

    PrepareSocket();

exit:
    return;
}

void otPlatTrelUdp6SubscribeMulticastAddress(otInstance *aInstance, const otIp6Address *aMulticastAddress)
{
    OT_UNUSED_VARIABLE(aInstance);

    struct ipv6_mreq mr;

    VerifyOrExit(sEnabled);

    assert(sMulticastSocket != -1);

    memcpy(&mr.ipv6mr_multiaddr, aMulticastAddress, sizeof(otIp6Address));
    mr.ipv6mr_interface = sInterfaceIndex;
    VerifyOrDie(setsockopt(sMulticastSocket, IPPROTO_IPV6, IPV6_JOIN_GROUP, &mr, sizeof(mr)) == 0, OT_EXIT_ERROR_ERRNO);

    otLogDebgPlat("[trel] otPlatTrelUdp6SubscribeMulticastAddress(%s)", Ip6AddrToString(aMulticastAddress));

exit:
    return;
}

otError otPlatTrelUdp6SendTo(otInstance *        aInstance,
                             const uint8_t *     aBuffer,
                             uint16_t            aLength,
                             const otIp6Address *aDestAddress)
{
    OT_UNUSED_VARIABLE(aInstance);

    otError error = OT_ERROR_NONE;

    VerifyOrExit(sEnabled);

    assert(aLength <= TREL_MAX_PACKET_SIZE);

    otLogDebgPlat("[trel] otPlatTrelUdp6SendTo(%s) %s", Ip6AddrToString(aDestAddress),
                  BufferToString(aBuffer, aLength));

    // We try to send the packet immediately. If it fails (e.g.,
    // network is down) `SendPacket()` returns `OT_ERROR_ABORT`. If
    // the send operation would block (e.g., socket is not yet ready
    // or is out of buffer) we get `OT_ERROR_INVALID_STATE`. In that
    // case we enqueue the packet to send it later when socket becomes
    // ready.

    error = SendPacket(aBuffer, aLength, aDestAddress);

    if (error == OT_ERROR_INVALID_STATE)
    {
        error = EnqueuePacket(aBuffer, aLength, aDestAddress);

        if (error != OT_ERROR_NONE)
        {
            error = OT_ERROR_ABORT;
        }
    }

exit:
    return error;
}

//---------------------------------------------------------------------------------------------------------------------
// platformTrel system

void platformTrelInit(const char *aTrelUrl)
{
    if (aTrelUrl != NULL)
    {
        ot::Posix::RadioUrl url(aTrelUrl);

        strncpy(sInterfaceName, url.GetPath(), sizeof(sInterfaceName) - 1);
    }
    else
    {
        strncpy(sInterfaceName, OPENTHREAD_CONFIG_POSIX_APP_TREL_INTERFACE_NAME, sizeof(sInterfaceName) - 1);
    }

    sInterfaceName[sizeof(sInterfaceName) - 1] = 0;
    otLogDebgPlat("[trel] platformTrelInit(InterfaceName:\"%s\")", sInterfaceName);

    InitPacketQueue();

    // Disable trel platform when interface name is empty.
    sEnabled = (sInterfaceName[0] != '\0');
}

void platformTrelDeinit(void)
{
    if (sSocket != -1)
    {
        close(sSocket);
    }

    if (sMulticastSocket != -1)
    {
        close(sMulticastSocket);
    }

    if (!otIp6IsAddressUnspecified(&sInterfaceAddress))
    {
        RemoveUnicastAddress(&sInterfaceAddress);
    }

    otLogDebgPlat("[trel] platformTrelDeinit()");
}

void platformTrelUpdateFdSet(fd_set *aReadFdSet, fd_set *aWriteFdSet, int *aMaxFd, struct timeval *aTimeout)
{
    OT_UNUSED_VARIABLE(aTimeout);

    assert((aReadFdSet != NULL) && (aWriteFdSet != NULL) && (aMaxFd != NULL) && (aTimeout != NULL));
    VerifyOrExit((sSocket >= 0) && (sMulticastSocket >= 0));

    FD_SET(sMulticastSocket, aReadFdSet);
    FD_SET(sSocket, aReadFdSet);

    if (sTxPacketQueueTail != NULL)
    {
        FD_SET(sSocket, aWriteFdSet);
    }

    if (*aMaxFd < sMulticastSocket)
    {
        *aMaxFd = sMulticastSocket;
    }

    if (*aMaxFd < sSocket)
    {
        *aMaxFd = sSocket;
    }

exit:
    return;
}

void platformTrelProcess(otInstance *aInstance, const fd_set *aReadFdSet, const fd_set *aWriteFdSet)
{
    VerifyOrExit((sSocket >= 0) && (sMulticastSocket >= 0));

    if (FD_ISSET(sSocket, aWriteFdSet))
    {
        SendQueuedPackets();
    }

    if (FD_ISSET(sSocket, aReadFdSet))
    {
        ReceivePacket(sSocket, aInstance);
    }

    if (FD_ISSET(sMulticastSocket, aReadFdSet))
    {
        ReceivePacket(sMulticastSocket, aInstance);
    }

exit:
    return;
}

#endif // #if OPENTHREAD_CONFIG_RADIO_LINK_TREL_ENABLE<|MERGE_RESOLUTION|>--- conflicted
+++ resolved
@@ -137,53 +137,6 @@
 
 #if OPENTHREAD_CONFIG_POSIX_TREL_USE_NETLINK_SOCKET
 
-<<<<<<< HEAD
-=======
-static void UpdateUnicastAddress(const otIp6Address *aUnicastAddress, bool aToAdd)
-{
-    int            netlinkSocket;
-    int            ret;
-    struct rtattr *rta;
-
-    struct
-    {
-        struct nlmsghdr  nh;
-        struct ifaddrmsg ifa;
-        char             buf[64];
-    } request;
-
-    netlinkSocket = SocketWithCloseExec(AF_NETLINK, SOCK_DGRAM, NETLINK_ROUTE, kSocketNonBlock);
-    VerifyOrDie(netlinkSocket >= 0, OT_EXIT_ERROR_ERRNO);
-
-    memset(&request, 0, sizeof(request));
-
-    request.nh.nlmsg_len   = NLMSG_LENGTH(sizeof(struct ifaddrmsg));
-    request.nh.nlmsg_flags = NLM_F_REQUEST | NLM_F_ACK | NLM_F_CREATE | NLM_F_EXCL;
-    request.nh.nlmsg_type  = aToAdd ? RTM_NEWADDR : RTM_DELADDR;
-    request.nh.nlmsg_pid   = 0;
-    request.nh.nlmsg_seq   = 0;
-
-    request.ifa.ifa_family    = AF_INET6;
-    request.ifa.ifa_prefixlen = TREL_UNICAST_ADDRESS_PREFIX_LEN;
-    request.ifa.ifa_flags     = IFA_F_NODAD;
-    request.ifa.ifa_scope     = TREL_UNICAST_ADDRESS_SCOPE;
-    request.ifa.ifa_index     = (unsigned int)(sInterfaceIndex);
-
-    rta = reinterpret_cast<struct rtattr *>((reinterpret_cast<char *>(&request)) + NLMSG_ALIGN(request.nh.nlmsg_len));
-    rta->rta_type = IFA_LOCAL;
-    rta->rta_len  = RTA_LENGTH(sizeof(otIp6Address));
-
-    memcpy(RTA_DATA(rta), aUnicastAddress, sizeof(otIp6Address));
-
-    request.nh.nlmsg_len = NLMSG_ALIGN(request.nh.nlmsg_len) + rta->rta_len;
-
-    ret = send(netlinkSocket, &request, request.nh.nlmsg_len, 0);
-    VerifyOrDie(ret != -1, OT_EXIT_ERROR_ERRNO);
-
-    close(netlinkSocket);
-}
-
->>>>>>> 4ff5ab67
 static void AddUnicastAddress(const otIp6Address *aUnicastAddress)
 {
     otLogDebgPlat("[trel] AddUnicastAddress(%s)", Ip6AddrToString(aUnicastAddress));
@@ -514,7 +467,7 @@
 
     AddUnicastAddress(aUnicastAddress);
 
-    sMulticastSocket = socket(AF_INET6, SOCK_DGRAM, 0);
+    sMulticastSocket = SocketWithCloseExec(AF_INET6, SOCK_DGRAM, 0, kSocketNonBlock);
     VerifyOrDie(sMulticastSocket >= 0, OT_EXIT_ERROR_ERRNO);
 
     val = 1;
