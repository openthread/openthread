#
#  Copyright (c) 2019, The OpenThread Authors.
#  All rights reserved.
#
#  Redistribution and use in source and binary forms, with or without
#  modification, are permitted provided that the following conditions are met:
#  1. Redistributions of source code must retain the above copyright
#     notice, this list of conditions and the following disclaimer.
#  2. Redistributions in binary form must reproduce the above copyright
#     notice, this list of conditions and the following disclaimer in the
#     documentation and/or other materials provided with the distribution.
#  3. Neither the name of the copyright holder nor the
#     names of its contributors may be used to endorse or promote products
#     derived from this software without specific prior written permission.
#
#  THIS SOFTWARE IS PROVIDED BY THE COPYRIGHT HOLDERS AND CONTRIBUTORS "AS IS"
#  AND ANY EXPRESS OR IMPLIED WARRANTIES, INCLUDING, BUT NOT LIMITED TO, THE
#  IMPLIED WARRANTIES OF MERCHANTABILITY AND FITNESS FOR A PARTICULAR PURPOSE
#  ARE DISCLAIMED. IN NO EVENT SHALL THE COPYRIGHT HOLDER OR CONTRIBUTORS BE
#  LIABLE FOR ANY DIRECT, INDIRECT, INCIDENTAL, SPECIAL, EXEMPLARY, OR
#  CONSEQUENTIAL DAMAGES (INCLUDING, BUT NOT LIMITED TO, PROCUREMENT OF
#  SUBSTITUTE GOODS OR SERVICES; LOSS OF USE, DATA, OR PROFITS; OR BUSINESS
#  INTERRUPTION) HOWEVER CAUSED AND ON ANY THEORY OF LIABILITY, WHETHER IN
#  CONTRACT, STRICT LIABILITY, OR TORT (INCLUDING NEGLIGENCE OR OTHERWISE)
#  ARISING IN ANY WAY OUT OF THE USE OF THIS SOFTWARE, EVEN IF ADVISED OF THE
#  POSSIBILITY OF SUCH DAMAGE.
#

set(OT_PLATFORM_LIB "openthread-posix" PARENT_SCOPE)

option(OT_DAEMON "Enable daemon mode" OFF)
if(OT_DAEMON)
    list(APPEND OT_PLATFORM_DEFINES "OPENTHREAD_ENABLE_POSIX_APP_DAEMON=1")
endif()

list(APPEND OT_PLATFORM_DEFINES
    "OPENTHREAD_CONFIG_LOG_LEVEL_DYNAMIC_ENABLE=1"
    "OPENTHREAD_CONFIG_NCP_UART_ENABLE=1"
    "OPENTHREAD_POSIX=1"
    "OPENTHREAD_POSIX_RCP_UART_ENABLE=1"
    "OPENTHREAD_PROJECT_CORE_CONFIG_FILE=\"openthread-core-posix-config.h\""
)
set(OT_PLATFORM_DEFINES ${OT_PLATFORM_DEFINES} PARENT_SCOPE)

add_library(openthread-posix
    alarm.cpp
    entropy.cpp
    hdlc_interface.cpp
    logging.cpp
    misc.cpp
    netif.cpp
    radio_spinel.cpp
    settings.cpp
    spi_interface.cpp
    system.cpp
    uart.cpp
    udp.cpp
    virtual_time.cpp
)

target_link_libraries(openthread-posix PUBLIC
    util
)

<<<<<<< HEAD
target_compile_definitions(openthread-posix
    PUBLIC ${OT_PLATFORM_DEFINES}
    PRIVATE ${OT_PRIVATE_DEFINES}
=======
target_compile_definitions(openthread-posix PUBLIC
    ${OT_PRIVATE_DEFINES}
    ${OT_PUBLIC_DEFINES}
    ${OT_PLATFORM_DEFINES}
>>>>>>> 91b0dba2
)

target_compile_options(openthread-posix PRIVATE
    ${OT_CFLAGS}
)

target_include_directories(openthread-posix PRIVATE
    ${OT_PUBLIC_INCLUDES}
    ${OT_PRIVATE_INCLUDES}
    ${PROJECT_SOURCE_DIR}/src
    ${PROJECT_SOURCE_DIR}/src/core
    ${PROJECT_SOURCE_DIR}/third_party/mbedtls/repo/include
    PUBLIC
        ${PROJECT_SOURCE_DIR}/src/posix/platform/include
)<|MERGE_RESOLUTION|>--- conflicted
+++ resolved
@@ -62,16 +62,9 @@
     util
 )
 
-<<<<<<< HEAD
 target_compile_definitions(openthread-posix
     PUBLIC ${OT_PLATFORM_DEFINES}
     PRIVATE ${OT_PRIVATE_DEFINES}
-=======
-target_compile_definitions(openthread-posix PUBLIC
-    ${OT_PRIVATE_DEFINES}
-    ${OT_PUBLIC_DEFINES}
-    ${OT_PLATFORM_DEFINES}
->>>>>>> 91b0dba2
 )
 
 target_compile_options(openthread-posix PRIVATE
