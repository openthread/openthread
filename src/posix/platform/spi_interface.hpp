/*
 *  Copyright (c) 2019, The OpenThread Authors.
 *  All rights reserved.
 *
 *  Redistribution and use in source and binary forms, with or without
 *  modification, are permitted provided that the following conditions are met:
 *  1. Redistributions of source code must retain the above copyright
 *     notice, this list of conditions and the following disclaimer.
 *  2. Redistributions in binary form must reproduce the above copyright
 *     notice, this list of conditions and the following disclaimer in the
 *     documentation and/or other materials provided with the distribution.
 *  3. Neither the name of the copyright holder nor the
 *     names of its contributors may be used to endorse or promote products
 *     derived from this software without specific prior written permission.
 *
 *  THIS SOFTWARE IS PROVIDED BY THE COPYRIGHT HOLDERS AND CONTRIBUTORS "AS IS"
 *  AND ANY EXPRESS OR IMPLIED WARRANTIES, INCLUDING, BUT NOT LIMITED TO, THE
 *  IMPLIED WARRANTIES OF MERCHANTABILITY AND FITNESS FOR A PARTICULAR PURPOSE
 *  ARE DISCLAIMED. IN NO EVENT SHALL THE COPYRIGHT HOLDER OR CONTRIBUTORS BE
 *  LIABLE FOR ANY DIRECT, INDIRECT, INCIDENTAL, SPECIAL, EXEMPLARY, OR
 *  CONSEQUENTIAL DAMAGES (INCLUDING, BUT NOT LIMITED TO, PROCUREMENT OF
 *  SUBSTITUTE GOODS OR SERVICES; LOSS OF USE, DATA, OR PROFITS; OR BUSINESS
 *  INTERRUPTION) HOWEVER CAUSED AND ON ANY THEORY OF LIABILITY, WHETHER IN
 *  CONTRACT, STRICT LIABILITY, OR TORT (INCLUDING NEGLIGENCE OR OTHERWISE)
 *  ARISING IN ANY WAY OUT OF THE USE OF THIS SOFTWARE, EVEN IF ADVISED OF THE
 *  POSSIBILITY OF SUCH DAMAGE.
 */

/**
 * @file
 *   This file includes definitions for the SPI interface to radio (RCP).
 */

#ifndef POSIX_APP_SPI_INTERFACE_HPP_
#define POSIX_APP_SPI_INTERFACE_HPP_

#include "openthread-posix-config.h"

#include "platform-posix.h"
#include "lib/hdlc/hdlc.hpp"
#include "lib/spinel/multi_frame_buffer.hpp"
#include "lib/spinel/spi_frame.hpp"
#include "lib/spinel/spinel_interface.hpp"

#include <openthread/openthread-system.h>

<<<<<<< HEAD
#include "ncp/ncp_spi.hpp"

=======
>>>>>>> af5938e3
namespace ot {
namespace Posix {

/**
 * Defines an SPI interface to the Radio Co-processor (RCP).
 *
 */
class SpiInterface : public ot::Spinel::SpinelInterface
{
public:
    /**
     * Initializes the object.
     *
     * @param[in] aCallback         A reference to a `Callback` object.
     * @param[in] aCallbackContext  The context pointer passed to the callback.
     * @param[in] aFrameBuffer      A reference to a `RxFrameBuffer` object.
     *
     */
    SpiInterface(ReceiveFrameCallback aCallback, void *aCallbackContext, RxFrameBuffer &aFrameBuffer);

    /**
     * This destructor deinitializes the object.
     *
     */
    ~SpiInterface(void);

    /**
     * Initializes the interface to the Radio Co-processor (RCP).
     *
     * @note This method should be called before reading and sending spinel frames to the interface.
     *
     * @param[in]  aRadioUrl          Arguments parsed from radio url.
     *
     * @retval OT_ERROR_NONE          The interface is initialized successfully.
     * @retval OT_ERROR_ALREADY       The interface is already initialized.
     * @retval OT_ERROR_INVALID_ARGS  The UART device or executable cannot be found or failed to open/run.
     *
     */
    otError Init(const Url::Url &aRadioUrl);

    /**
     * Deinitializes the interface to the RCP.
     *
     */
    void Deinit(void);

    /**
     * Encodes and sends a spinel frame to Radio Co-processor (RCP) over the socket.
     *
     * @param[in] aFrame     A pointer to buffer containing the spinel frame to send.
     * @param[in] aLength    The length (number of bytes) in the frame.
     *
     * @retval OT_ERROR_NONE     Successfully encoded and sent the spinel frame.
     * @retval OT_ERROR_BUSY     Failed due to another operation is on going.
     * @retval OT_ERROR_NO_BUFS  Insufficient buffer space available to encode the frame.
     * @retval OT_ERROR_FAILED   Failed to call the SPI driver to send the frame.
     *
     */
    otError SendFrame(const uint8_t *aFrame, uint16_t aLength);

    /**
     * Waits for receiving part or all of spinel frame within specified interval.
     *
     * @param[in]  aTimeout  The timeout value in microseconds.
     *
     * @retval OT_ERROR_NONE             Part or all of spinel frame is received.
     * @retval OT_ERROR_RESPONSE_TIMEOUT No spinel frame is received within @p aTimeout.
     *
     */
    otError WaitForFrame(uint64_t aTimeoutUs);

    /**
     * Updates the file descriptor sets with file descriptors used by the radio driver.
     *
     * @param[in,out]   aMainloopContext  A pointer to the mainloop context containing fd_sets.
     *
     */
    void UpdateFdSet(void *aMainloopContext);

    /**
     * Performs radio driver processing.
     *
     * @param[in]   aMainloopContext  A pointer to the mainloop context containing fd_sets.
     *
     */
    void Process(const void *aMainloopContext);

    /**
     * Returns the bus speed between the host and the radio.
     *
     * @returns   Bus speed in bits/second.
     *
     */
    uint32_t GetBusSpeed(void) const { return ((mSpiDevFd >= 0) ? mSpiSpeedHz : 0); }

    /**
     * Hardware resets the RCP.
     *
     * @retval OT_ERROR_NONE            Successfully reset the RCP.
     * @retval OT_ERROR_NOT_IMPLEMENT   The hardware reset is not implemented.
     *
     */
    otError HardwareReset(void);

    /**
     * Returns the RCP interface metrics.
     *
     * @returns The RCP interface metrics.
     *
     */
    const otRcpInterfaceMetrics *GetRcpInterfaceMetrics(void) const { return &mInterfaceMetrics; }

private:
    void    ResetStates(void);
    int     SetupGpioHandle(int aFd, uint8_t aLine, uint32_t aHandleFlags, const char *aLabel);
    int     SetupGpioEvent(int aFd, uint8_t aLine, uint32_t aHandleFlags, uint32_t aEventFlags, const char *aLabel);
    void    SetGpioValue(int aFd, uint8_t aValue);
    uint8_t GetGpioValue(int aFd);

    void InitResetPin(const char *aCharDev, uint8_t aLine);
    void InitIntPin(const char *aCharDev, uint8_t aLine);
    void InitSpiDev(const char *aPath, uint8_t aMode, uint32_t aSpeed);
    void TriggerReset(void);

    uint8_t *GetRealRxFrameStart(uint8_t *aSpiRxFrameBuffer, uint8_t aAlignAllowance, uint16_t &aSkipLength);
    otError  DoSpiTransfer(uint8_t *aSpiRxFrameBuffer, uint32_t aTransferLength);
    otError  PushPullSpi(void);

    bool CheckInterrupt(void);
    void LogStats(void);
    void LogError(const char *aString);
    void LogBuffer(const char *aDesc, const uint8_t *aBuffer, uint16_t aLength, bool aForce);

    enum
    {
        kSpiModeMax           = 3,
        kSpiAlignAllowanceMax = 16,
        kSpiFrameHeaderSize   = 5,
        kSpiBitsPerWord       = 8,
        kSpiTxRefuseWarnCount = 30,
        kSpiTxRefuseExitCount = 100,
        kImmediateRetryCount  = 5,
        kFastRetryCount       = 15,
        kDebugBytesPerLine    = 16,
        kGpioIntAssertState   = 0,
        kGpioResetAssertState = 0,
    };

    enum
    {
        kMsecPerSec              = 1000,
        kUsecPerMsec             = 1000,
        kSpiPollPeriodUs         = kMsecPerSec * kUsecPerMsec / 30,
        kSecPerDay               = 60 * 60 * 24,
        kResetHoldOnUsec         = 10 * kUsecPerMsec,
        kImmediateRetryTimeoutUs = 1 * kUsecPerMsec,
        kFastRetryTimeoutUs      = 10 * kUsecPerMsec,
        kSlowRetryTimeoutUs      = 33 * kUsecPerMsec,
    };

    ReceiveFrameCallback mReceiveFrameCallback;
    void                *mReceiveFrameContext;
    RxFrameBuffer       &mRxFrameBuffer;

    int mSpiDevFd;
    int mResetGpioValueFd;
    int mIntGpioValueFd;

    uint8_t  mSpiMode;
    uint8_t  mSpiAlignAllowance;
    uint32_t mSpiResetDelay;
    uint16_t mSpiCsDelayUs;
    uint16_t mSpiSmallPacketSize;
    uint32_t mSpiSpeedHz;

    uint64_t mSlaveResetCount;
    uint64_t mSpiDuplexFrameCount;
    uint64_t mSpiUnresponsiveFrameCount;

    bool     mSpiTxIsReady;
    uint16_t mSpiTxRefusedCount;
    uint16_t mSpiTxPayloadSize;
    uint8_t  mSpiTxFrameBuffer[kMaxFrameSize + kSpiAlignAllowanceMax];

    bool     mDidPrintRateLimitLog;
    uint16_t mSpiSlaveDataLen;

    bool mDidRxFrame;

    otRcpInterfaceMetrics mInterfaceMetrics;

    // Non-copyable, intentionally not implemented.
    SpiInterface(const SpiInterface &);
    SpiInterface &operator=(const SpiInterface &);
};

} // namespace Posix
} // namespace ot

#endif // POSIX_APP_SPI_INTERFACE_HPP_<|MERGE_RESOLUTION|>--- conflicted
+++ resolved
@@ -44,11 +44,6 @@
 
 #include <openthread/openthread-system.h>
 
-<<<<<<< HEAD
-#include "ncp/ncp_spi.hpp"
-
-=======
->>>>>>> af5938e3
 namespace ot {
 namespace Posix {
 
