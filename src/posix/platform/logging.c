/*
 *  Copyright (c) 2016, The OpenThread Authors.
 *  All rights reserved.
 *
 *  Redistribution and use in source and binary forms, with or without
 *  modification, are permitted provided that the following conditions are met:
 *  1. Redistributions of source code must retain the above copyright
 *     notice, this list of conditions and the following disclaimer.
 *  2. Redistributions in binary form must reproduce the above copyright
 *     notice, this list of conditions and the following disclaimer in the
 *     documentation and/or other materials provided with the distribution.
 *  3. Neither the name of the copyright holder nor the
 *     names of its contributors may be used to endorse or promote products
 *     derived from this software without specific prior written permission.
 *
 *  THIS SOFTWARE IS PROVIDED BY THE COPYRIGHT HOLDERS AND CONTRIBUTORS "AS IS"
 *  AND ANY EXPRESS OR IMPLIED WARRANTIES, INCLUDING, BUT NOT LIMITED TO, THE
 *  IMPLIED WARRANTIES OF MERCHANTABILITY AND FITNESS FOR A PARTICULAR PURPOSE
 *  ARE DISCLAIMED. IN NO EVENT SHALL THE COPYRIGHT HOLDER OR CONTRIBUTORS BE
 *  LIABLE FOR ANY DIRECT, INDIRECT, INCIDENTAL, SPECIAL, EXEMPLARY, OR
 *  CONSEQUENTIAL DAMAGES (INCLUDING, BUT NOT LIMITED TO, PROCUREMENT OF
 *  SUBSTITUTE GOODS OR SERVICES; LOSS OF USE, DATA, OR PROFITS; OR BUSINESS
 *  INTERRUPTION) HOWEVER CAUSED AND ON ANY THEORY OF LIABILITY, WHETHER IN
 *  CONTRACT, STRICT LIABILITY, OR TORT (INCLUDING NEGLIGENCE OR OTHERWISE)
 *  ARISING IN ANY WAY OUT OF THE USE OF THIS SOFTWARE, EVEN IF ADVISED OF THE
 *  POSSIBILITY OF SUCH DAMAGE.
 */

#include "platform-posix.h"
#include <openthread-core-config.h>

#include <ctype.h>
#include <inttypes.h>
#include <stdarg.h>
#include <stdint.h>
#include <stdio.h>
#include <string.h>
#include <syslog.h>

#include <openthread/platform/logging.h>

#include "code_utils.h"

#define LOGGING_MAX_LOG_STRING_SIZE 512

void platformLoggingInit(const char *aName)
{
#if (OPENTHREAD_CONFIG_LOG_OUTPUT == OPENTHREAD_CONFIG_LOG_OUTPUT_PLATFORM_DEFINED) || \
    (OPENTHREAD_CONFIG_LOG_OUTPUT == OPENTHREAD_CONFIG_LOG_OUTPUT_NCP_SPINEL)

    openlog(aName, LOG_PID, LOG_USER);
    setlogmask(setlogmask(0) & LOG_UPTO(LOG_NOTICE));

#else
    (void)aName;
#endif
}

#if (OPENTHREAD_CONFIG_LOG_OUTPUT == OPENTHREAD_CONFIG_LOG_OUTPUT_PLATFORM_DEFINED) || \
    (OPENTHREAD_CONFIG_LOG_OUTPUT == OPENTHREAD_CONFIG_LOG_OUTPUT_NCP_SPINEL)
OT_TOOL_WEAK void otPlatLog(otLogLevel aLogLevel, otLogRegion aLogRegion, const char *aFormat, ...)
{
    char         logString[LOGGING_MAX_LOG_STRING_SIZE];
    unsigned int offset;
    int          charsWritten;
    va_list      args;

    offset = 0;

<<<<<<< HEAD
    LOG_PRINTF("[%" PRIx64 "] ", gNodeId);
=======
    charsWritten = snprintf(&logString[offset], sizeof(logString), "[%" PRIx64 "] ", NODE_ID);
    otEXPECT_ACTION(charsWritten >= 0, logString[offset] = 0);
    offset += (unsigned int)charsWritten;
    otEXPECT_ACTION(offset < sizeof(logString), logString[sizeof(logString) - 1] = 0);
>>>>>>> 67f38801

    va_start(args, aFormat);
    charsWritten = vsnprintf(&logString[offset], sizeof(logString) - offset, aFormat, args);
    va_end(args);

    otEXPECT_ACTION(charsWritten >= 0, logString[offset] = 0);

exit:
    syslog(LOG_CRIT, "%s", logString);

    (void)aLogLevel;
    (void)aLogRegion;
}

#endif // #if (OPENTHREAD_CONFIG_LOG_OUTPUT == OPENTHREAD_CONFIG_LOG_OUTPUT_PLATFORM_DEFINED)<|MERGE_RESOLUTION|>--- conflicted
+++ resolved
@@ -67,14 +67,10 @@
 
     offset = 0;
 
-<<<<<<< HEAD
-    LOG_PRINTF("[%" PRIx64 "] ", gNodeId);
-=======
-    charsWritten = snprintf(&logString[offset], sizeof(logString), "[%" PRIx64 "] ", NODE_ID);
+    charsWritten = snprintf(&logString[offset], sizeof(logString), "[%" PRIx64 "] ", gNodeId);
     otEXPECT_ACTION(charsWritten >= 0, logString[offset] = 0);
     offset += (unsigned int)charsWritten;
     otEXPECT_ACTION(offset < sizeof(logString), logString[sizeof(logString) - 1] = 0);
->>>>>>> 67f38801
 
     va_start(args, aFormat);
     charsWritten = vsnprintf(&logString[offset], sizeof(logString) - offset, aFormat, args);
