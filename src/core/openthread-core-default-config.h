--- conflicted
+++ resolved
@@ -143,7 +143,6 @@
  * The maximum number of backoffs the CSMA-CA algorithm will attempt before declaring a channel access failure.
  *
  * Equivalent to macMaxCSMABackoffs in IEEE 802.15.4-2006, default value is 4.
-<<<<<<< HEAD
  *
  */
 #ifndef OPENTHREAD_CONFIG_MAC_MAX_CSMA_BACKOFFS_INDIRECT
@@ -163,27 +162,6 @@
 #endif
 
 /**
-=======
- *
- */
-#ifndef OPENTHREAD_CONFIG_MAC_MAX_CSMA_BACKOFFS_INDIRECT
-#define OPENTHREAD_CONFIG_MAC_MAX_CSMA_BACKOFFS_INDIRECT 4
-#endif
-
-/**
- * @def OPENTHREAD_CONFIG_MAC_MAX_FRAME_RETRIES_DIRECT
- *
- * The maximum number of retries allowed after a transmission failure for direct transmissions.
- *
- * Equivalent to macMaxFrameRetries, default value is 3.
- *
- */
-#ifndef OPENTHREAD_CONFIG_MAC_MAX_FRAME_RETRIES_DIRECT
-#define OPENTHREAD_CONFIG_MAC_MAX_FRAME_RETRIES_DIRECT 3
-#endif
-
-/**
->>>>>>> 14a1f490
  * @def OPENTHREAD_CONFIG_MAC_MAX_FRAME_RETRIES_INDIRECT
  *
  * The maximum number of retries allowed after a transmission failure for indirect transmissions.
