--- conflicted
+++ resolved
@@ -79,11 +79,7 @@
     return kThreadError_None;
 }
 
-<<<<<<< HEAD
-int Routes::Lookup(otContext *aContext, const Address &aSource, const Address &aDestination)
-=======
-int8_t Routes::Lookup(const Address &aSource, const Address &aDestination)
->>>>>>> 4050c685
+int8_t Routes::Lookup(otContext *aContext, const Address &aSource, const Address &aDestination)
 {
     uint8_t maxPrefixMatch = 0;
     uint8_t prefixMatch;
