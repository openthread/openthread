/*
 *  Copyright (c) 2016, Nest Labs, Inc.
 *  All rights reserved.
 *
 *  Redistribution and use in source and binary forms, with or without
 *  modification, are permitted provided that the following conditions are met:
 *  1. Redistributions of source code must retain the above copyright
 *     notice, this list of conditions and the following disclaimer.
 *  2. Redistributions in binary form must reproduce the above copyright
 *     notice, this list of conditions and the following disclaimer in the
 *     documentation and/or other materials provided with the distribution.
 *  3. Neither the name of the copyright holder nor the
 *     names of its contributors may be used to endorse or promote products
 *     derived from this software without specific prior written permission.
 *
 *  THIS SOFTWARE IS PROVIDED BY THE COPYRIGHT HOLDERS AND CONTRIBUTORS "AS IS"
 *  AND ANY EXPRESS OR IMPLIED WARRANTIES, INCLUDING, BUT NOT LIMITED TO, THE
 *  IMPLIED WARRANTIES OF MERCHANTABILITY AND FITNESS FOR A PARTICULAR PURPOSE
 *  ARE DISCLAIMED. IN NO EVENT SHALL THE COPYRIGHT HOLDER OR CONTRIBUTORS BE
 *  LIABLE FOR ANY DIRECT, INDIRECT, INCIDENTAL, SPECIAL, EXEMPLARY, OR
 *  CONSEQUENTIAL DAMAGES (INCLUDING, BUT NOT LIMITED TO, PROCUREMENT OF
 *  SUBSTITUTE GOODS OR SERVICES; LOSS OF USE, DATA, OR PROFITS; OR BUSINESS
 *  INTERRUPTION) HOWEVER CAUSED AND ON ANY THEORY OF LIABILITY, WHETHER IN
 *  CONTRACT, STRICT LIABILITY, OR TORT (INCLUDING NEGLIGENCE OR OTHERWISE)
 *  ARISING IN ANY WAY OUT OF THE USE OF THIS SOFTWARE, EVEN IF ADVISED OF THE
 *  POSSIBILITY OF SUCH DAMAGE.
 */

/**
 * @file
 *   This file implements MPL.
 */

#include <common/code_utils.hpp>
#include <common/message.hpp>
#include <net/ip6.hpp>
#include <net/ip6_mpl.hpp>

namespace Thread {
namespace Ip6 {

<<<<<<< HEAD
Mpl::Mpl(otInstance *aInstance):
    mTimer(aInstance, &Mpl::HandleTimer, this)
=======
Mpl::Mpl(Ip6 &aIp6):
    mTimer(aIp6.mTimerScheduler, &HandleTimer, this)
>>>>>>> 9c984488
{
    memset(mEntries, 0, sizeof(mEntries));
    mSequence = 0;
}

void Mpl::InitOption(OptionMpl &aOption, uint16_t aSeed)
{
    aOption.Init();
    aOption.SetSeedLength(OptionMpl::kSeedLength2);
    aOption.SetSequence(mSequence++);
    aOption.SetSeed(aSeed);
}

ThreadError Mpl::ProcessOption(const Message &aMessage)
{
    ThreadError error = kThreadError_None;
    OptionMpl option;
    MplEntry *entry = NULL;
    int8_t diff;

    VerifyOrExit(aMessage.Read(aMessage.GetOffset(), sizeof(option), &option) == sizeof(option) &&
                 option.GetLength() == sizeof(OptionMpl) - sizeof(OptionHeader),
                 error = kThreadError_Drop);

    for (int i = 0; i < kNumEntries; i++)
    {
        if (mEntries[i].mLifetime == 0)
        {
            entry = &mEntries[i];
        }
        else if (mEntries[i].mSeed == option.GetSeed())
        {
            entry = &mEntries[i];
            diff = static_cast<int8_t>(option.GetSequence() - entry->mSequence);

            if (diff <= 0)
            {
                error = kThreadError_Drop;
            }

            break;
        }
    }

    VerifyOrExit(entry != NULL, error = kThreadError_Drop);

    entry->mSeed = option.GetSeed();
    entry->mSequence = option.GetSequence();
    entry->mLifetime = kLifetime;
    mTimer.Start(1000);

exit:
    return error;
}

void Mpl::HandleTimer(void *aContext)
{
    Mpl *obj = reinterpret_cast<Mpl *>(aContext);
    obj->HandleTimer();
}

void Mpl::HandleTimer()
{
    bool startTimer = false;

    for (int i = 0; i < kNumEntries; i++)
    {
        if (mEntries[i].mLifetime > 0)
        {
            mEntries[i].mLifetime--;
            startTimer = true;
        }
    }

    if (startTimer)
    {
        mTimer.Start(1000);
    }
}

}  // namespace Ip6
}  // namespace Thread<|MERGE_RESOLUTION|>--- conflicted
+++ resolved
@@ -39,13 +39,8 @@
 namespace Thread {
 namespace Ip6 {
 
-<<<<<<< HEAD
-Mpl::Mpl(otInstance *aInstance):
-    mTimer(aInstance, &Mpl::HandleTimer, this)
-=======
 Mpl::Mpl(Ip6 &aIp6):
     mTimer(aIp6.mTimerScheduler, &HandleTimer, this)
->>>>>>> 9c984488
 {
     memset(mEntries, 0, sizeof(mEntries));
     mSequence = 0;
