/*
 *  Copyright (c) 2016, Nest Labs, Inc.
 *  All rights reserved.
 *
 *  Redistribution and use in source and binary forms, with or without
 *  modification, are permitted provided that the following conditions are met:
 *  1. Redistributions of source code must retain the above copyright
 *     notice, this list of conditions and the following disclaimer.
 *  2. Redistributions in binary form must reproduce the above copyright
 *     notice, this list of conditions and the following disclaimer in the
 *     documentation and/or other materials provided with the distribution.
 *  3. Neither the name of the copyright holder nor the
 *     names of its contributors may be used to endorse or promote products
 *     derived from this software without specific prior written permission.
 *
 *  THIS SOFTWARE IS PROVIDED BY THE COPYRIGHT HOLDERS AND CONTRIBUTORS "AS IS"
 *  AND ANY EXPRESS OR IMPLIED WARRANTIES, INCLUDING, BUT NOT LIMITED TO, THE
 *  IMPLIED WARRANTIES OF MERCHANTABILITY AND FITNESS FOR A PARTICULAR PURPOSE
 *  ARE DISCLAIMED. IN NO EVENT SHALL THE COPYRIGHT HOLDER OR CONTRIBUTORS BE
 *  LIABLE FOR ANY DIRECT, INDIRECT, INCIDENTAL, SPECIAL, EXEMPLARY, OR
 *  CONSEQUENTIAL DAMAGES (INCLUDING, BUT NOT LIMITED TO, PROCUREMENT OF
 *  SUBSTITUTE GOODS OR SERVICES; LOSS OF USE, DATA, OR PROFITS; OR BUSINESS
 *  INTERRUPTION) HOWEVER CAUSED AND ON ANY THEORY OF LIABILITY, WHETHER IN
 *  CONTRACT, STRICT LIABILITY, OR TORT (INCLUDING NEGLIGENCE OR OTHERWISE)
 *  ARISING IN ANY WAY OUT OF THE USE OF THIS SOFTWARE, EVEN IF ADVISED OF THE
 *  POSSIBILITY OF SUCH DAMAGE.
 */

/**
 * @file
 *   This file implements IPv6 network interfaces.
 */

#include <common/code_utils.hpp>
#include <common/debug.hpp>
#include <common/logging.hpp>
#include <common/message.hpp>
#include <net/netif.hpp>
#include <openthreadinstance.h>

namespace Thread {
namespace Ip6 {

Netif::Netif(otInstance *aInstance) :
    mInstance(aInstance),
    mStateChangedTask(aInstance, &Netif::HandleStateChangedTask, this)
{
    mCallbacks = NULL;
    mUnicastAddresses = NULL;
    mMulticastAddresses = NULL;
    mInterfaceId = -1;
    mAllRoutersSubscribed = false;
    mNext = NULL;
    mMaskExtUnicastAddresses = 0;

    mStateChangedFlags = 0;
}

ThreadError Netif::RegisterCallback(NetifCallback &aCallback)
{
    ThreadError error = kThreadError_None;

    for (NetifCallback *cur = mCallbacks; cur; cur = cur->mNext)
    {
        if (cur == &aCallback)
        {
            ExitNow(error = kThreadError_Busy);
        }
    }

    aCallback.mNext = mCallbacks;
    mCallbacks = &aCallback;

exit:
    return error;
}

ThreadError Netif::AddNetif()
{
    ThreadError error = kThreadError_None;
    Netif *netif;

    if (mInstance->mNetifListHead == NULL)
    {
        mInstance->mNetifListHead = this;
    }
    else
    {
        netif = mInstance->mNetifListHead;

        do
        {
            if (netif == this)
            {
                ExitNow(error = kThreadError_Busy);
            }
        }
        while (netif->mNext);

        netif->mNext = this;
    }

    mNext = NULL;

    if (mInterfaceId < 0)
    {
        mInterfaceId = mInstance->mNextInterfaceId++;
    }

    otLogDebgIp6("  new interface id=%d\n", mInterfaceId);

exit:
    return error;
}

ThreadError Netif::RemoveNetif()
{
    ThreadError error = kThreadError_None;

    VerifyOrExit(mInstance->mNetifListHead != NULL, error = kThreadError_Busy);

    if (mInstance->mNetifListHead == this)
    {
        mInstance->mNetifListHead = mNext;
    }
    else
    {
        for (Netif *netif = mInstance->mNetifListHead; netif->mNext; netif = netif->mNext)
        {
            if (netif->mNext != this)
            {
                continue;
            }

            netif->mNext = mNext;
            break;
        }
    }

    mNext = NULL;

exit:
    return error;
}

Netif *Netif::GetNext() const
{
    return mNext;
}

Netif *Netif::GetNetifById(otInstance *aInstance, int8_t aInterfaceId)
{
    Netif *netif;

    for (netif = aInstance->mNetifListHead; netif; netif = netif->mNext)
    {
        if (netif->mInterfaceId == aInterfaceId)
        {
            ExitNow();
        }
    }

exit:
    return netif;
}

Netif *Netif::GetNetifByName(otInstance *aInstance, char *aName)
{
    Netif *netif;

    for (netif = aInstance->mNetifListHead; netif; netif = netif->mNext)
    {
        if (strcmp(netif->GetName(), aName) == 0)
        {
            ExitNow();
        }
    }

exit:
    return netif;
}

int8_t Netif::GetInterfaceId() const
{
    return mInterfaceId;
}

bool Netif::IsMulticastSubscribed(const Address &aAddress) const
{
    bool rval = false;

    if (aAddress.IsLinkLocalAllNodesMulticast() || aAddress.IsRealmLocalAllNodesMulticast())
    {
        ExitNow(rval = true);
    }
    else if (aAddress.IsLinkLocalAllRoutersMulticast() || aAddress.IsRealmLocalAllRoutersMulticast())
    {
        ExitNow(rval = mAllRoutersSubscribed);
    }

    for (NetifMulticastAddress *cur = mMulticastAddresses; cur; cur = cur->mNext)
    {
        if (memcmp(&cur->mAddress, &aAddress, sizeof(cur->mAddress)) == 0)
        {
            ExitNow(rval = true);
        }
    }

exit:
    return rval;
}

void Netif::SubscribeAllRoutersMulticast()
{
    mAllRoutersSubscribed = true;
}

void Netif::UnsubscribeAllRoutersMulticast()
{
    mAllRoutersSubscribed = false;
}

ThreadError Netif::SubscribeMulticast(NetifMulticastAddress &aAddress)
{
    ThreadError error = kThreadError_None;

    for (NetifMulticastAddress *cur = mMulticastAddresses; cur; cur = cur->mNext)
    {
        if (cur == &aAddress)
        {
            ExitNow(error = kThreadError_Busy);
        }
    }

    aAddress.mNext = mMulticastAddresses;
    mMulticastAddresses = &aAddress;

exit:
    return error;
}

ThreadError Netif::UnsubscribeMulticast(const NetifMulticastAddress &aAddress)
{
    ThreadError error = kThreadError_None;

    if (mMulticastAddresses == &aAddress)
    {
        mMulticastAddresses = mMulticastAddresses->mNext;
        ExitNow();
    }
    else if (mMulticastAddresses != NULL)
    {
        for (NetifMulticastAddress *cur = mMulticastAddresses; cur->mNext; cur = cur->mNext)
        {
            if (cur->mNext == &aAddress)
            {
                cur->mNext = aAddress.mNext;
                ExitNow();
            }
        }
    }

    ExitNow(error = kThreadError_Error);

exit:
    return error;
}

const NetifUnicastAddress *Netif::GetUnicastAddresses() const
{
    return mUnicastAddresses;
}

ThreadError Netif::AddUnicastAddress(NetifUnicastAddress &aAddress)
{
    ThreadError error = kThreadError_None;

    for (NetifUnicastAddress *cur = mUnicastAddresses; cur; cur = cur->GetNext())
    {
        if (cur == &aAddress)
        {
            ExitNow(error = kThreadError_Busy);
        }
    }

    aAddress.mNext = mUnicastAddresses;
    mUnicastAddresses = &aAddress;

    if (!aAddress.GetAddress().IsRoutingLocator())
    {
        SetStateChangedFlags(OT_IP6_ADDRESS_ADDED);
    }

exit:
    return error;
}

ThreadError Netif::RemoveUnicastAddress(const NetifUnicastAddress &aAddress)
{
    ThreadError error = kThreadError_None;

    if (mUnicastAddresses == &aAddress)
    {
        mUnicastAddresses = mUnicastAddresses->GetNext();
        ExitNow();
    }
    else if (mUnicastAddresses != NULL)
    {
        for (NetifUnicastAddress *cur = mUnicastAddresses; cur->GetNext(); cur = cur->GetNext())
        {
            if (cur->mNext == &aAddress)
            {
                cur->mNext = aAddress.mNext;
                ExitNow();
            }
        }
    }

    ExitNow(error = kThreadError_NotFound);

exit:

    if (!aAddress.GetAddress().IsRoutingLocator())
    {
        SetStateChangedFlags(OT_IP6_ADDRESS_REMOVED);
    }

    return error;
}

<<<<<<< HEAD
Netif *Netif::GetNetifList(otInstance *aInstance)
=======

ThreadError Netif::AddExternalUnicastAddress(const NetifUnicastAddress &aAddress)
{
    ThreadError error = kThreadError_None;
    int8_t index = 0;

    for (NetifUnicastAddress *cur = mUnicastAddresses; cur; cur = cur->GetNext())
    {
        if (memcmp(&cur->mAddress, &aAddress.mAddress, sizeof(otIp6Address)) == 0)
        {
            VerifyOrExit(GetExtUnicastAddressIndex(cur) != -1, error = kThreadError_InvalidArgs);

            cur->mPreferredLifetime = aAddress.mPreferredLifetime;
            cur->mValidLifetime = aAddress.mValidLifetime;
            cur->mPrefixLength = aAddress.mPrefixLength;
            ExitNow();
        }
    }

    // Make sure we haven't set all the bits in the mask already
    VerifyOrExit(mMaskExtUnicastAddresses != ((1 << OPENTHREAD_CONFIG_MAX_EXT_IP_ADDRS) - 1),
                 error = kThreadError_NoBufs);

    // Get next available entry index
    while ((mMaskExtUnicastAddresses & (1 << index)) != 0)
    {
        index++;
    }

    assert(index < OPENTHREAD_CONFIG_MAX_EXT_IP_ADDRS);

    // Increase the count and mask the index
    mMaskExtUnicastAddresses |= 1 << index;

    // Copy the address to the next available dynamic address
    mExtUnicastAddresses[index] = aAddress;
    mExtUnicastAddresses[index].mNext = mUnicastAddresses;

    mUnicastAddresses = &mExtUnicastAddresses[index];

    SetStateChangedFlags(OT_IP6_ADDRESS_ADDED);

exit:
    return error;
}

ThreadError Netif::RemoveExternalUnicastAddress(const Address &aAddress)
{
    ThreadError error = kThreadError_None;
    NetifUnicastAddress *last = NULL;
    int8_t aAddressIndexToRemove = -1;

    for (NetifUnicastAddress *cur = mUnicastAddresses; cur; cur = cur->GetNext())
    {
        if (memcmp(&cur->mAddress, &aAddress, sizeof(otIp6Address)) == 0)
        {
            aAddressIndexToRemove = GetExtUnicastAddressIndex(cur);
            VerifyOrExit(aAddressIndexToRemove != -1, error = kThreadError_InvalidArgs);

            if (last)
            {
                last->mNext = cur->mNext;
            }
            else
            {
                mUnicastAddresses = cur->GetNext();
            }

            break;
        }

        last = cur;
    }

    if (aAddressIndexToRemove != -1)
    {
        mMaskExtUnicastAddresses &= ~(1 << aAddressIndexToRemove);

        SetStateChangedFlags(OT_IP6_ADDRESS_REMOVED);
    }
    else
    {
        error = kThreadError_NotFound;
    }

exit:

    return error;
}

Netif *Netif::GetNetifList()
>>>>>>> b1ff6e98
{
    return aInstance->mNetifListHead;
}

bool Netif::IsUnicastAddress(otInstance *aInstance, const Address &aAddress)
{
    bool rval = false;

    for (Netif *netif = aInstance->mNetifListHead; netif; netif = netif->mNext)
    {
        for (NetifUnicastAddress *cur = netif->mUnicastAddresses; cur; cur = cur->GetNext())
        {
            if (cur->GetAddress() == aAddress)
            {
                ExitNow(rval = true);
            }
        }
    }

exit:
    return rval;
}

const NetifUnicastAddress *Netif::SelectSourceAddress(otInstance *aInstance, MessageInfo &aMessageInfo)
{
    Address *destination = &aMessageInfo.GetPeerAddr();
    int interfaceId = aMessageInfo.mInterfaceId;
    const NetifUnicastAddress *rvalAddr = NULL;
    const Address *candidateAddr;
    int8_t candidateId;
    int8_t rvalIface = 0;

    for (Netif *netif = GetNetifList(aInstance); netif; netif = netif->mNext)
    {
        candidateId = netif->GetInterfaceId();

        for (const NetifUnicastAddress *addr = netif->GetUnicastAddresses(); addr; addr = addr->GetNext())
        {
            candidateAddr = &addr->GetAddress();

            if (destination->IsLinkLocal() || destination->IsMulticast())
            {
                if (interfaceId != candidateId)
                {
                    continue;
                }
            }

            if (rvalAddr == NULL)
            {
                // Rule 0: Prefer any address
                rvalAddr = addr;
                rvalIface = candidateId;
            }
            else if (*candidateAddr == *destination)
            {
                // Rule 1: Prefer same address
                rvalAddr = addr;
                rvalIface = candidateId;
                goto exit;
            }
            else if (candidateAddr->GetScope() < rvalAddr->GetAddress().GetScope())
            {
                // Rule 2: Prefer appropriate scope
                if (candidateAddr->GetScope() >= destination->GetScope())
                {
                    rvalAddr = addr;
                    rvalIface = candidateId;
                }
            }
            else if (candidateAddr->GetScope() > rvalAddr->GetAddress().GetScope())
            {
                if (rvalAddr->GetAddress().GetScope() < destination->GetScope())
                {
                    rvalAddr = addr;
                    rvalIface = candidateId;
                }
            }
            else if (addr->mPreferredLifetime != 0 && rvalAddr->mPreferredLifetime == 0)
            {
                // Rule 3: Avoid deprecated addresses
                rvalAddr = addr;
                rvalIface = candidateId;
            }
            else if (aMessageInfo.mInterfaceId != 0 && aMessageInfo.mInterfaceId == candidateId &&
                     rvalIface != candidateId)
            {
                // Rule 4: Prefer home address
                // Rule 5: Prefer outgoing interface
                rvalAddr = addr;
                rvalIface = candidateId;
            }
            else if (destination->PrefixMatch(*candidateAddr) > destination->PrefixMatch(rvalAddr->GetAddress()))
            {
                // Rule 6: Prefer matching label
                // Rule 7: Prefer public address
                // Rule 8: Use longest prefix matching
                rvalAddr = addr;
                rvalIface = candidateId;
            }
        }
    }

exit:
    aMessageInfo.mInterfaceId = rvalIface;
    return rvalAddr;
}

int8_t Netif::GetOnLinkNetif(otInstance *aInstance, const Address &aAddress)
{
    int8_t rval = -1;

    for (Netif *netif = aInstance->mNetifListHead; netif; netif = netif->mNext)
    {
        for (NetifUnicastAddress *cur = netif->mUnicastAddresses; cur; cur = cur->GetNext())
        {
            if (cur->GetAddress().PrefixMatch(aAddress) >= cur->mPrefixLength)
            {
                ExitNow(rval = netif->mInterfaceId);
            }
        }
    }

exit:
    return rval;
}

bool Netif::IsStateChangedCallbackPending(void)
{
    return mStateChangedFlags != 0;
}

void Netif::SetStateChangedFlags(uint32_t aFlags)
{
    mStateChangedFlags |= aFlags;
    mStateChangedTask.Post();
}

void Netif::HandleStateChangedTask(void *aContext)
{
    Netif *obj = reinterpret_cast<Netif *>(aContext);
    obj->HandleStateChangedTask();
}

void Netif::HandleStateChangedTask(void)
{
    uint32_t flags = mStateChangedFlags;

    mStateChangedFlags = 0;

    for (NetifCallback *callback = mCallbacks; callback; callback = callback->mNext)
    {
        callback->Callback(flags);
    }
}

}  // namespace Ip6
}  // namespace Thread<|MERGE_RESOLUTION|>--- conflicted
+++ resolved
@@ -328,9 +328,6 @@
     return error;
 }
 
-<<<<<<< HEAD
-Netif *Netif::GetNetifList(otInstance *aInstance)
-=======
 
 ThreadError Netif::AddExternalUnicastAddress(const NetifUnicastAddress &aAddress)
 {
@@ -421,8 +418,7 @@
     return error;
 }
 
-Netif *Netif::GetNetifList()
->>>>>>> b1ff6e98
+Netif *Netif::GetNetifList(otInstance *aInstance)
 {
     return aInstance->mNetifListHead;
 }
