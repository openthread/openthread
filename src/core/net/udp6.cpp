/*
 *  Copyright (c) 2016, Nest Labs, Inc.
 *  All rights reserved.
 *
 *  Redistribution and use in source and binary forms, with or without
 *  modification, are permitted provided that the following conditions are met:
 *  1. Redistributions of source code must retain the above copyright
 *     notice, this list of conditions and the following disclaimer.
 *  2. Redistributions in binary form must reproduce the above copyright
 *     notice, this list of conditions and the following disclaimer in the
 *     documentation and/or other materials provided with the distribution.
 *  3. Neither the name of the copyright holder nor the
 *     names of its contributors may be used to endorse or promote products
 *     derived from this software without specific prior written permission.
 *
 *  THIS SOFTWARE IS PROVIDED BY THE COPYRIGHT HOLDERS AND CONTRIBUTORS "AS IS"
 *  AND ANY EXPRESS OR IMPLIED WARRANTIES, INCLUDING, BUT NOT LIMITED TO, THE
 *  IMPLIED WARRANTIES OF MERCHANTABILITY AND FITNESS FOR A PARTICULAR PURPOSE
 *  ARE DISCLAIMED. IN NO EVENT SHALL THE COPYRIGHT HOLDER OR CONTRIBUTORS BE
 *  LIABLE FOR ANY DIRECT, INDIRECT, INCIDENTAL, SPECIAL, EXEMPLARY, OR
 *  CONSEQUENTIAL DAMAGES (INCLUDING, BUT NOT LIMITED TO, PROCUREMENT OF
 *  SUBSTITUTE GOODS OR SERVICES; LOSS OF USE, DATA, OR PROFITS; OR BUSINESS
 *  INTERRUPTION) HOWEVER CAUSED AND ON ANY THEORY OF LIABILITY, WHETHER IN
 *  CONTRACT, STRICT LIABILITY, OR TORT (INCLUDING NEGLIGENCE OR OTHERWISE)
 *  ARISING IN ANY WAY OUT OF THE USE OF THIS SOFTWARE, EVEN IF ADVISED OF THE
 *  POSSIBILITY OF SUCH DAMAGE.
 */

/**
 * @file
 *   This file implements UDP/IPv6 sockets.
 */

#include <stdio.h>

#include <common/code_utils.hpp>
#include <common/encoding.hpp>
#include <net/ip6.hpp>
#include <net/udp6.hpp>
#include <openthreadinstance.h>

using Thread::Encoding::BigEndian::HostSwap16;

namespace Thread {
namespace Ip6 {

<<<<<<< HEAD
ThreadError UdpSocket::Open(otInstance *aInstance, otUdpReceive aHandler, void *aContext)
=======
UdpSocket::UdpSocket(Udp &aUdp)
>>>>>>> 9c984488
{
    mTransport = &aUdp;
}

<<<<<<< HEAD
    for (UdpSocket *cur = aInstance->mUdpSockets; cur; cur = cur->GetNext())
    {
        if (cur == this)
        {
            ExitNow();
        }
    }
=======
Message *UdpSocket::NewMessage(uint16_t aReserved)
{
    return static_cast<Udp *>(mTransport)->NewMessage(aReserved);
}
>>>>>>> 9c984488

ThreadError UdpSocket::Open(otUdpReceive aHandler, void *aContext)
{
    memset(&mSockName, 0, sizeof(mSockName));
    memset(&mPeerName, 0, sizeof(mPeerName));
    mHandler = aHandler;
    mContext = aContext;

<<<<<<< HEAD
    SetNext(aInstance->mUdpSockets);
    aInstance->mUdpSockets = this;

exit:
    return error;
=======
    return static_cast<Udp *>(mTransport)->AddSocket(*this);
>>>>>>> 9c984488
}

ThreadError UdpSocket::Bind(const SockAddr &aSockAddr)
{
    mSockName = aSockAddr;
    return kThreadError_None;
}

ThreadError UdpSocket::Close(otInstance *aInstance)
{
<<<<<<< HEAD
    if (aInstance->mUdpSockets == this)
    {
        aInstance->mUdpSockets = aInstance->mUdpSockets->GetNext();
    }
    else
    {
        for (UdpSocket *socket = aInstance->mUdpSockets; socket; socket = socket->GetNext())
        {
            if (socket->GetNext() == this)
            {
                socket->SetNext(GetNext());
                break;
            }
        }
    }
=======
    ThreadError error = kThreadError_None;
>>>>>>> 9c984488

    SuccessOrExit(error = static_cast<Udp *>(mTransport)->RemoveSocket(*this));
    memset(&mSockName, 0, sizeof(mSockName));
    memset(&mPeerName, 0, sizeof(mPeerName));

exit:
    return error;
}

ThreadError UdpSocket::SendTo(Message &aMessage, const MessageInfo &aMessageInfo)
{
    ThreadError error = kThreadError_None;
    MessageInfo messageInfoLocal;
    UdpHeader udpHeader;

    messageInfoLocal = aMessageInfo;

    if (messageInfoLocal.GetSockAddr().IsUnspecified())
    {
        messageInfoLocal.GetSockAddr() = GetSockName().GetAddress();
    }

    if (GetSockName().mPort == 0)
    {
<<<<<<< HEAD
        GetSockName().mPort = aMessage.GetInstance()->mEphemeralPort;

        if (aMessage.GetInstance()->mEphemeralPort < Udp::kDynamicPortMax)
        {
            aMessage.GetInstance()->mEphemeralPort++;
        }
        else
        {
            aMessage.GetInstance()->mEphemeralPort = Udp::kDynamicPortMin;
        }
=======
        GetSockName().mPort = static_cast<Udp *>(mTransport)->GetEphemeralPort();
>>>>>>> 9c984488
    }

    udpHeader.SetSourcePort(GetSockName().mPort);
    udpHeader.SetDestinationPort(messageInfoLocal.mPeerPort);
    udpHeader.SetLength(sizeof(udpHeader) + aMessage.GetLength());
    udpHeader.SetChecksum(0);

    SuccessOrExit(error = aMessage.Prepend(&udpHeader, sizeof(udpHeader)));
    aMessage.SetOffset(0);
    SuccessOrExit(error = static_cast<Udp *>(mTransport)->SendDatagram(aMessage, messageInfoLocal, kProtoUdp));

exit:
    return error;
}

<<<<<<< HEAD
Message *Udp::NewMessage(otInstance *aInstance, uint16_t aReserved)
{
    return Ip6::NewMessage(aInstance, sizeof(UdpHeader) + aReserved);
=======
Udp::Udp(Ip6 &aIp6):
    mEphemeralPort(kDynamicPortMin),
    mSockets(NULL),
    mIp6(aIp6)
{
}

ThreadError Udp::AddSocket(UdpSocket &aSocket)
{
    for (UdpSocket *cur = mSockets; cur; cur = cur->GetNext())
    {
        if (cur == &aSocket)
        {
            ExitNow();
        }
    }

    aSocket.SetNext(mSockets);
    mSockets = &aSocket;

exit:
    return kThreadError_None;
}

ThreadError Udp::RemoveSocket(UdpSocket &aSocket)
{
    if (mSockets == &aSocket)
    {
        mSockets = mSockets->GetNext();
    }
    else
    {
        for (UdpSocket *socket = mSockets; socket; socket = socket->GetNext())
        {
            if (socket->GetNext() == &aSocket)
            {
                socket->SetNext(socket->GetNext());
                break;
            }
        }
    }

    aSocket.SetNext(NULL);

    return kThreadError_None;
}

uint16_t Udp::GetEphemeralPort(void)
{
    uint16_t rval = mEphemeralPort;

    if (mEphemeralPort < kDynamicPortMax)
    {
        mEphemeralPort++;
    }
    else
    {
        mEphemeralPort = kDynamicPortMin;
    }

    return rval;
}

Message *Udp::NewMessage(uint16_t aReserved)
{
    return mIp6.NewMessage(sizeof(UdpHeader) + aReserved);
}

ThreadError Udp::SendDatagram(Message &aMessage, MessageInfo &aMessageInfo, IpProto aIpProto)
{
    return mIp6.SendDatagram(aMessage, aMessageInfo, aIpProto);
>>>>>>> 9c984488
}

ThreadError Udp::HandleMessage(Message &aMessage, MessageInfo &aMessageInfo)
{
    ThreadError error = kThreadError_None;
    UdpHeader udpHeader;
    uint16_t payloadLength;
    uint16_t checksum;

    payloadLength = aMessage.GetLength() - aMessage.GetOffset();

    // check length
    VerifyOrExit(payloadLength >= sizeof(UdpHeader), error = kThreadError_Parse);

    // verify checksum
    checksum = Ip6::ComputePseudoheaderChecksum(aMessageInfo.GetPeerAddr(), aMessageInfo.GetSockAddr(),
                                                payloadLength, kProtoUdp);
    checksum = aMessage.UpdateChecksum(checksum, aMessage.GetOffset(), payloadLength);
    VerifyOrExit(checksum == 0xffff, ;);

    aMessage.Read(aMessage.GetOffset(), sizeof(udpHeader), &udpHeader);
    aMessage.MoveOffset(sizeof(udpHeader));
    aMessageInfo.mPeerPort = udpHeader.GetSourcePort();
    aMessageInfo.mSockPort = udpHeader.GetDestinationPort();

    // find socket
<<<<<<< HEAD
    for (UdpSocket *socket = aMessage.GetInstance()->mUdpSockets; socket; socket = socket->GetNext())
=======
    for (UdpSocket *socket = mSockets; socket; socket = socket->GetNext())
>>>>>>> 9c984488
    {
        if (socket->GetSockName().mPort != udpHeader.GetDestinationPort())
        {
            continue;
        }

        if (socket->GetSockName().mScopeId != 0 &&
            socket->GetSockName().mScopeId != aMessageInfo.mInterfaceId)
        {
            continue;
        }

        if (!aMessageInfo.GetSockAddr().IsMulticast() &&
            !socket->GetSockName().GetAddress().IsUnspecified() &&
            socket->GetSockName().GetAddress() != aMessageInfo.GetSockAddr())
        {
            continue;
        }

        // verify source if connected socket
        if (socket->GetPeerName().mPort != 0)
        {
            if (socket->GetPeerName().mPort != udpHeader.GetSourcePort())
            {
                continue;
            }

            if (!socket->GetPeerName().GetAddress().IsUnspecified() &&
                socket->GetPeerName().GetAddress() != aMessageInfo.GetPeerAddr())
            {
                continue;
            }
        }

        socket->HandleUdpReceive(aMessage, aMessageInfo);
    }

exit:
    return error;
}

ThreadError Udp::UpdateChecksum(Message &aMessage, uint16_t aChecksum)
{
    aChecksum = aMessage.UpdateChecksum(aChecksum, aMessage.GetOffset(), aMessage.GetLength() - aMessage.GetOffset());

    if (aChecksum != 0xffff)
    {
        aChecksum = ~aChecksum;
    }

    aChecksum = HostSwap16(aChecksum);
    aMessage.Write(aMessage.GetOffset() + UdpHeader::GetChecksumOffset(), sizeof(aChecksum), &aChecksum);
    return kThreadError_None;
}

}  // namespace Ip6
}  // namespace Thread<|MERGE_RESOLUTION|>--- conflicted
+++ resolved
@@ -37,36 +37,21 @@
 #include <common/encoding.hpp>
 #include <net/ip6.hpp>
 #include <net/udp6.hpp>
-#include <openthreadinstance.h>
 
 using Thread::Encoding::BigEndian::HostSwap16;
 
 namespace Thread {
 namespace Ip6 {
 
-<<<<<<< HEAD
-ThreadError UdpSocket::Open(otInstance *aInstance, otUdpReceive aHandler, void *aContext)
-=======
 UdpSocket::UdpSocket(Udp &aUdp)
->>>>>>> 9c984488
 {
     mTransport = &aUdp;
 }
 
-<<<<<<< HEAD
-    for (UdpSocket *cur = aInstance->mUdpSockets; cur; cur = cur->GetNext())
-    {
-        if (cur == this)
-        {
-            ExitNow();
-        }
-    }
-=======
 Message *UdpSocket::NewMessage(uint16_t aReserved)
 {
     return static_cast<Udp *>(mTransport)->NewMessage(aReserved);
 }
->>>>>>> 9c984488
 
 ThreadError UdpSocket::Open(otUdpReceive aHandler, void *aContext)
 {
@@ -75,15 +60,7 @@
     mHandler = aHandler;
     mContext = aContext;
 
-<<<<<<< HEAD
-    SetNext(aInstance->mUdpSockets);
-    aInstance->mUdpSockets = this;
-
-exit:
-    return error;
-=======
     return static_cast<Udp *>(mTransport)->AddSocket(*this);
->>>>>>> 9c984488
 }
 
 ThreadError UdpSocket::Bind(const SockAddr &aSockAddr)
@@ -92,27 +69,9 @@
     return kThreadError_None;
 }
 
-ThreadError UdpSocket::Close(otInstance *aInstance)
-{
-<<<<<<< HEAD
-    if (aInstance->mUdpSockets == this)
-    {
-        aInstance->mUdpSockets = aInstance->mUdpSockets->GetNext();
-    }
-    else
-    {
-        for (UdpSocket *socket = aInstance->mUdpSockets; socket; socket = socket->GetNext())
-        {
-            if (socket->GetNext() == this)
-            {
-                socket->SetNext(GetNext());
-                break;
-            }
-        }
-    }
-=======
+ThreadError UdpSocket::Close(void)
+{
     ThreadError error = kThreadError_None;
->>>>>>> 9c984488
 
     SuccessOrExit(error = static_cast<Udp *>(mTransport)->RemoveSocket(*this));
     memset(&mSockName, 0, sizeof(mSockName));
@@ -137,20 +96,7 @@
 
     if (GetSockName().mPort == 0)
     {
-<<<<<<< HEAD
-        GetSockName().mPort = aMessage.GetInstance()->mEphemeralPort;
-
-        if (aMessage.GetInstance()->mEphemeralPort < Udp::kDynamicPortMax)
-        {
-            aMessage.GetInstance()->mEphemeralPort++;
-        }
-        else
-        {
-            aMessage.GetInstance()->mEphemeralPort = Udp::kDynamicPortMin;
-        }
-=======
         GetSockName().mPort = static_cast<Udp *>(mTransport)->GetEphemeralPort();
->>>>>>> 9c984488
     }
 
     udpHeader.SetSourcePort(GetSockName().mPort);
@@ -166,11 +112,6 @@
     return error;
 }
 
-<<<<<<< HEAD
-Message *Udp::NewMessage(otInstance *aInstance, uint16_t aReserved)
-{
-    return Ip6::NewMessage(aInstance, sizeof(UdpHeader) + aReserved);
-=======
 Udp::Udp(Ip6 &aIp6):
     mEphemeralPort(kDynamicPortMin),
     mSockets(NULL),
@@ -242,7 +183,6 @@
 ThreadError Udp::SendDatagram(Message &aMessage, MessageInfo &aMessageInfo, IpProto aIpProto)
 {
     return mIp6.SendDatagram(aMessage, aMessageInfo, aIpProto);
->>>>>>> 9c984488
 }
 
 ThreadError Udp::HandleMessage(Message &aMessage, MessageInfo &aMessageInfo)
@@ -269,11 +209,7 @@
     aMessageInfo.mSockPort = udpHeader.GetDestinationPort();
 
     // find socket
-<<<<<<< HEAD
-    for (UdpSocket *socket = aMessage.GetInstance()->mUdpSockets; socket; socket = socket->GetNext())
-=======
     for (UdpSocket *socket = mSockets; socket; socket = socket->GetNext())
->>>>>>> 9c984488
     {
         if (socket->GetSockName().mPort != udpHeader.GetDestinationPort())
         {
