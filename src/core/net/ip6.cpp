/*
 *  Copyright (c) 2016, Nest Labs, Inc.
 *  All rights reserved.
 *
 *  Redistribution and use in source and binary forms, with or without
 *  modification, are permitted provided that the following conditions are met:
 *  1. Redistributions of source code must retain the above copyright
 *     notice, this list of conditions and the following disclaimer.
 *  2. Redistributions in binary form must reproduce the above copyright
 *     notice, this list of conditions and the following disclaimer in the
 *     documentation and/or other materials provided with the distribution.
 *  3. Neither the name of the copyright holder nor the
 *     names of its contributors may be used to endorse or promote products
 *     derived from this software without specific prior written permission.
 *
 *  THIS SOFTWARE IS PROVIDED BY THE COPYRIGHT HOLDERS AND CONTRIBUTORS "AS IS"
 *  AND ANY EXPRESS OR IMPLIED WARRANTIES, INCLUDING, BUT NOT LIMITED TO, THE
 *  IMPLIED WARRANTIES OF MERCHANTABILITY AND FITNESS FOR A PARTICULAR PURPOSE
 *  ARE DISCLAIMED. IN NO EVENT SHALL THE COPYRIGHT HOLDER OR CONTRIBUTORS BE
 *  LIABLE FOR ANY DIRECT, INDIRECT, INCIDENTAL, SPECIAL, EXEMPLARY, OR
 *  CONSEQUENTIAL DAMAGES (INCLUDING, BUT NOT LIMITED TO, PROCUREMENT OF
 *  SUBSTITUTE GOODS OR SERVICES; LOSS OF USE, DATA, OR PROFITS; OR BUSINESS
 *  INTERRUPTION) HOWEVER CAUSED AND ON ANY THEORY OF LIABILITY, WHETHER IN
 *  CONTRACT, STRICT LIABILITY, OR TORT (INCLUDING NEGLIGENCE OR OTHERWISE)
 *  ARISING IN ANY WAY OUT OF THE USE OF THIS SOFTWARE, EVEN IF ADVISED OF THE
 *  POSSIBILITY OF SUCH DAMAGE.
 */

/**
 * @file
 *   This file implements IPv6 networking.
 */

#include <common/code_utils.hpp>
#include <common/debug.hpp>
#include <common/logging.hpp>
#include <common/message.hpp>
#include <common/new.hpp>
#include <net/icmp6.hpp>
#include <net/ip6.hpp>
#include <net/ip6_address.hpp>
#include <net/ip6_mpl.hpp>
#include <net/ip6_routes.hpp>
#include <net/netif.hpp>
#include <net/udp6.hpp>
<<<<<<< HEAD
#include <openthreadcontext.h>
=======
#include <thread/mle.hpp>
>>>>>>> 674bff37

namespace Thread {
namespace Ip6 {

<<<<<<< HEAD
=======
static otDEFINE_ALIGNED_VAR(sMplBuf, sizeof(Mpl), uint64_t);
static Mpl *sMpl;
static bool sForwardingEnabled;

static otReceiveIp6DatagramCallback sReceiveIp6DatagramCallback = NULL;
static void *sReceiveIp6DatagramCallbackContext = NULL;
static bool sIsReceiveIp6FilterEnabled;

>>>>>>> 674bff37
static ThreadError ForwardMessage(Message &message, MessageInfo &messageInfo);

Message *Ip6::NewMessage(otContext *aContext, uint16_t reserved)
{
    return Message::New(aContext, Message::kTypeIp6,
                        sizeof(Header) + sizeof(HopByHopHeader) + sizeof(OptionMpl) + reserved);
}

<<<<<<< HEAD
void Ip6::SetForwardingEnabled(otContext *aContext, bool aEnable)
=======
void Ip6::Init(void)
{
    sMpl = new(&sMplBuf) Mpl;
    sForwardingEnabled = false;
    sIsReceiveIp6FilterEnabled = true;
}

void Ip6::SetForwardingEnabled(bool aEnable)
>>>>>>> 674bff37
{
    aContext->mForwardingEnabled = aEnable;
}

uint16_t Ip6::UpdateChecksum(uint16_t checksum, uint16_t val)
{
    uint16_t result = checksum + val;
    return result + (result < checksum);
}

uint16_t Ip6::UpdateChecksum(uint16_t checksum, const void *buf, uint16_t len)
{
    const uint8_t *bytes = reinterpret_cast<const uint8_t *>(buf);

    for (int i = 0; i < len; i++)
    {
        checksum = Ip6::UpdateChecksum(checksum, (i & 1) ? bytes[i] : static_cast<uint16_t>(bytes[i] << 8));
    }

    return checksum;
}

uint16_t Ip6::UpdateChecksum(uint16_t checksum, const Address &address)
{
    return Ip6::UpdateChecksum(checksum, address.mFields.m8, sizeof(address));
}

uint16_t Ip6::ComputePseudoheaderChecksum(const Address &src, const Address &dst, uint16_t length, IpProto proto)
{
    uint16_t checksum;

    checksum = Ip6::UpdateChecksum(0, length);
    checksum = Ip6::UpdateChecksum(checksum, proto);
    checksum = UpdateChecksum(checksum, src);
    checksum = UpdateChecksum(checksum, dst);

    return checksum;
}

void Ip6::SetReceiveDatagramCallback(otContext *aContext, otReceiveIp6DatagramCallback aCallback,
                                     void *aCallbackContext)
{
    aContext->mReceiveIp6DatagramCallback = aCallback;
    aContext->mReceiveIp6DatagramCallbackContext = aCallbackContext;
}

bool Ip6::IsReceiveIp6FilterEnabled(void)
{
    return sIsReceiveIp6FilterEnabled;
}

void Ip6::SetReceiveIp6FilterEnabled(bool aEnabled)
{
    sIsReceiveIp6FilterEnabled = aEnabled;
}

ThreadError AddMplOption(Message &message, Header &header, IpProto nextHeader, uint16_t payloadLength)
{
    ThreadError error = kThreadError_None;
    HopByHopHeader hbhHeader;
    OptionMpl mplOption;

    hbhHeader.SetNextHeader(nextHeader);
    hbhHeader.SetLength(0);
    message.GetOpenThreadContext()->mMpl.InitOption(mplOption, HostSwap16(header.GetSource().mFields.m16[7]));
    SuccessOrExit(error = message.Prepend(&mplOption, sizeof(mplOption)));
    SuccessOrExit(error = message.Prepend(&hbhHeader, sizeof(hbhHeader)));
    header.SetPayloadLength(sizeof(hbhHeader) + sizeof(mplOption) + payloadLength);
    header.SetNextHeader(kProtoHopOpts);
exit:
    return error;
}

ThreadError Ip6::SendDatagram(Message &message, MessageInfo &messageInfo, IpProto ipproto)
{
    ThreadError error = kThreadError_None;
    Header header;
    uint16_t payloadLength = message.GetLength();
    uint16_t checksum;
    const NetifUnicastAddress *source;

    header.Init();
    header.SetPayloadLength(payloadLength);
    header.SetNextHeader(ipproto);
    header.SetHopLimit(messageInfo.mHopLimit ? messageInfo.mHopLimit : static_cast<uint8_t>(kDefaultHopLimit));

    if (messageInfo.GetSockAddr().IsUnspecified())
    {
        VerifyOrExit((source = Netif::SelectSourceAddress(message.GetOpenThreadContext(), messageInfo)) != NULL,
                     error = kThreadError_Error);
        header.SetSource(source->GetAddress());
    }
    else
    {
        header.SetSource(messageInfo.GetSockAddr());
    }

    header.SetDestination(messageInfo.GetPeerAddr());

    if (header.GetDestination().IsLinkLocal() || header.GetDestination().IsLinkLocalMulticast())
    {
        VerifyOrExit(messageInfo.mInterfaceId != 0, error = kThreadError_Drop);
    }

    if (messageInfo.GetPeerAddr().IsRealmLocalMulticast())
    {
        SuccessOrExit(error = AddMplOption(message, header, ipproto, payloadLength));
    }

    SuccessOrExit(error = message.Prepend(&header, sizeof(header)));

    // compute checksum
    checksum = ComputePseudoheaderChecksum(header.GetSource(), header.GetDestination(),
                                           payloadLength, ipproto);

    switch (ipproto)
    {
    case kProtoUdp:
        SuccessOrExit(error = Udp::UpdateChecksum(message, checksum));
        break;

    case kProtoIcmp6:
        SuccessOrExit(error = Icmp::UpdateChecksum(message, checksum));
        break;

    default:
        break;
    }

exit:

    if (error == kThreadError_None)
    {
        HandleDatagram(message, NULL, messageInfo.mInterfaceId, NULL, false);
    }

    return error;
}

ThreadError HandleOptions(Message &message)
{
    ThreadError error = kThreadError_None;
    HopByHopHeader hbhHeader;
    OptionHeader optionHeader;
    uint16_t endOffset;

    message.Read(message.GetOffset(), sizeof(hbhHeader), &hbhHeader);
    endOffset = message.GetOffset() + (hbhHeader.GetLength() + 1) * 8;

    message.MoveOffset(sizeof(optionHeader));

    while (message.GetOffset() < endOffset)
    {
        message.Read(message.GetOffset(), sizeof(optionHeader), &optionHeader);

        switch (optionHeader.GetType())
        {
        case OptionMpl::kType:
            SuccessOrExit(error = message.GetOpenThreadContext()->mMpl.ProcessOption(message));
            break;

        default:
            switch (optionHeader.GetAction())
            {
            case OptionHeader::kActionSkip:
                break;

            case OptionHeader::kActionDiscard:
                ExitNow(error = kThreadError_Drop);

            case OptionHeader::kActionForceIcmp:
                // TODO: send icmp error
                ExitNow(error = kThreadError_Drop);

            case OptionHeader::kActionIcmp:
                // TODO: send icmp error
                ExitNow(error = kThreadError_Drop);

            }

            break;
        }

        message.MoveOffset(sizeof(optionHeader) + optionHeader.GetLength());
    }

exit:
    return error;
}

ThreadError HandleFragment(Message &message)
{
    ThreadError error = kThreadError_None;
    FragmentHeader fragmentHeader;

    message.Read(message.GetOffset(), sizeof(fragmentHeader), &fragmentHeader);

    VerifyOrExit(fragmentHeader.GetOffset() == 0 && fragmentHeader.IsMoreFlagSet() == false,
                 error = kThreadError_Drop);

    message.MoveOffset(sizeof(fragmentHeader));

exit:
    return error;
}

ThreadError HandleExtensionHeaders(Message &message, uint8_t &nextHeader, bool receive)
{
    ThreadError error = kThreadError_None;
    ExtensionHeader extensionHeader;

    while (receive == true || nextHeader == kProtoHopOpts)
    {
        VerifyOrExit(message.GetOffset() <= message.GetLength(), error = kThreadError_Drop);

        message.Read(message.GetOffset(), sizeof(extensionHeader), &extensionHeader);

        switch (nextHeader)
        {
        case kProtoHopOpts:
            SuccessOrExit(error = HandleOptions(message));
            break;

        case kProtoFragment:
            SuccessOrExit(error = HandleFragment(message));
            break;

        case kProtoDstOpts:
            SuccessOrExit(error = HandleOptions(message));
            break;

        case kProtoIp6:
        case kProtoRouting:
        case kProtoNone:
            ExitNow(error = kThreadError_Drop);

        default:
            ExitNow();
        }

        nextHeader = extensionHeader.GetNextHeader();
    }

exit:
    return error;
}

ThreadError HandlePayload(Message &message, MessageInfo &messageInfo, uint8_t ipproto)
{
    ThreadError error = kThreadError_None;

    switch (ipproto)
    {
    case kProtoUdp:
        ExitNow(error = Udp::HandleMessage(message, messageInfo));

    case kProtoIcmp6:
        ExitNow(error = Icmp::HandleMessage(message, messageInfo));
    }

exit:
    return error;
}

void Ip6::ProcessReceiveCallback(const Message &aMessage, const MessageInfo &messageInfo, uint8_t aIpProto)
{
    ThreadError error = kThreadError_None;
    Message *messageCopy = NULL;

    VerifyOrExit(aMessage.GetOpenThreadContext()->mReceiveIp6DatagramCallback != NULL, ;);

    if (sIsReceiveIp6FilterEnabled)
    {
        // do not pass messages sent to/from an RLOC
        VerifyOrExit(!messageInfo.GetSockAddr().IsRoutingLocator() &&
                     !messageInfo.GetPeerAddr().IsRoutingLocator(), ;);

        switch (aIpProto)
        {
        case kProtoIcmp6:
            if (Icmp::IsEchoEnabled())
            {
                IcmpHeader icmp;
                aMessage.Read(aMessage.GetOffset(), sizeof(icmp), &icmp);

                // do not pass ICMP Echo Request messages
                VerifyOrExit(icmp.GetType() != IcmpHeader::kTypeEchoRequest, ;);
            }

            break;

        case kProtoUdp:
            if (messageInfo.GetSockAddr().IsLinkLocal())
            {
                UdpHeader udp;
                aMessage.Read(aMessage.GetOffset(), sizeof(udp), &udp);

                // do not pass MLE messages
                VerifyOrExit(udp.GetDestinationPort() != Mle::kUdpPort, ;);
            }

            break;

        default:
            break;
        }
    }

    // make a copy of the datagram to pass to host
    VerifyOrExit((messageCopy = NewMessage(aMessage.GetOpenThreadContext(), 0)) != NULL, error = kThreadError_NoBufs);
    SuccessOrExit(error = messageCopy->SetLength(aMessage.GetLength()));
    aMessage.CopyTo(0, 0, aMessage.GetLength(), *messageCopy);

    aMessage.GetOpenThreadContext()->mReceiveIp6DatagramCallback(
        messageCopy, aMessage.GetOpenThreadContext()->mReceiveIp6DatagramCallbackContext);

exit:

    if (error != kThreadError_None && messageCopy != NULL)
    {
        Message::Free(*messageCopy);
    }
}

ThreadError Ip6::HandleDatagram(Message &message, Netif *netif, int8_t interfaceId, const void *linkMessageInfo,
                                bool fromLocalHost)
{
    ThreadError error = kThreadError_None;
    MessageInfo messageInfo;
    Header header;
    uint16_t payloadLength;
    bool receive = false;
    bool forward = false;
    uint8_t nextHeader;
    uint8_t hopLimit;

#if 0
    uint8_t buf[1024];
    message.Read(0, sizeof(buf), buf);
    dump("handle datagram", buf, message.GetLength());
#endif

    // check message length
    VerifyOrExit(message.GetLength() >= sizeof(header), error = kThreadError_Drop);
    message.Read(0, sizeof(header), &header);
    payloadLength = header.GetPayloadLength();

    // check Version
    VerifyOrExit(header.IsVersion6(), error = kThreadError_Drop);

    // check Payload Length
    VerifyOrExit(sizeof(header) + payloadLength == message.GetLength() &&
                 sizeof(header) + payloadLength <= Ip6::kMaxDatagramLength, error = kThreadError_Drop);

    memset(&messageInfo, 0, sizeof(messageInfo));
    messageInfo.GetPeerAddr() = header.GetSource();
    messageInfo.GetSockAddr() = header.GetDestination();
    messageInfo.mInterfaceId = interfaceId;
    messageInfo.mHopLimit = header.GetHopLimit();
    messageInfo.mLinkInfo = linkMessageInfo;

    // determine destination of packet
    if (header.GetDestination().IsMulticast())
    {
        if (netif != NULL && netif->IsMulticastSubscribed(header.GetDestination()))
        {
            receive = true;
        }

        if (header.GetDestination().GetScope() > Address::kLinkLocalScope)
        {
            forward = true;
        }
        else if (netif == NULL)
        {
            forward = true;
        }
    }
    else
    {
        if (Netif::IsUnicastAddress(message.GetOpenThreadContext(), header.GetDestination()))
        {
            receive = true;
        }
        else if (!header.GetDestination().IsLinkLocal())
        {
            forward = true;
        }
        else if (netif == NULL)
        {
            forward = true;
        }
    }

    if (!message.GetOpenThreadContext()->mForwardingEnabled && netif != NULL)
    {
        forward = false;
    }

    message.SetOffset(sizeof(header));

    // process IPv6 Extension Headers
    nextHeader = header.GetNextHeader();
    SuccessOrExit(error = HandleExtensionHeaders(message, nextHeader, receive));

    // process IPv6 Payload
    if (receive)
    {
        if (fromLocalHost == false)
        {
            ProcessReceiveCallback(message, messageInfo, nextHeader);
        }

        SuccessOrExit(error = HandlePayload(message, messageInfo, nextHeader));
    }

    if (forward)
    {
        if (netif != NULL)
        {
            header.SetHopLimit(header.GetHopLimit() - 1);
        }

        if (header.GetHopLimit() == 0)
        {
            // send time exceeded
            ExitNow(error = kThreadError_Drop);
        }
        else
        {
            hopLimit = header.GetHopLimit();
            message.Write(Header::GetHopLimitOffset(), Header::GetHopLimitSize(), &hopLimit);
            SuccessOrExit(error = ForwardMessage(message, messageInfo));
        }
    }

exit:

    if (error != kThreadError_None || !forward)
    {
        Message::Free(message);
    }

    return error;
}

ThreadError ForwardMessage(Message &message, MessageInfo &messageInfo)
{
    ThreadError error = kThreadError_None;
    int8_t interfaceId;
    Netif *netif;

    if (messageInfo.GetSockAddr().IsMulticast())
    {
        // multicast
        interfaceId = messageInfo.mInterfaceId;
    }
    else if (messageInfo.GetSockAddr().IsLinkLocal())
    {
        // on-link link-local address
        interfaceId = messageInfo.mInterfaceId;
    }
    else if ((interfaceId = Netif::GetOnLinkNetif(message.GetOpenThreadContext(), messageInfo.GetSockAddr())) > 0)
    {
        // on-link global address
        ;
    }
    else if ((interfaceId = Routes::Lookup(message.GetOpenThreadContext(), messageInfo.GetPeerAddr(),
                                           messageInfo.GetSockAddr())) > 0)
    {
        // route
        ;
    }
    else
    {
        otDumpDebgIp6("no route", &messageInfo.GetSockAddr(), 16);
        ExitNow(error = kThreadError_NoRoute);
    }

    // submit message to interface
    VerifyOrExit((netif = Netif::GetNetifById(message.GetOpenThreadContext(), interfaceId)) != NULL,
                 error = kThreadError_NoRoute);
    SuccessOrExit(error = netif->SendMessage(message));

exit:
    return error;
}

}  // namespace Ip6
}  // namespace Thread<|MERGE_RESOLUTION|>--- conflicted
+++ resolved
@@ -43,26 +43,12 @@
 #include <net/ip6_routes.hpp>
 #include <net/netif.hpp>
 #include <net/udp6.hpp>
-<<<<<<< HEAD
+#include <thread/mle.hpp>
 #include <openthreadcontext.h>
-=======
-#include <thread/mle.hpp>
->>>>>>> 674bff37
 
 namespace Thread {
 namespace Ip6 {
 
-<<<<<<< HEAD
-=======
-static otDEFINE_ALIGNED_VAR(sMplBuf, sizeof(Mpl), uint64_t);
-static Mpl *sMpl;
-static bool sForwardingEnabled;
-
-static otReceiveIp6DatagramCallback sReceiveIp6DatagramCallback = NULL;
-static void *sReceiveIp6DatagramCallbackContext = NULL;
-static bool sIsReceiveIp6FilterEnabled;
-
->>>>>>> 674bff37
 static ThreadError ForwardMessage(Message &message, MessageInfo &messageInfo);
 
 Message *Ip6::NewMessage(otContext *aContext, uint16_t reserved)
@@ -71,18 +57,7 @@
                         sizeof(Header) + sizeof(HopByHopHeader) + sizeof(OptionMpl) + reserved);
 }
 
-<<<<<<< HEAD
 void Ip6::SetForwardingEnabled(otContext *aContext, bool aEnable)
-=======
-void Ip6::Init(void)
-{
-    sMpl = new(&sMplBuf) Mpl;
-    sForwardingEnabled = false;
-    sIsReceiveIp6FilterEnabled = true;
-}
-
-void Ip6::SetForwardingEnabled(bool aEnable)
->>>>>>> 674bff37
 {
     aContext->mForwardingEnabled = aEnable;
 }
@@ -129,14 +104,14 @@
     aContext->mReceiveIp6DatagramCallbackContext = aCallbackContext;
 }
 
-bool Ip6::IsReceiveIp6FilterEnabled(void)
-{
-    return sIsReceiveIp6FilterEnabled;
-}
-
-void Ip6::SetReceiveIp6FilterEnabled(bool aEnabled)
-{
-    sIsReceiveIp6FilterEnabled = aEnabled;
+bool Ip6::IsReceiveIp6FilterEnabled(otContext *aContext)
+{
+    return aContext->mIsReceiveIp6FilterEnabled;
+}
+
+void Ip6::SetReceiveIp6FilterEnabled(otContext *aContext, bool aEnabled)
+{
+    aContext->mIsReceiveIp6FilterEnabled = aEnabled;
 }
 
 ThreadError AddMplOption(Message &message, Header &header, IpProto nextHeader, uint16_t payloadLength)
@@ -354,7 +329,7 @@
 
     VerifyOrExit(aMessage.GetOpenThreadContext()->mReceiveIp6DatagramCallback != NULL, ;);
 
-    if (sIsReceiveIp6FilterEnabled)
+    if (aMessage.GetOpenThreadContext()->mIsReceiveIp6FilterEnabled)
     {
         // do not pass messages sent to/from an RLOC
         VerifyOrExit(!messageInfo.GetSockAddr().IsRoutingLocator() &&
@@ -363,7 +338,7 @@
         switch (aIpProto)
         {
         case kProtoIcmp6:
-            if (Icmp::IsEchoEnabled())
+            if (Icmp::IsEchoEnabled(aMessage.GetOpenThreadContext()))
             {
                 IcmpHeader icmp;
                 aMessage.Read(aMessage.GetOffset(), sizeof(icmp), &icmp);
