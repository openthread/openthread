/*
 *  Copyright (c) 2016, Nest Labs, Inc.
 *  All rights reserved.
 *
 *  Redistribution and use in source and binary forms, with or without
 *  modification, are permitted provided that the following conditions are met:
 *  1. Redistributions of source code must retain the above copyright
 *     notice, this list of conditions and the following disclaimer.
 *  2. Redistributions in binary form must reproduce the above copyright
 *     notice, this list of conditions and the following disclaimer in the
 *     documentation and/or other materials provided with the distribution.
 *  3. Neither the name of the copyright holder nor the
 *     names of its contributors may be used to endorse or promote products
 *     derived from this software without specific prior written permission.
 *
 *  THIS SOFTWARE IS PROVIDED BY THE COPYRIGHT HOLDERS AND CONTRIBUTORS "AS IS"
 *  AND ANY EXPRESS OR IMPLIED WARRANTIES, INCLUDING, BUT NOT LIMITED TO, THE
 *  IMPLIED WARRANTIES OF MERCHANTABILITY AND FITNESS FOR A PARTICULAR PURPOSE
 *  ARE DISCLAIMED. IN NO EVENT SHALL THE COPYRIGHT HOLDER OR CONTRIBUTORS BE
 *  LIABLE FOR ANY DIRECT, INDIRECT, INCIDENTAL, SPECIAL, EXEMPLARY, OR
 *  CONSEQUENTIAL DAMAGES (INCLUDING, BUT NOT LIMITED TO, PROCUREMENT OF
 *  SUBSTITUTE GOODS OR SERVICES; LOSS OF USE, DATA, OR PROFITS; OR BUSINESS
 *  INTERRUPTION) HOWEVER CAUSED AND ON ANY THEORY OF LIABILITY, WHETHER IN
 *  CONTRACT, STRICT LIABILITY, OR TORT (INCLUDING NEGLIGENCE OR OTHERWISE)
 *  ARISING IN ANY WAY OUT OF THE USE OF THIS SOFTWARE, EVEN IF ADVISED OF THE
 *  POSSIBILITY OF SUCH DAMAGE.
 */

/**
 * @file
 *   This file implements IPv6 networking.
 */

#include <common/code_utils.hpp>
#include <common/debug.hpp>
#include <common/logging.hpp>
#include <common/message.hpp>
#include <common/new.hpp>
#include <net/icmp6.hpp>
#include <net/ip6.hpp>
#include <net/ip6_address.hpp>
#include <net/ip6_mpl.hpp>
#include <net/ip6_routes.hpp>
#include <net/netif.hpp>
#include <net/udp6.hpp>
#include <openthreadcontext.h>

namespace Thread {
namespace Ip6 {

<<<<<<< HEAD
=======
static otDEFINE_ALIGNED_VAR(sMplBuf, sizeof(Mpl), uint64_t);
static Mpl *sMpl;
static bool sForwardingEnabled;

static otReceiveIp6DatagramCallback sReceiveIp6DatagramCallback = NULL;

>>>>>>> 139e85f7
static ThreadError ForwardMessage(Message &message, MessageInfo &messageInfo);

Message *Ip6::NewMessage(otContext *aContext, uint16_t reserved)
{
    return Message::New(aContext, Message::kTypeIp6,
                        sizeof(Header) + sizeof(HopByHopHeader) + sizeof(OptionMpl) + reserved);
}

<<<<<<< HEAD
=======
void Ip6::Init(void)
{
    sMpl = new(&sMplBuf) Mpl;
    sForwardingEnabled = false;
}

void Ip6::SetForwardingEnabled(bool aEnable)
{
    sForwardingEnabled = aEnable;
}

>>>>>>> 139e85f7
uint16_t Ip6::UpdateChecksum(uint16_t checksum, uint16_t val)
{
    uint16_t result = checksum + val;
    return result + (result < checksum);
}

uint16_t Ip6::UpdateChecksum(uint16_t checksum, const void *buf, uint16_t len)
{
    const uint8_t *bytes = reinterpret_cast<const uint8_t *>(buf);

    for (int i = 0; i < len; i++)
    {
        checksum = Ip6::UpdateChecksum(checksum, (i & 1) ? bytes[i] : static_cast<uint16_t>(bytes[i] << 8));
    }

    return checksum;
}

uint16_t Ip6::UpdateChecksum(uint16_t checksum, const Address &address)
{
    return Ip6::UpdateChecksum(checksum, address.mFields.m8, sizeof(address));
}

uint16_t Ip6::ComputePseudoheaderChecksum(const Address &src, const Address &dst, uint16_t length, IpProto proto)
{
    uint16_t checksum;

    checksum = Ip6::UpdateChecksum(0, length);
    checksum = Ip6::UpdateChecksum(checksum, proto);
    checksum = UpdateChecksum(checksum, src);
    checksum = UpdateChecksum(checksum, dst);

    return checksum;
}

void Ip6::SetReceiveDatagramCallback(otContext *aContext, otReceiveIp6DatagramCallback aCallback)
{
    aContext->mReceiveIp6DatagramCallback = aCallback;
}

ThreadError AddMplOption(Message &message, Header &header, IpProto nextHeader, uint16_t payloadLength)
{
    ThreadError error = kThreadError_None;
    HopByHopHeader hbhHeader;
    OptionMpl mplOption;

    hbhHeader.SetNextHeader(nextHeader);
    hbhHeader.SetLength(0);
    message.GetOpenThreadContext()->mMpl.InitOption(mplOption, HostSwap16(header.GetSource().mFields.m16[7]));
    SuccessOrExit(error = message.Prepend(&mplOption, sizeof(mplOption)));
    SuccessOrExit(error = message.Prepend(&hbhHeader, sizeof(hbhHeader)));
    header.SetPayloadLength(sizeof(hbhHeader) + sizeof(mplOption) + payloadLength);
    header.SetNextHeader(kProtoHopOpts);
exit:
    return error;
}

ThreadError Ip6::SendDatagram(Message &message, MessageInfo &messageInfo, IpProto ipproto)
{
    ThreadError error = kThreadError_None;
    Header header;
    uint16_t payloadLength = message.GetLength();
    uint16_t checksum;
    const NetifUnicastAddress *source;

    header.Init();
    header.SetPayloadLength(payloadLength);
    header.SetNextHeader(ipproto);
    header.SetHopLimit(messageInfo.mHopLimit ? messageInfo.mHopLimit : static_cast<uint8_t>(kDefaultHopLimit));

    if (messageInfo.GetSockAddr().IsUnspecified())
    {
        VerifyOrExit((source = Netif::SelectSourceAddress(message.GetOpenThreadContext(), messageInfo)) != NULL,
                     error = kThreadError_Error);
        header.SetSource(source->GetAddress());
    }
    else
    {
        header.SetSource(messageInfo.GetSockAddr());
    }

    header.SetDestination(messageInfo.GetPeerAddr());

    if (header.GetDestination().IsLinkLocal() || header.GetDestination().IsLinkLocalMulticast())
    {
        VerifyOrExit(messageInfo.mInterfaceId != 0, error = kThreadError_Drop);
    }

    if (messageInfo.GetPeerAddr().IsRealmLocalMulticast())
    {
        SuccessOrExit(error = AddMplOption(message, header, ipproto, payloadLength));
    }

    SuccessOrExit(error = message.Prepend(&header, sizeof(header)));

    // compute checksum
    checksum = ComputePseudoheaderChecksum(header.GetSource(), header.GetDestination(),
                                           payloadLength, ipproto);

    switch (ipproto)
    {
    case kProtoUdp:
        SuccessOrExit(error = Udp::UpdateChecksum(message, checksum));
        break;

    case kProtoIcmp6:
        SuccessOrExit(error = Icmp::UpdateChecksum(message, checksum));
        break;

    default:
        break;
    }

exit:

    if (error == kThreadError_None)
    {
        HandleDatagram(message, NULL, messageInfo.mInterfaceId, NULL, false);
    }

    return error;
}

ThreadError HandleOptions(Message &message)
{
    ThreadError error = kThreadError_None;
    HopByHopHeader hbhHeader;
    OptionHeader optionHeader;
    uint16_t endOffset;

    message.Read(message.GetOffset(), sizeof(hbhHeader), &hbhHeader);
    endOffset = message.GetOffset() + (hbhHeader.GetLength() + 1) * 8;

    message.MoveOffset(sizeof(optionHeader));

    while (message.GetOffset() < endOffset)
    {
        message.Read(message.GetOffset(), sizeof(optionHeader), &optionHeader);

        switch (optionHeader.GetType())
        {
        case OptionMpl::kType:
            SuccessOrExit(error = message.GetOpenThreadContext()->mMpl.ProcessOption(message));
            break;

        default:
            switch (optionHeader.GetAction())
            {
            case OptionHeader::kActionSkip:
                break;

            case OptionHeader::kActionDiscard:
                ExitNow(error = kThreadError_Drop);

            case OptionHeader::kActionForceIcmp:
                // TODO: send icmp error
                ExitNow(error = kThreadError_Drop);

            case OptionHeader::kActionIcmp:
                // TODO: send icmp error
                ExitNow(error = kThreadError_Drop);

            }

            break;
        }

        message.MoveOffset(sizeof(optionHeader) + optionHeader.GetLength());
    }

exit:
    return error;
}

ThreadError HandleFragment(Message &message)
{
    ThreadError error = kThreadError_None;
    FragmentHeader fragmentHeader;

    message.Read(message.GetOffset(), sizeof(fragmentHeader), &fragmentHeader);

    VerifyOrExit(fragmentHeader.GetOffset() == 0 && fragmentHeader.IsMoreFlagSet() == false,
                 error = kThreadError_Drop);

    message.MoveOffset(sizeof(fragmentHeader));

exit:
    return error;
}

ThreadError HandleExtensionHeaders(Message &message, uint8_t &nextHeader, bool receive)
{
    ThreadError error = kThreadError_None;
    ExtensionHeader extensionHeader;

    while (receive == true || nextHeader == kProtoHopOpts)
    {
        VerifyOrExit(message.GetOffset() <= message.GetLength(), error = kThreadError_Drop);

        message.Read(message.GetOffset(), sizeof(extensionHeader), &extensionHeader);

        switch (nextHeader)
        {
        case kProtoHopOpts:
            SuccessOrExit(error = HandleOptions(message));
            break;

        case kProtoFragment:
            SuccessOrExit(error = HandleFragment(message));
            break;

        case kProtoDstOpts:
            SuccessOrExit(error = HandleOptions(message));
            break;

        case kProtoIp6:
        case kProtoRouting:
        case kProtoNone:
            ExitNow(error = kThreadError_Drop);

        default:
            ExitNow();
        }

        nextHeader = extensionHeader.GetNextHeader();
    }

exit:
    return error;
}

ThreadError HandlePayload(Message &message, MessageInfo &messageInfo, uint8_t ipproto)
{
    ThreadError error = kThreadError_None;

    switch (ipproto)
    {
    case kProtoUdp:
        ExitNow(error = Udp::HandleMessage(message, messageInfo));

    case kProtoIcmp6:
        ExitNow(error = Icmp::HandleMessage(message, messageInfo));
    }

exit:
    return error;
}

void Ip6::ProcessReceiveCallback(Message &aMessage)
{
    ThreadError error = kThreadError_None;
    Message *messageCopy = NULL;

    VerifyOrExit(aMessage.GetOpenThreadContext()->mReceiveIp6DatagramCallback != NULL, ;);

    // make a copy of the datagram to pass to host
<<<<<<< HEAD
    VerifyOrExit((messageCopy = NewMessage(aMessage.GetOpenThreadContext(), 0)) != NULL, ;);
=======
    VerifyOrExit((messageCopy = NewMessage(0)) != NULL, error = kThreadError_NoBufs);
>>>>>>> 139e85f7
    SuccessOrExit(error = messageCopy->SetLength(aMessage.GetLength()));
    aMessage.CopyTo(0, 0, aMessage.GetLength(), *messageCopy);

    aMessage.GetOpenThreadContext()->mReceiveIp6DatagramCallback(messageCopy);

exit:

    if (error != kThreadError_None && messageCopy != NULL)
    {
        Message::Free(*messageCopy);
    }
}

ThreadError Ip6::HandleDatagram(Message &message, Netif *netif, int8_t interfaceId, const void *linkMessageInfo,
                                bool fromLocalHost)
{
    ThreadError error = kThreadError_None;
    MessageInfo messageInfo;
    Header header;
    uint16_t payloadLength;
    bool receive = false;
    bool forward = false;
    uint8_t nextHeader;
    uint8_t hopLimit;

#if 0
    uint8_t buf[1024];
    message.Read(0, sizeof(buf), buf);
    dump("handle datagram", buf, message.GetLength());
#endif

    // check message length
    VerifyOrExit(message.GetLength() >= sizeof(header), error = kThreadError_Drop);
    message.Read(0, sizeof(header), &header);
    payloadLength = header.GetPayloadLength();

    // check Version
    VerifyOrExit(header.IsVersion6(), error = kThreadError_Drop);

    // check Payload Length
    VerifyOrExit(sizeof(header) + payloadLength == message.GetLength() &&
                 sizeof(header) + payloadLength <= Ip6::kMaxDatagramLength, error = kThreadError_Drop);

    memset(&messageInfo, 0, sizeof(messageInfo));
    messageInfo.GetPeerAddr() = header.GetSource();
    messageInfo.GetSockAddr() = header.GetDestination();
    messageInfo.mInterfaceId = interfaceId;
    messageInfo.mHopLimit = header.GetHopLimit();
    messageInfo.mLinkInfo = linkMessageInfo;

    // determine destination of packet
    if (header.GetDestination().IsMulticast())
    {
        if (netif != NULL && netif->IsMulticastSubscribed(header.GetDestination()))
        {
            receive = true;
        }

        if (header.GetDestination().GetScope() > Address::kLinkLocalScope)
        {
            forward = true;
        }
        else if (netif == NULL)
        {
            forward = true;
        }
    }
    else
    {
        if (Netif::IsUnicastAddress(message.GetOpenThreadContext(), header.GetDestination()))
        {
            receive = true;
        }
        else if (!header.GetDestination().IsLinkLocal())
        {
            forward = true;
        }
        else if (netif == NULL)
        {
            forward = true;
        }
    }

    if (!sForwardingEnabled && netif != NULL)
    {
        forward = false;
    }

    message.SetOffset(sizeof(header));

    // process IPv6 Extension Headers
    nextHeader = header.GetNextHeader();
    SuccessOrExit(error = HandleExtensionHeaders(message, nextHeader, receive));

    // process IPv6 Payload
    if (receive)
    {
        if (fromLocalHost == false)
        {
            ProcessReceiveCallback(message);
        }

        SuccessOrExit(error = HandlePayload(message, messageInfo, nextHeader));
    }

    if (forward)
    {
        if (netif != NULL)
        {
            header.SetHopLimit(header.GetHopLimit() - 1);
        }

        if (header.GetHopLimit() == 0)
        {
            // send time exceeded
            ExitNow(error = kThreadError_Drop);
        }
        else
        {
            hopLimit = header.GetHopLimit();
            message.Write(Header::GetHopLimitOffset(), Header::GetHopLimitSize(), &hopLimit);
            SuccessOrExit(error = ForwardMessage(message, messageInfo));
        }
    }

exit:

    if (error != kThreadError_None || !forward)
    {
        Message::Free(message);
    }

    return error;
}

ThreadError ForwardMessage(Message &message, MessageInfo &messageInfo)
{
    ThreadError error = kThreadError_None;
    int8_t interfaceId;
    Netif *netif;

    if (messageInfo.GetSockAddr().IsMulticast())
    {
        // multicast
        interfaceId = messageInfo.mInterfaceId;
    }
    else if (messageInfo.GetSockAddr().IsLinkLocal())
    {
        // on-link link-local address
        interfaceId = messageInfo.mInterfaceId;
    }
    else if ((interfaceId = Netif::GetOnLinkNetif(message.GetOpenThreadContext(), messageInfo.GetSockAddr())) > 0)
    {
        // on-link global address
        ;
    }
    else if ((interfaceId = Routes::Lookup(message.GetOpenThreadContext(), messageInfo.GetPeerAddr(),
                                           messageInfo.GetSockAddr())) > 0)
    {
        // route
        ;
    }
    else
    {
        otDumpDebgIp6("no route", &messageInfo.GetSockAddr(), 16);
        ExitNow(error = kThreadError_NoRoute);
    }

    // submit message to interface
    VerifyOrExit((netif = Netif::GetNetifById(message.GetOpenThreadContext(), interfaceId)) != NULL,
                 error = kThreadError_NoRoute);
    SuccessOrExit(error = netif->SendMessage(message));

exit:
    return error;
}

}  // namespace Ip6
}  // namespace Thread<|MERGE_RESOLUTION|>--- conflicted
+++ resolved
@@ -48,15 +48,6 @@
 namespace Thread {
 namespace Ip6 {
 
-<<<<<<< HEAD
-=======
-static otDEFINE_ALIGNED_VAR(sMplBuf, sizeof(Mpl), uint64_t);
-static Mpl *sMpl;
-static bool sForwardingEnabled;
-
-static otReceiveIp6DatagramCallback sReceiveIp6DatagramCallback = NULL;
-
->>>>>>> 139e85f7
 static ThreadError ForwardMessage(Message &message, MessageInfo &messageInfo);
 
 Message *Ip6::NewMessage(otContext *aContext, uint16_t reserved)
@@ -65,20 +56,11 @@
                         sizeof(Header) + sizeof(HopByHopHeader) + sizeof(OptionMpl) + reserved);
 }
 
-<<<<<<< HEAD
-=======
-void Ip6::Init(void)
-{
-    sMpl = new(&sMplBuf) Mpl;
-    sForwardingEnabled = false;
-}
-
-void Ip6::SetForwardingEnabled(bool aEnable)
-{
-    sForwardingEnabled = aEnable;
-}
-
->>>>>>> 139e85f7
+void Ip6::SetForwardingEnabled(otContext *aContext, bool aEnable)
+{
+    aContext->mForwardingEnabled = aEnable;
+}
+
 uint16_t Ip6::UpdateChecksum(uint16_t checksum, uint16_t val)
 {
     uint16_t result = checksum + val;
@@ -335,11 +317,7 @@
     VerifyOrExit(aMessage.GetOpenThreadContext()->mReceiveIp6DatagramCallback != NULL, ;);
 
     // make a copy of the datagram to pass to host
-<<<<<<< HEAD
-    VerifyOrExit((messageCopy = NewMessage(aMessage.GetOpenThreadContext(), 0)) != NULL, ;);
-=======
-    VerifyOrExit((messageCopy = NewMessage(0)) != NULL, error = kThreadError_NoBufs);
->>>>>>> 139e85f7
+    VerifyOrExit((messageCopy = NewMessage(aMessage.GetOpenThreadContext(), 0)) != NULL, error = kThreadError_NoBufs);
     SuccessOrExit(error = messageCopy->SetLength(aMessage.GetLength()));
     aMessage.CopyTo(0, 0, aMessage.GetLength(), *messageCopy);
 
@@ -423,7 +401,7 @@
         }
     }
 
-    if (!sForwardingEnabled && netif != NULL)
+    if (!message.GetOpenThreadContext()->mForwardingEnabled && netif != NULL)
     {
         forward = false;
     }
