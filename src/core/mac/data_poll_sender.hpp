/*
 *  Copyright (c) 2017, The OpenThread Authors.
 *  All rights reserved.
 *
 *  Redistribution and use in source and binary forms, with or without
 *  modification, are permitted provided that the following conditions are met:
 *  1. Redistributions of source code must retain the above copyright
 *     notice, this list of conditions and the following disclaimer.
 *  2. Redistributions in binary form must reproduce the above copyright
 *     notice, this list of conditions and the following disclaimer in the
 *     documentation and/or other materials provided with the distribution.
 *  3. Neither the name of the copyright holder nor the
 *     names of its contributors may be used to endorse or promote products
 *     derived from this software without specific prior written permission.
 *
 *  THIS SOFTWARE IS PROVIDED BY THE COPYRIGHT HOLDERS AND CONTRIBUTORS "AS IS"
 *  AND ANY EXPRESS OR IMPLIED WARRANTIES, INCLUDING, BUT NOT LIMITED TO, THE
 *  IMPLIED WARRANTIES OF MERCHANTABILITY AND FITNESS FOR A PARTICULAR PURPOSE
 *  ARE DISCLAIMED. IN NO EVENT SHALL THE COPYRIGHT HOLDER OR CONTRIBUTORS BE
 *  LIABLE FOR ANY DIRECT, INDIRECT, INCIDENTAL, SPECIAL, EXEMPLARY, OR
 *  CONSEQUENTIAL DAMAGES (INCLUDING, BUT NOT LIMITED TO, PROCUREMENT OF
 *  SUBSTITUTE GOODS OR SERVICES; LOSS OF USE, DATA, OR PROFITS; OR BUSINESS
 *  INTERRUPTION) HOWEVER CAUSED AND ON ANY THEORY OF LIABILITY, WHETHER IN
 *  CONTRACT, STRICT LIABILITY, OR TORT (INCLUDING NEGLIGENCE OR OTHERWISE)
 *  ARISING IN ANY WAY OUT OF THE USE OF THIS SOFTWARE, EVEN IF ADVISED OF THE
 *  POSSIBILITY OF SUCH DAMAGE.
 */

/**
 * @file
 *   This file includes definitions for data poll (mac data request command) sender.
 */

#ifndef DATA_POLL_MANAGER_HPP_
#define DATA_POLL_MANAGER_HPP_

#include "openthread-core-config.h"

#include "common/code_utils.hpp"
#include "common/locator.hpp"
#include "common/timer.hpp"
#include "mac/mac_frame.hpp"
#include "thread/topology.hpp"

namespace ot {

/**
 * @addtogroup core-data-poll-sender
 *
 * @brief
 *   This module includes definitions for data poll sender.
 *
 * @{
 */

/**
 * This class implements the data poll (mac data request command) sender.
 *
 */

class DataPollSender : public InstanceLocator
{
public:
    enum
    {
        kDefaultFastPolls  = 8,  ///< Default number of fast poll transmissions (@sa StartFastPolls).
        kMaxFastPolls      = 15, ///< Maximum number of fast poll transmissions allowed.
        kMaxFastPollsUsers = 63, ///< Maximum number of the users of fast poll transmissions allowed.
    };

    /**
     * This constructor initializes the data poll sender object.
     *
     * @param[in]  aInstance   A reference to the OpenThread instance.
     *
     */
    explicit DataPollSender(Instance &aInstance);

    /**
     * This method instructs the data poll sender to start sending periodic data polls.
     *
     * @retval OT_ERROR_NONE            Successfully started sending periodic data polls.
     * @retval OT_ERROR_ALREADY         Periodic data poll transmission is already started/enabled.
     * @retval OT_ERROR_INVALID_STATE   Device is not in rx-off-when-idle mode.
     *
     */
    otError StartPolling(void);

    /**
     * This method instructs the data poll sender to stop sending periodic data polls.
     *
     */
    void StopPolling(void);

    /**
     * This method enqueues a data poll (an IEEE 802.15.4 Data Request) message.
     *
     * @retval OT_ERROR_NONE           Successfully enqueued a data poll message
     * @retval OT_ERROR_ALREADY        A data poll message is already enqueued.
     * @retval OT_ERROR_INVALID_STATE  Device is not in rx-off-when-idle mode.
     * @retval OT_ERROR_NO_BUFS        Insufficient message buffers available.
     *
     */
    otError SendDataPoll(void);

    /**
     * This method sets/clears a user-specified/external data poll period.
     *
     * Value of zero for `aPeriod` clears the user-specified poll period.
     *
     * If the user provides a non-zero poll period, the user value specifies the maximum period between data
     * request transmissions. Note that OpenThread may send data request transmissions more frequently when expecting
     * a control-message from a parent or in case of data poll transmission failures or timeouts, or when the specified
     * value is larger than the child timeout.
     *
     * A non-zero `aPeriod` should be larger than or equal to `OPENTHREAD_CONFIG_MAC_MINIMUM_POLL_PERIOD` (10ms) or
     * this method returns `OT_ERROR_INVALID_ARGS`. If a non-zero `aPeriod` is larger than maximum value of
     * `0x3FFFFFF ((1 << 26) - 1)`, it would be clipped to this value.
     *
     * @param[in]  aPeriod  The data poll period in milliseconds.
     *
     * @retval OT_ERROR_NONE           Successfully set/cleared user-specified poll period.
     * @retval OT_ERROR_INVALID_ARGS   If aPeriod is invalid.
     *
     */
    otError SetExternalPollPeriod(uint32_t aPeriod);

    /**
     * This method gets the current user-specified/external data poll period.
     *
     * @returns  The data poll period in milliseconds.
     *
     */
    uint32_t GetExternalPollPeriod(void) const { return mExternalPollPeriod; }

    /**
     * This method gets the destination MAC address for a data poll frame.
     *
     * @param[out] aDest       Reference to a `MAC::Address` to output the poll destination address (on success).
     *
     * @retval OT_ERROR_NONE   @p aDest was updated successfully.
     * @retval OT_ERROR_ABORT  Abort the data poll transmission (not currently attached to any parent).
     *
     */
    otError GetPollDestinationAddress(Mac::Address &aDest) const;

    /**
     * This method informs the data poll sender of success/error status of a previously requested poll frame
     * transmission.
     *
     * In case of transmit failure, the data poll sender may choose to send the next data poll more quickly (up to
     * some fixed number of attempts).
     *
     * @param[in] aFrame     The data poll frame.
     * @param[in] aError     Error status of a data poll message transmission.
     *
     */
    void HandlePollSent(Mac::TxFrame &aFrame, otError aError);

    /**
     * This method informs the data poll sender that a data poll timeout happened, i.e., when the ack in response to
     * a data request command indicated that a frame was pending, but no frame was received after timeout interval.
     *
     * Data poll sender may choose to transmit another data poll immediately (up to some fixed number of attempts).
     *
     */
    void HandlePollTimeout(void);

    /**
     * This method informs the data poll sender that a mac frame has been received. It checks the "frame pending" in
     * the received frame header and if it is set, data poll sender will send an immediate data poll to retrieve the
     * pending frame.
     *
     */
    void CheckFramePending(Mac::RxFrame &aFrame, bool aIsAck = false);

    /**
     * This method asks the data poll sender to recalculate the poll period.
     *
     * This is mainly used to inform the poll sender that a parameter impacting the poll period (e.g., the child's
     * timeout value which is used to determine the default data poll period) is modified.
     *
     */
    void RecalculatePollPeriod(void);

    /**
     * This method sets/clears the attach mode on data poll sender.
     *
     * When attach mode is enabled, the data poll sender will send data polls at a faster rate determined by
     * poll period configuration option `OPENTHREAD_CONFIG_MAC_ATTACH_DATA_POLL_PERIOD`.
     *
     * @param[in]  aMode  The mode value.
     *
     */
    void SetAttachMode(bool aMode);

    /**
     * This method asks data poll sender to send the next given number of polls at a faster rate (poll period defined
     * by `kFastPollPeriod`). This is used by OpenThread stack when it expects a response from the parent/sender.
     *
     * If @p aNumFastPolls is zero the default value specified by `kDefaultFastPolls` is used instead. The number of
     * fast polls is clipped by maximum value specified by `kMaxFastPolls`.
     *
     * Note that per `SendFastPolls()` would increase the internal reference count until up to the allowed maximum
     * value. If there are retransmission mechanism in the caller component, it should be responsible to call
     * `StopFastPolls()` the same times as `SendFastPolls()` it triggered to decrease the reference count properly,
     * guaranteeing to exit fast poll mode gracefully. Otherwise, fast poll would continue until all data polls are sent
     * out.
     *
     * @param[in] aNumFastPolls  If non-zero, number of fast polls to send, if zero, default value is used instead.
     *
     */
    void SendFastPolls(uint8_t aNumFastPolls);

    /**
     * This method asks data poll sender to stop fast polls when the expecting response is received.
     *
     * @retval OT_ERROR_NONE            Successfully stopped fast polls when no other responses are expected.
     * @retval OT_ERROR_BUSY            There are other callers who are waiting for responses.
     *
     */
    otError StopFastPolls(void);

    /**
     * This method gets the maximum data polling period in use.
     *
     * The maximum data poll period is determined based as the minimum of the user-specified poll interval and the
     * default poll interval.
     *
     * @returns The maximum data polling period in use.
     *
     */
    uint32_t GetKeepAlivePollPeriod(void) const;

    /**
<<<<<<< HEAD
     * This method resets the timer for sending keep-alive message.
=======
     * This method resets the timer for sending keep-alive messages.
>>>>>>> b01754ca
     *
     */
    void ResetKeepAliveTimer(void);

    /**
     * This method returns the default maximum poll period.
     *
     * The default poll period is determined based on the child timeout interval, ensuing the child would send data poll
     * within the child's timeout.
     *
     * @returns The maximum default data polling interval (in msec).
     *
     */
    uint32_t GetDefaultPollPeriod(void) const;

private:
    enum // Poll period under different conditions (in milliseconds).
    {
        kAttachDataPollPeriod = OPENTHREAD_CONFIG_MAC_ATTACH_DATA_POLL_PERIOD, ///< Poll period during attach.
        kRetxPollPeriod       = OPENTHREAD_CONFIG_MAC_RETX_POLL_PERIOD,        ///< Poll retx period due to tx failure.
        kFastPollPeriod       = 188,                                           ///< Period used for fast polls.
        kMinPollPeriod        = OPENTHREAD_CONFIG_MAC_MINIMUM_POLL_PERIOD,     ///< Minimum allowed poll period.
        kMaxExternalPeriod    = ((1 << 26) - 1), ///< Maximum allowed user-specified period.
                                                 ///< i.e. (0x3FFFFF)ms, about 18.64 hours.
    };

    enum
    {
        kQuickPollsAfterTimeout = 5, ///< Maximum number of quick data poll tx in case of back-to-back poll timeouts.
        kMaxPollRetxAttempts = OPENTHREAD_CONFIG_FAILED_CHILD_TRANSMISSIONS, ///< Maximum number of retransmit attempts
                                                                             ///< of data poll (mac data request).
    };

    enum PollPeriodSelector
    {
        kUsePreviousPollPeriod,
        kRecalculatePollPeriod,
    };

    void            ScheduleNextPoll(PollPeriodSelector aPollPeriodSelector);
    uint32_t        CalculatePollPeriod(void) const;
    const Neighbor &GetParent(void) const;
    static void     HandlePollTimer(Timer &aTimer);
    static void     UpdateIfLarger(uint32_t &aPeriod, uint32_t aNewPeriod);

    TimeMilli mTimerStartTime;
    uint32_t  mPollPeriod;
    uint32_t  mExternalPollPeriod : 26; //< In milliseconds.
    uint8_t   mFastPollsUsers : 6;      //< Number of callers which request fast polls.

    TimerMilli mTimer;

    bool    mEnabled : 1;              //< Indicates whether data polling is enabled/started.
    bool    mAttachMode : 1;           //< Indicates whether in attach mode (to use attach poll period).
    bool    mRetxMode : 1;             //< Indicates whether last poll tx failed at mac/radio layer (poll retx mode).
    uint8_t mPollTimeoutCounter : 4;   //< Poll timeouts counter (0 to `kQuickPollsAfterTimout`).
    uint8_t mPollTxFailureCounter : 4; //< Poll tx failure counter (0 to `kMaxPollRetxAttempts`).
    uint8_t mRemainingFastPolls : 4;   //< Number of remaining fast polls when in transient fast polling mode.
};

/**
 * @}
 *
 */

} // namespace ot

#endif // DATA_POLL_MANAGER_HPP_<|MERGE_RESOLUTION|>--- conflicted
+++ resolved
@@ -233,11 +233,7 @@
     uint32_t GetKeepAlivePollPeriod(void) const;
 
     /**
-<<<<<<< HEAD
-     * This method resets the timer for sending keep-alive message.
-=======
      * This method resets the timer for sending keep-alive messages.
->>>>>>> b01754ca
      *
      */
     void ResetKeepAliveTimer(void);
