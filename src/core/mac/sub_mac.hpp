/*
 *  Copyright (c) 2016-2018, The OpenThread Authors.
 *  All rights reserved.
 *
 *  Redistribution and use in source and binary forms, with or without
 *  modification, are permitted provided that the following conditions are met:
 *  1. Redistributions of source code must retain the above copyright
 *     notice, this list of conditions and the following disclaimer.
 *  2. Redistributions in binary form must reproduce the above copyright
 *     notice, this list of conditions and the following disclaimer in the
 *     documentation and/or other materials provided with the distribution.
 *  3. Neither the name of the copyright holder nor the
 *     names of its contributors may be used to endorse or promote products
 *     derived from this software without specific prior written permission.
 *
 *  THIS SOFTWARE IS PROVIDED BY THE COPYRIGHT HOLDERS AND CONTRIBUTORS "AS IS"
 *  AND ANY EXPRESS OR IMPLIED WARRANTIES, INCLUDING, BUT NOT LIMITED TO, THE
 *  IMPLIED WARRANTIES OF MERCHANTABILITY AND FITNESS FOR A PARTICULAR PURPOSE
 *  ARE DISCLAIMED. IN NO EVENT SHALL THE COPYRIGHT HOLDER OR CONTRIBUTORS BE
 *  LIABLE FOR ANY DIRECT, INDIRECT, INCIDENTAL, SPECIAL, EXEMPLARY, OR
 *  CONSEQUENTIAL DAMAGES (INCLUDING, BUT NOT LIMITED TO, PROCUREMENT OF
 *  SUBSTITUTE GOODS OR SERVICES; LOSS OF USE, DATA, OR PROFITS; OR BUSINESS
 *  INTERRUPTION) HOWEVER CAUSED AND ON ANY THEORY OF LIABILITY, WHETHER IN
 *  CONTRACT, STRICT LIABILITY, OR TORT (INCLUDING NEGLIGENCE OR OTHERWISE)
 *  ARISING IN ANY WAY OUT OF THE USE OF THIS SOFTWARE, EVEN IF ADVISED OF THE
 *  POSSIBILITY OF SUCH DAMAGE.
 */

/**
 * @file
 *   This file includes definitions for the IEEE 802.15.4 MAC layer (sub-MAC).
 */

#ifndef SUB_MAC_HPP_
#define SUB_MAC_HPP_

#include "openthread-core-config.h"

#include <openthread/link.h>

#include "common/locator.hpp"
#include "common/timer.hpp"
#include "mac/mac_frame.hpp"
#include "radio/radio.hpp"

namespace ot {

/**
 * @addtogroup core-mac
 *
 * @brief
 *   This module includes definitions for the IEEE 802.15.4 MAC (sub-MAC).
 *
 * @{
 *
 */

namespace Mac {

/**
 * This class implements the IEEE 802.15.4 MAC (sub-MAC).
 *
 * Sub-MAC layer implements a subset of IEEE802.15.4 MAC primitives which are shared by both MAC layer (in FTD/MTD
 * modes) and Raw Link (Radio only mode).

 * The sub-MAC layer handles the following (if not provided by radio platform):
 *
 *    - Ack timeout for frame transmission,
 *    - CSMA backoff logic,
 *    - Frame re-transmissions,
 *    - Energy scan on a single channel and RSSI sampling.
 *
 * It also act as the interface (to radio platform) for setting/getting radio configurations such as short or extended
 * addresses and PAN Id.
 *
 */
class SubMac : public InstanceLocator
{
    friend class Radio::Callbacks;

public:
    enum
    {
        kInvalidRssiValue = 127, ///< Invalid Received Signal Strength Indicator (RSSI) value.
        kMacKeySize       = 16,  ///< MAC Key size (bytes)
    };

    /**
     * This class defines the callbacks notifying `SubMac` user of changes and events.
     *
     */
    class Callbacks : public InstanceLocator
    {
    public:
        /**
         * This constructor initializes the `Callbacks` object.
         *
         * @param[in]  aInstance  A reference to the OpenThread instance.
         *
         */
        explicit Callbacks(Instance &aInstance);

        /**
         * This method notifies user of `SubMac` of a received frame.
         *
         * @param[in]  aFrame    A pointer to the received frame or NULL if the receive operation failed.
         * @param[in]  aError    OT_ERROR_NONE when successfully received a frame,
         *                       OT_ERROR_ABORT when reception was aborted and a frame was not received,
         *                       OT_ERROR_NO_BUFS when a frame could not be received due to lack of rx buffer space.
         *
         */
        void ReceiveDone(RxFrame *aFrame, otError aError);

        /**
         * This method notifies user of `SubMac` of CCA status (success/failure) for a frame transmission attempt.
         *
         * This is intended for updating counters, logging, and/or tracking CCA failure rate statistics.
         *
         * @param[in] aCcaSuccess   TRUE if the CCA succeeded, FALSE otherwise.
         * @param[in] aChannel      The channel on which CCA was performed.
         *
         */
        void RecordCcaStatus(bool aCcaSuccess, uint8_t aChannel);

        /**
         * This method notifies user of `SubMac` of the status of a frame transmission attempt.
         *
         * This is intended for updating counters, logging, and/or collecting statistics.
         *
         * @note Unlike `TransmitDone` which is invoked after all re-transmission attempts to indicate the final status
         * of a frame transmission, this method is invoked on all frame transmission attempts.
         *
         * @param[in] aFrame      The transmitted frame.
         * @param[in] aAckFrame   A pointer to the ACK frame, or NULL if no ACK was received.
         * @param[in] aError      OT_ERROR_NONE when the frame was transmitted successfully,
         *                        OT_ERROR_NO_ACK when the frame was transmitted but no ACK was received,
         *                        OT_ERROR_CHANNEL_ACCESS_FAILURE tx failed due to activity on the channel,
         *                        OT_ERROR_ABORT when transmission was aborted for other reasons.
         * @param[in] aRetryCount Current retry count. This is valid only when sub-mac handles frame re-transmissions.
         * @param[in] aWillRetx   Indicates whether frame will be retransmitted or not. This is applicable only
         *                        when there was an error in current transmission attempt.
         *
         */
        void RecordFrameTransmitStatus(const TxFrame &aFrame,
                                       const RxFrame *aAckFrame,
                                       otError        aError,
                                       uint8_t        aRetryCount,
                                       bool           aWillRetx);

        /**
         * The method notifies user of `SubMac` that the transmit operation has completed, providing, if applicable,
         * the received ACK frame.
         *
         * @param[in]  aFrame     The transmitted frame.
         * @param[in]  aAckFrame  A pointer to the ACK frame, NULL if no ACK was received.
         * @param[in]  aError     OT_ERROR_NONE when the frame was transmitted,
         *                        OT_ERROR_NO_ACK when the frame was transmitted but no ACK was received,
         *                        OT_ERROR_CHANNEL_ACCESS_FAILURE tx failed due to activity on the channel,
         *                        OT_ERROR_ABORT when transmission was aborted for other reasons.
         *
         */
        void TransmitDone(TxFrame &aFrame, RxFrame *aAckFrame, otError aError);

        /**
         * This method notifies user of `SubMac` that energy scan is complete.
         *
         * @param[in]  aMaxRssi  Maximum RSSI seen on the channel, or `SubMac::kInvalidRssiValue` if failed.
         *
         */
        void EnergyScanDone(int8_t aMaxRssi);
    };

    /**
     * This constructor initializes the `SubMac` object.
     *
     * @param[in]  aInstance  A reference to the OpenThread instance.
     *
     */
    explicit SubMac(Instance &aInstance);

    /**
     * This method gets the capabilities provided by platform radio.
     *
     * @returns The capability bit vector (see `OT_RADIO_CAP_*` definitions).
     *
     */
    otRadioCaps GetRadioCaps(void) const { return mRadioCaps; }

    /**
     * This method gets the capabilities provided by `SubMac` layer.
     *
     * @returns The capability bit vector (see `OT_RADIO_CAP_*` definitions).
     *
     */
    otRadioCaps GetCaps(void) const;

    /**
     * This method sets the PAN ID.
     *
     * @param[in] aPanId  The PAN ID.
     *
     */
    void SetPanId(PanId aPanId);

    /**
     * This method gets the short address.
     *
     * @returns The short address.
     *
     */
    ShortAddress GetShortAddress(void) const { return mShortAddress; }

    /**
     * This method sets the short address.
     *
     * @param[in] aShortAddress   The short address.
     *
     */
    void SetShortAddress(ShortAddress aShortAddress);

    /**
     * This function gets the extended address.
     *
     * @returns A reference to the extended address.
     *
     */
    const ExtAddress &GetExtAddress(void) const { return mExtAddress; }

    /**
     * This method sets extended address.
     *
     * @param[in] aExtAddress  The extended address.
     *
     */
    void SetExtAddress(const ExtAddress &aExtAddress);

    /**
     * This method registers a callback to provide received packet capture for IEEE 802.15.4 frames.
     *
     * @param[in]  aPcapCallback     A pointer to a function that is called when receiving an IEEE 802.15.4 link frame
     *                                or NULL to disable the callback.
     * @param[in]  aCallbackContext  A pointer to application-specific context.
     *
     */
    void SetPcapCallback(otLinkPcapCallback aPcapCallback, void *aCallbackContext);

    /**
     * This method indicates whether radio should stay in Receive or Sleep during CSMA backoff.
     *
     * @param[in]  aRxOnWhenBackoff  TRUE to keep radio in Receive, FALSE to put to Sleep during CSMA backoff.
     *
     */
    void SetRxOnWhenBackoff(bool aRxOnWhenBackoff) { mRxOnWhenBackoff = aRxOnWhenBackoff; }

    /**
     * This method enables the radio.
     *
     * @retval OT_ERROR_NONE     Successfully enabled.
     * @retval OT_ERROR_FAILED   The radio could not be enabled.
     *
     */
    otError Enable(void);

    /**
     * This method disables the radio.
     *
     * @retval OT_ERROR_NONE     Successfully disabled the radio.
     *
     */
    otError Disable(void);

    /**
     * This method transitions the radio to Sleep.
     *
     * @retval OT_ERROR_NONE          Successfully transitioned to Sleep.
     * @retval OT_ERROR_BUSY          The radio was transmitting.
     * @retval OT_ERROR_INVALID_STATE The radio was disabled.
     *
     */
    otError Sleep(void);

    /**
     * This method transitions the radio to Receive.
     *
     * @param[in]  aChannel   The channel to use for receiving.
     *
     * @retval OT_ERROR_NONE          Successfully transitioned to Receive.
     * @retval OT_ERROR_INVALID_STATE The radio was disabled or transmitting.
     *
     */
    otError Receive(uint8_t aChannel);

    /**
     * This method gets the radio transmit frame.
     *
     * @returns The transmit frame.
     *
     */
    TxFrame &GetTransmitFrame(void) { return mTransmitFrame; }

    /**
     * This method sends a prepared frame.
     *
     * The frame should be placed in `GetTransmitFrame()` frame.
     *
     * The `SubMac` layer handles Ack timeout, CSMA backoff, and frame retransmission.
     *
     * @retval OT_ERROR_NONE          Successfully started the frame transmission
     * @retval OT_ERROR_INVALID_STATE The radio was disabled or transmitting.
     *
     */
    otError Send(void);

    /**
     * This method gets the number of transmit retries of last transmit packet.
     *
     * @returns Number of transmit retries.
     *
     */
    uint8_t GetTransmitRetries(void) const { return mTransmitRetries; }

    /**
     * This method gets the most recent RSSI measurement.
     *
     * @returns The RSSI in dBm when it is valid. `kInvalidRssiValue` when RSSI is invalid.
     *
     */
    int8_t GetRssi(void) const;

    /**
     * This method begins energy scan.
     *
     * @param[in] aScanChannel   The channel to perform the energy scan on.
     * @param[in] aScanDuration  The duration, in milliseconds, for the channel to be scanned.
     *
     * @retval OT_ERROR_NONE             Successfully started scanning the channel.
     * @retval OT_ERROR_INVALID_STATE    The radio was disabled or transmitting.
     * @retval OT_ERROR_NOT_IMPLEMENTED  Energy scan is not supported (applicable in link-raw/radio mode only).
     *
     */
    otError EnergyScan(uint8_t aScanChannel, uint16_t aScanDuration);

    /**
     * This method returns the noise floor value (currently use the radio receive sensitivity value).
     *
     * @returns The noise floor value in dBm.
     *
     */
    int8_t GetNoiseFloor(void);

<<<<<<< HEAD
#if OPENTHREAD_CONFIG_CSL_RECEIVER_ENABLE
    /**
     * This method indicates whether or not CSL is enabled.
     *
     * @retval true     CSL is enabled.
     * @retval false    CSL is disabled.
     *
     */
    bool IsCslEnabled(void) const { return mCslPeriod > 0; }

    /**
     * This method indicates whether or not CSL receiver is started.
     *
     * @retval true   CSL is started.
     * @retval false  CSL is not started.
     *
     */
    bool IsCslStarted(void) const { return mCslState != kCslIdle; }

    /**
     * This method starts CSL sample.
     *
     * @retval OT_ERROR_NONE           Successfully started CSL.
     * @retval OT_ERROR_INVALID_ARGS   CSL period is 0.
     * @retval OT_ERROR_ALREADY        CSL Receiver has already been started.
     *
     */
    otError StartCsl(void);

    /**
     * This method stops CSL sample.
     *
     */
    void StopCsl(void);

    /**
     * This method gets the CSL accuracy.
     *
     * @returns CSL accuracy.
     *
     */
    uint8_t GetCslAccuracy(void) const { return mCslAccuracy; }

    /**
     * This method sets the CSL accurary.
     *
     */
    void SetCslAccuracy(uint8_t aAccuracy) { mCslAccuracy = aAccuracy; }

    /**
     * This method gets the CSL channel.
     *
     * @returns CSL channel.
     *
     */
    uint8_t GetCslChannel(void) const { return mCslChannel; }

    /**
     * This method sets the CSL channel.
     *
     * @param[in]  aChannel  The CSL channel.
     *
     */
    void SetCslChannel(uint8_t aChannel);

    /**
     * This method gets the CSL period.
     *
     * @returns CSL period.
     *
     */
    uint16_t GetCslPeriod(void) const { return mCslPeriod; }

    /**
     * This method sets the CSL period.
     *
     * @param[in]  aPeriod  The CSL period in 10 symbols.
     *
     */
    void SetCslPeriod(uint16_t aPeriod);

    /**
     * This method gets the CSL timeout.
     *
     * @returns CSL timeout
     *
     */
    uint32_t GetCslTimeout(void) const { return mCslTimeout; }

    /**
     * This method sets the CSL timeout.
     *
     * @param[in]  aTimeout  The CSL timeout in seconds.
     *
     */
    void SetCslTimeout(uint32_t aTimeout);

    /**
     * This method fills the CSL parameter to the frame.
     *
     * @param[inout]    aFrame  A reference to the frame to fill CSL parameter.
     *
     */
    void FillCsl(Frame &aFrame);
#endif // OPENTHREAD_CONFIG_CSL_RECEIVER_ENABLE
=======
    /**
     * This method sets MAC keys and key index.
     *
     * @param[in] aKeyIdMode  MAC key ID mode.
     * @param[in] aKeyId      The key ID.
     * @param[in] aPrevKey    A pointer to the previous MAC key.
     * @param[in] aCurrKey    A pointer to the current MAC key.
     * @param[in] aNextKey    A pointer to the next MAC key.
     *
     */
    void SetMacKey(uint8_t        aKeyIdMode,
                   uint8_t        aKeyId,
                   const uint8_t *aPrevKey,
                   const uint8_t *aCurrKey,
                   const uint8_t *aNextKey);

    /**
     * This method returns a pointer to the current MAC key.
     *
     * @returns A pointer to the current MAC key.
     *
     */
    const uint8_t *GetCurrentMacKey(void) const { return mCurrKey; }

    /**
     * This method returns a pointer to the previous MAC key.
     *
     * @returns A pointer to the previous MAC key.
     *
     */
    const uint8_t *GetPreviousMacKey(void) const { return mPrevKey; }

    /**
     * This method returns a pointer to the next MAC key.
     *
     * @returns A pointer to the next MAC key.
     *
     */
    const uint8_t *GetNextMacKey(void) const { return mNextKey; }
>>>>>>> aa1b2927

private:
#if OPENTHREAD_CONFIG_CSL_RECEIVER_ENABLE
    static void HandleCslTimer(Timer &aTimer);
    void        HandleCslTimer(void);
    uint16_t    GetCslPhase(void) const;
#endif

    enum
    {
        kMinBE             = 3,  ///< macMinBE (IEEE 802.15.4-2006).
        kMaxBE             = 5,  ///< macMaxBE (IEEE 802.15.4-2006).
        kUnitBackoffPeriod = 20, ///< Number of symbols (IEEE 802.15.4-2006).
        kMinBackoff        = 1,  ///< Minimum backoff (milliseconds).
        kAckTimeout        = 16, ///< Timeout for waiting on an ACK (milliseconds).

#if OPENTHREAD_CONFIG_PLATFORM_USEC_TIMER_ENABLE
        kEnergyScanRssiSampleInterval = 128, ///< RSSI sample interval during energy scan, 128 usec
#else
        kEnergyScanRssiSampleInterval = 1, ///< RSSI sample interval during energy scan, 1 ms
#endif
    };

    enum State
    {
        kStateDisabled, ///< Radio is disabled.
        kStateSleep,    ///< Radio is in sleep.
        kStateReceive,  ///< Radio in in receive.
#if OPENTHREAD_CONFIG_CSL_TRANSMITTER_ENABLE
        kStateCslTransmit, ///< CSL transmission.
#endif
        kStateCsmaBackoff, ///< CSMA backoff before transmission.
        kStateTransmit,    ///< Radio is transmitting.
        kStateEnergyScan,  ///< Energy scan.
    };

    bool RadioSupportsCsmaBackoff(void) const
    {
        return ((mRadioCaps & (OT_RADIO_CAPS_CSMA_BACKOFF | OT_RADIO_CAPS_TRANSMIT_RETRIES)) != 0);
    }

    bool RadioSupportsTransmitSecurity(void) const { return ((mRadioCaps & OT_RADIO_CAPS_TRANSMIT_SEC) != 0); }
    bool RadioSupportsRetries(void) const { return ((mRadioCaps & OT_RADIO_CAPS_TRANSMIT_RETRIES) != 0); }
    bool RadioSupportsAckTimeout(void) const { return ((mRadioCaps & OT_RADIO_CAPS_ACK_TIMEOUT) != 0); }
    bool RadioSupportsEnergyScan(void) const { return ((mRadioCaps & OT_RADIO_CAPS_ENERGY_SCAN) != 0); }

    bool ShouldHandleTransmitSecurity(void) const;
    bool ShouldHandleCsmaBackOff(void) const;
    bool ShouldHandleAckTimeout(void) const;
    bool ShouldHandleRetries(void) const;
    bool ShouldHandleEnergyScan(void) const;

    void ProcessTransmitSecurity(void);
    void StartCsmaBackoff(void);
    void BeginTransmit(void);
    void SampleRssi(void);

    void HandleReceiveDone(RxFrame *aFrame, otError aError);
    void HandleTransmitStarted(TxFrame &aFrame);
    void HandleTransmitDone(TxFrame &aTxFrame, RxFrame *aAckFrame, otError aError);
    void HandleEnergyScanDone(int8_t aMaxRssi);

    static void HandleTimer(Timer &aTimer);
    void        HandleTimer(void);

    void               SetState(State aState);
    static const char *StateToString(State aState);

    otRadioCaps        mRadioCaps;
    State              mState;
    uint8_t            mCsmaBackoffs;
    uint8_t            mTransmitRetries;
    ShortAddress       mShortAddress;
    ExtAddress         mExtAddress;
    bool               mRxOnWhenBackoff;
    int8_t             mEnergyScanMaxRssi;
    TimeMilli          mEnergyScanEndTime;
    TxFrame &          mTransmitFrame;
    Callbacks          mCallbacks;
    otLinkPcapCallback mPcapCallback;
    void *             mPcapCallbackContext;
    uint8_t            mPrevKey[kMacKeySize];
    uint8_t            mCurrKey[kMacKeySize];
    uint8_t            mNextKey[kMacKeySize];
    uint8_t            mKeyId;
#if OPENTHREAD_CONFIG_PLATFORM_USEC_TIMER_ENABLE
    TimerMicro mTimer;
#else
    TimerMilli mTimer;
#endif

#if OPENTHREAD_CONFIG_CSL_RECEIVER_ENABLE
    /**
     * The SSED sample window in units of 10 symbols.
     *
     */
    static const uint32_t kCslSampleWindow = OPENTHREAD_CONFIG_CSL_SAMPLE_WINDOW;

    /**
     * The minimum SSED sample window in units of 10 symbols.
     *
     * No official definition found in Thread or 802.15.4 specifications. From how CSL works,
     * this window should be no less than the `macCslInterval` whose minimal value is 1.
     *
     */
    static const uint32_t kCslMinSampleWindow = 1;

    enum CslState{
        kCslIdle = 0, ///< CSL receiver is not started.
        kCslSample,   ///< Sampling CSL channel.
        kCslSleep,    ///< Radio in sleep.
    };

    uint32_t  mCslTimeout;    ///< The CSL synchronized timeout in seconds.
    TimeMicro mCslSampleTime; ///< The CSL sample time of the current period.
    uint16_t  mCslPeriod;     ///< The CSL sample period, in units of 10 symbols (160 microseconds).
    uint8_t   mCslAccuracy;   ///< The accuracy of the clock that is used by the device, in units of ppm.
    uint8_t   mCslChannel;    ///< The CSL sample channel.

    CslState mCslState;

    TimerMicro mCslTimer;
#endif // OPENTHREAD_CONFIG_CSL_RECEIVER_ENABLE
};

/**
 * @}
 *
 */

} // namespace Mac
} // namespace ot

#endif // SUB_MAC_HPP_<|MERGE_RESOLUTION|>--- conflicted
+++ resolved
@@ -348,8 +348,7 @@
      */
     int8_t GetNoiseFloor(void);
 
-<<<<<<< HEAD
-#if OPENTHREAD_CONFIG_CSL_RECEIVER_ENABLE
+#if OPENTHREAD_CONFIG_MAC_CSL_RECEIVER_ENABLE
     /**
      * This method indicates whether or not CSL is enabled.
      *
@@ -453,8 +452,8 @@
      *
      */
     void FillCsl(Frame &aFrame);
-#endif // OPENTHREAD_CONFIG_CSL_RECEIVER_ENABLE
-=======
+#endif // OPENTHREAD_CONFIG_MAC_CSL_RECEIVER_ENABLE
+
     /**
      * This method sets MAC keys and key index.
      *
@@ -494,10 +493,9 @@
      *
      */
     const uint8_t *GetNextMacKey(void) const { return mNextKey; }
->>>>>>> aa1b2927
 
 private:
-#if OPENTHREAD_CONFIG_CSL_RECEIVER_ENABLE
+#if OPENTHREAD_CONFIG_MAC_CSL_RECEIVER_ENABLE
     static void HandleCslTimer(Timer &aTimer);
     void        HandleCslTimer(void);
     uint16_t    GetCslPhase(void) const;
@@ -523,7 +521,7 @@
         kStateDisabled, ///< Radio is disabled.
         kStateSleep,    ///< Radio is in sleep.
         kStateReceive,  ///< Radio in in receive.
-#if OPENTHREAD_CONFIG_CSL_TRANSMITTER_ENABLE
+#if OPENTHREAD_CONFIG_MAC_CSL_TRANSMITTER_ENABLE
         kStateCslTransmit, ///< CSL transmission.
 #endif
         kStateCsmaBackoff, ///< CSMA backoff before transmission.
@@ -586,7 +584,7 @@
     TimerMilli mTimer;
 #endif
 
-#if OPENTHREAD_CONFIG_CSL_RECEIVER_ENABLE
+#if OPENTHREAD_CONFIG_MAC_CSL_RECEIVER_ENABLE
     /**
      * The SSED sample window in units of 10 symbols.
      *
@@ -617,7 +615,7 @@
     CslState mCslState;
 
     TimerMicro mCslTimer;
-#endif // OPENTHREAD_CONFIG_CSL_RECEIVER_ENABLE
+#endif // OPENTHREAD_CONFIG_MAC_CSL_RECEIVER_ENABLE
 };
 
 /**
