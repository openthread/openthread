/*
 *  Copyright (c) 2016, The OpenThread Authors.
 *  All rights reserved.
 *
 *  Redistribution and use in source and binary forms, with or without
 *  modification, are permitted provided that the following conditions are met:
 *  1. Redistributions of source code must retain the above copyright
 *     notice, this list of conditions and the following disclaimer.
 *  2. Redistributions in binary form must reproduce the above copyright
 *     notice, this list of conditions and the following disclaimer in the
 *     documentation and/or other materials provided with the distribution.
 *  3. Neither the name of the copyright holder nor the
 *     names of its contributors may be used to endorse or promote products
 *     derived from this software without specific prior written permission.
 *
 *  THIS SOFTWARE IS PROVIDED BY THE COPYRIGHT HOLDERS AND CONTRIBUTORS "AS IS"
 *  AND ANY EXPRESS OR IMPLIED WARRANTIES, INCLUDING, BUT NOT LIMITED TO, THE
 *  IMPLIED WARRANTIES OF MERCHANTABILITY AND FITNESS FOR A PARTICULAR PURPOSE
 *  ARE DISCLAIMED. IN NO EVENT SHALL THE COPYRIGHT HOLDER OR CONTRIBUTORS BE
 *  LIABLE FOR ANY DIRECT, INDIRECT, INCIDENTAL, SPECIAL, EXEMPLARY, OR
 *  CONSEQUENTIAL DAMAGES (INCLUDING, BUT NOT LIMITED TO, PROCUREMENT OF
 *  SUBSTITUTE GOODS OR SERVICES; LOSS OF USE, DATA, OR PROFITS; OR BUSINESS
 *  INTERRUPTION) HOWEVER CAUSED AND ON ANY THEORY OF LIABILITY, WHETHER IN
 *  CONTRACT, STRICT LIABILITY, OR TORT (INCLUDING NEGLIGENCE OR OTHERWISE)
 *  ARISING IN ANY WAY OUT OF THE USE OF THIS SOFTWARE, EVEN IF ADVISED OF THE
 *  POSSIBILITY OF SUCH DAMAGE.
 */

/**
 * @file
 *   This file includes definitions for generating and processing IEEE 802.15.4 MAC frames.
 */

#ifndef MAC_FRAME_HPP_
#define MAC_FRAME_HPP_

#include "openthread-core-config.h"

#include <limits.h>
#include <stdint.h>

#include "common/encoding.hpp"
#include "mac/mac_types.hpp"

namespace ot {

namespace Mac {

/**
 * @addtogroup core-mac
 *
 * @{
 *
 */

/**
 * This class implements IEEE 802.15.4 IE (Information Element) generation and parsing.
 *
 */
OT_TOOL_PACKED_BEGIN
class HeaderIe
{
public:
    enum
    {
        kIdOffset     = 7,
        kIdMask       = 0xff << kIdOffset,
        kLengthOffset = 0,
        kLengthMask   = 0x7f << kLengthOffset,
    };

    /**
     * This method initializes the Header IE.
     *
     */
    void Init(void) { mHeaderIe = 0; }

    /**
     * This method returns the IE Element Id.
     *
     * @returns the IE Element Id.
     *
     */
    uint16_t GetId(void) const { return (ot::Encoding::LittleEndian::HostSwap16(mHeaderIe) & kIdMask) >> kIdOffset; }

    /**
     * This method sets the IE Element Id.
     *
     * @param[in]  aID  The IE Element Id.
     *
     */
    void SetId(uint16_t aId)
    {
        mHeaderIe = ot::Encoding::LittleEndian::HostSwap16(
            (ot::Encoding::LittleEndian::HostSwap16(mHeaderIe) & ~kIdMask) | ((aId << kIdOffset) & kIdMask));
    }

    /**
     * This method returns the IE content length.
     *
     * @returns the IE content length.
     *
     */
    uint16_t GetLength(void) const
    {
        return (ot::Encoding::LittleEndian::HostSwap16(mHeaderIe) & kLengthMask) >> kLengthOffset;
    }

    /**
     * This method sets the IE content length.
     *
     * @param[in]  aLength  The IE content length.
     *
     */
    void SetLength(uint16_t aLength)
    {
        mHeaderIe =
            ot::Encoding::LittleEndian::HostSwap16((ot::Encoding::LittleEndian::HostSwap16(mHeaderIe) & ~kLengthMask) |
                                                   ((aLength << kLengthOffset) & kLengthMask));
    }

private:
    uint16_t mHeaderIe;
} OT_TOOL_PACKED_END;

#if OPENTHREAD_CONFIG_TIME_SYNC_ENABLE
/**
 * This class implements vendor specific Header IE generation and parsing.
 *
 */
OT_TOOL_PACKED_BEGIN
class VendorIeHeader
{
public:
    enum
    {
        kVendorOuiNest = 0x18b430,
        kVendorOuiSize = 3,
        kVendorIeTime  = 0x01,
    };

    /**
     * This method returns the Vendor OUI.
     *
     * @returns the Vendor OUI.
     *
     */
    const uint8_t *GetVendorOui(void) const { return mVendorOui; }

    /**
     * This method sets the Vendor OUI.
     *
     * @param[in]  aVendorOui  A pointer to the Vendor OUI.
     *
     */
    void SetVendorOui(const uint8_t *aVendorOui) { memcpy(mVendorOui, aVendorOui, kVendorOuiSize); }

    /**
     * This method returns the Vendor IE sub-type.
     *
     * @returns the Vendor IE sub-type.
     *
     */
    uint8_t GetSubType(void) const { return mSubType; }

    /**
     * This method sets the Vendor IE sub-type.
     *
     * @param[in] the Vendor IE sub-type.
     *
     */
    void SetSubType(uint8_t aSubType) { mSubType = aSubType; }

private:
    uint8_t mVendorOui[kVendorOuiSize];
    uint8_t mSubType;
} OT_TOOL_PACKED_END;

/**
 * This class implements Time Header IE generation and parsing.
 *
 */
OT_TOOL_PACKED_BEGIN
class TimeIe : public VendorIeHeader
{
public:
    /**
     * This method initializes the time IE.
     *
     */
    void Init(void)
    {
        uint8_t oui[3] = {VendorIeHeader::kVendorOuiNest & 0xff, (VendorIeHeader::kVendorOuiNest >> 8) & 0xff,
                          (VendorIeHeader::kVendorOuiNest >> 16) & 0xff};

        SetVendorOui(oui);
        SetSubType(VendorIeHeader::kVendorIeTime);
    }

    /**
     * This method returns the time sync sequence.
     *
     * @returns the time sync sequence.
     *
     */
    uint8_t GetSequence(void) const { return mSequence; }

    /**
     * This method sets the tine sync sequence.
     *
     * @param[in]  aSequence The time sync sequence.
     *
     */
    void SetSequence(uint8_t aSequence) { mSequence = aSequence; }

    /**
     * This method returns the network time.
     *
     * @returns the network time, in microseconds.
     *
     */
    uint64_t GetTime(void) const { return ot::Encoding::LittleEndian::HostSwap64(mTime); }

    /**
     * This method sets the network time.
     *
     * @param[in]  aTime  The network time.
     *
     */
    void SetTime(uint64_t aTime) { mTime = ot::Encoding::LittleEndian::HostSwap64(aTime); }

private:
    uint8_t  mSequence;
    uint64_t mTime;
} OT_TOOL_PACKED_END;
#endif // OPENTHREAD_CONFIG_TIME_SYNC_ENABLE

/**
 * This class implements IEEE 802.15.4 MAC frame generation and parsing.
 *
 */
class Frame : public otRadioFrame
{
public:
    enum
    {
        kMtu                 = OT_RADIO_FRAME_MAX_SIZE,
        kFcfSize             = sizeof(uint16_t),
        kDsnSize             = sizeof(uint8_t),
        kSecurityControlSize = sizeof(uint8_t),
        kFrameCounterSize    = sizeof(uint32_t),
        kCommandIdSize       = sizeof(uint8_t),
        kFcsSize             = sizeof(uint16_t),

        kFcfFrameBeacon      = 0 << 0,
        kFcfFrameData        = 1 << 0,
        kFcfFrameAck         = 2 << 0,
        kFcfFrameMacCmd      = 3 << 0,
        kFcfFrameTypeMask    = 7 << 0,
        kFcfSecurityEnabled  = 1 << 3,
        kFcfFramePending     = 1 << 4,
        kFcfAckRequest       = 1 << 5,
        kFcfPanidCompression = 1 << 6,
        kFcfIePresent        = 1 << 9,
        kFcfDstAddrNone      = 0 << 10,
        kFcfDstAddrShort     = 2 << 10,
        kFcfDstAddrExt       = 3 << 10,
        kFcfDstAddrMask      = 3 << 10,
        kFcfFrameVersion2006 = 1 << 12,
        kFcfFrameVersion2015 = 2 << 12,
        kFcfFrameVersionMask = 3 << 12,
        kFcfSrcAddrNone      = 0 << 14,
        kFcfSrcAddrShort     = 2 << 14,
        kFcfSrcAddrExt       = 3 << 14,
        kFcfSrcAddrMask      = 3 << 14,

        kSecNone      = 0 << 0,
        kSecMic32     = 1 << 0,
        kSecMic64     = 2 << 0,
        kSecMic128    = 3 << 0,
        kSecEnc       = 4 << 0,
        kSecEncMic32  = 5 << 0,
        kSecEncMic64  = 6 << 0,
        kSecEncMic128 = 7 << 0,
        kSecLevelMask = 7 << 0,

        kMic0Size   = 0,
        kMic32Size  = 32 / CHAR_BIT,
        kMic64Size  = 64 / CHAR_BIT,
        kMic128Size = 128 / CHAR_BIT,
        kMaxMicSize = kMic128Size,
        kCrcSize    = 2,

        kKeyIdMode0    = 0 << 3,
        kKeyIdMode1    = 1 << 3,
        kKeyIdMode2    = 2 << 3,
        kKeyIdMode3    = 3 << 3,
        kKeyIdModeMask = 3 << 3,

        kKeySourceSizeMode0 = 0,
        kKeySourceSizeMode1 = 0,
        kKeySourceSizeMode2 = 4,
        kKeySourceSizeMode3 = 8,

        kKeyIndexSize = sizeof(uint8_t),

        kMacCmdAssociationRequest         = 1,
        kMacCmdAssociationResponse        = 2,
        kMacCmdDisassociationNotification = 3,
        kMacCmdDataRequest                = 4,
        kMacCmdPanidConflictNotification  = 5,
        kMacCmdOrphanNotification         = 6,
        kMacCmdBeaconRequest              = 7,
        kMacCmdCoordinatorRealignment     = 8,
        kMacCmdGtsRequest                 = 9,

        kHeaderIeVendor       = 0x00,
        kHeaderIeCsl          = 0x1a,
        kHeaderIeTermination2 = 0x7f,

        kInfoStringSize = 110, ///< Max chars needed for the info string representation (@sa ToInfoString()).

        kImmAckLength = 5,
    };

    /**
     * This type defines the fixed-length `String` object returned from `ToInfoString()` method.
     *
     */
    typedef String<kInfoStringSize> InfoString;

    /**
     * This method indicates whether the frame is empty (no payload).
     *
     * @retval TRUE  The frame is empty (no PSDU payload).
     * @retval FALSE The frame is not empty.
     *
     */
    bool IsEmpty(void) const { return (mLength == 0); }

    /**
     * This method initializes the MAC header.
     *
     * @param[in]  aFcf          The Frame Control field.
     * @param[in]  aSecurityCtl  The Security Control field.
     *
     */
    void InitMacHeader(uint16_t aFcf, uint8_t aSecurityControl);

    /**
     * This method validates the frame.
     *
     * @retval OT_ERROR_NONE    Successfully parsed the MAC header.
     * @retval OT_ERROR_PARSE   Failed to parse through the MAC header.
     *
     */
    otError ValidatePsdu(void) const;

    /**
     * This method returns the IEEE 802.15.4 Frame Type.
     *
     * @returns The IEEE 802.15.4 Frame Type.
     *
     */
    uint8_t GetType(void) const { return GetPsdu()[0] & kFcfFrameTypeMask; }

    /**
     * This method returns whether the frame is an Ack frame.
     *
     * @retval TRUE   If this is an Ack.
     * @retval FALSE  If this is not an Ack.
     *
     */
    bool IsAck(void) const { return GetType() == kFcfFrameAck; }

    /**
     * This method returns the IEEE 802.15.4 Frame Version.
     *
     * @returns The IEEE 802.15.4 Frame Version.
     *
     */
    uint16_t GetVersion(void) const { return GetFrameControlField() & kFcfFrameVersionMask; }

    /**
<<<<<<< HEAD
     * This method returns if the IEEE 802.15.4 frame's version is 2015.
     *
     * @returns true if version is 2015 and false otherwise.
     *
     */
    bool IsVersion2015(void) const { return (GetFrameControlField() & kFcfFrameVersionMask) == kFcfFrameVersion2015; }
=======
     * This method returns if this IEEE 802.15.4 frame's version is 2015.
     *
     * @returns TRUE if version is 2015, FALSE otherwise.
     *
     */
    bool IsVersion2015(void) const { return IsVersion2015(GetFrameControlField()); }
>>>>>>> f37d72e5

    /**
     * This method indicates whether or not security is enabled.
     *
     * @retval TRUE   If security is enabled.
     * @retval FALSE  If security is not enabled.
     *
     */
    bool GetSecurityEnabled(void) const { return (GetPsdu()[0] & kFcfSecurityEnabled) != 0; }

    /**
     * This method indicates whether or not the Frame Pending bit is set.
     *
     * @retval TRUE   If the Frame Pending bit is set.
     * @retval FALSE  If the Frame Pending bit is not set.
     *
     */
    bool GetFramePending(void) const { return (GetPsdu()[0] & kFcfFramePending) != 0; }

    /**
     * This method sets the Frame Pending bit.
     *
     * @param[in]  aFramePending  The Frame Pending bit.
     *
     */
    void SetFramePending(bool aFramePending);

    /**
     * This method indicates whether or not the Ack Request bit is set.
     *
     * @retval TRUE   If the Ack Request bit is set.
     * @retval FALSE  If the Ack Request bit is not set.
     *
     */
    bool GetAckRequest(void) const { return (GetPsdu()[0] & kFcfAckRequest) != 0; }

    /**
     * This method sets the Ack Request bit.
     *
     * @param[in]  aAckRequest  The Ack Request bit.
     *
     */
    void SetAckRequest(bool aAckRequest);

    /**
     * This method indicates whether or not IEs present.
     *
     * @retval TRUE   If IEs present.
     * @retval FALSE  If no IE present.
     *
     */
    bool IsIePresent(void) const { return (GetFrameControlField() & kFcfIePresent) != 0; }

    /**
     * This method returns the Sequence Number value.
     *
     * @returns The Sequence Number value.
     *
     */
    uint8_t GetSequence(void) const { return GetPsdu()[kSequenceIndex]; }

    /**
     * This method sets the Sequence Number value.
     *
     * @param[in]  aSequence  The Sequence Number value.
     *
     */
    void SetSequence(uint8_t aSequence) { GetPsdu()[kSequenceIndex] = aSequence; }

    /**
<<<<<<< HEAD
     * This method indicates whether or not the Dst PanId is present.
     *
     * @returns TRUE if the Dst PanId is present, FALSE otherwise.
     *
     */
    static bool IsDstPanIdPresent(uint16_t aFcf);
=======
     * This method indicates whether or not the Destination PAN ID is present.
     *
     * @returns TRUE if the Destination PAN ID is present, FALSE otherwise.
     *
     */
    bool IsDstPanIdPresent(void) const { return IsDstPanIdPresent(GetFrameControlField()); }
>>>>>>> f37d72e5

    /**
     * This method gets the Destination PAN Identifier.
     *
     * @param[out]  aPanId  The Destination PAN Identifier.
     *
     * @retval OT_ERROR_NONE   Successfully retrieved the Destination PAN Identifier.
     * @retval OT_ERROR_PARSE  Failed to parse the PAN Identifier.
     *
     */
    otError GetDstPanId(PanId &aPanId) const;

    /**
     * This method sets the Destination PAN Identifier.
     *
     * @param[in]  aPanId  The Destination PAN Identifier.
     *
     */
    void SetDstPanId(PanId aPanId);

    /**
<<<<<<< HEAD
     * This method indicates whether or not the Destination Address is present.
     *
     * @paran[in]  aFcf  The frame control field
     *
     * @retval TRUE if the Destination Address is present, FALSE otherwise.
     *
     */
    static bool IsDstAddrPresent(uint16_t aFcf) { return (aFcf & kFcfDstAddrMask) != kFcfDstAddrNone; }

    /**
=======
>>>>>>> f37d72e5
     * This method indicates whether or not the Destination Address is present for this object.
     *
     * @retval TRUE if the Destination Address is present, FALSE otherwise.
     *
     */
<<<<<<< HEAD
    bool IsDstAddrPresent() { return IsDstAddrPresent(GetFrameControlField()); }
=======
    bool IsDstAddrPresent() const { return IsDstAddrPresent(GetFrameControlField()); }
>>>>>>> f37d72e5

    /**
     * This method gets the Destination Address.
     *
     * @param[out]  aAddress  The Destination Address.
     *
     * @retval OT_ERROR_NONE  Successfully retrieved the Destination Address.
     *
     */
    otError GetDstAddr(Address &aAddress) const;

    /**
     * This method sets the Destination Address.
     *
     * @param[in]  aShortAddress  The Destination Address.
     *
     */
    void SetDstAddr(ShortAddress aShortAddress);

    /**
     * This method sets the Destination Address.
     *
     * @param[in]  aExtAddress  The Destination Address.
     *
     */
    void SetDstAddr(const ExtAddress &aExtAddress);

    /**
     * This method sets the Destination Address.
     *
     * @param[in]  aAddress  The Destination Address.
     *
     */
    void SetDstAddr(const Address &aAddress);

    /**
     * This method indicates whether or not the Src PanId is present.
     *
     * @returns TRUE if the Src PanId is present, FALSE otherwise.
     *
     */
    static bool IsSrcPanIdPresent(uint16_t aFcf);

    /**
     * This method gets the Source PAN Identifier.
     *
     * @param[out]  aPanId  The Source PAN Identifier.
     *
     * @retval OT_ERROR_NONE   Successfully retrieved the Source PAN Identifier.
     *
     */
    otError GetSrcPanId(PanId &aPanId) const;

    /**
     * This method sets the Source PAN Identifier.
     *
     * @param[in]  aPanId  The Source PAN Identifier.
     *
     * @retval OT_ERROR_NONE   Successfully set the Source PAN Identifier.
     *
     */
    otError SetSrcPanId(PanId aPanId);

    /**
<<<<<<< HEAD
     *
     * This method indicates whether or not the Source Address is present.
     *
     * @paran[in]  aFcf  The frame control field
     *
     * @retval TRUE if the Source Address is present, FALSE otherwise.
     *
     */
    static bool IsSrcAddrPresent(uint16_t aFcf) { return (aFcf & kFcfSrcAddrMask) != kFcfSrcAddrNone; }

    /**
=======
>>>>>>> f37d72e5
     * This method indicates whether or not the Source Address is present for this object.
     *
     * @retval TRUE if the Source Address is present, FALSE otherwise.
     *
     */
<<<<<<< HEAD
    bool IsSrcAddrPresent() { return IsSrcAddrPresent(GetFrameControlField()); }
=======
    bool IsSrcAddrPresent(void) const { return IsSrcAddrPresent(GetFrameControlField()); }
>>>>>>> f37d72e5

    /**
     * This method gets the Source Address.
     *
     * @param[out]  aAddress  The Source Address.
     *
     * @retval OT_ERROR_NONE  Successfully retrieved the Source Address.
     *
     */
    otError GetSrcAddr(Address &aAddress) const;

    /**
     * This method sets the Source Address.
     *
     * @param[in]  aShortAddress  The Source Address.
     *
     */
    void SetSrcAddr(ShortAddress aShortAddress);

    /**
     * This method sets the Source Address.
     *
     * @param[in]  aExtAddress  The Source Address.
     *
     */
    void SetSrcAddr(const ExtAddress &aExtAddress);

    /**
     * This method sets the Source Address.
     *
     * @param[in]  aAddress  The Source Address.
     *
     */
    void SetSrcAddr(const Address &aAddress);

    /**
     * This method gets the Security Control Field.
     *
     * @param[out]  aSecurityControlField  The Security Control Field.
     *
<<<<<<< HEAD
     * @retval OT_ERROR_NONE  Successfully retrieved the Security Level Identifier.
=======
     * @retval OT_ERROR_NONE   Successfully retrieved the Security Level Identifier.
     * @retval OT_ERROR_PARSE  Failed to find the security control field in the frame.
>>>>>>> f37d72e5
     *
     */
    otError GetSecurityControlField(uint8_t &aSecurityControlField) const;

    /**
     * This method sets the Security Control Field.
     *
     * @param[in]  aSecurityControlField  The Security Control Field.
     *
     */
    void SetSecurityControlField(uint8_t aSecurityControlField);

    /**
     * This method gets the Security Level Identifier.
     *
     * @param[out]  aSecurityLevel  The Security Level Identifier.
     *
     * @retval OT_ERROR_NONE  Successfully retrieved the Security Level Identifier.
     *
     */
    otError GetSecurityLevel(uint8_t &aSecurityLevel) const;

    /**
     * This method gets the Key Identifier Mode.
     *
     * @param[out]  aSecurityLevel  The Key Identifier Mode.
     *
     * @retval OT_ERROR_NONE  Successfully retrieved the Key Identifier Mode.
     *
     */
    otError GetKeyIdMode(uint8_t &aKeyIdMode) const;

    /**
     * This method gets the Frame Counter.
     *
     * @param[out]  aFrameCounter  The Frame Counter.
     *
     * @retval OT_ERROR_NONE  Successfully retrieved the Frame Counter.
     *
     */
    otError GetFrameCounter(uint32_t &aFrameCounter) const;

    /**
     * This method sets the Frame Counter.
     *
     * @param[in]  aFrameCounter  The Frame Counter.
     *
     */
    void SetFrameCounter(uint32_t aFrameCounter);

    /**
     * This method returns a pointer to the Key Source.
     *
     * @returns A pointer to the Key Source.
     *
     */
    const uint8_t *GetKeySource(void) const;

    /**
     * This method sets the Key Source.
     *
     * @param[in]  aKeySource  A pointer to the Key Source value.
     *
     */
    void SetKeySource(const uint8_t *aKeySource);

    /**
     * This method gets the Key Identifier.
     *
     * @param[out]  aKeyId  The Key Identifier.
     *
     * @retval OT_ERROR_NONE  Successfully retrieved the Key Identifier.
     *
     */
    otError GetKeyId(uint8_t &aKeyId) const;

    /**
     * This method sets the Key Identifier.
     *
     * @param[in]  aKeyId  The Key Identifier.
     *
     */
    void SetKeyId(uint8_t aKeyId);

    /**
     * This method gets the Command ID.
     *
     * @param[out]  aCommandId  The Command ID.
     *
     * @retval OT_ERROR_NONE  Successfully retrieved the Command ID.
     *
     */
    otError GetCommandId(uint8_t &aCommandId) const;

    /**
     * This method sets the Command ID.
     *
     * @param[in]  aCommandId  The Command ID.
     *
     * @retval OT_ERROR_NONE  Successfully set the Command ID.
     *
     */
    otError SetCommandId(uint8_t aCommandId);

    /**
     * This method indicates whether the frame is a MAC Data Request command (data poll)
     *
     * @returns TRUE if frame is a MAC Data Request command, FALSE otherwise.
     *
     */
    bool IsDataRequestCommand(void) const;

    /**
     * This method returns the MAC Frame Length.
     *
     * @returns The MAC Frame Length.
     *
     */
    uint16_t GetLength(void) const { return GetPsduLength(); }

    /**
     * This method sets the MAC Frame Length.
     *
     * @param[in]  aLength  The MAC Frame Length.
     *
     */
    void SetLength(uint16_t aLength) { SetPsduLength(aLength); }

    /**
     * This method returns the MAC header size.
     *
     * @returns The MAC header size.
     *
     */
    uint8_t GetHeaderLength(void) const;

    /**
     * This method returns the MAC footer size.
     *
     * @returns The MAC footer size.
     *
     */
    uint8_t GetFooterLength(void) const;

    /**
     * This method returns the current MAC Payload length.
     *
     * @returns The current MAC Payload length.
     *
     */
    uint16_t GetPayloadLength(void) const;

    /**
     * This method returns the maximum MAC Payload length for the given MAC header and footer.
     *
     * @returns The maximum MAC Payload length for the given MAC header and footer.
     *
     */
    uint16_t GetMaxPayloadLength(void) const;

    /**
     * This method sets the MAC Payload length.
     *
     */
    void SetPayloadLength(uint16_t aLength);

    /**
     * This method returns the IEEE 802.15.4 channel used for transmission or reception.
     *
     * @returns The IEEE 802.15.4 channel used for transmission or reception.
     *
     */
    uint8_t GetChannel(void) const { return mChannel; }

    /**
     * This method sets the IEEE 802.15.4 channel used for transmission or reception.
     *
     * @param[in]  aChannel  The IEEE 802.15.4 channel used for transmission or reception.
     *
     */
    void SetChannel(uint8_t aChannel) { mChannel = aChannel; }

    /**
     * This method returns the IEEE 802.15.4 PSDU length.
     *
     * @returns The IEEE 802.15.4 PSDU length.
     *
     */
    uint16_t GetPsduLength(void) const { return mLength; }

    /**
     * This method sets the IEEE 802.15.4 PSDU length.
     *
     * @param[in]  aLength  The IEEE 802.15.4 PSDU length.
     *
     */
    void SetPsduLength(uint16_t aLength) { mLength = aLength; }

    /**
     * This method returns a pointer to the PSDU.
     *
     * @returns A pointer to the PSDU.
     *
     */
    uint8_t *GetPsdu(void) { return mPsdu; }

    /**
     * This const method returns a pointer to the PSDU.
     *
     * @returns A pointer to the PSDU.
     *
     */
    const uint8_t *GetPsdu(void) const { return mPsdu; }

    /**
     * This method returns a pointer to the MAC Header.
     *
     * @returns A pointer to the MAC Header.
     *
     */
    uint8_t *GetHeader(void) { return GetPsdu(); }

    /**
     * This const method returns a pointer to the MAC Header.
     *
     * @returns A pointer to the MAC Header.
     *
     */
    const uint8_t *GetHeader(void) const { return GetPsdu(); }

    /**
     * This method returns a pointer to the MAC Payload.
     *
     * @returns A pointer to the MAC Payload.
     *
     */
    uint8_t *GetPayload(void) { return const_cast<uint8_t *>(const_cast<const Frame *>(this)->GetPayload()); }

    /**
     * This const method returns a pointer to the MAC Payload.
     *
     * @returns A pointer to the MAC Payload.
     *
     */
    const uint8_t *GetPayload(void) const;

    /**
     * This method returns a pointer to the MAC Footer.
     *
     * @returns A pointer to the MAC Footer.
     *
     */
    uint8_t *GetFooter(void) { return const_cast<uint8_t *>(const_cast<const Frame *>(this)->GetFooter()); }

    /**
     * This const method returns a pointer to the MAC Footer.
     *
     * @returns A pointer to the MAC Footer.
     *
     */
    const uint8_t *GetFooter(void) const;

#if OPENTHREAD_CONFIG_TIME_SYNC_ENABLE

    /**
     * This method returns a pointer to the vendor specific Time IE.
     *
     * @returns A pointer to the Time IE, NULL if not found.
     *
     */
    TimeIe *GetTimeIe(void) { return const_cast<TimeIe *>(const_cast<const Frame *>(this)->GetTimeIe()); }

    /**
     * This method returns a pointer to the vendor specific Time IE.
     *
     * @returns A pointer to the Time IE, NULL if not found.
     *
     */
    const TimeIe *GetTimeIe(void) const;
#endif // OPENTHREAD_CONFIG_TIME_SYNC_ENABLE

#if OPENTHREAD_CONFIG_MAC_HEADER_IE_SUPPORT
    /**
     * This method appends Header IEs to MAC header.
     *
     * @param[in]   aIeList  The pointer to the Header IEs array.
     * @param[in]   aIeCount The number of Header IEs in the array.
     *
     * @retval OT_ERROR_NONE    Successfully appended the Header IEs.
     * @retval OT_ERROR_FAILED  If IE Present bit is not set.
     *
     */
    otError AppendHeaderIe(HeaderIe *aIeList, uint8_t aIeCount);

    /**
     * This method returns a pointer to the Header IE.
     *
     * @param[in] aIeId  The Element Id of the Header IE.
     *
     * @returns A pointer to the Header IE, NULL if not found.
     *
     */
    uint8_t *GetHeaderIe(uint8_t aIeId)
    {
        return const_cast<uint8_t *>(const_cast<const Frame *>(this)->GetHeaderIe(aIeId));
    }

    /**
     * This method returns a pointer to the Header IE.
     *
     * @param[in] aIeId  The Element Id of the Header IE.
     *
     * @returns A pointer to the Header IE, NULL if not found.
     *
     */
    const uint8_t *GetHeaderIe(uint8_t aIeId) const;

#if OPENTHREAD_CONFIG_CSL_RECEIVER_ENABLE
    /**
     * This method finds CSL IE into the frame and modify its content.
     *
     * @param[in] aCslPeriod  CSL Period in CSL IE.
     * @param[in] aCslPhase   CSL Phase in CSL IE.
     *
     * @retval  OT_ERROR_NONE   Successfully modify CSL IE into the frame.
     * @retval  OT_ERROR_PARSE  CSL IE is not found into the frame.
     */
    otError SetCslIe(uint16_t aCslPeriod, uint16_t aCslPhase);
#endif // OPENTHREAD_CONFIG_CSL_RECEIVER_ENABLE

#endif // OPENTHREAD_CONFIG_MAC_HEADER_IE_SUPPORT

    /**
     * This method returns the maximum transmission unit size (MTU).
     *
     * @returns The maximum transmission unit (MTU).
     *
     */
    uint16_t GetMtu(void) const { return kMtu; }

    /**
     * This method returns the FCS size.
     *
     * @returns This method returns the FCS size.
     *
     */
    uint16_t GetFcsSize(void) const { return kFcsSize; }

    /**
     * This method returns information about the frame object as an `InfoString` object.
     *
     * @returns An `InfoString` containing info about the frame.
     *
     */
    InfoString ToInfoString(void) const;

    /**
     * Generate Imm-Ack in this frame object.
     *
     * @param[in]    aFrame             A pointer to the incoming frame.
     * @param[in]    aIsFramePending    If the ACK's frame pending bit should be set.
     *
     */
    void GenerateImmAck(const Frame *aFrame, bool aIsFramePending);

    /**
     * Generate Enh-Ack in this frame object.
     *
     * @param[in]    aFrame             A pointer to the frame.
     * @param[in]    aIsFramePending    If the ACK's frame pending bit should be set.
     * @param[in]    aIeData            A pointer to the IE data pattern of the ACK to be sent.
     * @param[in]    aIeLength          The length of IE data pattern of the ACK to be sent.
     *
     */
    void GenerateEnhAck(const Frame *aFrame, bool aIsFramePending, const uint8_t *aIeData, uint8_t aIeLength);

private:
    enum
    {
        kInvalidIndex  = 0xff,
        kSequenceIndex = kFcfSize,
    };

    uint16_t GetFrameControlField(void) const;
    uint8_t  FindDstPanIdIndex(void) const;
    uint8_t  FindDstAddrIndex(void) const;
    uint8_t  FindSrcPanIdIndex(void) const;
    uint8_t  FindSrcAddrIndex(void) const;
    uint8_t  SkipAddrFieldIndex(void) const;
    uint8_t  FindSecurityHeaderIndex(void) const;
    uint8_t  SkipAddrField(const uint16_t &fcf) const;
    uint8_t  SkipSecurityHeaderIndex(void) const;
    uint8_t  GetSecurityHeaderLength(uint8_t securityControl) const;
    uint8_t  FindPayloadIndex(void) const;

    void    SetFrameControlFieldForAck(const Frame *aFrame,
                                       bool         aIsFramePending,
                                       uint8_t      aIeLength,
                                       Frame *      aAckFrame) const;
    otError SetDstPanIdAndAddrForAck(const Frame *aFrame, Frame *aAckFrame) const;
    otError SetSecurityHeaderForAck(const Frame *aFrame, Frame *aAckFrame) const;
    uint8_t CalculateFrameLength() const;

#if OPENTHREAD_CONFIG_MAC_HEADER_IE_SUPPORT
    uint8_t FindHeaderIeIndex(void) const;
#endif

    static uint8_t GetKeySourceLength(uint8_t aKeyIdMode);

    static bool IsDstAddrPresent(uint16_t aFcf) { return (aFcf & kFcfDstAddrMask) != kFcfDstAddrNone; }
    static bool IsDstPanIdPresent(uint16_t aFcf);
    static bool IsSrcAddrPresent(uint16_t aFcf) { return (aFcf & kFcfSrcAddrMask) != kFcfSrcAddrNone; }
    static bool IsVersion2015(uint16_t aFcf) { return (aFcf & kFcfFrameVersionMask) == kFcfFrameVersion2015; }
};

/**
 * This class supports received IEEE 802.15.4 MAC frame processing.
 *
 */
class RxFrame : public Frame
{
public:
    /**
     * This method returns the RSSI in dBm used for reception.
     *
     * @returns The RSSI in dBm used for reception.
     *
     */
    int8_t GetRssi(void) const { return mInfo.mRxInfo.mRssi; }

    /**
     * This method sets the RSSI in dBm used for reception.
     *
     * @param[in]  aRssi  The RSSI in dBm used for reception.
     *
     */
    void SetRssi(int8_t aRssi) { mInfo.mRxInfo.mRssi = aRssi; }

    /**
     * This method returns the receive Link Quality Indicator.
     *
     * @returns The receive Link Quality Indicator.
     *
     */
    uint8_t GetLqi(void) const { return mInfo.mRxInfo.mLqi; }

    /**
     * This method sets the receive Link Quality Indicator.
     *
     * @param[in]  aLqi  The receive Link Quality Indicator.
     *
     */
    void SetLqi(uint8_t aLqi) { mInfo.mRxInfo.mLqi = aLqi; }

    /**
     * This method indicates whether or not the received frame is acknowledged with frame pending set.
     *
     * @retval TRUE   This frame is acknowledged with frame pending set.
     * @retval FALSE  This frame is acknowledged with frame pending not set.
     *
     */
    bool IsAckedWithFramePending(void) const { return mInfo.mRxInfo.mAckedWithFramePending; }

    /**
     * This method returns the timestamp when the frame was received.
     *
     * @returns The timestamp when the frame was received, in microseconds.
     *
     */
    const uint64_t &GetTimestamp(void) const { return mInfo.mRxInfo.mTimestamp; }

#if OPENTHREAD_CONFIG_TIME_SYNC_ENABLE
    /**
     * This method gets the offset to network time.
     *
     * @returns  The offset to network time.
     *
     */
    int64_t ComputeNetworkTimeOffset(void) const
    {
        return static_cast<int64_t>(GetTimeIe()->GetTime() - GetTimestamp());
    }

    /**
     * This method gets the time sync sequence.
     *
     * @returns  The time sync sequence.
     *
     */
    uint8_t ReadTimeSyncSeq(void) const { return GetTimeIe()->GetSequence(); }
#endif // OPENTHREAD_CONFIG_TIME_SYNC_ENABLE
};

/**
 * This class supports IEEE 802.15.4 MAC frame generation for transmission.
 *
 */
class TxFrame : public Frame
{
public:
    /**
     * This method returns the maximum number of backoffs the CSMA-CA algorithm will attempt before declaring a channel
     * access failure.
     *
     * Equivalent to macMaxCSMABackoffs in IEEE 802.15.4-2006.
     *
     * @returns The maximum number of backoffs the CSMA-CA algorithm will attempt before declaring a channel access
     *          failure.
     *
     */
    uint8_t GetMaxCsmaBackoffs(void) const { return mInfo.mTxInfo.mMaxCsmaBackoffs; }

    /**
     * This method sets the maximum number of backoffs the CSMA-CA algorithm will attempt before declaring a channel
     * access failure.
     *
     * Equivalent to macMaxCSMABackoffs in IEEE 802.15.4-2006.
     *
     * @param[in]  aMaxCsmaBackoffs  The maximum number of backoffs the CSMA-CA algorithm will attempt before declaring
     *                               a channel access failure.
     *
     */
    void SetMaxCsmaBackoffs(uint8_t aMaxCsmaBackoffs) { mInfo.mTxInfo.mMaxCsmaBackoffs = aMaxCsmaBackoffs; }

    /**
     * This method returns the maximum number of retries allowed after a transmission failure.
     *
     * Equivalent to macMaxFrameRetries in IEEE 802.15.4-2006.
     *
     * @returns The maximum number of retries allowed after a transmission failure.
     *
     */
    uint8_t GetMaxFrameRetries(void) const { return mInfo.mTxInfo.mMaxFrameRetries; }

    /**
     * This method sets the maximum number of retries allowed after a transmission failure.
     *
     * Equivalent to macMaxFrameRetries in IEEE 802.15.4-2006.
     *
     * @param[in]  aMaxFrameRetries  The maximum number of retries allowed after a transmission failure.
     *
     */
    void SetMaxFrameRetries(uint8_t aMaxFrameRetries) { mInfo.mTxInfo.mMaxFrameRetries = aMaxFrameRetries; }

    /**
     * This method indicates whether or not the frame is a retransmission.
     *
     * @retval TRUE   Frame is a retransmission
     * @retval FALSE  This is a new frame and not a retransmission of an earlier frame.
     *
     */
    bool IsARetransmission(void) const { return mInfo.mTxInfo.mIsARetx; }

    /**
     * This method sets the retransmission flag attribute.
     *
     * @param[in]  aIsARetx  TRUE if frame is a retransmission of an earlier frame, FALSE otherwise.
     *
     */
    void SetIsARetransmission(bool aIsARetx) { mInfo.mTxInfo.mIsARetx = aIsARetx; }

    /**
     * This method indicates whether or not CSMA-CA is enabled.
     *
     * @retval TRUE  CSMA-CA is enabled.
     * @retval FALSE CSMA-CA is not enabled is not enabled.
     *
     */
    bool IsCsmaCaEnabled(void) const { return mInfo.mTxInfo.mCsmaCaEnabled; }

    /**
     * This method sets the CSMA-CA enabled attribute.
     *
     * @param[in]  aCsmaCaEnabled  TRUE if CSMA-CA must be enabled for this packet, FALSE otherwise.
     *
     */
    void SetCsmaCaEnabled(bool aCsmaCaEnabled) { mInfo.mTxInfo.mCsmaCaEnabled = aCsmaCaEnabled; }

    /**
     * This method returns the key used for frame encryption and authentication (AES CCM).
     *
     * @returns The pointer to the key.
     *
     */
    const uint8_t *GetAesKey(void) const { return mInfo.mTxInfo.mAesKey; }

    /**
     * This method sets the key used for frame encryption and authentication (AES CCM).
     *
     * @param[in]  aAesKey  The pointer to the key.
     *
     */
    void SetAesKey(const uint8_t *aAesKey) { mInfo.mTxInfo.mAesKey = aAesKey; }

    /**
     * This method copies the PSDU and all attributes from another frame.
     *
     * @note This method performs a deep copy meaning the content of PSDU buffer from the given frame is copied into
     * the PSDU buffer of the current frame.

     * @param[in] aFromFrame  The frame to copy from.
     *
     */
    void CopyFrom(const TxFrame &aFromFrame);

    /**
     * This method performs AES CCM on the frame which is going to be sent.
     *
     * @param[in]  aExtAddress  A reference to the extended address, which will be used to generate nonce
     *                          for AES CCM computation.
     *
     */
    void ProcessTransmitAesCcm(const ExtAddress &aExtAddress);
#if OPENTHREAD_CONFIG_TIME_SYNC_ENABLE
    /**
     * This method sets the Time IE offset.
     *
     * @param[in]  aOffset  The Time IE offset, 0 means no Time IE.
     *
     */
    void SetTimeIeOffset(uint8_t aOffset) { mInfo.mTxInfo.mIeInfo->mTimeIeOffset = aOffset; }

    /**
     * This method sets the offset to network time.
     *
     * @param[in]  aNetworkTimeOffset  The offset to network time.
     *
     */
    void SetNetworkTimeOffset(int64_t aNetworkTimeOffset)
    {
        mInfo.mTxInfo.mIeInfo->mNetworkTimeOffset = aNetworkTimeOffset;
    }

    /**
     * This method sets the time sync sequence.
     *
     * @param[in]  aTimeSyncSeq  The time sync sequence.
     *
     */
    void SetTimeSyncSeq(uint8_t aTimeSyncSeq) { mInfo.mTxInfo.mIeInfo->mTimeSyncSeq = aTimeSyncSeq; }
#endif // OPENTHREAD_CONFIG_TIME_SYNC_ENABLE

#if OPENTHREAD_CONFIG_CSL_TRANSMITTER_ENABLE
    void SetTxPhase(uint16_t aPhase) { mInfo.mTxInfo.mPhase = aPhase; }
    void SetTxPeriod(uint16_t aPeriod) { mInfo.mTxInfo.mPeriod = aPeriod; }
#endif
};

OT_TOOL_PACKED_BEGIN
class Beacon
{
public:
    enum
    {
        kSuperFrameSpec = 0x0fff, ///< Superframe Specification value.
    };

    /**
     * This method initializes the Beacon message.
     *
     */
    void Init(void)
    {
        mSuperframeSpec     = ot::Encoding::LittleEndian::HostSwap16(kSuperFrameSpec);
        mGtsSpec            = 0;
        mPendingAddressSpec = 0;
    }

    /**
     * This method indicates whether or not the beacon appears to be a valid Thread Beacon message.
     *
     * @retval TRUE  if the beacon appears to be a valid Thread Beacon message.
     * @retval FALSE if the beacon does not appear to be a valid Thread Beacon message.
     *
     */
    bool IsValid(void) const
    {
        return (mSuperframeSpec == ot::Encoding::LittleEndian::HostSwap16(kSuperFrameSpec)) && (mGtsSpec == 0) &&
               (mPendingAddressSpec == 0);
    }

    /**
     * This method returns the pointer to the beacon payload.
     *
     * @returns A pointer to the beacon payload.
     *
     */
    uint8_t *GetPayload(void) { return reinterpret_cast<uint8_t *>(this) + sizeof(*this); }

    /**
     * This method returns the pointer to the beacon payload.
     *
     * @returns A pointer to the beacon payload.
     *
     */
    const uint8_t *GetPayload(void) const { return reinterpret_cast<const uint8_t *>(this) + sizeof(*this); }

private:
    uint16_t mSuperframeSpec;
    uint8_t  mGtsSpec;
    uint8_t  mPendingAddressSpec;
} OT_TOOL_PACKED_END;

/**
 * This class implements IEEE 802.15.4 Beacon Payload generation and parsing.
 *
 */
OT_TOOL_PACKED_BEGIN
class BeaconPayload
{
public:
    enum
    {
        kProtocolId     = 3,  ///< Thread Protocol ID.
        kInfoStringSize = 92, ///< Max chars for the info string (@sa ToInfoString()).
    };

    enum
    {
        kProtocolVersion = 2,                     ///< Thread Protocol version.
        kVersionOffset   = 4,                     ///< Version field bit offset.
        kVersionMask     = 0xf << kVersionOffset, ///< Version field mask.
        kNativeFlag      = 1 << 3,                ///< Native Commissioner flag.
        kJoiningFlag     = 1 << 0,                ///< Joining Permitted flag.
    };

    /**
     * This type defines the fixed-length `String` object returned from `ToInfoString()` method.
     *
     */
    typedef String<kInfoStringSize> InfoString;

    /**
     * This method initializes the Beacon Payload.
     *
     */
    void Init(void)
    {
        mProtocolId = kProtocolId;
        mFlags      = kProtocolVersion << kVersionOffset;
    }

    /**
     * This method indicates whether or not the beacon appears to be a valid Thread Beacon Payload.
     *
     * @retval TRUE  if the beacon appears to be a valid Thread Beacon Payload.
     * @retval FALSE if the beacon does not appear to be a valid Thread Beacon Payload.
     *
     */
    bool IsValid(void) const { return (mProtocolId == kProtocolId); }

    /**
     * This method returns the Protocol ID value.
     *
     * @returns the Protocol ID value.
     *
     */
    uint8_t GetProtocolId(void) const { return mProtocolId; }

    /**
     * This method returns the Protocol Version value.
     *
     * @returns The Protocol Version value.
     *
     */
    uint8_t GetProtocolVersion(void) const { return mFlags >> kVersionOffset; }

    /**
     * This method indicates whether or not the Native Commissioner flag is set.
     *
     * @retval TRUE   if the Native Commissioner flag is set.
     * @retval FALSE  if the Native Commissioner flag is not set.
     *
     */
    bool IsNative(void) const { return (mFlags & kNativeFlag) != 0; }

    /**
     * This method clears the Native Commissioner flag.
     *
     */
    void ClearNative(void) { mFlags &= ~kNativeFlag; }

    /**
     * This method sets the Native Commissioner flag.
     *
     */
    void SetNative(void) { mFlags |= kNativeFlag; }

    /**
     * This method indicates whether or not the Joining Permitted flag is set.
     *
     * @retval TRUE   if the Joining Permitted flag is set.
     * @retval FALSE  if the Joining Permitted flag is not set.
     *
     */
    bool IsJoiningPermitted(void) const { return (mFlags & kJoiningFlag) != 0; }

    /**
     * This method clears the Joining Permitted flag.
     *
     */
    void ClearJoiningPermitted(void) { mFlags &= ~kJoiningFlag; }

    /**
     * This method sets the Joining Permitted flag.
     *
     */
    void SetJoiningPermitted(void)
    {
        mFlags |= kJoiningFlag;

#if OPENTHREAD_CONFIG_MAC_JOIN_BEACON_VERSION != 2 // check against kProtocolVersion
        mFlags &= ~kVersionMask;
        mFlags |= OPENTHREAD_CONFIG_MAC_JOIN_BEACON_VERSION << kVersionOffset;
#endif
    }

    /**
     * This method gets the Network Name field.
     *
     * @returns The Network Name field as `NameData`.
     *
     */
    NameData GetNetworkName(void) const { return NameData(mNetworkName, sizeof(mNetworkName)); }

    /**
     * This method sets the Network Name field.
     *
     * @param[in]  aNameData  The Network Name (as a `NameData`).
     *
     */
    void SetNetworkName(const NameData &aNameData) { aNameData.CopyTo(mNetworkName, sizeof(mNetworkName)); }

    /**
     * This method returns the Extended PAN ID field.
     *
     * @returns The Extended PAN ID field.
     *
     */
    const ExtendedPanId &GetExtendedPanId(void) const { return mExtendedPanId; }

    /**
     * This method sets the Extended PAN ID field.
     *
     * @param[in]  aExtPanId  An Extended PAN ID.
     *
     */
    void SetExtendedPanId(const ExtendedPanId &aExtPanId) { mExtendedPanId = aExtPanId; }

    /**
     * This method returns information about the Beacon as a `InfoString`.
     *
     * @returns An `InfoString` representing the beacon payload.
     *
     */
    InfoString ToInfoString(void) const;

private:
    uint8_t       mProtocolId;
    uint8_t       mFlags;
    char          mNetworkName[NetworkName::kMaxSize];
    ExtendedPanId mExtendedPanId;
} OT_TOOL_PACKED_END;

/**
 * This class implements CSL IE generation and parsing.
 *
 */
OT_TOOL_PACKED_BEGIN
class CslIe
{
public:
    /**
     * This method returns the CSL Period.
     *
     * @returns the CSL Period.
     *
     */
    uint16_t GetPeriod(void) const { return mPeriod; }

    /**
     * This method sets the CSL Period.
     *
     * @param[in]  aPeriod  The CSL Period.
     *
     */
    void SetPeriod(uint16_t aPeriod) { mPeriod = aPeriod; }

    /**
     * This method returns the CSL Phase.
     *
     * @returns the CSL Phase.
     *
     */
    uint16_t GetPhase(void) const { return mPhase; }

    /**
     * This method sets the CSL Phase.
     *
     * @param[in]  aPhase  The CSL Phase.
     *
     */
    void SetPhase(uint16_t aPhase) { mPhase = aPhase; }

private:
    uint16_t mPhase;
    uint16_t mPeriod;
} OT_TOOL_PACKED_END;

/**
 * @}
 *
 */

} // namespace Mac
} // namespace ot

#endif // MAC_FRAME_HPP_<|MERGE_RESOLUTION|>--- conflicted
+++ resolved
@@ -382,21 +382,12 @@
     uint16_t GetVersion(void) const { return GetFrameControlField() & kFcfFrameVersionMask; }
 
     /**
-<<<<<<< HEAD
-     * This method returns if the IEEE 802.15.4 frame's version is 2015.
-     *
-     * @returns true if version is 2015 and false otherwise.
-     *
-     */
-    bool IsVersion2015(void) const { return (GetFrameControlField() & kFcfFrameVersionMask) == kFcfFrameVersion2015; }
-=======
      * This method returns if this IEEE 802.15.4 frame's version is 2015.
      *
      * @returns TRUE if version is 2015, FALSE otherwise.
      *
      */
     bool IsVersion2015(void) const { return IsVersion2015(GetFrameControlField()); }
->>>>>>> f37d72e5
 
     /**
      * This method indicates whether or not security is enabled.
@@ -467,21 +458,12 @@
     void SetSequence(uint8_t aSequence) { GetPsdu()[kSequenceIndex] = aSequence; }
 
     /**
-<<<<<<< HEAD
-     * This method indicates whether or not the Dst PanId is present.
-     *
-     * @returns TRUE if the Dst PanId is present, FALSE otherwise.
-     *
-     */
-    static bool IsDstPanIdPresent(uint16_t aFcf);
-=======
      * This method indicates whether or not the Destination PAN ID is present.
      *
      * @returns TRUE if the Destination PAN ID is present, FALSE otherwise.
      *
      */
     bool IsDstPanIdPresent(void) const { return IsDstPanIdPresent(GetFrameControlField()); }
->>>>>>> f37d72e5
 
     /**
      * This method gets the Destination PAN Identifier.
@@ -503,29 +485,12 @@
     void SetDstPanId(PanId aPanId);
 
     /**
-<<<<<<< HEAD
-     * This method indicates whether or not the Destination Address is present.
-     *
-     * @paran[in]  aFcf  The frame control field
+     * This method indicates whether or not the Destination Address is present for this object.
      *
      * @retval TRUE if the Destination Address is present, FALSE otherwise.
      *
      */
-    static bool IsDstAddrPresent(uint16_t aFcf) { return (aFcf & kFcfDstAddrMask) != kFcfDstAddrNone; }
-
-    /**
-=======
->>>>>>> f37d72e5
-     * This method indicates whether or not the Destination Address is present for this object.
-     *
-     * @retval TRUE if the Destination Address is present, FALSE otherwise.
-     *
-     */
-<<<<<<< HEAD
-    bool IsDstAddrPresent() { return IsDstAddrPresent(GetFrameControlField()); }
-=======
     bool IsDstAddrPresent() const { return IsDstAddrPresent(GetFrameControlField()); }
->>>>>>> f37d72e5
 
     /**
      * This method gets the Destination Address.
@@ -590,30 +555,12 @@
     otError SetSrcPanId(PanId aPanId);
 
     /**
-<<<<<<< HEAD
-     *
-     * This method indicates whether or not the Source Address is present.
-     *
-     * @paran[in]  aFcf  The frame control field
+     * This method indicates whether or not the Source Address is present for this object.
      *
      * @retval TRUE if the Source Address is present, FALSE otherwise.
      *
      */
-    static bool IsSrcAddrPresent(uint16_t aFcf) { return (aFcf & kFcfSrcAddrMask) != kFcfSrcAddrNone; }
-
-    /**
-=======
->>>>>>> f37d72e5
-     * This method indicates whether or not the Source Address is present for this object.
-     *
-     * @retval TRUE if the Source Address is present, FALSE otherwise.
-     *
-     */
-<<<<<<< HEAD
-    bool IsSrcAddrPresent() { return IsSrcAddrPresent(GetFrameControlField()); }
-=======
     bool IsSrcAddrPresent(void) const { return IsSrcAddrPresent(GetFrameControlField()); }
->>>>>>> f37d72e5
 
     /**
      * This method gets the Source Address.
@@ -654,12 +601,8 @@
      *
      * @param[out]  aSecurityControlField  The Security Control Field.
      *
-<<<<<<< HEAD
-     * @retval OT_ERROR_NONE  Successfully retrieved the Security Level Identifier.
-=======
      * @retval OT_ERROR_NONE   Successfully retrieved the Security Level Identifier.
      * @retval OT_ERROR_PARSE  Failed to find the security control field in the frame.
->>>>>>> f37d72e5
      *
      */
     otError GetSecurityControlField(uint8_t &aSecurityControlField) const;
@@ -1052,7 +995,6 @@
     uint8_t  FindSecurityHeaderIndex(void) const;
     uint8_t  SkipAddrField(const uint16_t &fcf) const;
     uint8_t  SkipSecurityHeaderIndex(void) const;
-    uint8_t  GetSecurityHeaderLength(uint8_t securityControl) const;
     uint8_t  FindPayloadIndex(void) const;
 
     void    SetFrameControlFieldForAck(const Frame *aFrame,
@@ -1073,6 +1015,7 @@
     static bool IsDstPanIdPresent(uint16_t aFcf);
     static bool IsSrcAddrPresent(uint16_t aFcf) { return (aFcf & kFcfSrcAddrMask) != kFcfSrcAddrNone; }
     static bool IsVersion2015(uint16_t aFcf) { return (aFcf & kFcfFrameVersionMask) == kFcfFrameVersion2015; }
+    static uint8_t GetSecurityHeaderLength(uint8_t aSecurityControl);
 };
 
 /**
