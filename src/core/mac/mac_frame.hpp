--- conflicted
+++ resolved
@@ -1017,24 +1017,16 @@
 
     static uint8_t GetKeySourceLength(uint8_t aKeyIdMode);
 
-<<<<<<< HEAD
-    static bool    IsSrcPanIdPresent(uint16_t aFcf);
     static bool    IsDstAddrPresent(uint16_t aFcf) { return (aFcf & kFcfDstAddrMask) != kFcfDstAddrNone; }
     static bool    IsDstPanIdPresent(uint16_t aFcf);
     static bool    IsSrcAddrPresent(uint16_t aFcf) { return (aFcf & kFcfSrcAddrMask) != kFcfSrcAddrNone; }
+    static bool    IsSrcPanIdPresent(uint16_t aFcf);
     static bool    IsVersion2015(uint16_t aFcf) { return (aFcf & kFcfFrameVersionMask) == kFcfFrameVersion2015; }
     static uint8_t GetSecurityHeaderLength(uint8_t aSecurityControl);
-=======
-    static bool IsDstAddrPresent(uint16_t aFcf) { return (aFcf & kFcfDstAddrMask) != kFcfDstAddrNone; }
-    static bool IsDstPanIdPresent(uint16_t aFcf);
-    static bool IsSrcAddrPresent(uint16_t aFcf) { return (aFcf & kFcfSrcAddrMask) != kFcfSrcAddrNone; }
-    static bool IsSrcPanIdPresent(uint16_t aFcf);
-    static bool IsVersion2015(uint16_t aFcf) { return (aFcf & kFcfFrameVersionMask) == kFcfFrameVersion2015; }
 
     static uint8_t CalculateAddrFieldSize(uint16_t aFcf);
     static uint8_t CalculateSecurityHeaderSize(uint8_t aSecurityControl);
     static uint8_t CalculateMicSize(uint8_t aSecurityControl);
->>>>>>> 83d73fc9
 };
 
 /**
