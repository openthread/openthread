/*
 *  Copyright (c) 2024, The OpenThread Authors.
 *  All rights reserved.
 *
 *  Redistribution and use in source and binary forms, with or without
 *  modification, are permitted provided that the following conditions are met:
 *  1. Redistributions of source code must retain the above copyright
 *     notice, this list of conditions and the following disclaimer.
 *  2. Redistributions in binary form must reproduce the above copyright
 *     notice, this list of conditions and the following disclaimer in the
 *     documentation and/or other materials provided with the distribution.
 *  3. Neither the name of the copyright holder nor the
 *     names of its contributors may be used to endorse or promote products
 *     derived from this software without specific prior written permission.
 *
 *  THIS SOFTWARE IS PROVIDED BY THE COPYRIGHT HOLDERS AND CONTRIBUTORS "AS IS"
 *  AND ANY EXPRESS OR IMPLIED WARRANTIES, INCLUDING, BUT NOT LIMITED TO, THE
 *  IMPLIED WARRANTIES OF MERCHANTABILITY AND FITNESS FOR A PARTICULAR PURPOSE
 *  ARE DISCLAIMED. IN NO EVENT SHALL THE COPYRIGHT HOLDER OR CONTRIBUTORS BE
 *  LIABLE FOR ANY DIRECT, INDIRECT, INCIDENTAL, SPECIAL, EXEMPLARY, OR
 *  CONSEQUENTIAL DAMAGES (INCLUDING, BUT NOT LIMITED TO, PROCUREMENT OF
 *  SUBSTITUTE GOODS OR SERVICES; LOSS OF USE, DATA, OR PROFITS; OR BUSINESS
 *  INTERRUPTION) HOWEVER CAUSED AND ON ANY THEORY OF LIABILITY, WHETHER IN
 *  CONTRACT, STRICT LIABILITY, OR TORT (INCLUDING NEGLIGENCE OR OTHERWISE)
 *  ARISING IN ANY WAY OUT OF THE USE OF THIS SOFTWARE, EVEN IF ADVISED OF THE
 *  POSSIBILITY OF SUCH DAMAGE.
 */

#include "wakeup_tx_scheduler.hpp"

#if OPENTHREAD_CONFIG_WAKEUP_COORDINATOR_ENABLE

#include "common/code_utils.hpp"
#include "common/log.hpp"
#include "common/num_utils.hpp"
#include "common/time.hpp"
#include "core/instance/instance.hpp"
#include "radio/radio.hpp"

namespace ot {

RegisterLogModule("WakeupTxSched");

WakeupTxScheduler::WakeupTxScheduler(Instance &aInstance)
    : InstanceLocator(aInstance)
    , mTxTimeUs(0)
    , mTxEndTimeUs(0)
    , mTimer(aInstance)
    , mIsRunning(false)
{
    UpdateFrameRequestAhead();
}

Error WakeupTxScheduler::WakeUp(const Mac::ExtAddress &aWedAddress, uint16_t aIntervalUs, uint16_t aDurationMs)
{
    Error error = kErrorNone;

    VerifyOrExit(!mIsRunning, error = kErrorInvalidState);

    mWedAddress  = aWedAddress;
    mTxTimeUs    = TimerMicro::GetNow() + mTxRequestAheadTimeUs;
    mTxEndTimeUs = mTxTimeUs + aDurationMs * Time::kOneMsecInUsec + aIntervalUs;
    mIntervalUs  = aIntervalUs;
    mIsRunning   = true;

    LogInfo("Started wake-up sequence to %s", aWedAddress.ToString().AsCString());

    ScheduleTimer();

exit:
    return error;
}

void WakeupTxScheduler::RequestWakeupFrameTransmission(void) { Get<Mac::Mac>().RequestWakeupFrameTransmission(); }

#if OPENTHREAD_CONFIG_RADIO_LINK_IEEE_802_15_4_ENABLE

Mac::TxFrame *WakeupTxScheduler::PrepareWakeupFrame(Mac::TxFrames &aTxFrames)
{
    Mac::TxFrame      *frame = nullptr;
    Mac::Address       target;
    Mac::Address       source;
    uint32_t           radioTxDelay;
    uint32_t           rendezvousTimeUs;
    TimeMicro          nowUs = TimerMicro::GetNow();
    Mac::ConnectionIe *connectionIe;

    VerifyOrExit(mIsRunning);

    target.SetExtended(mWedAddress);
    source.SetExtended(Get<Mac::Mac>().GetExtAddress());
    VerifyOrExit(mTxTimeUs >= nowUs);
    radioTxDelay = mTxTimeUs - nowUs;

#if OPENTHREAD_CONFIG_MULTI_RADIO
    frame = &aTxFrames.GetTxFrame(Mac::kRadioTypeIeee802154);
#else
    frame = &aTxFrames.GetTxFrame();
#endif

    VerifyOrExit(frame->GenerateWakeupFrame(Get<Mac::Mac>().GetPanId(), target, source) == kErrorNone, frame = nullptr);
<<<<<<< HEAD
    frame->SetTxDelayBaseTime(0);
    frame->SetTxDelay(radioTxUs);
    frame->SetCsmaCaEnabled(kWakeupFrameTxCca);
=======
    frame->SetTxDelayBaseTime(static_cast<uint32_t>(Get<Radio>().GetNow()));
    frame->SetTxDelay(radioTxDelay);
    frame->SetCsmaCaEnabled(false);
>>>>>>> fd2e06d4
    frame->SetMaxCsmaBackoffs(0);
    frame->SetMaxFrameRetries(0);

    // Rendezvous Time is the time between the end of a wake-up frame and the start of the first payload frame.
    // For the n-th wake-up frame, set the Rendezvous Time so that the expected reception of a Parent Request happens in
    // the "free space" between the "n+1"-th and "n+2"-th wake-up frame.
    rendezvousTimeUs = mIntervalUs;
    rendezvousTimeUs += (mIntervalUs - (kWakeupFrameLength + kParentRequestLength) * kOctetDuration) / 2;
    frame->GetRendezvousTimeIe()->SetRendezvousTime(rendezvousTimeUs / kUsPerTenSymbols);

    connectionIe = frame->GetConnectionIe();
    connectionIe->SetRetryInterval(kConnectionRetryInterval);
    connectionIe->SetRetryCount(kConnectionRetryCount);

    // Advance to the time of the next wake-up frame.
    mTxTimeUs = Max(mTxTimeUs + mIntervalUs, TimerMicro::GetNow() + mTxRequestAheadTimeUs);

    // Schedule the next timer right away before waiting for the transmission completion
    // to keep up with the high rate of wake-up frames in the RCP architecture.
    ScheduleTimer();

exit:
    return frame;
}

#else // OPENTHREAD_CONFIG_RADIO_LINK_IEEE_802_15_4_ENABLE

Mac::TxFrame *WakeupTxScheduler::PrepareWakeupFrame(Mac::TxFrames &) { return nullptr; }

#endif // OPENTHREAD_CONFIG_RADIO_LINK_IEEE_802_15_4_ENABLE

void WakeupTxScheduler::ScheduleTimer(void)
{
    if (mTxTimeUs >= mTxEndTimeUs)
    {
        mIsRunning = false;
        LogInfo("Stopped wake-up sequence");
        ExitNow();
    }

    mTimer.FireAt(mTxTimeUs - mTxRequestAheadTimeUs);

exit:
    return;
}

void WakeupTxScheduler::Stop(void)
{
    mIsRunning = false;
    mTimer.Stop();
}

void WakeupTxScheduler::UpdateFrameRequestAhead(void)
{
    // A rough estimate of the size of data that has to be exchanged with the radio to schedule a wake-up frame TX.
    // This is used to make sure that a wake-up frame is received by the radio early enough to be transmitted on time.
    constexpr uint32_t kWakeupFrameSize = 100;

    mTxRequestAheadTimeUs = Mac::kCslRequestAhead + Get<Mac::Mac>().CalculateRadioBusTransferTime(kWakeupFrameSize);
}

} // namespace ot

#endif // OPENTHREAD_CONFIG_WAKEUP_COORDINATOR_ENABLE<|MERGE_RESOLUTION|>--- conflicted
+++ resolved
@@ -99,15 +99,9 @@
 #endif
 
     VerifyOrExit(frame->GenerateWakeupFrame(Get<Mac::Mac>().GetPanId(), target, source) == kErrorNone, frame = nullptr);
-<<<<<<< HEAD
-    frame->SetTxDelayBaseTime(0);
-    frame->SetTxDelay(radioTxUs);
-    frame->SetCsmaCaEnabled(kWakeupFrameTxCca);
-=======
     frame->SetTxDelayBaseTime(static_cast<uint32_t>(Get<Radio>().GetNow()));
     frame->SetTxDelay(radioTxDelay);
-    frame->SetCsmaCaEnabled(false);
->>>>>>> fd2e06d4
+    frame->SetCsmaCaEnabled(kWakeupFrameTxCca);
     frame->SetMaxCsmaBackoffs(0);
     frame->SetMaxFrameRetries(0);
 
