/*
 *  Copyright (c) 2016-2018, The OpenThread Authors.
 *  All rights reserved.
 *
 *  Redistribution and use in source and binary forms, with or without
 *  modification, are permitted provided that the following conditions are met:
 *  1. Redistributions of source code must retain the above copyright
 *     notice, this list of conditions and the following disclaimer.
 *  2. Redistributions in binary form must reproduce the above copyright
 *     notice, this list of conditions and the following disclaimer in the
 *     documentation and/or other materials provided with the distribution.
 *  3. Neither the name of the copyright holder nor the
 *     names of its contributors may be used to endorse or promote products
 *     derived from this software without specific prior written permission.
 *
 *  THIS SOFTWARE IS PROVIDED BY THE COPYRIGHT HOLDERS AND CONTRIBUTORS "AS IS"
 *  AND ANY EXPRESS OR IMPLIED WARRANTIES, INCLUDING, BUT NOT LIMITED TO, THE
 *  IMPLIED WARRANTIES OF MERCHANTABILITY AND FITNESS FOR A PARTICULAR PURPOSE
 *  ARE DISCLAIMED. IN NO EVENT SHALL THE COPYRIGHT HOLDER OR CONTRIBUTORS BE
 *  LIABLE FOR ANY DIRECT, INDIRECT, INCIDENTAL, SPECIAL, EXEMPLARY, OR
 *  CONSEQUENTIAL DAMAGES (INCLUDING, BUT NOT LIMITED TO, PROCUREMENT OF
 *  SUBSTITUTE GOODS OR SERVICES; LOSS OF USE, DATA, OR PROFITS; OR BUSINESS
 *  INTERRUPTION) HOWEVER CAUSED AND ON ANY THEORY OF LIABILITY, WHETHER IN
 *  CONTRACT, STRICT LIABILITY, OR TORT (INCLUDING NEGLIGENCE OR OTHERWISE)
 *  ARISING IN ANY WAY OUT OF THE USE OF THIS SOFTWARE, EVEN IF ADVISED OF THE
 *  POSSIBILITY OF SUCH DAMAGE.
 */

/**
 * @file
 *   This file implements the subset of IEEE 802.15.4 MAC primitives.
 */

#include "sub_mac.hpp"

#include <stdio.h>

#include <openthread/platform/time.h>

#include "mac_frame.hpp"
#include "common/code_utils.hpp"
#include "common/debug.hpp"
#include "common/instance.hpp"
#include "common/locator-getters.hpp"
#include "common/logging.hpp"
#include "common/random.hpp"

namespace ot {
namespace Mac {

SubMac::SubMac(Instance &aInstance)
    : InstanceLocator(aInstance)
    , mRadioCaps(Get<Radio>().GetCaps())
    , mState(kStateDisabled)
    , mCsmaBackoffs(0)
    , mTransmitRetries(0)
    , mShortAddress(kShortAddrInvalid)
    , mRxOnWhenBackoff(true)
    , mEnergyScanMaxRssi(kInvalidRssiValue)
    , mEnergyScanEndTime(0)
    , mTransmitFrame(Get<Radio>().GetTransmitBuffer())
    , mCallbacks(aInstance)
    , mPcapCallback(NULL)
    , mPcapCallbackContext(NULL)
    , mTimer(aInstance, &SubMac::HandleTimer, this)
#if OPENTHREAD_CONFIG_CSL_RECEIVER_ENABLE
    , mCslTimeout(OPENTHREAD_CONFIG_DEFAULT_CSL_SYNCHRONIZED_TIMEOUT)
    , mCslPeriod(0)
    , mCslChannel(OPENTHREAD_CONFIG_DEFAULT_CHANNEL)
    , mCslState(kCslIdle)
    , mCslTimer(aInstance, &SubMac::HandleCslTimer, this)
#endif // OPENTHREAD_CONFIG_CSL_RECEIVER_ENABLE
{
    mExtAddress.Clear();
}

otRadioCaps SubMac::GetCaps(void) const
{
    otRadioCaps caps = mRadioCaps;

#if OPENTHREAD_RADIO || OPENTHREAD_CONFIG_LINK_RAW_ENABLE

#if OPENTHREAD_CONFIG_SOFTWARE_ACK_TIMEOUT_ENABLE
    caps |= OT_RADIO_CAPS_ACK_TIMEOUT;
#endif

#if OPENTHREAD_CONFIG_SOFTWARE_CSMA_BACKOFF_ENABLE
    caps |= OT_RADIO_CAPS_CSMA_BACKOFF;
#endif

#if OPENTHREAD_CONFIG_SOFTWARE_RETRANSMIT_ENABLE
    caps |= OT_RADIO_CAPS_TRANSMIT_RETRIES;
#endif

#if OPENTHREAD_CONFIG_SOFTWARE_ENERGY_SCAN_ENABLE
    caps |= OT_RADIO_CAPS_ENERGY_SCAN;
#endif

#else
    caps = OT_RADIO_CAPS_ACK_TIMEOUT | OT_RADIO_CAPS_CSMA_BACKOFF | OT_RADIO_CAPS_TRANSMIT_RETRIES |
           OT_RADIO_CAPS_ENERGY_SCAN;
#endif

    return caps;
}

void SubMac::SetPanId(PanId aPanId)
{
    Get<Radio>().SetPanId(aPanId);
    otLogDebgMac("RadioPanId: 0x%04x", aPanId);
}

void SubMac::SetShortAddress(ShortAddress aShortAddress)
{
    mShortAddress = aShortAddress;
    Get<Radio>().SetShortAddress(mShortAddress);
    otLogDebgMac("RadioShortAddress: 0x%04x", mShortAddress);
}

void SubMac::SetExtAddress(const ExtAddress &aExtAddress)
{
    ExtAddress address;

    mExtAddress = aExtAddress;

    // Reverse the byte order before setting on radio.
    address.Set(aExtAddress.m8, ExtAddress::kReverseByteOrder);
    Get<Radio>().SetExtendedAddress(address);

    otLogDebgMac("RadioExtAddress: %s", mExtAddress.ToString().AsCString());
}

void SubMac::SetPcapCallback(otLinkPcapCallback aPcapCallback, void *aCallbackContext)
{
    mPcapCallback        = aPcapCallback;
    mPcapCallbackContext = aCallbackContext;
}

otError SubMac::Enable(void)
{
    otError error = OT_ERROR_NONE;

    VerifyOrExit(mState == kStateDisabled, OT_NOOP);

    SuccessOrExit(error = Get<Radio>().Enable());
    SuccessOrExit(error = Get<Radio>().Sleep());
    SetState(kStateSleep);

exit:
    OT_ASSERT(error == OT_ERROR_NONE);
    return error;
}

otError SubMac::Disable(void)
{
    otError error;

    mTimer.Stop();
    SuccessOrExit(error = Get<Radio>().Sleep());
    SuccessOrExit(error = Get<Radio>().Disable());
    SetState(kStateDisabled);

exit:
    return error;
}

otError SubMac::Sleep(void)
{
    otError error = Get<Radio>().Sleep();

    if (error != OT_ERROR_NONE)
    {
        otLogWarnMac("RadioSleep() failed, error: %s", otThreadErrorToString(error));
        ExitNow();
    }

    SetState(kStateSleep);

exit:
    return error;
}

otError SubMac::Receive(uint8_t aChannel)
{
    otError error = Get<Radio>().Receive(aChannel);

    if (error != OT_ERROR_NONE)
    {
        otLogWarnMac("RadioReceive() failed, error: %s", otThreadErrorToString(error));
        ExitNow();
    }

    SetState(kStateReceive);

exit:
    return error;
}

void SubMac::HandleReceiveDone(RxFrame *aFrame, otError aError)
{
    if (mPcapCallback && (aFrame != NULL) && (aError == OT_ERROR_NONE))
    {
        mPcapCallback(aFrame, false, mPcapCallbackContext);
    }

    mCallbacks.ReceiveDone(aFrame, aError);
}

otError SubMac::Send(void)
{
    otError error = OT_ERROR_NONE;

    switch (mState)
    {
    case kStateDisabled:
    case kStateCsmaBackoff:
#if OPENTHREAD_CONFIG_CSL_TRANSMITTER_ENABLE
    case kStateCslTransmit:
#endif
    case kStateTransmit:
    case kStateEnergyScan:
        ExitNow(error = OT_ERROR_INVALID_STATE);
        break;

    case kStateSleep:
    case kStateReceive:
        break;
    }

    mCsmaBackoffs    = 0;
    mTransmitRetries = 0;
    StartCsmaBackoff();

exit:
    return error;
}

void SubMac::StartCsmaBackoff(void)
{
    uint32_t backoff;
    uint32_t backoffExponent = kMinBE + mTransmitRetries + mCsmaBackoffs;

#if OPENTHREAD_CONFIG_CSL_TRANSMITTER_ENABLE
    if (mTransmitFrame.mInfo.mTxInfo.mPeriod != 0)
    {
        uint32_t phaseNow     = (otPlatTimeGet() / OT_US_PER_TEN_SYMBOLS) % mTransmitFrame.mInfo.mTxInfo.mPeriod;
        uint32_t phaseDesired = mTransmitFrame.mInfo.mTxInfo.mPhase;

        mTransmitFrame.SetCsmaCaEnabled(false);

        SetState(kStateCslTransmit);

        if (phaseNow < phaseDesired)
        {
            mTimer.Start((phaseDesired - phaseNow) * OT_US_PER_TEN_SYMBOLS);
        }
        else if (phaseNow > phaseDesired)
        {
            mTimer.Start((mTransmitFrame.mInfo.mTxInfo.mPeriod + phaseDesired - phaseNow) * OT_US_PER_TEN_SYMBOLS);
        }
        else
        {
            BeginTransmit();
        }

        ExitNow();
    }
#endif // OPENTHREAD_CONFIG_CSL_TRANSMITTER_ENABLE
    SetState(kStateCsmaBackoff);

    VerifyOrExit(ShouldHandleCsmaBackOff(), BeginTransmit());

    if (backoffExponent > kMaxBE)
    {
        backoffExponent = kMaxBE;
    }

    backoff = Random::NonCrypto::GetUint32InRange(0, static_cast<uint32_t>(1UL << backoffExponent));
    backoff *= (static_cast<uint32_t>(kUnitBackoffPeriod) * OT_RADIO_SYMBOL_TIME);

    if (mRxOnWhenBackoff)
    {
        Get<Radio>().Receive(mTransmitFrame.GetChannel());
    }
    else
    {
        Get<Radio>().Sleep();
    }

#if OPENTHREAD_CONFIG_PLATFORM_USEC_TIMER_ENABLE
    mTimer.Start(backoff);
#else
    mTimer.Start(backoff / 1000UL);
#endif

exit:
    return;
}

void SubMac::BeginTransmit(void)
{
    otError error;

    OT_UNUSED_VARIABLE(error);

<<<<<<< HEAD
#if OPENTHREAD_CONFIG_CSL_TRANSMITTER_ENABLE
    VerifyOrExit(mState == kStateCsmaBackoff || mState == kStateCslTransmit);
#else
    VerifyOrExit(mState == kStateCsmaBackoff);
#endif
=======
    VerifyOrExit(mState == kStateCsmaBackoff, OT_NOOP);
>>>>>>> f37d72e5

    mTransmitFrame.SetCsmaCaEnabled(true);

    if ((mRadioCaps & OT_RADIO_CAPS_SLEEP_TO_TX) == 0)
    {
        error = Get<Radio>().Receive(mTransmitFrame.GetChannel());
        OT_ASSERT(error == OT_ERROR_NONE);
    }

    SetState(kStateTransmit);

    if (mPcapCallback)
    {
        mPcapCallback(&mTransmitFrame, true, mPcapCallbackContext);
    }

    error = Get<Radio>().Transmit(mTransmitFrame);
    OT_ASSERT(error == OT_ERROR_NONE);

exit:
    return;
}

void SubMac::HandleTransmitStarted(TxFrame &aFrame)
{
    if (ShouldHandleAckTimeout() && aFrame.GetAckRequest())
    {
#if OPENTHREAD_CONFIG_PLATFORM_USEC_TIMER_ENABLE
        mTimer.Start(kAckTimeout * 1000UL);
#else
        mTimer.Start(kAckTimeout);
#endif
    }
}

void SubMac::HandleTransmitDone(TxFrame &aFrame, RxFrame *aAckFrame, otError aError)
{
    bool ccaSuccess = true;
    bool shouldRetx;

    // Stop ack timeout timer.

    mTimer.Stop();

    // Record CCA success or failure status.

    switch (aError)
    {
    case OT_ERROR_ABORT:
        // Do not record CCA status in case of `ABORT` error
        // since there may be no CCA check performed by radio.
        break;

    case OT_ERROR_CHANNEL_ACCESS_FAILURE:
        ccaSuccess = false;

        // fall through

    case OT_ERROR_NONE:
    case OT_ERROR_NO_ACK:
        if (aFrame.IsCsmaCaEnabled())
        {
            mCallbacks.RecordCcaStatus(ccaSuccess, aFrame.GetChannel());
        }

        break;

    default:
        OT_ASSERT(false);
        OT_UNREACHABLE_CODE(ExitNow());
    }

    // Determine whether a CSMA retry is required.

    if (!ccaSuccess && ShouldHandleCsmaBackOff() && mCsmaBackoffs < aFrame.GetMaxCsmaBackoffs())
    {
        mCsmaBackoffs++;
        StartCsmaBackoff();
        ExitNow();
    }

    mCsmaBackoffs = 0;

    // Determine whether to re-transmit the frame.

    shouldRetx =
        ((aError != OT_ERROR_NONE) && ShouldHandleRetries() && (mTransmitRetries < aFrame.GetMaxFrameRetries()));

    mCallbacks.RecordFrameTransmitStatus(aFrame, aAckFrame, aError, mTransmitRetries, shouldRetx);

    if (shouldRetx)
    {
        mTransmitRetries++;
        aFrame.SetIsARetransmission(true);
        StartCsmaBackoff();
        ExitNow();
    }

    SetState(kStateReceive);

    mCallbacks.TransmitDone(aFrame, aAckFrame, aError);

exit:
    return;
}

int8_t SubMac::GetRssi(void) const
{
    return Get<Radio>().GetRssi();
}

int8_t SubMac::GetNoiseFloor(void)
{
    return Get<Radio>().GetReceiveSensitivity();
}

otError SubMac::EnergyScan(uint8_t aScanChannel, uint16_t aScanDuration)
{
    otError error = OT_ERROR_NONE;

    switch (mState)
    {
    case kStateDisabled:
    case kStateCsmaBackoff:
    case kStateTransmit:
#if OPENTHREAD_CONFIG_CSL_TRANSMITTER_ENABLE
    case kStateCslTransmit:
#endif
    case kStateEnergyScan:
        ExitNow(error = OT_ERROR_INVALID_STATE);

    case kStateReceive:
    case kStateSleep:
        break;
    }

    if (RadioSupportsEnergyScan())
    {
        Get<Radio>().EnergyScan(aScanChannel, aScanDuration);
        SetState(kStateEnergyScan);
    }
    else if (ShouldHandleEnergyScan())
    {
        error = Get<Radio>().Receive(aScanChannel);
        OT_ASSERT(error == OT_ERROR_NONE);

        SetState(kStateEnergyScan);
        mEnergyScanMaxRssi = kInvalidRssiValue;
        mEnergyScanEndTime = TimerMilli::GetNow() + static_cast<uint32_t>(aScanDuration);
        mTimer.Start(0);
    }
    else
    {
        error = OT_ERROR_NOT_IMPLEMENTED;
    }

exit:
    return error;
}

void SubMac::SampleRssi(void)
{
    OT_ASSERT(!RadioSupportsEnergyScan());

    int8_t rssi = GetRssi();

    if (rssi != kInvalidRssiValue)
    {
        if ((mEnergyScanMaxRssi == kInvalidRssiValue) || (rssi > mEnergyScanMaxRssi))
        {
            mEnergyScanMaxRssi = rssi;
        }
    }

    if (TimerMilli::GetNow() < mEnergyScanEndTime)
    {
#if OPENTHREAD_CONFIG_PLATFORM_USEC_TIMER_ENABLE
        mTimer.StartAt(mTimer.GetFireTime(), kEnergyScanRssiSampleInterval * 1000UL);
#else
        mTimer.StartAt(mTimer.GetFireTime(), kEnergyScanRssiSampleInterval);
#endif
    }
    else
    {
        HandleEnergyScanDone(mEnergyScanMaxRssi);
    }
}

void SubMac::HandleEnergyScanDone(int8_t aMaxRssi)
{
    SetState(kStateReceive);
    mCallbacks.EnergyScanDone(aMaxRssi);
}

void SubMac::HandleTimer(Timer &aTimer)
{
    aTimer.GetOwner<SubMac>().HandleTimer();
}

void SubMac::HandleTimer(void)
{
    switch (mState)
    {
#if OPENTHREAD_CONFIG_CSL_TRANSMITTER_ENABLE
    case kStateCslTransmit:
        BeginTransmit();
        break;
#endif
    case kStateCsmaBackoff:
        BeginTransmit();
        break;

    case kStateTransmit:
        otLogDebgMac("Ack timer timed out");
        Get<Radio>().Receive(mTransmitFrame.GetChannel());
        HandleTransmitDone(mTransmitFrame, NULL, OT_ERROR_NO_ACK);
        break;

    case kStateEnergyScan:
        SampleRssi();
        break;

    default:
        break;
    }
}

bool SubMac::ShouldHandleCsmaBackOff(void) const
{
    bool swCsma = true;

    VerifyOrExit(!RadioSupportsCsmaBackoff(), swCsma = false);

#if OPENTHREAD_CONFIG_LINK_RAW_ENABLE
    VerifyOrExit(Get<LinkRaw>().IsEnabled(), OT_NOOP);
#endif

#if OPENTHREAD_CONFIG_LINK_RAW_ENABLE || OPENTHREAD_RADIO
    swCsma = OPENTHREAD_CONFIG_SOFTWARE_CSMA_BACKOFF_ENABLE;
#endif

exit:
    return swCsma;
}

bool SubMac::ShouldHandleAckTimeout(void) const
{
    bool swAckTimeout = true;

    VerifyOrExit(!RadioSupportsAckTimeout(), swAckTimeout = false);

#if OPENTHREAD_CONFIG_LINK_RAW_ENABLE
    VerifyOrExit(Get<LinkRaw>().IsEnabled(), OT_NOOP);
#endif

#if OPENTHREAD_CONFIG_LINK_RAW_ENABLE || OPENTHREAD_RADIO
    swAckTimeout = OPENTHREAD_CONFIG_SOFTWARE_ACK_TIMEOUT_ENABLE;
#endif

exit:
    return swAckTimeout;
}

bool SubMac::ShouldHandleRetries(void) const
{
    bool swRetries = true;

    VerifyOrExit(!RadioSupportsRetries(), swRetries = false);

#if OPENTHREAD_CONFIG_LINK_RAW_ENABLE
    VerifyOrExit(Get<LinkRaw>().IsEnabled(), OT_NOOP);
#endif

#if OPENTHREAD_CONFIG_LINK_RAW_ENABLE || OPENTHREAD_RADIO
    swRetries = OPENTHREAD_CONFIG_SOFTWARE_RETRANSMIT_ENABLE;
#endif

exit:
    return swRetries;
}

bool SubMac::ShouldHandleEnergyScan(void) const
{
    bool swEnergyScan = true;

    VerifyOrExit(!RadioSupportsEnergyScan(), swEnergyScan = false);

#if OPENTHREAD_CONFIG_LINK_RAW_ENABLE
    VerifyOrExit(Get<LinkRaw>().IsEnabled(), OT_NOOP);
#endif

#if OPENTHREAD_CONFIG_LINK_RAW_ENABLE || OPENTHREAD_RADIO
    swEnergyScan = OPENTHREAD_CONFIG_SOFTWARE_ENERGY_SCAN_ENABLE;
#endif

exit:
    return swEnergyScan;
}

void SubMac::SetState(State aState)
{
    if (mState != aState)
    {
        otLogDebgMac("RadioState: %s -> %s", StateToString(mState), StateToString(aState));
        mState = aState;
    }
}

// LCOV_EXCL_START

const char *SubMac::StateToString(State aState)
{
    const char *str = "Unknown";

    switch (aState)
    {
    case kStateDisabled:
        str = "Disabled";
        break;
    case kStateSleep:
        str = "Sleep";
        break;
#if OPENTHREAD_CONFIG_CSL_TRANSMITTER_ENABLE
    case kStateCslTransmit:
        str = "CslTransmit";
        break;
#endif
    case kStateReceive:
        str = "Receive";
        break;
    case kStateCsmaBackoff:
        str = "CsmaBackoff";
        break;
    case kStateTransmit:
        str = "Transmit";
        break;
    case kStateEnergyScan:
        str = "EnergyScan";
        break;
    }

    return str;
}

// LCOV_EXCL_STOP

//---------------------------------------------------------------------------------------------------------------------
// CSL Receiver methods

#if OPENTHREAD_CONFIG_CSL_RECEIVER_ENABLE
void SubMac::SetCslChannel(uint8_t aChannel)
{
    mCslChannel = aChannel;
}

void SubMac::SetCslPeriod(uint16_t aPeriod)
{
    mCslPeriod = aPeriod;
}

void SubMac::SetCslTimeout(uint32_t aTimeout)
{
    mCslTimeout = aTimeout;
}

void SubMac::FillCsl(Frame &aFrame)
{
    uint8_t *cur = aFrame.GetHeaderIe(Frame::kHeaderIeCsl);

    if (cur != NULL)
    {
        CslIe *csl = reinterpret_cast<CslIe *>(cur + sizeof(HeaderIe));

        csl->SetPeriod(mCslPeriod);
        csl->SetPhase(GetCslPhase());
#if OPENTHREAD_CONFIG_CSL_RECEIVER_ENABLE
        otLogDebgMac("%10lu:%s seq=%u phase=%hu", static_cast<uint32_t>(otPlatTimeGet()), __func__,
                     aFrame.GetSequence(), csl->GetPhase());
#endif
    }
}

void SubMac::HandleCslTimer(Timer &aTimer)
{
    aTimer.GetOwner<SubMac>().HandleCslTimer();
}

void SubMac::HandleCslTimer(void)
{
    switch (mCslState)
    {
    case kCslSample:
    {
        mCslState = kCslSleep;
        Sleep();
        // OT_US_PER_TEN_SYMBOLS: computing CSL Phase using floor division.
        mCslTimer.StartAt(mCslSampleTime, mCslPeriod * OT_US_PER_TEN_SYMBOLS - OT_US_PER_TEN_SYMBOLS);
        otLogDebgMac("CSL sleep %u", mCslTimer.GetNow());
        break;
    }

    case kCslSleep:
    {
        mCslState = kCslSample;

        mCslSampleTime += mCslPeriod * OT_US_PER_TEN_SYMBOLS;
        otPlatRadioUpdateCslSampleTime(mCslSampleTime.GetValue());

        // No need to call this when receiving or transmitting.
        if (mState == kStateSleep)
        {
            otPlatRadioReceive(&GetInstance(), mCslChannel);
        }

        mCslTimer.StartAt(mCslSampleTime, kCslSampleWindow * OT_US_PER_TEN_SYMBOLS);
        otLogDebgMac("CSL Sample %u", mCslTimer.GetNow());
        break;
    }

    case kCslIdle:
        break;

    default:
        OT_ASSERT(false);
        break;
    }
}

otError SubMac::StartCsl(void)
{
    otError error = OT_ERROR_NONE;

    VerifyOrExit(mCslPeriod > 0, error = OT_ERROR_INVALID_ARGS);
    VerifyOrExit(!IsCslStarted(), error = OT_ERROR_ALREADY);

    mCslSampleTime = mCslTimer.GetNow();
    otPlatRadioUpdateCslSampleTime(mCslSampleTime.GetValue());

    Receive(mCslChannel);
    mCslState = kCslSample;
    mCslTimer.StartAt(mCslSampleTime, kCslSampleWindow * OT_US_PER_TEN_SYMBOLS);

exit:
    return error;
}

void SubMac::StopCsl(void)
{
    VerifyOrExit(mCslState != kCslIdle);

    mCslTimer.Stop();
    mCslState = kCslIdle;

exit:
    return;
}

uint16_t SubMac::GetCslPhase(void) const
{
    TimeMicro now  = TimerMicro::GetNow();
    int32_t   diff = (int32_t)(mCslSampleTime - now);

    if (diff < 0)
    {
        diff += mCslPeriod * OT_US_PER_TEN_SYMBOLS;
    }

    return static_cast<uint16_t>(diff / OT_US_PER_TEN_SYMBOLS);
}
#endif // OPENTHREAD_CONFIG_CSL_RECEIVER_ENABLE

} // namespace Mac
} // namespace ot<|MERGE_RESOLUTION|>--- conflicted
+++ resolved
@@ -303,15 +303,7 @@
 
     OT_UNUSED_VARIABLE(error);
 
-<<<<<<< HEAD
-#if OPENTHREAD_CONFIG_CSL_TRANSMITTER_ENABLE
-    VerifyOrExit(mState == kStateCsmaBackoff || mState == kStateCslTransmit);
-#else
-    VerifyOrExit(mState == kStateCsmaBackoff);
-#endif
-=======
     VerifyOrExit(mState == kStateCsmaBackoff, OT_NOOP);
->>>>>>> f37d72e5
 
     mTransmitFrame.SetCsmaCaEnabled(true);
 
@@ -760,7 +752,7 @@
 
 void SubMac::StopCsl(void)
 {
-    VerifyOrExit(mCslState != kCslIdle);
+    VerifyOrExit(mCslState != kCslIdle, OT_NOOP);
 
     mCslTimer.Stop();
     mCslState = kCslIdle;
