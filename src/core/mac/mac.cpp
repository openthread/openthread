--- conflicted
+++ resolved
@@ -80,7 +80,7 @@
     mKeyManager(aThreadNetif.GetKeyManager()),
     mMle(aThreadNetif.GetMle()),
     mNetif(aThreadNetif),
-    mEnergyScanSampleRssiTask(aThreadNetif.GetIp6().mTaskletScheduler, &HandleEnergyScanSampleRssi, this),
+    mEnergyScanSampleRssiTask(aThreadNetif.GetIp6().mTaskletScheduler, &Mac::HandleEnergyScanSampleRssi, this),
     mWhitelist(),
     mBlacklist()
 {
@@ -401,12 +401,8 @@
     switch (mState)
     {
     case kStateActiveScan:
-<<<<<<< HEAD
+    case kStateEnergyScan:
         otPlatRadioReceive(mNetif.GetInstance(), mScanChannel);
-=======
-    case kStateEnergyScan:
-        otPlatRadioReceive(NULL, mScanChannel);
->>>>>>> 3139e635
         break;
 
     default:
