/*
 *  Copyright (c) 2016, The OpenThread Authors.
 *  All rights reserved.
 *
 *  Redistribution and use in source and binary forms, with or without
 *  modification, are permitted provided that the following conditions are met:
 *  1. Redistributions of source code must retain the above copyright
 *     notice, this list of conditions and the following disclaimer.
 *  2. Redistributions in binary form must reproduce the above copyright
 *     notice, this list of conditions and the following disclaimer in the
 *     documentation and/or other materials provided with the distribution.
 *  3. Neither the name of the copyright holder nor the
 *     names of its contributors may be used to endorse or promote products
 *     derived from this software without specific prior written permission.
 *
 *  THIS SOFTWARE IS PROVIDED BY THE COPYRIGHT HOLDERS AND CONTRIBUTORS "AS IS"
 *  AND ANY EXPRESS OR IMPLIED WARRANTIES, INCLUDING, BUT NOT LIMITED TO, THE
 *  IMPLIED WARRANTIES OF MERCHANTABILITY AND FITNESS FOR A PARTICULAR PURPOSE
 *  ARE DISCLAIMED. IN NO EVENT SHALL THE COPYRIGHT HOLDER OR CONTRIBUTORS BE
 *  LIABLE FOR ANY DIRECT, INDIRECT, INCIDENTAL, SPECIAL, EXEMPLARY, OR
 *  CONSEQUENTIAL DAMAGES (INCLUDING, BUT NOT LIMITED TO, PROCUREMENT OF
 *  SUBSTITUTE GOODS OR SERVICES; LOSS OF USE, DATA, OR PROFITS; OR BUSINESS
 *  INTERRUPTION) HOWEVER CAUSED AND ON ANY THEORY OF LIABILITY, WHETHER IN
 *  CONTRACT, STRICT LIABILITY, OR TORT (INCLUDING NEGLIGENCE OR OTHERWISE)
 *  ARISING IN ANY WAY OUT OF THE USE OF THIS SOFTWARE, EVEN IF ADVISED OF THE
 *  POSSIBILITY OF SUCH DAMAGE.
 */

/**
 * @file
 *   This file implements the subset of IEEE 802.15.4 primitives required for Thread.
 */

#define WPP_NAME "mac.tmh"

#include "mac.hpp"

#include "utils/wrap_string.h"

#include <openthread/platform/random.h>

#include "common/code_utils.hpp"
#include "common/debug.hpp"
#include "common/encoding.hpp"
#include "common/instance.hpp"
#include "common/logging.hpp"
<<<<<<< HEAD
#include "common/otfaultinjection.hpp"
=======
#include "common/owner-locator.hpp"
>>>>>>> 935d2d07
#include "crypto/aes_ccm.hpp"
#include "crypto/sha256.hpp"
#include "mac/mac_frame.hpp"
#include "thread/link_quality.hpp"
#include "thread/mle_router.hpp"
#include "thread/thread_netif.hpp"

using ot::Encoding::BigEndian::HostSwap64;

namespace ot {
namespace Mac {

static const uint8_t sMode2Key[] =
{
    0x78, 0x58, 0x16, 0x86, 0xfd, 0xb4, 0x58, 0x0f, 0xb0, 0x92, 0x54, 0x6a, 0xec, 0xbd, 0x15, 0x66
};

static const otExtAddress sMode2ExtAddress =
{
    { 0x35, 0x06, 0xfe, 0xb8, 0x23, 0xd4, 0x87, 0x12 },
};

static const uint8_t sExtendedPanidInit[] = {0xde, 0xad, 0x00, 0xbe, 0xef, 0x00, 0xca, 0xfe};
static const char sNetworkNameInit[] = "OpenThread";

#ifdef _WIN32
const uint32_t kMinBackoffSum = kMinBackoff + (kUnitBackoffPeriod *OT_RADIO_SYMBOL_TIME * (1 << kMinBE)) / 1000;
const uint32_t kMaxBackoffSum = kMinBackoff + (kUnitBackoffPeriod *OT_RADIO_SYMBOL_TIME * (1 << kMaxBE)) / 1000;
static_assert(kMinBackoffSum > 0, "The min backoff value should be greater than zero!");
#endif

void Mac::StartCsmaBackoff(void)
{
    if (RadioSupportsCsmaBackoff())
    {
        // If the radio supports CSMA back off logic, immediately schedule the send.
        HandleBeginTransmit();
    }
    else
    {
        uint32_t backoffExponent = kMinBE + mTransmitAttempts + mCsmaAttempts;
        uint32_t backoff;
        bool shouldReceive;

        if (backoffExponent > kMaxBE)
        {
            backoffExponent = kMaxBE;
        }

        backoff = (otPlatRandomGet() % (1UL << backoffExponent));
        backoff *= (static_cast<uint32_t>(kUnitBackoffPeriod) * OT_RADIO_SYMBOL_TIME);

        // Put the radio in either sleep or receive mode depending on
        // `mRxOnWhenIdle` flag before starting the backoff timer.

        shouldReceive = (mRxOnWhenIdle || otPlatRadioGetPromiscuous(&GetInstance()));

        if (!shouldReceive)
        {
            if (RadioSleep() == OT_ERROR_INVALID_STATE)
            {
                // If `RadioSleep()` returns `OT_ERROR_INVALID_STATE`
                // indicating sleep is being delayed, the radio should
                // be put in receive mode.

                shouldReceive = true;
            }
        }

        if (shouldReceive)
        {
            switch (mOperation)
            {
            case kOperationActiveScan:
            case kOperationEnergyScan:
                RadioReceive(mScanChannel);
                break;

            default:
                RadioReceive(mChannel);
                break;
            }
        }

#if OPENTHREAD_CONFIG_ENABLE_PLATFORM_USEC_TIMER
        mBackoffTimer.Start(backoff);
#else // OPENTHREAD_CONFIG_ENABLE_PLATFORM_USEC_TIMER
        mBackoffTimer.Start(backoff / 1000UL);
#endif // OPENTHREAD_CONFIG_ENABLE_PLATFORM_USEC_TIMER
    }
}

Mac::Mac(Instance &aInstance):
    InstanceLocator(aInstance),
    mOperation(kOperationIdle),
    mPendingActiveScan(false),
    mPendingEnergyScan(false),
    mPendingTransmitBeacon(false),
    mPendingTransmitData(false),
    mPendingWaitingForData(false),
    mRxOnWhenIdle(false),
    mBeaconsEnabled(false),
#if OPENTHREAD_CONFIG_STAY_AWAKE_BETWEEN_FRAGMENTS
    mDelaySleep(false),
#endif
    mMacTimer(aInstance, &Mac::HandleMacTimer, this),
    mBackoffTimer(aInstance, &Mac::HandleBeginTransmit, this),
    mReceiveTimer(aInstance, &Mac::HandleReceiveTimer, this),
    mShortAddress(kShortAddrInvalid),
    mPanId(kPanIdBroadcast),
    mChannel(OPENTHREAD_CONFIG_DEFAULT_CHANNEL),
    mSendHead(NULL),
    mSendTail(NULL),
    mReceiveHead(NULL),
    mReceiveTail(NULL),
    mBeaconSequence(static_cast<uint8_t>(otPlatRandomGet())),
    mDataSequence(static_cast<uint8_t>(otPlatRandomGet())),
    mCsmaAttempts(0),
    mTransmitAttempts(0),
    mScanChannels(0xff),
    mScanDuration(0),
    mScanChannel(OT_RADIO_CHANNEL_MIN),
    mEnergyScanCurrentMaxRssi(kInvalidRssiValue),
    mScanContext(NULL),
    mActiveScanHandler(NULL), // Initialize `mActiveScanHandler` and `mEnergyScanHandler` union
    mEnergyScanSampleRssiTask(aInstance, &Mac::HandleEnergyScanSampleRssi, this),
    mPcapCallback(NULL),
    mPcapCallbackContext(NULL),
#if OPENTHREAD_ENABLE_MAC_FILTER
    mFilter(),
#endif  // OPENTHREAD_ENABLE_MAC_FILTER
    mTxFrame(static_cast<Frame *>(otPlatRadioGetTransmitBuffer(&aInstance))),
    mKeyIdMode2FrameCounter(0)
{
    GenerateExtAddress(&mExtAddress);

    memset(&mCounters, 0, sizeof(otMacCounters));

    otPlatRadioEnable(&GetInstance());

    SetExtendedPanId(sExtendedPanidInit);
    SetNetworkName(sNetworkNameInit);
    SetPanId(mPanId);
    SetExtAddress(mExtAddress);
    SetShortAddress(mShortAddress);
}

otError Mac::ActiveScan(uint32_t aScanChannels, uint16_t aScanDuration, ActiveScanHandler aHandler, void *aContext)
{
    otError error;

    mActiveScanHandler = aHandler;
    SuccessOrExit(error = Scan(kOperationActiveScan, aScanChannels, aScanDuration, aContext));

exit:

    if (OT_ERROR_NONE != error)
    {
        mActiveScanHandler = NULL;
    }

    return error;
}

otError Mac::EnergyScan(uint32_t aScanChannels, uint16_t aScanDuration, EnergyScanHandler aHandler, void *aContext)
{
    otError error;

    mEnergyScanHandler = aHandler;
    SuccessOrExit(error = Scan(kOperationEnergyScan, aScanChannels, aScanDuration, aContext));

exit:

    if (OT_ERROR_NONE != error)
    {
        mEnergyScanHandler = NULL;
    }

    return error;
}

otError Mac::Scan(Operation aScanOperation, uint32_t aScanChannels, uint16_t aScanDuration, void *aContext)
{
    otError error = OT_ERROR_NONE;

    VerifyOrExit(!IsActiveScanInProgress() && !IsEnergyScanInProgress(), error = OT_ERROR_BUSY);

    mScanContext = aContext;
    mScanChannels = (aScanChannels == 0) ? static_cast<uint32_t>(kScanChannelsAll) : aScanChannels;
    mScanDuration = (aScanDuration == 0) ? static_cast<uint16_t>(kScanDurationDefault) : aScanDuration;

    mScanChannel = OT_RADIO_CHANNEL_MIN;
    mScanChannels >>= OT_RADIO_CHANNEL_MIN;

    while ((mScanChannels & 1) == 0)
    {
        mScanChannels >>= 1;
        mScanChannel++;
    }

    StartOperation(aScanOperation);

exit:
    return error;
}

bool Mac::IsActiveScanInProgress(void)
{
    return (mOperation == kOperationActiveScan) || (mPendingActiveScan);
}

bool Mac::IsEnergyScanInProgress(void)
{
    return (mOperation == kOperationEnergyScan) || (mPendingEnergyScan);
}

bool Mac::IsInTransmitState(void)
{
    return (mOperation == kOperationTransmitData) || (mOperation == kOperationTransmitBeacon);
}

otError Mac::ConvertBeaconToActiveScanResult(Frame *aBeaconFrame, otActiveScanResult &aResult)
{
    otError error = OT_ERROR_NONE;
    Address address;
    Beacon *beacon = NULL;
    BeaconPayload *beaconPayload = NULL;
    uint8_t payloadLength;
    char stringBuffer[BeaconPayload::kInfoStringSize];

    memset(&aResult, 0, sizeof(otActiveScanResult));

    VerifyOrExit(aBeaconFrame != NULL, error = OT_ERROR_INVALID_ARGS);

    VerifyOrExit(aBeaconFrame->GetType() == Frame::kFcfFrameBeacon, error = OT_ERROR_PARSE);
    SuccessOrExit(error = aBeaconFrame->GetSrcAddr(address));
    VerifyOrExit(address.mLength == sizeof(address.mExtAddress), error = OT_ERROR_PARSE);
    memcpy(&aResult.mExtAddress, &address.mExtAddress, sizeof(aResult.mExtAddress));

    aBeaconFrame->GetSrcPanId(aResult.mPanId);
    aResult.mChannel = aBeaconFrame->GetChannel();
    aResult.mRssi = aBeaconFrame->GetRssi();
    aResult.mLqi = aBeaconFrame->GetLqi();

    payloadLength = aBeaconFrame->GetPayloadLength();

    beacon = reinterpret_cast<Beacon *>(aBeaconFrame->GetPayload());
    beaconPayload = reinterpret_cast<BeaconPayload *>(beacon->GetPayload());

    if ((payloadLength >= (sizeof(*beacon) + sizeof(*beaconPayload))) && beacon->IsValid() && beaconPayload->IsValid())
    {
        aResult.mVersion = beaconPayload->GetProtocolVersion();
        aResult.mIsJoinable = beaconPayload->IsJoiningPermitted();
        aResult.mIsNative = beaconPayload->IsNative();
        memcpy(&aResult.mNetworkName, beaconPayload->GetNetworkName(), sizeof(aResult.mNetworkName));
        memcpy(&aResult.mExtendedPanId, beaconPayload->GetExtendedPanId(), sizeof(aResult.mExtendedPanId));
    }

    otLogInfoMac(GetInstance(), "Received Beacon, %s", beaconPayload->ToInfoString(stringBuffer, sizeof(stringBuffer)));

    OT_UNUSED_VARIABLE(stringBuffer);

exit:
    return error;
}

void Mac::StartEnergyScan(void)
{
    if (!(otPlatRadioGetCaps(&GetInstance()) & OT_RADIO_CAPS_ENERGY_SCAN))
    {
        mEnergyScanCurrentMaxRssi = kInvalidRssiValue;
        mMacTimer.Start(mScanDuration);
        mEnergyScanSampleRssiTask.Post();
        RadioReceive(mScanChannel);
    }
    else
    {
        otError error = otPlatRadioEnergyScan(&GetInstance(), mScanChannel, mScanDuration);

        if (error != OT_ERROR_NONE)
        {
            // Cancel scan
            mEnergyScanHandler(mScanContext, NULL);
            FinishOperation();
        }
    }
}

extern "C" void otPlatRadioEnergyScanDone(otInstance *aInstance, int8_t aEnergyScanMaxRssi)
{
    Instance *instance = static_cast<Instance *>(aInstance);

    VerifyOrExit(instance->IsInitialized());

#if OPENTHREAD_ENABLE_RAW_LINK_API

    if (instance->GetLinkRaw().IsEnabled())
    {
        instance->GetLinkRaw().InvokeEnergyScanDone(aEnergyScanMaxRssi);
    }
    else
#endif // OPENTHREAD_ENABLE_RAW_LINK_API
    {
        instance->GetThreadNetif().GetMac().EnergyScanDone(aEnergyScanMaxRssi);
    }

exit:
    return;
}

void Mac::EnergyScanDone(int8_t aEnergyScanMaxRssi)
{
    // Trigger a energy scan handler callback if necessary
    if (aEnergyScanMaxRssi != kInvalidRssiValue)
    {
        otEnergyScanResult result;

        result.mChannel = mScanChannel;
        result.mMaxRssi = aEnergyScanMaxRssi;
        mEnergyScanHandler(mScanContext, &result);
    }

    // Update to the next scan channel
    do
    {
        mScanChannels >>= 1;
        mScanChannel++;

        // If we have scanned all the channels, then fire the final callback
        // and finish scan operation.
        if (mScanChannels == 0 || mScanChannel > OT_RADIO_CHANNEL_MAX)
        {
            mEnergyScanHandler(mScanContext, NULL);
            FinishOperation();
            ExitNow();
        }
    }
    while ((mScanChannels & 1) == 0);

    // Start scanning the next channel
    StartEnergyScan();

exit:
    return;
}

void Mac::HandleEnergyScanSampleRssi(Tasklet &aTasklet)
{
    aTasklet.GetOwner<Mac>().HandleEnergyScanSampleRssi();
}

void Mac::HandleEnergyScanSampleRssi(void)
{
    int8_t rssi;

    VerifyOrExit(mOperation == kOperationEnergyScan);

    rssi = otPlatRadioGetRssi(&GetInstance());

    if (rssi != kInvalidRssiValue)
    {
        if ((mEnergyScanCurrentMaxRssi == kInvalidRssiValue) || (rssi > mEnergyScanCurrentMaxRssi))
        {
            mEnergyScanCurrentMaxRssi = rssi;
        }
    }

    mEnergyScanSampleRssiTask.Post();

exit:
    return;
}

otError Mac::RegisterReceiver(Receiver &aReceiver)
{
    assert(mReceiveTail != &aReceiver && aReceiver.mNext == NULL);

    if (mReceiveTail == NULL)
    {
        mReceiveHead = &aReceiver;
        mReceiveTail = &aReceiver;
    }
    else
    {
        mReceiveTail->mNext = &aReceiver;
        mReceiveTail = &aReceiver;
    }

    return OT_ERROR_NONE;
}

void Mac::SetRxOnWhenIdle(bool aRxOnWhenIdle)
{
    VerifyOrExit(mRxOnWhenIdle != aRxOnWhenIdle);

    mRxOnWhenIdle = aRxOnWhenIdle;

    // If the new value for `mRxOnWhenIdle` is `true` (i.e., radio should
    // remain in Rx while idle) we stop any ongoing or pending `WaitinForData`
    // operation (since this operation only applies to sleepy devices).

    if (mRxOnWhenIdle)
    {
        mPendingWaitingForData = false;

        if (mOperation == kOperationWaitingForData)
        {
            mReceiveTimer.Stop();
            FinishOperation();
        }
    }

    UpdateIdleMode();

exit:
    return;
}

void Mac::GenerateExtAddress(ExtAddress *aExtAddress)
{
    for (size_t i = 0; i < sizeof(ExtAddress); i++)
    {
        aExtAddress->m8[i] = static_cast<uint8_t>(otPlatRandomGet());
    }

    aExtAddress->SetGroup(false);
    aExtAddress->SetLocal(true);
}

void Mac::SetExtAddress(const ExtAddress &aExtAddress)
{
    otExtAddress address;

    otLogFuncEntry();

    for (size_t i = 0; i < sizeof(address); i++)
    {
        address.m8[i] = aExtAddress.m8[7 - i];
    }

    otPlatRadioSetExtendedAddress(&GetInstance(), &address);
    mExtAddress = aExtAddress;

    otLogFuncExit();
}

otError Mac::SetShortAddress(ShortAddress aShortAddress)
{
    otLogFuncEntryMsg("%d", aShortAddress);
    mShortAddress = aShortAddress;
    otPlatRadioSetShortAddress(&GetInstance(), aShortAddress);
    otLogFuncExit();
    return OT_ERROR_NONE;
}

otError Mac::SetChannel(uint8_t aChannel)
{
    otError error = OT_ERROR_NONE;

    otLogFuncEntryMsg("%d", aChannel);

    VerifyOrExit(OT_RADIO_CHANNEL_MIN <= aChannel && aChannel <= OT_RADIO_CHANNEL_MAX, error = OT_ERROR_INVALID_ARGS);

    mChannel = aChannel;
    UpdateIdleMode();

exit:
    otLogFuncExit();
    return error;
}

otError Mac::SetNetworkName(const char *aNetworkName)
{
    otError error = OT_ERROR_NONE;

    otLogFuncEntryMsg("%s", aNetworkName);

    VerifyOrExit(strlen(aNetworkName) <= OT_NETWORK_NAME_MAX_SIZE, error = OT_ERROR_INVALID_ARGS);

    (void)strlcpy(mNetworkName.m8, aNetworkName, sizeof(mNetworkName));

exit:
    otLogFuncExitErr(error);
    return error;
}

otError Mac::SetPanId(PanId aPanId)
{
    otLogFuncEntryMsg("%d", aPanId);
    mPanId = aPanId;
    otPlatRadioSetPanId(&GetInstance(), mPanId);
    otLogFuncExit();
    return OT_ERROR_NONE;
}

otError Mac::SetExtendedPanId(const uint8_t *aExtPanId)
{
    memcpy(mExtendedPanId.m8, aExtPanId, sizeof(mExtendedPanId));
    return OT_ERROR_NONE;
}

otError Mac::SendFrameRequest(Sender &aSender)
{
    otError error = OT_ERROR_NONE;

    VerifyOrExit(mSendTail != &aSender && aSender.mNext == NULL, error = OT_ERROR_ALREADY);

    if (mSendHead == NULL)
    {
        mSendHead = &aSender;
        mSendTail = &aSender;
    }
    else
    {
        mSendTail->mNext = &aSender;
        mSendTail = &aSender;
    }

    StartOperation(kOperationTransmitData);

exit:
    return error;
}

void Mac::UpdateIdleMode(void)
{
    VerifyOrExit(mOperation == kOperationIdle);

    if (!mRxOnWhenIdle && !mReceiveTimer.IsRunning() && !otPlatRadioGetPromiscuous(&GetInstance()))
    {
        if (RadioSleep() != OT_ERROR_INVALID_STATE)
        {
            otLogDebgMac(GetInstance(), "Idle mode: Radio sleeping");
            ExitNow();
        }

        // If `RadioSleep()` returns `OT_ERROR_INVALID_STATE`
        // indicating sleep is being delayed, continue to put
        // the radio in receive mode.
    }

    otLogDebgMac(GetInstance(), "Idle mode: Radio receiving on channel %d", mChannel);
    RadioReceive(mChannel);

exit:
    return;
}

void Mac::StartOperation(Operation aOperation)
{
    if (aOperation != kOperationIdle)
    {
        otLogDebgMac(GetInstance(), "Request to start operation \"%s\"", OperationToString(aOperation));
    }

    switch (aOperation)
    {
    case kOperationIdle:
        break;

    case kOperationActiveScan:
        mPendingActiveScan = true;
        break;

    case kOperationEnergyScan:
        mPendingEnergyScan = true;
        break;

    case kOperationTransmitBeacon:
        mPendingTransmitBeacon = true;
        break;

    case kOperationTransmitData:
        mPendingTransmitData = true;
        break;

    case kOperationWaitingForData:
        mPendingWaitingForData = true;
        break;
    }

    VerifyOrExit(mOperation == kOperationIdle);

    // `WaitingForData` should be checked before any other pending
    // operations since radio should remain in receive mode after
    // a data poll ack indicating a pending frame from parent.

    if (mPendingWaitingForData)
    {
        mPendingWaitingForData = false;
        mOperation = kOperationWaitingForData;
        RadioReceive(mChannel);
    }
    else if (mPendingActiveScan)
    {
        mPendingActiveScan = false;
        mOperation = kOperationActiveScan;
        StartCsmaBackoff();
    }
    else if (mPendingEnergyScan)
    {
        mPendingEnergyScan = false;
        mOperation = kOperationEnergyScan;
        StartEnergyScan();
    }
    else if (mPendingTransmitBeacon)
    {
        mPendingTransmitBeacon = false;
        mOperation = kOperationTransmitBeacon;
        StartCsmaBackoff();
    }
    else if (mPendingTransmitData)
    {
        mPendingTransmitData = false;
        mOperation = kOperationTransmitData;
        StartCsmaBackoff();
    }
    else
    {
        UpdateIdleMode();
    }

    if (mOperation != kOperationIdle)
    {
        otLogDebgMac(GetInstance(), "Starting operation \"%s\"", OperationToString(mOperation));
    }

exit:
    return;
}

void Mac::FinishOperation(void)
{
    // Clear the current operation and start any pending ones.

    otLogDebgMac(GetInstance(), "Finishing operation \"%s\"", OperationToString(mOperation));

    mOperation = kOperationIdle;
    StartOperation(kOperationIdle);
}

void Mac::GenerateNonce(const ExtAddress &aAddress, uint32_t aFrameCounter, uint8_t aSecurityLevel, uint8_t *aNonce)
{
    // source address
    for (int i = 0; i < 8; i++)
    {
        aNonce[i] = aAddress.m8[i];
    }

    aNonce += 8;

    // frame counter
    aNonce[0] = (aFrameCounter >> 24) & 0xff;
    aNonce[1] = (aFrameCounter >> 16) & 0xff;
    aNonce[2] = (aFrameCounter >> 8) & 0xff;
    aNonce[3] = (aFrameCounter >> 0) & 0xff;
    aNonce += 4;

    // security level
    aNonce[0] = aSecurityLevel;
}

void Mac::SendBeaconRequest(Frame &aFrame)
{
    // initialize MAC header
    uint16_t fcf = Frame::kFcfFrameMacCmd | Frame::kFcfDstAddrShort | Frame::kFcfSrcAddrNone;
    aFrame.InitMacHeader(fcf, Frame::kSecNone);
    aFrame.SetDstPanId(kShortAddrBroadcast);
    aFrame.SetDstAddr(kShortAddrBroadcast);
    aFrame.SetCommandId(Frame::kMacCmdBeaconRequest);
    otLogInfoMac(GetInstance(), "Sending Beacon Request");
}

void Mac::SendBeacon(Frame &aFrame)
{
    uint8_t numUnsecurePorts;
    uint8_t beaconLength;
    uint16_t fcf;
    Beacon *beacon = NULL;
    BeaconPayload *beaconPayload = NULL;
    char stringBuffer[BeaconPayload::kInfoStringSize];

    // initialize MAC header
    fcf = Frame::kFcfFrameBeacon | Frame::kFcfDstAddrNone | Frame::kFcfSrcAddrExt;
    aFrame.InitMacHeader(fcf, Frame::kSecNone);
    aFrame.SetSrcPanId(mPanId);
    aFrame.SetSrcAddr(mExtAddress);

    // write payload
    beacon = reinterpret_cast<Beacon *>(aFrame.GetPayload());
    beacon->Init();
    beaconLength = sizeof(*beacon);

    beaconPayload = reinterpret_cast<BeaconPayload *>(beacon->GetPayload());

    if (GetNetif().GetKeyManager().GetSecurityPolicyFlags() & OT_SECURITY_POLICY_BEACONS)
    {
        beaconPayload->Init();

        // set the Joining Permitted flag
        GetNetif().GetIp6Filter().GetUnsecurePorts(numUnsecurePorts);

        if (numUnsecurePorts)
        {
            beaconPayload->SetJoiningPermitted();
        }
        else
        {
            beaconPayload->ClearJoiningPermitted();
        }

        beaconPayload->SetNetworkName(mNetworkName.m8);
        beaconPayload->SetExtendedPanId(mExtendedPanId.m8);

        beaconLength += sizeof(*beaconPayload);
    }

    aFrame.SetPayloadLength(beaconLength);

    otLogInfoMac(GetInstance(), "Sending Beacon, %s", beaconPayload->ToInfoString(stringBuffer, sizeof(stringBuffer)));

    OT_UNUSED_VARIABLE(stringBuffer);
}

void Mac::ProcessTransmitSecurity(Frame &aFrame)
{
    KeyManager &keyManager = GetNetif().GetKeyManager();
    uint32_t frameCounter = 0;
    uint8_t securityLevel;
    uint8_t keyIdMode;
    uint8_t nonce[kNonceSize];
    uint8_t tagLength;
    Crypto::AesCcm aesCcm;
    const uint8_t *key = NULL;
    const ExtAddress *extAddress = NULL;
    otError error;

    if (aFrame.GetSecurityEnabled() == false)
    {
        ExitNow();
    }

    aFrame.GetKeyIdMode(keyIdMode);

    switch (keyIdMode)
    {
    case Frame::kKeyIdMode0:
        key = keyManager.GetKek();
        extAddress = &mExtAddress;

        if (!aFrame.IsARetransmission())
        {
            aFrame.SetFrameCounter(keyManager.GetKekFrameCounter());
            keyManager.IncrementKekFrameCounter();
        }

        break;

    case Frame::kKeyIdMode1:
        key = keyManager.GetCurrentMacKey();
        extAddress = &mExtAddress;

        // If the frame is marked as a retransmission, the `Mac::Sender` which
        // prepared the frame should set the frame counter and key id to the
        // same values used in the earlier transmit attempt. For a new frame (not
        // a retransmission), we get a new frame counter and key id from the key
        // manager.

        if (!aFrame.IsARetransmission())
        {
            aFrame.SetFrameCounter(keyManager.GetMacFrameCounter());
            keyManager.IncrementMacFrameCounter();
            aFrame.SetKeyId((keyManager.GetCurrentKeySequence() & 0x7f) + 1);
        }

        break;

    case Frame::kKeyIdMode2:
    {
        const uint8_t keySource[] = {0xff, 0xff, 0xff, 0xff};
        key = sMode2Key;
        mKeyIdMode2FrameCounter++;
        aFrame.SetFrameCounter(mKeyIdMode2FrameCounter);
        aFrame.SetKeySource(keySource);
        aFrame.SetKeyId(0xff);
        extAddress = static_cast<const ExtAddress *>(&sMode2ExtAddress);
        break;
    }

    default:
        assert(false);
        break;
    }

    aFrame.GetSecurityLevel(securityLevel);
    aFrame.GetFrameCounter(frameCounter);

    GenerateNonce(*extAddress, frameCounter, securityLevel, nonce);

    aesCcm.SetKey(key, 16);
    tagLength = aFrame.GetFooterLength() - Frame::kFcsSize;

    error = aesCcm.Init(aFrame.GetHeaderLength(), aFrame.GetPayloadLength(), tagLength, nonce, sizeof(nonce));
    assert(error == OT_ERROR_NONE);

    aesCcm.Header(aFrame.GetHeader(), aFrame.GetHeaderLength());
    aesCcm.Payload(aFrame.GetPayload(), aFrame.GetPayload(), aFrame.GetPayloadLength(), true);
    aesCcm.Finalize(aFrame.GetFooter(), &tagLength);

exit:
    return;
}

void Mac::HandleBeginTransmit(Timer &aTimer)
{
    aTimer.GetOwner<Mac>().HandleBeginTransmit();
}

void Mac::HandleBeginTransmit(void)
{
    Frame &sendFrame(*mTxFrame);
    otError error = OT_ERROR_NONE;

#if OPENTHREAD_CONFIG_DISABLE_CCA_ON_LAST_ATTEMPT

    // Disable CCA for the last attempt
    if (mTransmitAttempts == (sendFrame.GetMaxTxAttempts() - 1))
    {
        sendFrame.mIsCcaEnabled = false;
    }
    else
#endif
    {
        sendFrame.mIsCcaEnabled = true;
    }

    if (mCsmaAttempts == 0 && mTransmitAttempts == 0)
    {
        switch (mOperation)
        {
        case kOperationActiveScan:
            otPlatRadioSetPanId(&GetInstance(), kPanIdBroadcast);
            sendFrame.SetChannel(mScanChannel);
            SendBeaconRequest(sendFrame);
            sendFrame.SetSequence(0);
            sendFrame.SetMaxTxAttempts(kDirectFrameMacTxAttempts);
            break;

        case kOperationTransmitBeacon:
            sendFrame.SetChannel(mChannel);
            SendBeacon(sendFrame);
            sendFrame.SetSequence(mBeaconSequence++);
            sendFrame.SetMaxTxAttempts(kDirectFrameMacTxAttempts);
            break;

        case kOperationTransmitData:
            sendFrame.SetChannel(mChannel);
            SuccessOrExit(error = mSendHead->HandleFrameRequest(sendFrame));

            // If the frame is marked as a retransmission, then data sequence number is already set by the `Sender`.
            if (!sendFrame.IsARetransmission())
            {
                sendFrame.SetSequence(mDataSequence);
            }

            break;

        default:
            assert(false);
            break;
        }

        // Security Processing
        ProcessTransmitSecurity(sendFrame);
    }

    error = RadioReceive(sendFrame.GetChannel());
    assert(error == OT_ERROR_NONE);

    error = RadioTransmit(&sendFrame);
    assert(error == OT_ERROR_NONE);

    if (mPcapCallback)
    {
        sendFrame.mDidTX = true;
        mPcapCallback(&sendFrame, mPcapCallbackContext);
    }

exit:

    if (error != OT_ERROR_NONE)
    {
        TransmitDoneTask(mTxFrame, NULL, OT_ERROR_ABORT);
    }
}

extern "C" void otPlatRadioTxStarted(otInstance *aInstance, otRadioFrame *aFrame)
{
    Instance *instance = static_cast<Instance *>(aInstance);

    otLogFuncEntry();
    VerifyOrExit(instance->IsInitialized());
    instance->GetThreadNetif().GetMac().TransmitStartedTask(aFrame);
exit:
    otLogFuncExit();
}

void Mac::TransmitStartedTask(otRadioFrame *aFrame)
{
    Frame *frame = static_cast<Frame *>(aFrame);

    if (frame->GetAckRequest() && !(otPlatRadioGetCaps(&GetInstance()) & OT_RADIO_CAPS_ACK_TIMEOUT))
    {
        mMacTimer.Start(kAckTimeout);
        otLogDebgMac(GetInstance(), "Ack timer start");
    }
}

extern "C" void otPlatRadioTxDone(otInstance *aInstance, otRadioFrame *aFrame, otRadioFrame *aAckFrame,
                                  otError aError)
{
    Instance *instance = static_cast<Instance *>(aInstance);

    otLogFuncEntryMsg("%!otError!", aError);
    VerifyOrExit(instance->IsInitialized());

#if OPENTHREAD_ENABLE_RAW_LINK_API

    if (instance->GetLinkRaw().IsEnabled())
    {
        instance->GetLinkRaw().InvokeTransmitDone(aFrame, aAckFrame, aError);
    }
    else
#endif // OPENTHREAD_ENABLE_RAW_LINK_API
    {
        instance->GetThreadNetif().GetMac().TransmitDoneTask(aFrame, aAckFrame, aError);
    }

exit:
    otLogFuncExit();
}

void Mac::TransmitDoneTask(otRadioFrame *aFrame, otRadioFrame *aAckFrame, otError aError)
{
    Frame *txFrame = static_cast<Frame *>(aFrame);
    Address addr;
    bool framePending = false;

    mMacTimer.Stop();

    txFrame->GetDstAddr(addr);

    if (aError == OT_ERROR_NONE && txFrame->GetAckRequest() && aAckFrame != NULL)
    {
        Frame *ackFrame = static_cast<Frame *>(aAckFrame);
        Neighbor *neighbor;

        framePending = ackFrame->GetFramePending();
        neighbor = GetNetif().GetMle().GetNeighbor(addr);

        if (neighbor != NULL)
        {
            neighbor->GetLinkInfo().AddRss(GetNoiseFloor(), ackFrame->GetRssi());
        }
    }

    if (aError == OT_ERROR_ABORT)
    {
        mCounters.mTxErrAbort++;
    }

    if (aError == OT_ERROR_CHANNEL_ACCESS_FAILURE)
    {
        mCounters.mTxErrCca++;
    }

    if (!RadioSupportsCsmaBackoff() &&
        aError == OT_ERROR_CHANNEL_ACCESS_FAILURE &&
        mCsmaAttempts < kMaxCSMABackoffs)
    {
        mCsmaAttempts++;
        StartCsmaBackoff();

        ExitNow();
    }

    mCsmaAttempts = 0;

    switch (mOperation)
    {
    case kOperationTransmitData:

        if (framePending && txFrame->IsDataRequestCommand())
        {
            mReceiveTimer.Start(kDataPollTimeout);
            StartOperation(kOperationWaitingForData);
        }

    // fall through

    case kOperationActiveScan:
    case kOperationTransmitBeacon:
        SentFrame(aError);
        break;

    default:
#if OPENTHREAD_ENABLE_RAW_LINK_API
        if (GetInstance().GetLinkRaw().IsEnabled())
        {
            GetInstance().GetLinkRaw().InvokeTransmitDone(mTxFrame, NULL, OT_ERROR_NO_ACK);
        }
        else
#endif
        {
            assert(false);
        }

        break;
    }

exit:
    return;
}

otError Mac::RadioTransmit(Frame *aSendFrame)
{
    otError error = OT_ERROR_NONE;

#if OPENTHREAD_CONFIG_STAY_AWAKE_BETWEEN_FRAGMENTS

    if (!mRxOnWhenIdle)
    {
        // Cancel delay sleep timer
        mReceiveTimer.Stop();

        // Delay sleep if we have another frame pending to transmit
        mDelaySleep = aSendFrame->GetFramePending();
    }

#endif

    SuccessOrExit(error = otPlatRadioTransmit(&GetInstance(), static_cast<otRadioFrame *>(aSendFrame)));

exit:

    if (error != OT_ERROR_NONE)
    {
        otLogWarnMac(GetInstance(), "otPlatRadioTransmit() failed with error %s", otThreadErrorToString(error));
    }

    return error;
}

otError Mac::RadioReceive(uint8_t aChannel)
{
    otError error = OT_ERROR_NONE;

#if OPENTHREAD_CONFIG_STAY_AWAKE_BETWEEN_FRAGMENTS

    if (!mRxOnWhenIdle)
    {
        // Cancel delay sleep timer
        mReceiveTimer.Stop();
    }

#endif

    SuccessOrExit(error = otPlatRadioReceive(&GetInstance(), aChannel));

exit:

    if (error != OT_ERROR_NONE)
    {
        otLogWarnMac(GetInstance(), "otPlatRadioReceive() failed with error %s", otThreadErrorToString(error));
    }

    return error;
}

otError Mac::RadioSleep(void)
{
    otError error = OT_ERROR_NONE;

#if OPENTHREAD_CONFIG_STAY_AWAKE_BETWEEN_FRAGMENTS

    if (mDelaySleep)
    {
        otLogDebgMac(GetInstance(), "Delaying sleep waiting for frame rx/tx");

        mReceiveTimer.Start(kSleepDelay);
        mDelaySleep = false;

        // If sleep is delayed, `OT_ERROR_INVALID_STATE` is
        // returned to inform the caller to put/keep the
        // radio in receive mode.

        ExitNow(error = OT_ERROR_INVALID_STATE);
    }

#endif

    error = otPlatRadioSleep(&GetInstance());
    VerifyOrExit(error != OT_ERROR_NONE);

    otLogWarnMac(GetInstance(), "otPlatRadioSleep() failed with error %s", otThreadErrorToString(error));

exit:
    return error;
}

void Mac::HandleMacTimer(Timer &aTimer)
{
    aTimer.GetOwner<Mac>().HandleMacTimer();
}

void Mac::HandleMacTimer(void)
{
    switch (mOperation)
    {
    case kOperationActiveScan:
        do
        {
            mScanChannels >>= 1;
            mScanChannel++;

            if (mScanChannels == 0 || mScanChannel > OT_RADIO_CHANNEL_MAX)
            {
                otPlatRadioSetPanId(&GetInstance(), mPanId);
                mActiveScanHandler(mScanContext, NULL);
                FinishOperation();
                ExitNow();
            }
        }
        while ((mScanChannels & 1) == 0);

        StartCsmaBackoff();
        break;

    case kOperationEnergyScan:
        EnergyScanDone(mEnergyScanCurrentMaxRssi);
        break;

    case kOperationTransmitData:
        otLogDebgMac(GetInstance(), "Ack timer fired");
        SentFrame(OT_ERROR_NO_ACK);
        break;

    default:
        assert(false);
        break;
    }

exit:
    return;
}

void Mac::HandleReceiveTimer(Timer &aTimer)
{
    aTimer.GetOwner<Mac>().HandleReceiveTimer();
}

void Mac::HandleReceiveTimer(void)
{
    // `mReceiveTimer` is used for two purposes: (1) for data poll timeout
    // (i.e., waiting to receive a data frame after a data poll ack
    // indicating a pending frame from parent), and (2) for delaying sleep
    // when feature `OPENTHREAD_CONFIG_STAY_AWAKE_BETWEEN_FRAGMENTS` is
    // enabled.

    if (mOperation == kOperationWaitingForData)
    {
        otLogDebgMac(GetInstance(), "Data poll timeout");

        FinishOperation();

        for (Receiver *receiver = mReceiveHead; receiver; receiver = receiver->mNext)
        {
            receiver->HandleDataPollTimeout();
        }
    }
    else
    {
        otLogDebgMac(GetInstance(), "Sleep delay timeout expired");

        UpdateIdleMode();
    }
}

void Mac::SentFrame(otError aError)
{
    Frame &sendFrame(*mTxFrame);
    Sender *sender;
    Address addr;

    mTransmitAttempts++;

    switch (aError)
    {
    case OT_ERROR_NONE:
        break;

    case OT_ERROR_CHANNEL_ACCESS_FAILURE:
    case OT_ERROR_ABORT:
    case OT_ERROR_NO_ACK:
    {
        char stringBuffer[Frame::kInfoStringSize];

        otLogInfoMac(GetInstance(), "Frame tx failed, error:%s, attempt:%d/%d, %s", otThreadErrorToString(aError),
                     mTransmitAttempts, sendFrame.GetMaxTxAttempts(),
                     sendFrame.ToInfoString(stringBuffer, sizeof(stringBuffer)));
        otDumpDebgMac(GetInstance(), "TX ERR", sendFrame.GetHeader(), 16);

        if (!RadioSupportsRetries() &&
            mTransmitAttempts < sendFrame.GetMaxTxAttempts())
        {
            StartCsmaBackoff();
            mCounters.mTxRetry++;
            ExitNow();
        }

        OT_UNUSED_VARIABLE(stringBuffer);
        break;
    }

    default:
        assert(false);
        break;
    }

    mTransmitAttempts = 0;
    mCsmaAttempts = 0;

    mCounters.mTxTotal++;

    if (aError == OT_ERROR_CHANNEL_ACCESS_FAILURE)
    {
        mCounters.mTxErrBusyChannel++;
    }

    mTxFrame->GetDstAddr(addr);

    if (addr.mShortAddress == kShortAddrBroadcast)
    {
        // Broadcast frame
        mCounters.mTxBroadcast++;
    }
    else
    {
        // Unicast Frame
        mCounters.mTxUnicast++;
    }

    if (sendFrame.GetAckRequest())
    {
        mCounters.mTxAckRequested++;

        if (aError == OT_ERROR_NONE)
        {
            mCounters.mTxAcked++;
        }
    }
    else
    {
        mCounters.mTxNoAckRequested++;
    }

    switch (mOperation)
    {
    case kOperationActiveScan:
        mCounters.mTxBeaconRequest++;
        mMacTimer.Start(mScanDuration);
        break;

    case kOperationTransmitBeacon:
        mCounters.mTxBeacon++;
        FinishOperation();
        break;

    case kOperationTransmitData:
        if (mReceiveTimer.IsRunning())
        {
            mCounters.mTxDataPoll++;
        }
        else
        {
            mCounters.mTxData++;
        }

        sender = mSendHead;
        mSendHead = mSendHead->mNext;

        if (mSendHead == NULL)
        {
            mSendTail = NULL;
        }

        sender->mNext = NULL;

        if (!sendFrame.IsARetransmission())
        {
            mDataSequence++;
        }

        otDumpDebgMac(GetInstance(), "TX", sendFrame.GetHeader(), sendFrame.GetLength());
        sender->HandleSentFrame(sendFrame, aError);

        FinishOperation();
        break;

    default:
        assert(false);
        break;
    }

exit:
    return;
}

otError Mac::ProcessReceiveSecurity(Frame &aFrame, const Address &aSrcAddr, Neighbor *aNeighbor)
{
    KeyManager &keyManager = GetNetif().GetKeyManager();
    otError error = OT_ERROR_NONE;
    uint8_t securityLevel;
    uint8_t keyIdMode;
    uint32_t frameCounter;
    uint8_t nonce[kNonceSize];
    uint8_t tag[Frame::kMaxMicSize];
    uint8_t tagLength;
    uint8_t keyid;
    uint32_t keySequence = 0;
    const uint8_t *macKey;
    const ExtAddress *extAddress;
    Crypto::AesCcm aesCcm;

    aFrame.SetSecurityValid(false);

    if (aFrame.GetSecurityEnabled() == false)
    {
        ExitNow();
    }

    aFrame.GetSecurityLevel(securityLevel);
    aFrame.GetFrameCounter(frameCounter);
    otLogDebgMac(GetInstance(), "Frame counter %u", frameCounter);

    aFrame.GetKeyIdMode(keyIdMode);

    switch (keyIdMode)
    {
    case Frame::kKeyIdMode0:
        VerifyOrExit((macKey = keyManager.GetKek()) != NULL, error = OT_ERROR_SECURITY);
        extAddress = &aSrcAddr.mExtAddress;
        break;

    case Frame::kKeyIdMode1:
        VerifyOrExit(aNeighbor != NULL, error = OT_ERROR_SECURITY);

        aFrame.GetKeyId(keyid);
        keyid--;

        if (keyid == (keyManager.GetCurrentKeySequence() & 0x7f))
        {
            // same key index
            keySequence = keyManager.GetCurrentKeySequence();
            macKey = keyManager.GetCurrentMacKey();
        }
        else if (keyid == ((keyManager.GetCurrentKeySequence() - 1) & 0x7f))
        {
            // previous key index
            keySequence = keyManager.GetCurrentKeySequence() - 1;
            macKey = keyManager.GetTemporaryMacKey(keySequence);
        }
        else if (keyid == ((keyManager.GetCurrentKeySequence() + 1) & 0x7f))
        {
            // next key index
            keySequence = keyManager.GetCurrentKeySequence() + 1;
            macKey = keyManager.GetTemporaryMacKey(keySequence);
        }
        else
        {
            ExitNow(error = OT_ERROR_SECURITY);
        }

        // If the frame is from a neighbor not in valid state (e.g., it is from a child being
        // restored), skip the key sequence and frame counter checks but continue to verify
        // the tag/MIC. Such a frame is later filtered in `RxDoneTask` which only allows MAC
        // Data Request frames from a child being restored.

        if (aNeighbor->GetState() == Neighbor::kStateValid)
        {
            if (keySequence < aNeighbor->GetKeySequence())
            {
                ExitNow(error = OT_ERROR_SECURITY);
            }
            else if (keySequence == aNeighbor->GetKeySequence())
            {
                if ((frameCounter + 1) < aNeighbor->GetLinkFrameCounter())
                {
                    ExitNow(error = OT_ERROR_SECURITY);
                }
                else if ((frameCounter + 1) == aNeighbor->GetLinkFrameCounter())
                {
                    // drop duplicated frames
                    ExitNow(error = OT_ERROR_DUPLICATED);
                }
            }
        }

        extAddress = &aSrcAddr.mExtAddress;

        break;

    case Frame::kKeyIdMode2:
        macKey = sMode2Key;
        extAddress = static_cast<const ExtAddress *>(&sMode2ExtAddress);
        break;

    default:
        ExitNow(error = OT_ERROR_SECURITY);
        break;
    }

    GenerateNonce(*extAddress, frameCounter, securityLevel, nonce);
    tagLength = aFrame.GetFooterLength() - Frame::kFcsSize;

    aesCcm.SetKey(macKey, 16);

    error = aesCcm.Init(aFrame.GetHeaderLength(), aFrame.GetPayloadLength(), tagLength, nonce, sizeof(nonce));
    VerifyOrExit(error == OT_ERROR_NONE, error = OT_ERROR_SECURITY);

    aesCcm.Header(aFrame.GetHeader(), aFrame.GetHeaderLength());
#ifndef FUZZING_BUILD_MODE_UNSAFE_FOR_PRODUCTION
    aesCcm.Payload(aFrame.GetPayload(), aFrame.GetPayload(), aFrame.GetPayloadLength(), false);
#else
    // for fuzz tests, execute AES but do not alter the payload
    uint8_t fuzz[OT_RADIO_FRAME_MAX_SIZE];
    aesCcm.Payload(fuzz, aFrame.GetPayload(), aFrame.GetPayloadLength(), false);
#endif
    aesCcm.Finalize(tag, &tagLength);

#ifndef FUZZING_BUILD_MODE_UNSAFE_FOR_PRODUCTION
    VerifyOrExit(memcmp(tag, aFrame.GetFooter(), tagLength) == 0, error = OT_ERROR_SECURITY);
#endif

    if ((keyIdMode == Frame::kKeyIdMode1) && (aNeighbor->GetState() == Neighbor::kStateValid))
    {
        if (aNeighbor->GetKeySequence() != keySequence)
        {
            aNeighbor->SetKeySequence(keySequence);
            aNeighbor->SetMleFrameCounter(0);
        }

        aNeighbor->SetLinkFrameCounter(frameCounter + 1);

        if (keySequence > keyManager.GetCurrentKeySequence())
        {
            keyManager.SetCurrentKeySequence(keySequence);
        }
    }

    aFrame.SetSecurityValid(true);

exit:
    return error;
}

extern "C" void otPlatRadioReceiveDone(otInstance *aInstance, otRadioFrame *aFrame, otError aError)
{
<<<<<<< HEAD
    OT_FAULT_INJECT(OT_FAULT_ID_RADIO_RX_DROP, aError = OT_ERROR_FAILED);
=======
    Instance *instance = static_cast<Instance *>(aInstance);
>>>>>>> 935d2d07

    otLogFuncEntryMsg("%!otError!", aError);
    VerifyOrExit(instance->IsInitialized());

#if OPENTHREAD_ENABLE_RAW_LINK_API

    if (instance->GetLinkRaw().IsEnabled())
    {
        instance->GetLinkRaw().InvokeReceiveDone(aFrame, aError);
    }
    else
#endif // OPENTHREAD_ENABLE_RAW_LINK_API
    {
        instance->GetThreadNetif().GetMac().ReceiveDoneTask(static_cast<Frame *>(aFrame), aError);
    }

exit:
    otLogFuncExit();
}

void Mac::ReceiveDoneTask(Frame *aFrame, otError aError)
{
    Address srcaddr;
    Address dstaddr;
    PanId panid;
    Neighbor *neighbor;
    bool receive = false;
    otError error = aError;
#if OPENTHREAD_ENABLE_MAC_FILTER
    int8_t rssi = OT_MAC_FILTER_FIXED_RSS_DISABLED;
#endif  // OPENTHREAD_ENABLE_MAC_FILTER

    mCounters.mRxTotal++;

    VerifyOrExit(error == OT_ERROR_NONE);
    VerifyOrExit(aFrame != NULL, error = OT_ERROR_NO_FRAME_RECEIVED);

    aFrame->SetSecurityValid(false);

    if (mPcapCallback)
    {
        aFrame->mDidTX = false;
        mPcapCallback(aFrame, mPcapCallbackContext);
    }

    // Ensure we have a valid frame before attempting to read any contents of
    // the buffer received from the radio.
    SuccessOrExit(error = aFrame->ValidatePsdu());

    aFrame->GetSrcAddr(srcaddr);
    neighbor = GetNetif().GetMle().GetNeighbor(srcaddr);

    switch (srcaddr.mLength)
    {
    case 0:
        break;

    case sizeof(ShortAddress):
        otLogDebgMac(GetInstance(), "Received frame from short address 0x%04x", srcaddr.mShortAddress);

        if (neighbor == NULL)
        {
            ExitNow(error = OT_ERROR_UNKNOWN_NEIGHBOR);
        }

        srcaddr.mLength = sizeof(srcaddr.mExtAddress);
        srcaddr.mExtAddress = neighbor->GetExtAddress();
        break;

    case sizeof(ExtAddress):
        break;

    default:
        ExitNow(error = OT_ERROR_INVALID_SOURCE_ADDRESS);
    }

    // Duplicate Address Protection
    if (memcmp(&srcaddr.mExtAddress, &mExtAddress, sizeof(srcaddr.mExtAddress)) == 0)
    {
        ExitNow(error = OT_ERROR_INVALID_SOURCE_ADDRESS);
    }

#if OPENTHREAD_ENABLE_MAC_FILTER

    // Source filter Processing.
    if (srcaddr.mLength != 0)
    {
        // check if filtered out by whitelist or blacklist.
        SuccessOrExit(error = mFilter.Apply(srcaddr.mExtAddress, rssi));

        // override with the rssi in setting
        if (rssi != OT_MAC_FILTER_FIXED_RSS_DISABLED)
        {
            aFrame->mRssi = rssi;
        }
    }

#endif  // OPENTHREAD_ENABLE_MAC_FILTER

    // Destination Address Filtering
    aFrame->GetDstAddr(dstaddr);

    switch (dstaddr.mLength)
    {
    case 0:
        break;

    case sizeof(ShortAddress):
        aFrame->GetDstPanId(panid);
        VerifyOrExit((panid == kShortAddrBroadcast || panid == mPanId) &&
                     ((mRxOnWhenIdle && dstaddr.mShortAddress == kShortAddrBroadcast) ||
                      dstaddr.mShortAddress == mShortAddress), error = OT_ERROR_DESTINATION_ADDRESS_FILTERED);
        break;

    case sizeof(ExtAddress):
        aFrame->GetDstPanId(panid);
        VerifyOrExit(panid == mPanId &&
                     memcmp(&dstaddr.mExtAddress, &mExtAddress, sizeof(dstaddr.mExtAddress)) == 0,
                     error = OT_ERROR_DESTINATION_ADDRESS_FILTERED);
        break;
    }

    // Increment counters
    if (dstaddr.mShortAddress == kShortAddrBroadcast)
    {
        // Broadcast frame
        mCounters.mRxBroadcast++;
    }
    else
    {
        // Unicast frame
        mCounters.mRxUnicast++;
    }

    // Security Processing
    SuccessOrExit(error = ProcessReceiveSecurity(*aFrame, srcaddr, neighbor));

    if (neighbor != NULL)
    {
#if OPENTHREAD_ENABLE_MAC_FILTER

        // make assigned rssi to take effect quickly
        if (rssi != OT_MAC_FILTER_FIXED_RSS_DISABLED)
        {
            neighbor->GetLinkInfo().Clear();
        }

#endif  // OPENTHREAD_ENABLE_MAC_FILTER

        neighbor->GetLinkInfo().AddRss(GetNoiseFloor(), aFrame->mRssi);

        if (aFrame->GetSecurityEnabled() == true)
        {
            switch (neighbor->GetState())
            {
            case Neighbor::kStateValid:
                break;

            case Neighbor::kStateRestored:
            case Neighbor::kStateChildUpdateRequest:

                // Only accept a "MAC Data Request" frame from a child being restored.
                VerifyOrExit(aFrame->IsDataRequestCommand(), error = OT_ERROR_DROP);
                break;

            default:
                ExitNow(error = OT_ERROR_UNKNOWN_NEIGHBOR);
            }
        }
    }

    switch (mOperation)
    {
    case kOperationActiveScan:

        if (aFrame->GetType() == Frame::kFcfFrameBeacon)
        {
            mCounters.mRxBeacon++;
            mActiveScanHandler(mScanContext, aFrame);
            ExitNow();
        }

    // Fall-through

    case kOperationEnergyScan:

        // We can possibly receive a data frame while either active or
        // energy scan is ongoing. We continue to process the frame only
        // if the current scan channel matches `mChannel`.

        VerifyOrExit(mScanChannel == mChannel, mCounters.mRxOther++);
        break;

    case kOperationWaitingForData:

        if (dstaddr.mLength != 0)
        {
            mReceiveTimer.Stop();

#if OPENTHREAD_CONFIG_STAY_AWAKE_BETWEEN_FRAGMENTS
            mDelaySleep = aFrame->GetFramePending();
#endif
            FinishOperation();
        }

        break;

    default:
        break;
    }

    switch (aFrame->GetType())
    {
    case Frame::kFcfFrameMacCmd:
        if (HandleMacCommand(*aFrame) == OT_ERROR_DROP)
        {
            ExitNow(error = OT_ERROR_NONE);
        }

        receive = true;
        break;

    case Frame::kFcfFrameBeacon:
        mCounters.mRxBeacon++;
        receive = true;
        break;

    case Frame::kFcfFrameData:
        mCounters.mRxData++;
        receive = true;
        break;

    default:
        mCounters.mRxOther++;
        break;
    }

    if (receive)
    {
        otDumpDebgMac(GetInstance(), "RX", aFrame->GetHeader(), aFrame->GetLength());

        for (Receiver *receiver = mReceiveHead; receiver; receiver = receiver->mNext)
        {
            receiver->HandleReceivedFrame(*aFrame);
        }
    }

exit:

    if (error != OT_ERROR_NONE)
    {
        if (aFrame == NULL)
        {
            otLogInfoMac(GetInstance(), "Frame rx failed, error:%s", otThreadErrorToString(error));
        }
        else
        {
            char stringBuffer[Frame::kInfoStringSize];

            otLogInfoMac(GetInstance(), "Frame rx failed, error:%s, %s", otThreadErrorToString(error),
                         aFrame->ToInfoString(stringBuffer, sizeof(stringBuffer)));

            OT_UNUSED_VARIABLE(stringBuffer);
        }

        switch (error)
        {
        case OT_ERROR_SECURITY:
            mCounters.mRxErrSec++;
            break;

        case OT_ERROR_FCS:
            mCounters.mRxErrFcs++;
            break;

        case OT_ERROR_NO_FRAME_RECEIVED:
            mCounters.mRxErrNoFrame++;
            break;

        case OT_ERROR_UNKNOWN_NEIGHBOR:
            mCounters.mRxErrUnknownNeighbor++;
            break;

        case OT_ERROR_INVALID_SOURCE_ADDRESS:
            mCounters.mRxErrInvalidSrcAddr++;
            break;

        case OT_ERROR_ADDRESS_FILTERED:
            mCounters.mRxAddressFiltered++;
            break;

        case OT_ERROR_DESTINATION_ADDRESS_FILTERED:
            mCounters.mRxDestAddrFiltered++;
            break;

        case OT_ERROR_DUPLICATED:
            mCounters.mRxDuplicated++;
            break;

        default:
            mCounters.mRxErrOther++;
            break;
        }
    }
}

otError Mac::HandleMacCommand(Frame &aFrame)
{
    otError error = OT_ERROR_NONE;
    uint8_t commandId;

    aFrame.GetCommandId(commandId);

    switch (commandId)
    {
    case Frame::kMacCmdBeaconRequest:
        mCounters.mRxBeaconRequest++;
        otLogInfoMac(GetInstance(), "Received Beacon Request");

        if (mBeaconsEnabled
#if OPENTHREAD_CONFIG_ENABLE_BEACON_RSP_WHEN_JOINABLE
            || IsBeaconJoinable()
#endif // OPENTHREAD_CONFIG_ENABLE_BEACON_RSP_WHEN_JOINABLE
           )
        {
            StartOperation(kOperationTransmitBeacon);
        }

        ExitNow(error = OT_ERROR_DROP);

    case Frame::kMacCmdDataRequest:
        mCounters.mRxDataPoll++;
        break;

    default:
        mCounters.mRxOther++;
        break;
    }

exit:
    return error;
}

void Mac::SetPcapCallback(otLinkPcapCallback aPcapCallback, void *aCallbackContext)
{
    mPcapCallback = aPcapCallback;
    mPcapCallbackContext = aCallbackContext;
}

bool Mac::IsPromiscuous(void)
{
    return otPlatRadioGetPromiscuous(&GetInstance());
}

void Mac::SetPromiscuous(bool aPromiscuous)
{
    otPlatRadioSetPromiscuous(&GetInstance(), aPromiscuous);
    UpdateIdleMode();
}

bool Mac::RadioSupportsCsmaBackoff(void)
{
    // Check for either of the following conditions:
    //   1) Radio provides the CSMA backoff capability (i.e.,
    //      `OT_RADIO_CAPS_CSMA_BACKOFF` bit is set) or;
    //   2) It provides `OT_RADIO_CAPS_TRANSMIT_RETRIES` which
    //      indicates support for MAC retries along with CSMA
    //      backoff.

    return (otPlatRadioGetCaps(&GetInstance()) & (OT_RADIO_CAPS_TRANSMIT_RETRIES | OT_RADIO_CAPS_CSMA_BACKOFF)) != 0;
}

bool Mac::RadioSupportsRetries(void)
{
    return (otPlatRadioGetCaps(&GetInstance()) & OT_RADIO_CAPS_TRANSMIT_RETRIES) != 0;
}

void Mac::FillMacCountersTlv(NetworkDiagnostic::MacCountersTlv &aMacCounters) const
{
    aMacCounters.SetIfInUnknownProtos(mCounters.mRxOther);
    aMacCounters.SetIfInErrors(mCounters.mRxErrNoFrame + mCounters.mRxErrUnknownNeighbor + mCounters.mRxErrInvalidSrcAddr +
                               mCounters.mRxErrSec + mCounters.mRxErrFcs + mCounters.mRxErrOther);
    aMacCounters.SetIfOutErrors(mCounters.mTxErrCca);
    aMacCounters.SetIfInUcastPkts(mCounters.mRxUnicast);
    aMacCounters.SetIfInBroadcastPkts(mCounters.mRxBroadcast);
    aMacCounters.SetIfInDiscards(mCounters.mRxAddressFiltered + mCounters.mRxDestAddrFiltered + mCounters.mRxDuplicated);
    aMacCounters.SetIfOutUcastPkts(mCounters.mTxUnicast);
    aMacCounters.SetIfOutBroadcastPkts(mCounters.mTxBroadcast);
    aMacCounters.SetIfOutDiscards(mCounters.mTxErrBusyChannel);
}

void Mac::ResetCounters(void)
{
    memset(&mCounters, 0, sizeof(mCounters));
}

int8_t Mac::GetNoiseFloor(void)
{
    return otPlatRadioGetReceiveSensitivity(&GetInstance());
}

#if OPENTHREAD_CONFIG_ENABLE_BEACON_RSP_WHEN_JOINABLE
bool Mac::IsBeaconJoinable(void)
{
    uint8_t numUnsecurePorts;
    bool joinable = false;

    GetNetif().GetIp6Filter().GetUnsecurePorts(numUnsecurePorts);

    if (numUnsecurePorts)
    {
        joinable = true;
    }
    else
    {
        joinable = false;
    }

    return joinable;
}
#endif // OPENTHREAD_CONFIG_ENABLE_BEACON_RSP_WHEN_JOINABLE

const char *Mac::OperationToString(Operation aOperation)
{
    const char *retval = "";

    switch (aOperation)
    {
    case kOperationIdle:
        retval = "Idle";
        break;

    case kOperationActiveScan:
        retval = "ActiveScan";
        break;

    case kOperationEnergyScan:
        retval = "EnergyScan";
        break;

    case kOperationTransmitBeacon:
        retval = "TransmitBeacon";
        break;

    case kOperationTransmitData:
        retval = "TransmitData";
        break;

    case kOperationWaitingForData:
        retval = "WaitingForData";
        break;
    }

    return retval;
}

}  // namespace Mac
}  // namespace ot<|MERGE_RESOLUTION|>--- conflicted
+++ resolved
@@ -44,11 +44,8 @@
 #include "common/encoding.hpp"
 #include "common/instance.hpp"
 #include "common/logging.hpp"
-<<<<<<< HEAD
 #include "common/otfaultinjection.hpp"
-=======
 #include "common/owner-locator.hpp"
->>>>>>> 935d2d07
 #include "crypto/aes_ccm.hpp"
 #include "crypto/sha256.hpp"
 #include "mac/mac_frame.hpp"
@@ -1517,11 +1514,9 @@
 
 extern "C" void otPlatRadioReceiveDone(otInstance *aInstance, otRadioFrame *aFrame, otError aError)
 {
-<<<<<<< HEAD
+    Instance *instance = static_cast<Instance *>(aInstance);
+
     OT_FAULT_INJECT(OT_FAULT_ID_RADIO_RX_DROP, aError = OT_ERROR_FAILED);
-=======
-    Instance *instance = static_cast<Instance *>(aInstance);
->>>>>>> 935d2d07
 
     otLogFuncEntryMsg("%!otError!", aError);
     VerifyOrExit(instance->IsInitialized());
