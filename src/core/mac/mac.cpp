/*
 *  Copyright (c) 2016, Nest Labs, Inc.
 *  All rights reserved.
 *
 *  Redistribution and use in source and binary forms, with or without
 *  modification, are permitted provided that the following conditions are met:
 *  1. Redistributions of source code must retain the above copyright
 *     notice, this list of conditions and the following disclaimer.
 *  2. Redistributions in binary form must reproduce the above copyright
 *     notice, this list of conditions and the following disclaimer in the
 *     documentation and/or other materials provided with the distribution.
 *  3. Neither the name of the copyright holder nor the
 *     names of its contributors may be used to endorse or promote products
 *     derived from this software without specific prior written permission.
 *
 *  THIS SOFTWARE IS PROVIDED BY THE COPYRIGHT HOLDERS AND CONTRIBUTORS "AS IS"
 *  AND ANY EXPRESS OR IMPLIED WARRANTIES, INCLUDING, BUT NOT LIMITED TO, THE
 *  IMPLIED WARRANTIES OF MERCHANTABILITY AND FITNESS FOR A PARTICULAR PURPOSE
 *  ARE DISCLAIMED. IN NO EVENT SHALL THE COPYRIGHT HOLDER OR CONTRIBUTORS BE
 *  LIABLE FOR ANY DIRECT, INDIRECT, INCIDENTAL, SPECIAL, EXEMPLARY, OR
 *  CONSEQUENTIAL DAMAGES (INCLUDING, BUT NOT LIMITED TO, PROCUREMENT OF
 *  SUBSTITUTE GOODS OR SERVICES; LOSS OF USE, DATA, OR PROFITS; OR BUSINESS
 *  INTERRUPTION) HOWEVER CAUSED AND ON ANY THEORY OF LIABILITY, WHETHER IN
 *  CONTRACT, STRICT LIABILITY, OR TORT (INCLUDING NEGLIGENCE OR OTHERWISE)
 *  ARISING IN ANY WAY OUT OF THE USE OF THIS SOFTWARE, EVEN IF ADVISED OF THE
 *  POSSIBILITY OF SUCH DAMAGE.
 */

/**
 * @file
 *   This file implements the subset of IEEE 802.15.4 primitives required for Thread.
 */

#include <string.h>

#include <openthread-config.h>

#include <common/code_utils.hpp>
#include <common/debug.hpp>
#include <common/logging.hpp>
#include <crypto/aes_ccm.hpp>
#include <mac/mac.hpp>
#include <mac/mac_frame.hpp>
#include <platform/random.h>
#include <thread/mle_router.hpp>
#include <thread/thread_netif.hpp>
#include <openthreadinstance.h>


namespace Thread {
namespace Mac {

static const uint8_t sExtendedPanidInit[] = {0xde, 0xad, 0x00, 0xbe, 0xef, 0x00, 0xca, 0xfe};
static const char sNetworkNameInit[] = "OpenThread";

void Mac::StartCsmaBackoff(void)
{
    uint32_t backoffExponent = kMinBE + mTransmitAttempts + mCsmaAttempts;
    uint32_t backoff;

    if (backoffExponent > kMaxBE)
    {
        backoffExponent = kMaxBE;
    }

    backoff = kMinBackoff + (kUnitBackoffPeriod * kPhyUsPerSymbol * (1 << backoffExponent)) / 1000;
    backoff = (otPlatRandomGet() % backoff);

    mBackoffTimer.Start(backoff);
}

Mac::Mac(ThreadNetif &aThreadNetif):
<<<<<<< HEAD
    mBeginTransmit(aThreadNetif.GetInstance(), &Mac::HandleBeginTransmit, this),
    mAckTimer(aThreadNetif.GetInstance(), &Mac::HandleAckTimer, this),
    mBackoffTimer(aThreadNetif.GetInstance(), &Mac::HandleBeginTransmit, this),
    mReceiveTimer(aThreadNetif.GetInstance(), &Mac::HandleReceiveTimer, this),
=======
    mBeginTransmit(aThreadNetif.GetIp6().mTaskletScheduler, &HandleBeginTransmit, this),
    mAckTimer(aThreadNetif.GetIp6().mTimerScheduler, &HandleAckTimer, this),
    mBackoffTimer(aThreadNetif.GetIp6().mTimerScheduler, &HandleBeginTransmit, this),
    mReceiveTimer(aThreadNetif.GetIp6().mTimerScheduler, &HandleReceiveTimer, this),
>>>>>>> 9c984488
    mKeyManager(aThreadNetif.GetKeyManager()),
    mMle(aThreadNetif.GetMle()),
    mNetif(aThreadNetif),
    mWhitelist(),
    mBlacklist()
{
    aThreadNetif.GetInstance()->mMac = this;

    mState = kStateIdle;

    mRxOnWhenIdle = false;
    mCsmaAttempts = 0;
    mTransmitAttempts = 0;
    mTransmitBeacon = false;

    mActiveScanRequest = false;
    mScanChannel = kPhyMinChannel;
    mScanChannels = 0xff;
    mScanDuration = 0;
    mActiveScanHandler = NULL;
    mActiveScanContext = NULL;

    mSendHead = NULL;
    mSendTail = NULL;
    mReceiveHead = NULL;
    mReceiveTail = NULL;
    mChannel = OPENTHREAD_CONFIG_DEFAULT_CHANNEL;
    mMaxTransmitPower = OPENTHREAD_CONFIG_DEFAULT_MAX_TRANSMIT_POWER;
    mPanId = kPanIdBroadcast;
    mShortAddress = kShortAddrInvalid;

    for (size_t i = 0; i < sizeof(mExtAddress); i++)
    {
        mExtAddress.m8[i] = static_cast<uint8_t>(otPlatRandomGet());
    }

    mExtAddress.SetGroup(false);
    mExtAddress.SetLocal(true);

    memset(&mCounters, 0, sizeof(otMacCounters));

    SetExtendedPanId(sExtendedPanidInit);
    SetNetworkName(sNetworkNameInit);
    SetPanId(mPanId);
    SetExtAddress(mExtAddress);
    SetShortAddress(kShortAddrInvalid);

    mBeaconSequence = static_cast<uint8_t>(otPlatRandomGet());
    mDataSequence = static_cast<uint8_t>(otPlatRandomGet());

    mPcapCallback = NULL;
    mPcapCallbackContext = NULL;

    otPlatRadioEnable(aThreadNetif.GetInstance());
}

ThreadError Mac::ActiveScan(uint32_t aScanChannels, uint16_t aScanDuration, ActiveScanHandler aHandler, void *aContext)
{
    ThreadError error = kThreadError_None;

    VerifyOrExit(mState != kStateActiveScan && mActiveScanRequest == false, error = kThreadError_Busy);

    mActiveScanHandler = aHandler;
    mActiveScanContext = aContext;
    mScanChannels = (aScanChannels == 0) ? static_cast<uint32_t>(kScanChannelsAll) : aScanChannels;
    mScanDuration = (aScanDuration == 0) ? static_cast<uint16_t>(kScanDurationDefault) : aScanDuration;

    mScanChannel = kPhyMinChannel;
    mScanChannels >>= kPhyMinChannel;

    while ((mScanChannels & 1) == 0)
    {
        mScanChannels >>= 1;
        mScanChannel++;
    }

    if (mState == kStateIdle)
    {
        mState = kStateActiveScan;
        StartCsmaBackoff();
    }
    else
    {
        mActiveScanRequest = true;
    }

exit:
    return error;
}

bool Mac::IsActiveScanInProgress(void)
{
    return (mState == kStateActiveScan) || mActiveScanRequest;
}

ThreadError Mac::RegisterReceiver(Receiver &aReceiver)
{
    assert(mReceiveTail != &aReceiver && aReceiver.mNext == NULL);

    if (mReceiveTail == NULL)
    {
        mReceiveHead = &aReceiver;
        mReceiveTail = &aReceiver;
    }
    else
    {
        mReceiveTail->mNext = &aReceiver;
        mReceiveTail = &aReceiver;
    }

    return kThreadError_None;
}

bool Mac::GetRxOnWhenIdle(void) const
{
    return mRxOnWhenIdle;
}

void Mac::SetRxOnWhenIdle(bool aRxOnWhenIdle)
{
    mRxOnWhenIdle = aRxOnWhenIdle;
    NextOperation();
}

const ExtAddress *Mac::GetExtAddress(void) const
{
    return &mExtAddress;
}

ThreadError Mac::SetExtAddress(const ExtAddress &aExtAddress)
{
    ThreadError error;
    uint8_t buf[8];

    VerifyOrExit(!aExtAddress.IsGroup(), error = kThreadError_InvalidArgs);

    for (size_t i = 0; i < sizeof(buf); i++)
    {
        buf[i] = aExtAddress.m8[7 - i];
    }

    SuccessOrExit(error = otPlatRadioSetExtendedAddress(mNetif.GetInstance(), buf));
    mExtAddress = aExtAddress;

exit:
    return error;
}

ShortAddress Mac::GetShortAddress(void) const
{
    return mShortAddress;
}

ThreadError Mac::SetShortAddress(ShortAddress aShortAddress)
{
    mShortAddress = aShortAddress;
    return otPlatRadioSetShortAddress(mNetif.GetInstance(), aShortAddress);
}

uint8_t Mac::GetChannel(void) const
{
    return mChannel;
}

ThreadError Mac::SetChannel(uint8_t aChannel)
{
    mChannel = aChannel;
    return kThreadError_None;
}

int8_t Mac::GetMaxTransmitPower(void) const
{
    return mMaxTransmitPower;
}

void Mac::SetMaxTransmitPower(int8_t aPower)
{
    mMaxTransmitPower = aPower;
}

const char *Mac::GetNetworkName(void) const
{
    return mNetworkName.m8;
}

ThreadError Mac::SetNetworkName(const char *aNetworkName)
{
    ThreadError error = kThreadError_None;

    VerifyOrExit(strlen(aNetworkName) <= OT_NETWORK_NAME_MAX_SIZE, error = kThreadError_InvalidArgs);

    memset(&mNetworkName, 0, sizeof(mNetworkName));
    strncpy(mNetworkName.m8, aNetworkName, sizeof(mNetworkName));

exit:
    return error;
}

PanId Mac::GetPanId(void) const
{
    return mPanId;
}

ThreadError Mac::SetPanId(PanId aPanId)
{
    mPanId = aPanId;
    return otPlatRadioSetPanId(mNetif.GetInstance(), mPanId);
}

const uint8_t *Mac::GetExtendedPanId(void) const
{
    return mExtendedPanId.m8;
}

ThreadError Mac::SetExtendedPanId(const uint8_t *aExtPanId)
{
    memcpy(mExtendedPanId.m8, aExtPanId, sizeof(mExtendedPanId));
    return kThreadError_None;
}

ThreadError Mac::SendFrameRequest(Sender &aSender)
{
    ThreadError error = kThreadError_None;

    VerifyOrExit(mSendTail != &aSender && aSender.mNext == NULL, error = kThreadError_Busy);

    if (mSendHead == NULL)
    {
        mSendHead = &aSender;
        mSendTail = &aSender;
    }
    else
    {
        mSendTail->mNext = &aSender;
        mSendTail = &aSender;
    }

    if (mState == kStateIdle)
    {
        mState = kStateTransmitData;
        StartCsmaBackoff();
    }

exit:
    return error;
}

void Mac::NextOperation(void)
{
    switch (mState)
    {
    case kStateActiveScan:
        otPlatRadioReceive(mNetif.GetInstance(), mScanChannel);
        break;

    default:
        if (mRxOnWhenIdle || mReceiveTimer.IsRunning() || otPlatRadioGetPromiscuous(mNetif.GetInstance()))
        {
            otPlatRadioReceive(mNetif.GetInstance(), mChannel);
        }
        else
        {
            otPlatRadioSleep(mNetif.GetInstance());
        }

        break;
    }
}

void Mac::ScheduleNextTransmission(void)
{
    if (mActiveScanRequest)
    {
        mActiveScanRequest = false;
        mState = kStateActiveScan;
        StartCsmaBackoff();
    }
    else if (mTransmitBeacon)
    {
        mTransmitBeacon = false;
        mState = kStateTransmitBeacon;
        StartCsmaBackoff();
    }
    else if (mSendHead != NULL)
    {
        mState = kStateTransmitData;
        StartCsmaBackoff();
    }
    else
    {
        mState = kStateIdle;
    }
}

void Mac::GenerateNonce(const ExtAddress &aAddress, uint32_t aFrameCounter, uint8_t aSecurityLevel, uint8_t *aNonce)
{
    // source address
    for (int i = 0; i < 8; i++)
    {
        aNonce[i] = aAddress.m8[i];
    }

    aNonce += 8;

    // frame counter
    aNonce[0] = (aFrameCounter >> 24) & 0xff;
    aNonce[1] = (aFrameCounter >> 16) & 0xff;
    aNonce[2] = (aFrameCounter >> 8) & 0xff;
    aNonce[3] = (aFrameCounter >> 0) & 0xff;
    aNonce += 4;

    // security level
    aNonce[0] = aSecurityLevel;
}

void Mac::SendBeaconRequest(Frame &aFrame)
{
    // initialize MAC header
    uint16_t fcf = Frame::kFcfFrameMacCmd | Frame::kFcfDstAddrShort | Frame::kFcfSrcAddrNone;
    aFrame.InitMacHeader(fcf, Frame::kSecNone);
    aFrame.SetDstPanId(kShortAddrBroadcast);
    aFrame.SetDstAddr(kShortAddrBroadcast);
    aFrame.SetCommandId(Frame::kMacCmdBeaconRequest);

    otLogInfoMac("Sent Beacon Request\n");
}

void Mac::SendBeacon(Frame &aFrame)
{
    uint8_t numUnsecurePorts;
    Beacon *beacon;
    uint16_t fcf;

    // initialize MAC header
    fcf = Frame::kFcfFrameBeacon | Frame::kFcfDstAddrNone | Frame::kFcfSrcAddrExt;
    aFrame.InitMacHeader(fcf, Frame::kSecNone);
    aFrame.SetSrcPanId(mPanId);
    aFrame.SetSrcAddr(mExtAddress);

    // write payload
    beacon = reinterpret_cast<Beacon *>(aFrame.GetPayload());
    beacon->Init();

    // set the Joining Permitted flag
    mNetif.GetIp6Filter().GetUnsecurePorts(numUnsecurePorts);

    if (numUnsecurePorts)
    {
        beacon->SetJoiningPermitted();
    }
    else
    {
        beacon->ClearJoiningPermitted();
    }

    beacon->SetNetworkName(mNetworkName.m8);
    beacon->SetExtendedPanId(mExtendedPanId.m8);

    aFrame.SetPayloadLength(sizeof(*beacon));

    otLogInfoMac("Sent Beacon\n");
}

void Mac::HandleBeginTransmit(void *aContext)
{
    Mac *obj = reinterpret_cast<Mac *>(aContext);
    obj->HandleBeginTransmit();
}

void Mac::ProcessTransmitSecurity(Frame &aFrame)
{
    uint32_t frameCounter;
    uint8_t securityLevel;
    uint8_t keyIdMode;
    uint8_t nonce[kNonceSize];
    uint8_t tagLength;
<<<<<<< HEAD
    Crypto::AesCcm aesCcm(&mNetif.GetInstance()->mCryptoContext);
=======
    Crypto::AesCcm aesCcm;
    const uint8_t *key;
>>>>>>> 9c984488

    if (aFrame.GetSecurityEnabled() == false)
    {
        ExitNow();
    }

    aFrame.GetKeyIdMode(keyIdMode);

    switch (keyIdMode)
    {
    case Frame::kKeyIdMode0:
        key = mKeyManager.GetKek();
        frameCounter = mKeyManager.GetKekFrameCounter();
        break;

    case Frame::kKeyIdMode1:
        key = mKeyManager.GetCurrentMacKey();
        frameCounter = mKeyManager.GetMacFrameCounter();
        mKeyManager.IncrementMacFrameCounter();
        aFrame.SetKeyId((mKeyManager.GetCurrentKeySequence() & 0x7f) + 1);
        break;

    default:
        assert(false);
        break;
    }

    aFrame.GetSecurityLevel(securityLevel);
    aFrame.SetFrameCounter(frameCounter);

    GenerateNonce(mExtAddress, frameCounter, securityLevel, nonce);

    aesCcm.SetKey(key, 16);
    tagLength = aFrame.GetFooterLength() - Frame::kFcsSize;

    aesCcm.Init(aFrame.GetHeaderLength(), aFrame.GetPayloadLength(), tagLength, nonce, sizeof(nonce));

    aesCcm.Header(aFrame.GetHeader(), aFrame.GetHeaderLength());
    aesCcm.Payload(aFrame.GetPayload(), aFrame.GetPayload(), aFrame.GetPayloadLength(), true);
    aesCcm.Finalize(aFrame.GetFooter(), &tagLength);

exit:
    {}
}

void Mac::HandleBeginTransmit(void)
{
    Frame &sendFrame(*static_cast<Frame *>(otPlatRadioGetTransmitBuffer(mNetif.GetInstance())));
    ThreadError error = kThreadError_None;

    if (otPlatRadioReceive(mNetif.GetInstance(), mChannel) != kThreadError_None)
    {
        mBeginTransmit.Post();
        ExitNow();
    }

    sendFrame.SetPower(mMaxTransmitPower);

    switch (mState)
    {
    case kStateActiveScan:
        sendFrame.SetChannel(mScanChannel);
        SendBeaconRequest(sendFrame);
        sendFrame.SetSequence(0);
        break;

    case kStateTransmitBeacon:
        sendFrame.SetChannel(mChannel);
        SendBeacon(sendFrame);
        sendFrame.SetSequence(mBeaconSequence++);
        break;

    case kStateTransmitData:
        sendFrame.SetChannel(mChannel);
        SuccessOrExit(error = mSendHead->HandleFrameRequest(sendFrame));
        sendFrame.SetSequence(mDataSequence);
        break;

    default:
        assert(false);
        break;
    }

    // Security Processing
    ProcessTransmitSecurity(sendFrame);

    if (sendFrame.GetPower() > mMaxTransmitPower)
    {
        sendFrame.SetPower(mMaxTransmitPower);
    }

    SuccessOrExit(error = otPlatRadioTransmit(mNetif.GetInstance()));

    if (sendFrame.GetAckRequest() && !(otPlatRadioGetCaps(mNetif.GetInstance()) & kRadioCapsAckTimeout))
    {
        mAckTimer.Start(kAckTimeout);
        otLogDebgMac("ack timer start\n");
    }

exit:

    if (error != kThreadError_None)
    {
        assert(false);
    }
}

extern "C" void otPlatRadioTransmitDone(otInstance *aInstance, bool aRxPending, ThreadError aError)
{
    aInstance->mMac->TransmitDoneTask(aRxPending, aError);
}

void Mac::TransmitDoneTask(bool aRxPending, ThreadError aError)
{
    mAckTimer.Stop();

    mCounters.mTxTotal++;

    if (aError == kThreadError_ChannelAccessFailure &&
        mCsmaAttempts < kMaxCSMABackoffs)
    {
        mCsmaAttempts++;
        StartCsmaBackoff();

        mCounters.mTxErrCca++;

        ExitNow();
    }

    mCsmaAttempts = 0;

    switch (mState)
    {
    case kStateTransmitData:
        if (aRxPending)
        {
            mReceiveTimer.Start(kDataPollTimeout);
        }
        else
        {
            mReceiveTimer.Stop();
        }

    // fall through

    case kStateActiveScan:
    case kStateTransmitBeacon:
        SentFrame(aError == kThreadError_None);
        break;

    default:
        assert(false);
        break;
    }

exit:
    NextOperation();
}

void Mac::HandleAckTimer(void *aContext)
{
    Mac *obj = reinterpret_cast<Mac *>(aContext);
    obj->HandleAckTimer();
}

void Mac::HandleAckTimer(void)
{
    otPlatRadioReceive(mNetif.GetInstance(), mChannel);

    switch (mState)
    {
    case kStateActiveScan:
        do
        {
            mScanChannels >>= 1;
            mScanChannel++;

            if (mScanChannels == 0 || mScanChannel > kPhyMaxChannel)
            {
                mActiveScanHandler(mActiveScanContext, NULL);
                ScheduleNextTransmission();
                ExitNow();
            }
        }
        while ((mScanChannels & 1) == 0);

        StartCsmaBackoff();
        break;

    case kStateTransmitData:
        otLogDebgMac("ack timer fired\n");
        mCounters.mTxTotal++;
        SentFrame(false);
        break;

    default:
        assert(false);
        break;
    }

exit:
    NextOperation();
}

void Mac::HandleReceiveTimer(void *aContext)
{
    Mac *obj = reinterpret_cast<Mac *>(aContext);
    obj->HandleReceiveTimer();
}

void Mac::HandleReceiveTimer(void)
{
    otLogInfoMac("data poll timeout!\n");
    NextOperation();
}

void Mac::SentFrame(bool aAcked)
{
    Frame &sendFrame(*static_cast<Frame *>(otPlatRadioGetTransmitBuffer(mNetif.GetInstance())));
    Address destination;
    Sender *sender;

    if (sendFrame.GetAckRequest() && !aAcked)
    {
        otDumpDebgMac("NO ACK", sendFrame.GetHeader(), 16);

        if (mTransmitAttempts < kMaxFrameAttempts)
        {
            mTransmitAttempts++;
            StartCsmaBackoff();

            mCounters.mTxRetry++;

            ExitNow();
        }

        sendFrame.GetDstAddr(destination);
        mMle.RemoveNeighbor(destination);
    }

    mTransmitAttempts = 0;

    if (sendFrame.GetAckRequest())
    {
        mCounters.mTxAckRequested++;

        if (aAcked)
        {
            mCounters.mTxAcked++;
        }
    }
    else
    {
        mCounters.mTxNoAckRequested++;
    }

    switch (mState)
    {
    case kStateActiveScan:
        mCounters.mTxBeaconRequest++;
        mAckTimer.Start(mScanDuration);
        break;

    case kStateTransmitBeacon:
        mCounters.mTxBeacon++;
        ScheduleNextTransmission();
        break;

    case kStateTransmitData:
        if (mReceiveTimer.IsRunning())
        {
            mCounters.mTxDataPoll++;
        }
        else
        {
            mCounters.mTxData++;
        }

        sender = mSendHead;
        mSendHead = mSendHead->mNext;

        if (mSendHead == NULL)
        {
            mSendTail = NULL;
        }

        sender->mNext = NULL;

        mDataSequence++;
        sender->HandleSentFrame(sendFrame);

        ScheduleNextTransmission();
        break;

    default:
        assert(false);
        break;
    }

exit:
    {}
}

ThreadError Mac::ProcessReceiveSecurity(Frame &aFrame, const Address &aSrcAddr, Neighbor *aNeighbor)
{
    ThreadError error = kThreadError_None;
    uint8_t securityLevel;
    uint8_t keyIdMode;
    uint32_t frameCounter;
    uint8_t nonce[kNonceSize];
    uint8_t tag[Frame::kMaxMicSize];
    uint8_t tagLength;
    uint8_t keyid;
    uint32_t keySequence = 0;
    const uint8_t *macKey;
    Crypto::AesCcm aesCcm(&mNetif.GetInstance()->mCryptoContext);

    aFrame.SetSecurityValid(false);

    if (aFrame.GetSecurityEnabled() == false)
    {
        ExitNow();
    }

    aFrame.GetSecurityLevel(securityLevel);
    aFrame.GetFrameCounter(frameCounter);

    aFrame.GetKeyIdMode(keyIdMode);

    switch (keyIdMode)
    {
    case Frame::kKeyIdMode0:
        VerifyOrExit((macKey = mKeyManager.GetKek()) != NULL, error = kThreadError_Security);
        break;

    case Frame::kKeyIdMode1:
        VerifyOrExit(aNeighbor != NULL, error = kThreadError_Security);

        aFrame.GetKeyId(keyid);
        keyid--;

        if (keyid == (mKeyManager.GetCurrentKeySequence() & 0x7f))
        {
            // same key index
            keySequence = mKeyManager.GetCurrentKeySequence();
            macKey = mKeyManager.GetCurrentMacKey();
        }
        else if (keyid == ((mKeyManager.GetCurrentKeySequence() - 1) & 0x7f))
        {
            // previous key index
            keySequence = mKeyManager.GetCurrentKeySequence() - 1;
            macKey = mKeyManager.GetTemporaryMacKey(keySequence);
        }
        else if (keyid == ((mKeyManager.GetCurrentKeySequence() + 1) & 0x7f))
        {
            // next key index
            keySequence = mKeyManager.GetCurrentKeySequence() + 1;
            macKey = mKeyManager.GetTemporaryMacKey(keySequence);
        }
        else
        {
            ExitNow(error = kThreadError_Security);
        }

        VerifyOrExit((keySequence > aNeighbor->mKeySequence) ||
                     ((keySequence == aNeighbor->mKeySequence) &&
                      (frameCounter >= aNeighbor->mValid.mLinkFrameCounter)),
                     error = kThreadError_Security);

        break;

    default:
        ExitNow(error = kThreadError_Security);
        break;
    }

    GenerateNonce(aSrcAddr.mExtAddress, frameCounter, securityLevel, nonce);
    tagLength = aFrame.GetFooterLength() - Frame::kFcsSize;

    aesCcm.SetKey(macKey, 16);
    aesCcm.Init(aFrame.GetHeaderLength(), aFrame.GetPayloadLength(), tagLength, nonce, sizeof(nonce));
    aesCcm.Header(aFrame.GetHeader(), aFrame.GetHeaderLength());
    aesCcm.Payload(aFrame.GetPayload(), aFrame.GetPayload(), aFrame.GetPayloadLength(), false);
    aesCcm.Finalize(tag, &tagLength);

    VerifyOrExit(memcmp(tag, aFrame.GetFooter(), tagLength) == 0, error = kThreadError_Security);

    if (keyIdMode == Frame::kKeyIdMode1)
    {
        if (aNeighbor->mKeySequence != keySequence)
        {
            aNeighbor->mKeySequence = keySequence;
            aNeighbor->mValid.mMleFrameCounter = 0;
        }

        aNeighbor->mValid.mLinkFrameCounter = frameCounter + 1;

        if (keySequence > mKeyManager.GetCurrentKeySequence())
        {
            mKeyManager.SetCurrentKeySequence(keySequence);
        }
    }

    aFrame.SetSecurityValid(true);

exit:

    if (error != kThreadError_None)
    {
        for (Receiver *receiver = mReceiveHead; receiver; receiver = receiver->mNext)
        {
            receiver->HandleReceivedFrame(aFrame, kThreadError_Security);
        }
    }

    return error;
}

extern "C" void otPlatRadioReceiveDone(otInstance *aInstance, RadioPacket *aFrame, ThreadError aError)
{
    aInstance->mMac->ReceiveDoneTask(static_cast<Frame *>(aFrame), aError);
}

void Mac::ReceiveDoneTask(Frame *aFrame, ThreadError aError)
{
    Address srcaddr;
    Address dstaddr;
    PanId panid;
    Neighbor *neighbor;
    otMacWhitelistEntry *whitelistEntry;
    otMacBlacklistEntry *blacklistEntry;
    int8_t rssi;
    ThreadError error = aError;

    mCounters.mRxTotal++;

    VerifyOrExit(error == kThreadError_None, ;);
    VerifyOrExit(aFrame != NULL, error = kThreadError_NoFrameReceived);

    aFrame->mSecurityValid = false;

    if (mPcapCallback)
    {
        mPcapCallback(aFrame, mPcapCallbackContext);
    }

    aFrame->GetSrcAddr(srcaddr);
    neighbor = mMle.GetNeighbor(srcaddr);

    switch (srcaddr.mLength)
    {
    case 0:
        break;

    case sizeof(ShortAddress):
        if (neighbor == NULL)
        {
            otLogDebgMac("drop not neighbor\n");
            ExitNow(error = kThreadError_UnknownNeighbor);
        }

        srcaddr.mLength = sizeof(srcaddr.mExtAddress);
        memcpy(&srcaddr.mExtAddress, &neighbor->mMacAddr, sizeof(srcaddr.mExtAddress));
        break;

    case sizeof(ExtAddress):
        break;

    default:
        ExitNow(error = kThreadError_InvalidSourceAddress);
    }

    // Source Whitelist Processing
    if (srcaddr.mLength != 0 && mWhitelist.IsEnabled())
    {
        VerifyOrExit((whitelistEntry = mWhitelist.Find(srcaddr.mExtAddress)) != NULL, error = kThreadError_WhitelistFiltered);

        if (mWhitelist.GetFixedRssi(*whitelistEntry, rssi) == kThreadError_None)
        {
            aFrame->mPower = rssi;
        }
    }

    // Source Blacklist Processing
    if (srcaddr.mLength != 0 && mBlacklist.IsEnabled())
    {
        VerifyOrExit((blacklistEntry = mBlacklist.Find(srcaddr.mExtAddress)) == NULL, error = kThreadError_BlacklistFiltered);
    }

    // Destination Address Filtering
    aFrame->GetDstAddr(dstaddr);

    switch (dstaddr.mLength)
    {
    case 0:
        break;

    case sizeof(ShortAddress):
        aFrame->GetDstPanId(panid);
        VerifyOrExit((panid == kShortAddrBroadcast || panid == mPanId) &&
                     ((mRxOnWhenIdle && dstaddr.mShortAddress == kShortAddrBroadcast) ||
                      dstaddr.mShortAddress == mShortAddress), error = kThreadError_DestinationAddressFiltered);
        break;

    case sizeof(ExtAddress):
        aFrame->GetDstPanId(panid);
        VerifyOrExit(panid == mPanId &&
                     memcmp(&dstaddr.mExtAddress, &mExtAddress, sizeof(dstaddr.mExtAddress)) == 0,
                     error = kThreadError_DestinationAddressFiltered);
        break;
    }

    // Security Processing
    SuccessOrExit(error = ProcessReceiveSecurity(*aFrame, srcaddr, neighbor));

    if (neighbor != NULL)
    {
<<<<<<< HEAD
        neighbor->mLinkInfo.AddRss(mNetif.GetInstance(), aFrame->mPower);
=======
        neighbor->mLinkInfo.AddRss(mNoiseFloor, aFrame->mPower);
>>>>>>> 9c984488
    }

    switch (mState)
    {
    case kStateActiveScan:
        if (aFrame->GetType() == Frame::kFcfFrameBeacon)
        {
            mCounters.mRxBeacon++;
            mActiveScanHandler(mActiveScanContext, aFrame);
        }
        else
        {
            mCounters.mRxOther++;
        }

        break;

    default:
        if (dstaddr.mLength != 0)
        {
            mReceiveTimer.Stop();
        }

        switch (aFrame->GetType())
        {
        case Frame::kFcfFrameMacCmd:
            if (HandleMacCommand(*aFrame) == kThreadError_Drop)
            {
                ExitNow(error = kThreadError_None);
            }

            break;

        case Frame::kFcfFrameBeacon:
            mCounters.mRxBeacon++;
            break;

        case Frame::kFcfFrameData:
            mCounters.mRxData++;
            break;

        default:
            mCounters.mRxOther++;
            break;
        }

        for (Receiver *receiver = mReceiveHead; receiver; receiver = receiver->mNext)
        {
            receiver->HandleReceivedFrame(*aFrame, kThreadError_None);
        }

        break;
    }

exit:

    if (error != kThreadError_None)
    {
        switch (error)
        {
        case kThreadError_Security:
            mCounters.mRxErrSec++;
            break;

        case kThreadError_FcsErr:
            mCounters.mRxErrFcs++;
            break;

        case kThreadError_NoFrameReceived:
            mCounters.mRxErrNoFrame++;
            break;

        case kThreadError_UnknownNeighbor:
            mCounters.mRxErrUnknownNeighbor++;
            break;

        case kThreadError_InvalidSourceAddress:
            mCounters.mRxErrInvalidSrcAddr++;
            break;

        case kThreadError_WhitelistFiltered:
            mCounters.mRxWhitelistFiltered++;
            break;

        case kThreadError_DestinationAddressFiltered:
            mCounters.mRxDestAddrFiltered++;
            break;

        default:
            mCounters.mRxErrOther++;
            break;
        }
    }
}

ThreadError Mac::HandleMacCommand(Frame &aFrame)
{
    ThreadError error = kThreadError_None;
    uint8_t commandId;

    aFrame.GetCommandId(commandId);

    switch (commandId)
    {
    case Frame::kMacCmdBeaconRequest:
        mCounters.mRxBeaconRequest++;
        otLogInfoMac("Received Beacon Request\n");

        mTransmitBeacon = true;

        if (mState == kStateIdle)
        {
            mState = kStateTransmitBeacon;
            mTransmitBeacon = false;
            StartCsmaBackoff();
        }

        ExitNow(error = kThreadError_Drop);

    case Frame::kMacCmdDataRequest:
        mCounters.mRxDataPoll++;
        break;

    default:
        mCounters.mRxOther++;
        break;
    }

exit:
    return error;
}

void Mac::SetPcapCallback(otLinkPcapCallback aPcapCallback, void *aCallbackContext)
{
    mPcapCallback = aPcapCallback;
    mPcapCallbackContext = aCallbackContext;
}

bool Mac::IsPromiscuous(void)
{
    return otPlatRadioGetPromiscuous(mNetif.GetInstance());
}

void Mac::SetPromiscuous(bool aPromiscuous)
{
    otPlatRadioSetPromiscuous(mNetif.GetInstance(), aPromiscuous);

    SuccessOrExit(otPlatRadioReceive(mNetif.GetInstance(), mChannel));
    NextOperation();

exit:
    return;
}

Whitelist &Mac::GetWhitelist(void)
{
    return mWhitelist;
}

Blacklist &Mac::GetBlacklist(void)
{
    return mBlacklist;
}

otMacCounters &Mac::GetCounters(void)
{
    return mCounters;
}

}  // namespace Mac
}  // namespace Thread<|MERGE_RESOLUTION|>--- conflicted
+++ resolved
@@ -70,25 +70,16 @@
 }
 
 Mac::Mac(ThreadNetif &aThreadNetif):
-<<<<<<< HEAD
-    mBeginTransmit(aThreadNetif.GetInstance(), &Mac::HandleBeginTransmit, this),
-    mAckTimer(aThreadNetif.GetInstance(), &Mac::HandleAckTimer, this),
-    mBackoffTimer(aThreadNetif.GetInstance(), &Mac::HandleBeginTransmit, this),
-    mReceiveTimer(aThreadNetif.GetInstance(), &Mac::HandleReceiveTimer, this),
-=======
-    mBeginTransmit(aThreadNetif.GetIp6().mTaskletScheduler, &HandleBeginTransmit, this),
-    mAckTimer(aThreadNetif.GetIp6().mTimerScheduler, &HandleAckTimer, this),
-    mBackoffTimer(aThreadNetif.GetIp6().mTimerScheduler, &HandleBeginTransmit, this),
-    mReceiveTimer(aThreadNetif.GetIp6().mTimerScheduler, &HandleReceiveTimer, this),
->>>>>>> 9c984488
+    mBeginTransmit(aThreadNetif.GetIp6().mTaskletScheduler, &Mac::HandleBeginTransmit, this),
+    mAckTimer(aThreadNetif.GetIp6().mTimerScheduler, &Mac::HandleAckTimer, this),
+    mBackoffTimer(aThreadNetif.GetIp6().mTimerScheduler, &Mac::HandleBeginTransmit, this),
+    mReceiveTimer(aThreadNetif.GetIp6().mTimerScheduler, &Mac::HandleReceiveTimer, this),
     mKeyManager(aThreadNetif.GetKeyManager()),
     mMle(aThreadNetif.GetMle()),
     mNetif(aThreadNetif),
     mWhitelist(),
     mBlacklist()
 {
-    aThreadNetif.GetInstance()->mMac = this;
-
     mState = kStateIdle;
 
     mRxOnWhenIdle = false;
@@ -134,7 +125,7 @@
     mPcapCallback = NULL;
     mPcapCallbackContext = NULL;
 
-    otPlatRadioEnable(aThreadNetif.GetInstance());
+    otPlatRadioEnable(mNetif.GetInstance());
 }
 
 ThreadError Mac::ActiveScan(uint32_t aScanChannels, uint16_t aScanDuration, ActiveScanHandler aHandler, void *aContext)
@@ -457,12 +448,8 @@
     uint8_t keyIdMode;
     uint8_t nonce[kNonceSize];
     uint8_t tagLength;
-<<<<<<< HEAD
-    Crypto::AesCcm aesCcm(&mNetif.GetInstance()->mCryptoContext);
-=======
     Crypto::AesCcm aesCcm;
     const uint8_t *key;
->>>>>>> 9c984488
 
     if (aFrame.GetSecurityEnabled() == false)
     {
@@ -572,7 +559,7 @@
 
 extern "C" void otPlatRadioTransmitDone(otInstance *aInstance, bool aRxPending, ThreadError aError)
 {
-    aInstance->mMac->TransmitDoneTask(aRxPending, aError);
+    aInstance->mThreadNetif.GetMac().TransmitDoneTask(aRxPending, aError);
 }
 
 void Mac::TransmitDoneTask(bool aRxPending, ThreadError aError)
@@ -778,7 +765,7 @@
     uint8_t keyid;
     uint32_t keySequence = 0;
     const uint8_t *macKey;
-    Crypto::AesCcm aesCcm(&mNetif.GetInstance()->mCryptoContext);
+    Crypto::AesCcm aesCcm;
 
     aFrame.SetSecurityValid(false);
 
@@ -883,7 +870,7 @@
 
 extern "C" void otPlatRadioReceiveDone(otInstance *aInstance, RadioPacket *aFrame, ThreadError aError)
 {
-    aInstance->mMac->ReceiveDoneTask(static_cast<Frame *>(aFrame), aError);
+    aInstance->mThreadNetif.GetMac().ReceiveDoneTask(static_cast<Frame *>(aFrame), aError);
 }
 
 void Mac::ReceiveDoneTask(Frame *aFrame, ThreadError aError)
@@ -980,11 +967,7 @@
 
     if (neighbor != NULL)
     {
-<<<<<<< HEAD
-        neighbor->mLinkInfo.AddRss(mNetif.GetInstance(), aFrame->mPower);
-=======
         neighbor->mLinkInfo.AddRss(mNoiseFloor, aFrame->mPower);
->>>>>>> 9c984488
     }
 
     switch (mState)
