--- conflicted
+++ resolved
@@ -76,12 +76,7 @@
 }
 
 Mac::Mac(ThreadNetif &aThreadNetif):
-<<<<<<< HEAD
-    mBeginTransmit(aThreadNetif.GetIp6().mTaskletScheduler, &Mac::HandleBeginTransmit, this),
-    mAckTimer(aThreadNetif.GetIp6().mTimerScheduler, &Mac::HandleAckTimer, this),
-=======
     mMacTimer(aThreadNetif.GetIp6().mTimerScheduler, &Mac::HandleMacTimer, this),
->>>>>>> c3fc8fb7
     mBackoffTimer(aThreadNetif.GetIp6().mTimerScheduler, &Mac::HandleBeginTransmit, this),
     mReceiveTimer(aThreadNetif.GetIp6().mTimerScheduler, &Mac::HandleReceiveTimer, this),
     mKeyManager(aThreadNetif.GetKeyManager()),
@@ -234,7 +229,7 @@
 
     VerifyOrExit(mState == kStateEnergyScan, ;);
 
-    rssi = otPlatRadioGetRssi(NULL);
+    rssi = otPlatRadioGetRssi(mNetif.GetInstance());
 
     if (rssi != kInvalidRssiValue)
     {
@@ -312,7 +307,7 @@
     Crypto::Sha256 sha256;
     uint8_t buf[Crypto::Sha256::kHashSize];
 
-    otPlatRadioGetIeeeEui64(NULL, buf);
+    otPlatRadioGetIeeeEui64(mNetif.GetInstance(), buf);
     sha256.Start();
     sha256.Update(buf, OT_EXT_ADDRESS_SIZE);
     sha256.Finish(buf);
@@ -614,21 +609,12 @@
     Frame &sendFrame(*static_cast<Frame *>(otPlatRadioGetTransmitBuffer(mNetif.GetInstance())));
     ThreadError error = kThreadError_None;
 
-<<<<<<< HEAD
-    if (otPlatRadioReceive(mNetif.GetInstance(), mChannel) != kThreadError_None)
-    {
-        mBeginTransmit.Post();
-        ExitNow();
-    }
-
-=======
->>>>>>> c3fc8fb7
     sendFrame.SetPower(mMaxTransmitPower);
 
     switch (mState)
     {
     case kStateActiveScan:
-        otPlatRadioSetPanId(NULL, kPanIdBroadcast);
+        otPlatRadioSetPanId(mNetif.GetInstance(), kPanIdBroadcast);
         sendFrame.SetChannel(mScanChannel);
         SendBeaconRequest(sendFrame);
         sendFrame.SetSequence(0);
@@ -659,14 +645,10 @@
         sendFrame.SetPower(mMaxTransmitPower);
     }
 
-<<<<<<< HEAD
-    SuccessOrExit(error = otPlatRadioTransmit(mNetif.GetInstance()));
-=======
-    error = otPlatRadioReceive(NULL, sendFrame.GetChannel());
+    error = otPlatRadioReceive(mNetif.GetInstance(), sendFrame.GetChannel());
     assert(error == kThreadError_None);
-    error = otPlatRadioTransmit(NULL);
+    error = otPlatRadioTransmit(mNetif.GetInstance());
     assert(error == kThreadError_None);
->>>>>>> c3fc8fb7
 
     if (sendFrame.GetAckRequest() && !(otPlatRadioGetCaps(mNetif.GetInstance()) & kRadioCapsAckTimeout))
     {
@@ -755,7 +737,7 @@
 
             if (mScanChannels == 0 || mScanChannel > kPhyMaxChannel)
             {
-                otPlatRadioSetPanId(NULL, mPanId);
+                otPlatRadioSetPanId(mNetif.GetInstance(), mPanId);
                 mActiveScanHandler(mScanContext, NULL);
                 ScheduleNextTransmission();
                 ExitNow();
@@ -826,12 +808,7 @@
 
 void Mac::SentFrame(ThreadError aError)
 {
-<<<<<<< HEAD
     Frame &sendFrame(*static_cast<Frame *>(otPlatRadioGetTransmitBuffer(mNetif.GetInstance())));
-    Address destination;
-=======
-    Frame &sendFrame(*static_cast<Frame *>(otPlatRadioGetTransmitBuffer(NULL)));
->>>>>>> c3fc8fb7
     Sender *sender;
 
     switch (aError)
@@ -1297,18 +1274,10 @@
 {
     otPlatRadioSetPromiscuous(mNetif.GetInstance(), aPromiscuous);
 
-<<<<<<< HEAD
-    SuccessOrExit(otPlatRadioReceive(mNetif.GetInstance(), mChannel));
-    NextOperation();
-
-exit:
-    return;
-=======
     if (mState == kStateIdle)
     {
         NextOperation();
     }
->>>>>>> c3fc8fb7
 }
 
 Whitelist &Mac::GetWhitelist(void)
@@ -1328,7 +1297,7 @@
 
 void Mac::EnableSrcMatch(bool aEnable)
 {
-    otPlatRadioEnableSrcMatch(NULL, aEnable);
+    otPlatRadioEnableSrcMatch(mNetif.GetInstance(), aEnable);
     otLogDebgMac("Enable SrcMatch -- %d(0:Dis, 1:En)\n", aEnable);
 }
 
@@ -1338,7 +1307,7 @@
 
     if (aAddr.mLength == 2)
     {
-        error = otPlatRadioAddSrcMatchShortEntry(NULL, aAddr.mShortAddress);
+        error = otPlatRadioAddSrcMatchShortEntry(mNetif.GetInstance(), aAddr.mShortAddress);
         otLogDebgMac("Adding short address: 0x%x -- %d (0:Ok, 3:NoBufs)\n", aAddr.mShortAddress, error);
     }
     else
@@ -1350,7 +1319,7 @@
             buf[i] = aAddr.mExtAddress.m8[7 - i];
         }
 
-        error = otPlatRadioAddSrcMatchExtEntry(NULL, buf);
+        error = otPlatRadioAddSrcMatchExtEntry(mNetif.GetInstance(), buf);
         otLogDebgMac("Adding extended address: 0x%02x%02x%02x%02x%02x%02x%02x%02x -- %d (0:OK, 3:NoBufs)\n",
                      buf[7], buf[6], buf[5], buf[4], buf[3], buf[2], buf[1], buf[0], error);
     }
@@ -1364,7 +1333,7 @@
 
     if (aAddr.mLength == 2)
     {
-        error = otPlatRadioClearSrcMatchShortEntry(NULL, aAddr.mShortAddress);
+        error = otPlatRadioClearSrcMatchShortEntry(mNetif.GetInstance(), aAddr.mShortAddress);
         otLogDebgMac("Clearing short address: 0x%x -- %d (0:OK, 10:NoAddress)\n", aAddr.mShortAddress, error);
     }
     else
@@ -1376,7 +1345,7 @@
             buf[i] = aAddr.mExtAddress.m8[7 - i];
         }
 
-        error = otPlatRadioClearSrcMatchExtEntry(NULL, buf);
+        error = otPlatRadioClearSrcMatchExtEntry(mNetif.GetInstance(), buf);
         otLogDebgMac("Clearing extended address: 0x%02x%02x%02x%02x%02x%02x%02x%02x -- %d (0:OK, 10:NoAddress)\n",
                      buf[7], buf[6], buf[5], buf[4], buf[3], buf[2], buf[1], buf[0], error);
     }
@@ -1386,8 +1355,8 @@
 
 void Mac::ClearSrcMatchEntries()
 {
-    otPlatRadioClearSrcMatchShortEntries(NULL);
-    otPlatRadioClearSrcMatchExtEntries(NULL);
+    otPlatRadioClearSrcMatchShortEntries(mNetif.GetInstance());
+    otPlatRadioClearSrcMatchExtEntries(mNetif.GetInstance());
     otLogDebgMac("Clearing source match table");
 }
 
