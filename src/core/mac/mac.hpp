/*
 *  Copyright (c) 2016, The OpenThread Authors.
 *  All rights reserved.
 *
 *  Redistribution and use in source and binary forms, with or without
 *  modification, are permitted provided that the following conditions are met:
 *  1. Redistributions of source code must retain the above copyright
 *     notice, this list of conditions and the following disclaimer.
 *  2. Redistributions in binary form must reproduce the above copyright
 *     notice, this list of conditions and the following disclaimer in the
 *     documentation and/or other materials provided with the distribution.
 *  3. Neither the name of the copyright holder nor the
 *     names of its contributors may be used to endorse or promote products
 *     derived from this software without specific prior written permission.
 *
 *  THIS SOFTWARE IS PROVIDED BY THE COPYRIGHT HOLDERS AND CONTRIBUTORS "AS IS"
 *  AND ANY EXPRESS OR IMPLIED WARRANTIES, INCLUDING, BUT NOT LIMITED TO, THE
 *  IMPLIED WARRANTIES OF MERCHANTABILITY AND FITNESS FOR A PARTICULAR PURPOSE
 *  ARE DISCLAIMED. IN NO EVENT SHALL THE COPYRIGHT HOLDER OR CONTRIBUTORS BE
 *  LIABLE FOR ANY DIRECT, INDIRECT, INCIDENTAL, SPECIAL, EXEMPLARY, OR
 *  CONSEQUENTIAL DAMAGES (INCLUDING, BUT NOT LIMITED TO, PROCUREMENT OF
 *  SUBSTITUTE GOODS OR SERVICES; LOSS OF USE, DATA, OR PROFITS; OR BUSINESS
 *  INTERRUPTION) HOWEVER CAUSED AND ON ANY THEORY OF LIABILITY, WHETHER IN
 *  CONTRACT, STRICT LIABILITY, OR TORT (INCLUDING NEGLIGENCE OR OTHERWISE)
 *  ARISING IN ANY WAY OUT OF THE USE OF THIS SOFTWARE, EVEN IF ADVISED OF THE
 *  POSSIBILITY OF SUCH DAMAGE.
 */

/**
 * @file
 *   This file includes definitions for the IEEE 802.15.4 MAC.
 */

#ifndef MAC_HPP_
#define MAC_HPP_

#include "openthread-core-config.h"

#include <openthread/platform/radio.h>
#include <openthread/platform/time.h>

#include "common/locator.hpp"
#include "common/tasklet.hpp"
#include "common/time.hpp"
#include "common/timer.hpp"
#include "mac/channel_mask.hpp"
#include "mac/mac_filter.hpp"
#include "mac/mac_frame.hpp"
#include "mac/mac_types.hpp"
#include "mac/sub_mac.hpp"
#include "thread/key_manager.hpp"
#include "thread/link_quality.hpp"

namespace ot {

class Neighbor;

/**
 * @addtogroup core-mac
 *
 * @brief
 *   This module includes definitions for the IEEE 802.15.4 MAC
 *
 * @{
 *
 */

namespace Mac {

/**
 * Protocol parameters and constants.
 *
 */
enum
{
    kDataPollTimeout = 100, ///< Timeout for receiving Data Frame (milliseconds).
    kSleepDelay      = 300, ///< Max sleep delay when frame is pending (milliseconds).

    kScanDurationDefault = 300, ///< Default interval between channels (milliseconds).

    kMaxCsmaBackoffsDirect =
        OPENTHREAD_CONFIG_MAC_MAX_CSMA_BACKOFFS_DIRECT, ///< macMaxCsmaBackoffs for direct transmissions
    kMaxCsmaBackoffsIndirect =
        OPENTHREAD_CONFIG_MAC_MAX_CSMA_BACKOFFS_INDIRECT, ///< macMaxCsmaBackoffs for indirect transmissions
    kMaxCsmaBackoffsCsl = 0,                              ///< macMaxCsmaBackoffs for CSL transmissions

    kDefaultMaxFrameRetriesDirect =
        OPENTHREAD_CONFIG_MAC_DEFAULT_MAX_FRAME_RETRIES_DIRECT, ///< macDefaultMaxFrameRetries for direct transmissions
    kDefaultMaxFrameRetriesIndirect =
        OPENTHREAD_CONFIG_MAC_DEFAULT_MAX_FRAME_RETRIES_INDIRECT, ///< macDefaultMaxFrameRetries for indirect
    kMaxFrameRetriesCsl = 0,                                      ///< macMaxFrameRetries for CSL transmissions

    kTxNumBcast = OPENTHREAD_CONFIG_MAC_TX_NUM_BCAST ///< Number of times each broadcast frame is transmitted
};

/**
 * This type defines the function pointer called on receiving an IEEE 802.15.4 Beacon during an Active Scan.
 *
 */
typedef otHandleActiveScanResult ActiveScanHandler;

/**
 * This type defines an Active Scan result.
 *
 */
typedef otActiveScanResult ActiveScanResult;

/**
 * This type defines the function pointer which is called during an Energy Scan when the scan result for a channel is
 * ready or when the scan completes.
 *
 */
typedef otHandleEnergyScanResult EnergyScanHandler;

/**
 * This type defines an Energy Scan result.
 *
 */
typedef otEnergyScanResult EnergyScanResult;

/**
 * This class implements the IEEE 802.15.4 MAC.
 *
 */
class Mac : public InstanceLocator
{
    friend class ot::Instance;

public:
    /**
     * This constructor initializes the MAC object.
     *
     * @param[in]  aInstance  A reference to the OpenThread instance.
     *
     */
    explicit Mac(Instance &aInstance);

    /**
     * This method starts an IEEE 802.15.4 Active Scan.
     *
     * @param[in]  aScanChannels  A bit vector indicating which channels to scan. Zero is mapped to all channels.
     * @param[in]  aScanDuration  The time in milliseconds to spend scanning each channel. Zero duration maps to
     *                            default value `kScanDurationDefault` = 300 ms.
     * @param[in]  aHandler       A pointer to a function that is called on receiving an IEEE 802.15.4 Beacon.
     * @param[in]  aContext       A pointer to an arbitrary context (used when invoking `aHandler` callback).
     *
     * @retval OT_ERROR_NONE  Successfully scheduled the Active Scan request.
     * @retval OT_ERROR_BUSY  Could not schedule the scan (a scan is ongoing or scheduled).
     *
     */
    otError ActiveScan(uint32_t aScanChannels, uint16_t aScanDuration, ActiveScanHandler aHandler, void *aContext);

    /**
     * This method starts an IEEE 802.15.4 Energy Scan.
     *
     * @param[in]  aScanChannels     A bit vector indicating on which channels to scan. Zero is mapped to all channels.
     * @param[in]  aScanDuration     The time in milliseconds to spend scanning each channel. If the duration is set to
     *                               zero, a single RSSI sample will be taken per channel.
     * @param[in]  aHandler          A pointer to a function called to pass on scan result or indicate scan completion.
     * @param[in]  aContext          A pointer to an arbitrary context (used when invoking @p aHandler callback).
     *
     * @retval OT_ERROR_NONE  Accepted the Energy Scan request.
     * @retval OT_ERROR_BUSY  Could not start the energy scan.
     *
     */
    otError EnergyScan(uint32_t aScanChannels, uint16_t aScanDuration, EnergyScanHandler aHandler, void *aContext);

    /**
     * This method indicates the energy scan for the current channel is complete.
     *
     * @param[in]  aEnergyScanMaxRssi  The maximum RSSI encountered on the scanned channel.
     *
     */
    void EnergyScanDone(int8_t aEnergyScanMaxRssi);

    /**
     * This method indicates whether or not IEEE 802.15.4 Beacon transmissions are enabled.
     *
     * @retval TRUE if IEEE 802.15.4 Beacon transmissions are enabled, FALSE otherwise.
     *
     */
    bool IsBeaconEnabled(void) const { return mBeaconsEnabled; }

    /**
     * This method enables/disables IEEE 802.15.4 Beacon transmissions.
     *
     * @param[in]  aEnabled  TRUE to enable IEEE 802.15.4 Beacon transmissions, FALSE otherwise.
     *
     */
    void SetBeaconEnabled(bool aEnabled) { mBeaconsEnabled = aEnabled; }

    /**
     * This method indicates whether or not rx-on-when-idle is enabled.
     *
     * @retval TRUE   If rx-on-when-idle is enabled.
     * @retval FALSE  If rx-on-when-idle is not enabled.
     */
    bool GetRxOnWhenIdle(void) const { return mRxOnWhenIdle; }

    /**
     * This method sets the rx-on-when-idle mode.
     *
     * @param[in]  aRxOnWhenIdle  The rx-on-when-idle mode.
     *
     */
    void SetRxOnWhenIdle(bool aRxOnWhenIdle);

    /**
     * This method requests a direct data frame transmission.
     *
     */
    void RequestDirectFrameTransmission(void);

#if OPENTHREAD_FTD
    /**
     * This method requests an indirect data frame transmission.
     *
     */
    void RequestIndirectFrameTransmission(void);

#if OPENTHREAD_CONFIG_MAC_CSL_TRANSMITTER_ENABLE
    /**
     * This method requests `Mac` to start a Csl Tx operation after a delay of @p aDelay time.
     *
     * @param[in]  aDelay  Delay time for `Mac` to start a Csl Tx, in units of milliseconds.
     *
     */
    void RequestCslFrameTransmission(uint32_t aDelay);
#endif

#endif

    /**
     * This method requests an Out of Band frame for MAC Transmission.
     *
     * An Out of Band frame is one that was generated outside of OpenThread.
     *
     * @param[in]  aOobFrame  A pointer to the frame.
     *
     * @retval OT_ERROR_NONE           Successfully scheduled the frame transmission.
     * @retval OT_ERROR_ALREADY        MAC layer is busy sending a previously requested frame.
     * @retval OT_ERROR_INVALID_STATE  The MAC layer is not enabled.
     * @retval OT_ERROR_INVALID_ARGS   The argument @p aOobFrame is nullptr.
     *
     */
    otError RequestOutOfBandFrameTransmission(otRadioFrame *aOobFrame);

    /**
     * This method requests transmission of a data poll (MAC Data Request) frame.
     *
     * @retval OT_ERROR_NONE           Data poll transmission request is scheduled successfully.
     * @retval OT_ERROR_ALREADY        MAC is busy sending earlier poll transmission request.
     * @retval OT_ERROR_INVALID_STATE  The MAC layer is not enabled.
     *
     */
    otError RequestDataPollTransmission(void);

    /**
     * This method returns a reference to the IEEE 802.15.4 Extended Address.
     *
     * @returns A pointer to the IEEE 802.15.4 Extended Address.
     *
     */
    const ExtAddress &GetExtAddress(void) const { return mSubMac.GetExtAddress(); }

    /**
     * This method sets the IEEE 802.15.4 Extended Address.
     *
     * @param[in]  aExtAddress  A reference to the IEEE 802.15.4 Extended Address.
     *
     */
    void SetExtAddress(const ExtAddress &aExtAddress) { mSubMac.SetExtAddress(aExtAddress); }

    /**
     * This method returns the IEEE 802.15.4 Short Address.
     *
     * @returns The IEEE 802.15.4 Short Address.
     *
     */
    ShortAddress GetShortAddress(void) const { return mSubMac.GetShortAddress(); }

    /**
     * This method sets the IEEE 802.15.4 Short Address.
     *
     * @param[in]  aShortAddress  The IEEE 802.15.4 Short Address.
     *
     */
    void SetShortAddress(ShortAddress aShortAddress) { mSubMac.SetShortAddress(aShortAddress); }

    /**
     * This method returns the IEEE 802.15.4 PAN Channel.
     *
     * @returns The IEEE 802.15.4 PAN Channel.
     *
     */
    uint8_t GetPanChannel(void) const { return mPanChannel; }

    /**
     * This method sets the IEEE 802.15.4 PAN Channel.
     *
     * @param[in]  aChannel  The IEEE 802.15.4 PAN Channel.
     *
     * @retval OT_ERROR_NONE           Successfully set the IEEE 802.15.4 PAN Channel.
     * @retval OT_ERROR_INVALID_ARGS   The @p aChannel is not in the supported channel mask.
     *
     */
    otError SetPanChannel(uint8_t aChannel);

    /**
     * This method sets the temporary IEEE 802.15.4 radio channel.
     *
     * This method allows user to temporarily change the radio channel and use a different channel (during receive)
     * instead of the PAN channel (from `SetPanChannel()`). A call to `ClearTemporaryChannel()` would clear the
     * temporary channel and adopt the PAN channel again. The `SetTemporaryChannel()` can be used multiple times in row
     * (before a call to `ClearTemporaryChannel()`) to change the temporary channel.
     *
     * @param[in]  aChannel            A IEEE 802.15.4 channel.
     *
     * @retval OT_ERROR_NONE           Successfully set the temporary channel
     * @retval OT_ERROR_INVALID_ARGS   The @p aChannel is not in the supported channel mask.
     *
     */
    otError SetTemporaryChannel(uint8_t aChannel);

    /**
     * This method clears the use of a previously set temporary channel and adopts the PAN channel.
     *
     */
    void ClearTemporaryChannel(void);

    /**
     * This method returns the supported channel mask.
     *
     * @returns The supported channel mask.
     *
     */
    const ChannelMask &GetSupportedChannelMask(void) const { return mSupportedChannelMask; }

    /**
     * This method sets the supported channel mask
     *
     * @param[in] aMask   The supported channel mask.
     *
     */
    void SetSupportedChannelMask(const ChannelMask &aMask);

    /**
     * This method returns the IEEE 802.15.4 Network Name.
     *
     * @returns The IEEE 802.15.4 Network Name.
     *
     */
    const NetworkName &GetNetworkName(void) const { return mNetworkName; }

    /**
     * This method sets the IEEE 802.15.4 Network Name.
     *
     * @param[in]  aNameString   A pointer to a string character array. Must be null terminated.
     *
     * @retval OT_ERROR_NONE           Successfully set the IEEE 802.15.4 Network Name.
     * @retval OT_ERROR_INVALID_ARGS   Given name is too long.
     *
     */
    otError SetNetworkName(const char *aNameString);

    /**
     * This method sets the IEEE 802.15.4 Network Name.
     *
     * @param[in]  aNameData     A name data (pointer to char buffer and length).
     *
     * @retval OT_ERROR_NONE           Successfully set the IEEE 802.15.4 Network Name.
     * @retval OT_ERROR_INVALID_ARGS   Given name is too long.
     *
     */
    otError SetNetworkName(const NameData &aNameData);

#if (OPENTHREAD_CONFIG_THREAD_VERSION >= OT_THREAD_VERSION_1_2)
    /**
     * This method returns the Thread Domain Name.
     *
     * @returns The Thread Domain Name.
     *
     */
    const DomainName &GetDomainName(void) const { return mDomainName; }

    /**
     * This method sets the Thread Domain Name.
     *
     * @param[in]  aNameString   A pointer to a string character array. Must be null terminated.
     *
     * @retval OT_ERROR_NONE           Successfully set the Thread Domain Name.
     * @retval OT_ERROR_INVALID_ARGS   Given name is too long.
     *
     */
    otError SetDomainName(const char *aNameString);

    /**
     * This method sets the Thread Domain Name.
     *
     * @param[in]  aNameData     A name data (pointer to char buffer and length).
     *
     * @retval OT_ERROR_NONE           Successfully set the Thread Domain Name.
     * @retval OT_ERROR_INVALID_ARGS   Given name is too long.
     *
     */
    otError SetDomainName(const NameData &aNameData);
#endif // (OPENTHREAD_CONFIG_THREAD_VERSION >= OT_THREAD_VERSION_1_2)

    /**
     * This method returns the IEEE 802.15.4 PAN ID.
     *
     * @returns The IEEE 802.15.4 PAN ID.
     *
     */
    PanId GetPanId(void) const { return mPanId; }

    /**
     * This method sets the IEEE 802.15.4 PAN ID.
     *
     * @param[in]  aPanId  The IEEE 802.15.4 PAN ID.
     *
     */
    void SetPanId(PanId aPanId);

    /**
     * This method returns the IEEE 802.15.4 Extended PAN Identifier.
     *
     * @returns The IEEE 802.15.4 Extended PAN Identifier.
     *
     */
    const ExtendedPanId &GetExtendedPanId(void) const { return mExtendedPanId; }

    /**
     * This method sets the IEEE 802.15.4 Extended PAN Identifier.
     *
     * @param[in]  aExtendedPanId  The IEEE 802.15.4 Extended PAN Identifier.
     *
     */
    void SetExtendedPanId(const ExtendedPanId &aExtendedPanId);

    /**
     * This method returns the maximum number of frame retries during direct transmission.
     *
     * @returns The maximum number of retries during direct transmission.
     *
     */
    uint8_t GetMaxFrameRetriesDirect(void) const { return mMaxFrameRetriesDirect; }

    /**
     * This method sets the maximum number of frame retries during direct transmission.
     *
     * @param[in]  aMaxFrameRetriesDirect  The maximum number of retries during direct transmission.
     *
     */
    void SetMaxFrameRetriesDirect(uint8_t aMaxFrameRetriesDirect) { mMaxFrameRetriesDirect = aMaxFrameRetriesDirect; }

#if OPENTHREAD_FTD
    /**
     * This method returns the maximum number of frame retries during indirect transmission.
     *
     * @returns The maximum number of retries during indirect transmission.
     *
     */
    uint8_t GetMaxFrameRetriesIndirect(void) const { return mMaxFrameRetriesIndirect; }

    /**
     * This method sets the maximum number of frame retries during indirect transmission.
     *
     * @param[in]  aMaxFrameRetriesIndirect  The maximum number of retries during indirect transmission.
     *
     */
    void SetMaxFrameRetriesIndirect(uint8_t aMaxFrameRetriesIndirect)
    {
        mMaxFrameRetriesIndirect = aMaxFrameRetriesIndirect;
    }
#endif

    /**
     * This method is called to handle a received frame.
     *
     * @param[in]  aFrame  A pointer to the received frame, or nullptr if the receive operation was aborted.
     * @param[in]  aError  OT_ERROR_NONE when successfully received a frame,
     *                     OT_ERROR_ABORT when reception was aborted and a frame was not received.
     *
     */
    void HandleReceivedFrame(RxFrame *aFrame, otError aError);

    /**
     * This method records CCA status (success/failure) for a frame transmission attempt.
     *
     * @param[in] aCcaSuccess   TRUE if the CCA succeeded, FALSE otherwise.
     * @param[in] aChannel      The channel on which CCA was performed.
     *
     */
    void RecordCcaStatus(bool aCcaSuccess, uint8_t aChannel);

    /**
     * This method records the status of a frame transmission attempt, updating MAC counters.
     *
     * Unlike `HandleTransmitDone` which is called after all transmission attempts of frame to indicate final status
     * of a frame transmission request, this method is invoked on all frame transmission attempts.
     *
     * @param[in] aFrame      The transmitted frame.
     * @param[in] aAckFrame   A pointer to the ACK frame, or nullptr if no ACK was received.
     * @param[in] aError      OT_ERROR_NONE when the frame was transmitted successfully,
     *                        OT_ERROR_NO_ACK when the frame was transmitted but no ACK was received,
     *                        OT_ERROR_CHANNEL_ACCESS_FAILURE tx failed due to activity on the channel,
     *                        OT_ERROR_ABORT when transmission was aborted for other reasons.
     * @param[in] aRetryCount Indicates number of transmission retries for this frame.
     * @param[in] aWillRetx   Indicates whether frame will be retransmitted or not. This is applicable only
     *                        when there was an error in transmission (i.e., `aError` is not NONE).
     *
     */
    void RecordFrameTransmitStatus(const TxFrame &aFrame,
                                   const RxFrame *aAckFrame,
                                   otError        aError,
                                   uint8_t        aRetryCount,
                                   bool           aWillRetx);

    /**
     * This method is called to handle transmit events.
     *
     * @param[in]  aFrame      The frame that was transmitted.
     * @param[in]  aAckFrame   A pointer to the ACK frame, nullptr if no ACK was received.
     * @param[in]  aError      OT_ERROR_NONE when the frame was transmitted successfully,
     *                         OT_ERROR_NO_ACK when the frame was transmitted but no ACK was received,
     *                         OT_ERROR_CHANNEL_ACCESS_FAILURE when the tx failed due to activity on the channel,
     *                         OT_ERROR_ABORT when transmission was aborted for other reasons.
     *
     */
    void HandleTransmitDone(TxFrame &aFrame, RxFrame *aAckFrame, otError aError);

    /**
     * This method returns if an active scan is in progress.
     *
     */
    bool IsActiveScanInProgress(void) const { return (mOperation == kOperationActiveScan) || (mPendingActiveScan); }

    /**
     * This method returns if an energy scan is in progress.
     *
     */
    bool IsEnergyScanInProgress(void) const { return (mOperation == kOperationEnergyScan) || (mPendingEnergyScan); }

#if OPENTHREAD_FTD
    /**
     * This method indicates whether the MAC layer is performing an indirect transmission (in middle of a tx).
     *
     * @returns TRUE if in middle of an indirect transmission, FALSE otherwise.
     *
     */
    bool IsPerformingIndirectTransmit(void) const { return (mOperation == kOperationTransmitDataIndirect); }
#endif

    /**
     * This method returns if the MAC layer is in transmit state.
     *
     * The MAC layer is in transmit state during CSMA/CA, CCA, transmission of Data, Beacon or Data Request frames and
     * receiving of ACK frames. The MAC layer is not in transmit state during transmission of ACK frames or Beacon
     * Requests.
     *
     */
    bool IsInTransmitState(void) const;

    /**
     * This method registers a callback to provide received raw IEEE 802.15.4 frames.
     *
     * @param[in]  aPcapCallback     A pointer to a function that is called when receiving an IEEE 802.15.4 link frame
     * or nullptr to disable the callback.
     * @param[in]  aCallbackContext  A pointer to application-specific context.
     *
     */
    void SetPcapCallback(otLinkPcapCallback aPcapCallback, void *aCallbackContext)
    {
        mSubMac.SetPcapCallback(aPcapCallback, aCallbackContext);
    }

    /**
     * This method indicates whether or not promiscuous mode is enabled at the link layer.
     *
     * @retval true   Promiscuous mode is enabled.
     * @retval false  Promiscuous mode is not enabled.
     *
     */
    bool IsPromiscuous(void) const { return mPromiscuous; }

    /**
     * This method enables or disables the link layer promiscuous mode.
     *
     * Promiscuous mode keeps the receiver enabled, overriding the value of mRxOnWhenIdle.
     *
     * @param[in]  aPromiscuous  true to enable promiscuous mode, or false otherwise.
     *
     */
    void SetPromiscuous(bool aPromiscuous);

    /**
     * This method resets mac counters
     *
     */
    void ResetCounters(void) { memset(&mCounters, 0, sizeof(mCounters)); }

    /**
     * This method returns the MAC counter.
     *
     * @returns A reference to the MAC counter.
     *
     */
    otMacCounters &GetCounters(void) { return mCounters; }

#if OPENTHREAD_CONFIG_MAC_RETRY_SUCCESS_HISTOGRAM_ENABLE
    /**
     * This method returns the MAC retry histogram for direct transmission.
     *
     * @param[out]  aNumberOfEntries    A reference to where the size of returned histogram array is placed.
     *
     * @returns     A pointer to the histogram of retries (in a form of an array).
     *              The n-th element indicates that the packet has been sent with n-th retry.
     *
     */
    const uint32_t *GetDirectRetrySuccessHistogram(uint8_t &aNumberOfEntries);

#if OPENTHREAD_FTD
    /**
     * This method returns the MAC retry histogram for indirect transmission.
     *
     * @param[out]  aNumberOfEntries    A reference to where the size of returned histogram array is placed.
     *
     * @returns     A pointer to the histogram of retries (in a form of an array).
     *              The n-th element indicates that the packet has been sent with n-th retry.
     *
     */
    const uint32_t *GetIndirectRetrySuccessHistogram(uint8_t &aNumberOfEntries);
#endif

    /**
     * This method resets MAC retry histogram.
     *
     */
    void ResetRetrySuccessHistogram(void);
#endif // OPENTHREAD_CONFIG_MAC_RETRY_SUCCESS_HISTOGRAM_ENABLE

    /**
     * This method returns the noise floor value (currently use the radio receive sensitivity value).
     *
     * @returns The noise floor value in dBm.
     *
     */
    int8_t GetNoiseFloor(void) { return mSubMac.GetNoiseFloor(); }

    /**
     * This method returns the current CCA (Clear Channel Assessment) failure rate.
     *
     * The rate is maintained over a window of (roughly) last `OPENTHREAD_CONFIG_CCA_FAILURE_RATE_AVERAGING_WINDOW`
     * frame transmissions.
     *
     * @returns The CCA failure rate with maximum value `0xffff` corresponding to 100% failure rate.
     *
     */
    uint16_t GetCcaFailureRate(void) const { return mCcaSuccessRateTracker.GetFailureRate(); }

    /**
     * This method Starts/Stops the Link layer. It may only be used when the Netif Interface is down.
     *
     * @param[in]  aEnable The requested State for the MAC layer. true - Start, false - Stop.
     *
     */
    void SetEnabled(bool aEnable) { mEnabled = aEnable; }

    /**
     * This method indicates whether or not the link layer is enabled.
     *
     * @retval true   Link layer is enabled.
     * @retval false  Link layer is not enabled.
     *
     */
    bool IsEnabled(void) const { return mEnabled; }

#if OPENTHREAD_CONFIG_MAC_CSL_RECEIVER_ENABLE
    /**
     * This method gets the CSL channel.
     *
     * @returns CSL channel.
     *
     */
    uint8_t GetCslChannel(void) const { return mSubMac.GetCslChannel(); }

    /**
     * This method sets the CSL channel.
     *
     * @param[in]  aChannel  The CSL channel.
     *
     */
    void SetCslChannel(uint8_t aChannel);

    /**
     * This method gets the CSL period.
     *
     * @returns CSL period in units of 10 symbols.
     *
     */
    uint16_t GetCslPeriod(void) const { return mSubMac.GetCslPeriod(); }

    /**
     * This method sets the CSL period.
     *
     * @param[in]  aPeriod  The CSL period in 10 symbols.
     *
     */
    void SetCslPeriod(uint16_t aPeriod);

    /**
     * This method gets the CSL timeout.
     *
     * @returns CSL timeout in seconds.
     *
     */
    uint32_t GetCslTimeout(void) const { return mSubMac.GetCslTimeout(); }

    /**
     * This method sets the CSL timeout.
     *
     * @param[in]  aTimeout  The CSL timeout in seconds.
     *
     */
    void SetCslTimeout(uint32_t aTimeout);

    /**
     * This method indicates whether CSL is started at the moment.
     *
     * @retval TURE if CSL is actually running at the moment, FALSE otherwise.
     *
     */
    bool IsCslEnabled(void) const;

#endif // OPENTHREAD_CONFIG_MAC_CSL_RECEIVER_ENABLE

#if OPENTHREAD_CONFIG_MAC_HEADER_IE_SUPPORT
    /**
     * This method appends header IEs to a TX-frame according to its
     * frame control field and if time sync is enabled.
     *
     * @param[in]      aIsTimeSync  A boolean indicates if time sync is being used.
     * @param[in,out]  aFrame       A reference to the TX-frame to which the IEs will be appended.
     *
     * @retval OT_ERROR_NONE       If append header IEs successfully.
     * @retval OT_ERROR_NOT_FOUND  If cannot find header IE position in the frame.
     *
     */
    otError AppendHeaderIe(bool aIsTimeSync, TxFrame &aFrame) const;
#endif // OPENTHREAD_CONFIG_MAC_HEADER_IE_SUPPORT

    /**
     * This method updates frame control field.
     *
     * If the frame would contain header IEs, IE present field would be set.
     * If this is a csl transmission frame or header IE is present in this frame,
     * the version should be set to 2015. Otherwise, the version would be set to 2006.
     *
     * @param[in]   aNeighbor    A pointer to the destination device, could be `nullptr`.
     * @param[in]   aIsTimeSync  A boolean indicates if time sync is being used.
     * @param[out]  aFcf         A reference to the frame control field to set.
     *
     */
    void UpdateFrameControlField(const Neighbor *aNeighbor, bool aIsTimeSync, uint16_t &aFcf) const;

private:
    enum
    {
        kInvalidRssiValue  = SubMac::kInvalidRssiValue,
        kMaxCcaSampleCount = OPENTHREAD_CONFIG_CCA_FAILURE_RATE_AVERAGING_WINDOW,
        kMaxAcquisitionId  = 0xffff,
    };

    enum Operation
    {
        kOperationIdle = 0,
        kOperationActiveScan,
        kOperationEnergyScan,
        kOperationTransmitBeacon,
        kOperationTransmitDataDirect,
#if OPENTHREAD_FTD
        kOperationTransmitDataIndirect,
#if OPENTHREAD_CONFIG_MAC_CSL_TRANSMITTER_ENABLE
        kOperationTransmitDataCsl,
#endif
#endif
        kOperationTransmitPoll,
        kOperationWaitingForData,
        kOperationTransmitOutOfBandFrame,
    };

#if OPENTHREAD_CONFIG_MAC_RETRY_SUCCESS_HISTOGRAM_ENABLE
    struct RetryHistogram
    {
        /**
         * Histogram of number of retries for a single direct packet until success
         * [0 retry: packet count, 1 retry: packet count, 2 retry : packet count ...
         *  until max retry limit: packet count]
         *
         *  The size of the array is OPENTHREAD_CONFIG_MAC_RETRY_SUCCESS_HISTOGRAM_MAX_SIZE_COUNT_DIRECT.
         */
        uint32_t mTxDirectRetrySuccess[OPENTHREAD_CONFIG_MAC_RETRY_SUCCESS_HISTOGRAM_MAX_SIZE_COUNT_DIRECT];

        /**
         * Histogram of number of retries for a single indirect packet until success
         * [0 retry: packet count, 1 retry: packet count, 2 retry : packet count ...
         *  until max retry limit: packet count]
         *
         *  The size of the array is OPENTHREAD_CONFIG_MAC_RETRY_SUCCESS_HISTOGRAM_MAX_SIZE_COUNT_INDIRECT.
         */
        uint32_t mTxIndirectRetrySuccess[OPENTHREAD_CONFIG_MAC_RETRY_SUCCESS_HISTOGRAM_MAX_SIZE_COUNT_INDIRECT];
    };
#endif // OPENTHREAD_CONFIG_MAC_RETRY_SUCCESS_HISTOGRAM_ENABLE

    otError ProcessReceiveSecurity(RxFrame &aFrame, const Address &aSrcAddr, Neighbor *aNeighbor);
<<<<<<< HEAD
#if OPENTHREAD_CONFIG_THREAD_VERSION >= OT_THREAD_VERSION_1_2
    otError ProcessEnhAckSecurity(TxFrame &aTxFrame, RxFrame &aAckFrame);
#endif
=======
    void    ProcessTransmitSecurity(TxFrame &aFrame);
>>>>>>> d493c671
    void    UpdateIdleMode(void);
    void    StartOperation(Operation aOperation);
    void    FinishOperation(void);
    void    PerformNextOperation(void);
    otError PrepareDataRequest(TxFrame &aFrame);
    void    PrepareBeaconRequest(TxFrame &aFrame);
    void    PrepareBeacon(TxFrame &aFrame);
    bool    ShouldSendBeacon(void) const;
    bool    IsJoinable(void) const;
    void    BeginTransmit(void);
    bool    HandleMacCommand(RxFrame &aFrame);

    static void HandleTimer(Timer &aTimer);
    void        HandleTimer(void);
    static void HandleOperationTask(Tasklet &aTasklet);

    void    Scan(Operation aScanOperation, uint32_t aScanChannels, uint16_t aScanDuration);
    otError UpdateScanChannel(void);
    void    PerformActiveScan(void);
    void    ReportActiveScanResult(const RxFrame *aBeaconFrame);
    otError ConvertBeaconToActiveScanResult(const RxFrame *aBeaconFrame, ActiveScanResult &aResult);
    void    PerformEnergyScan(void);
    void    ReportEnergyScanResult(int8_t aRssi);

    void LogFrameRxFailure(const RxFrame *aFrame, otError aError) const;
    void LogFrameTxFailure(const TxFrame &aFrame, otError aError, uint8_t aRetryCount, bool aWillRetx) const;
    void LogBeacon(const char *aActionText, const BeaconPayload &aBeaconPayload) const;

#if OPENTHREAD_CONFIG_TIME_SYNC_ENABLE
    uint8_t GetTimeIeOffset(const Frame &aFrame);
#endif

#if OPENTHREAD_CONFIG_MAC_CSL_TRANSMITTER_ENABLE
    void ProcessCsl(const RxFrame &aFrame, const Address &aSrcAddr);
#endif
    static const char *OperationToString(Operation aOperation);

    static const otMacKey        sMode2Key;
    static const otExtAddress    sMode2ExtAddress;
    static const otExtendedPanId sExtendedPanidInit;
    static const char            sNetworkNameInit[];
    static const char            sDomainNameInit[];

    bool mEnabled : 1;
    bool mPendingActiveScan : 1;
    bool mPendingEnergyScan : 1;
    bool mPendingTransmitBeacon : 1;
    bool mPendingTransmitDataDirect : 1;
#if OPENTHREAD_FTD
    bool mPendingTransmitDataIndirect : 1;
#endif
#if OPENTHREAD_CONFIG_MAC_CSL_TRANSMITTER_ENABLE
    bool mPendingTransmitDataCsl : 1;
#endif
    bool mPendingTransmitPoll : 1;
    bool mPendingTransmitOobFrame : 1;
    bool mPendingWaitingForData : 1;
    bool mShouldTxPollBeforeData : 1;
    bool mRxOnWhenIdle : 1;
    bool mPromiscuous : 1;
    bool mBeaconsEnabled : 1;
    bool mUsingTemporaryChannel : 1;
#if OPENTHREAD_CONFIG_MAC_STAY_AWAKE_BETWEEN_FRAGMENTS
    bool mShouldDelaySleep : 1;
    bool mDelayingSleep : 1;
#endif

    Operation     mOperation;
    uint8_t       mBeaconSequence;
    uint8_t       mDataSequence;
    uint8_t       mBroadcastTransmitCount;
    PanId         mPanId;
    uint8_t       mPanChannel;
    uint8_t       mRadioChannel;
    ChannelMask   mSupportedChannelMask;
    ExtendedPanId mExtendedPanId;
    NetworkName   mNetworkName;
#if (OPENTHREAD_CONFIG_THREAD_VERSION >= OT_THREAD_VERSION_1_2)
    DomainName mDomainName;
#endif
    uint8_t     mScanChannel;
    uint16_t    mScanDuration;
    ChannelMask mScanChannelMask;
    uint8_t     mMaxFrameRetriesDirect;
#if OPENTHREAD_FTD
    uint8_t mMaxFrameRetriesIndirect;
#endif
#if OPENTHREAD_CONFIG_MAC_CSL_TRANSMITTER_ENABLE
    TimeMilli mCslTxFireTime;
#endif

    union
    {
        ActiveScanHandler mActiveScanHandler;
        EnergyScanHandler mEnergyScanHandler;
    };

    void *mScanHandlerContext;

    SubMac             mSubMac;
    Tasklet            mOperationTask;
    TimerMilli         mTimer;
    TxFrame *          mOobFrame;
    otMacCounters      mCounters;
    uint32_t           mKeyIdMode2FrameCounter;
    SuccessRateTracker mCcaSuccessRateTracker;
    uint16_t           mCcaSampleCount;
#if OPENTHREAD_CONFIG_MAC_RETRY_SUCCESS_HISTOGRAM_ENABLE
    RetryHistogram mRetryHistogram;
#endif

#if OPENTHREAD_CONFIG_MAC_FILTER_ENABLE
    Filter mFilter;
#endif // OPENTHREAD_CONFIG_MAC_FILTER_ENABLE
};

/**
 * @}
 *
 */

} // namespace Mac
} // namespace ot

#endif // MAC_HPP_<|MERGE_RESOLUTION|>--- conflicted
+++ resolved
@@ -814,13 +814,10 @@
 #endif // OPENTHREAD_CONFIG_MAC_RETRY_SUCCESS_HISTOGRAM_ENABLE
 
     otError ProcessReceiveSecurity(RxFrame &aFrame, const Address &aSrcAddr, Neighbor *aNeighbor);
-<<<<<<< HEAD
+    void    ProcessTransmitSecurity(TxFrame &aFrame);
 #if OPENTHREAD_CONFIG_THREAD_VERSION >= OT_THREAD_VERSION_1_2
     otError ProcessEnhAckSecurity(TxFrame &aTxFrame, RxFrame &aAckFrame);
 #endif
-=======
-    void    ProcessTransmitSecurity(TxFrame &aFrame);
->>>>>>> d493c671
     void    UpdateIdleMode(void);
     void    StartOperation(Operation aOperation);
     void    FinishOperation(void);
