--- conflicted
+++ resolved
@@ -173,7 +173,6 @@
 #endif
 
 /**
-<<<<<<< HEAD
  * @def OPENTHREAD_CONFIG_TMF_PROXY_DUA_ENABLE
  *
  * Define to 1 for Thread 1.2 FTD device to register DUA of its MTD children registered
@@ -181,7 +180,9 @@
  *
  */
 #define OPENTHREAD_CONFIG_TMF_PROXY_DUA_ENABLE \
-=======
+    ((OPENTHREAD_CONFIG_THREAD_VERSION >= OT_THREAD_VERSION_1_2) && OPENTHREAD_FTD)
+
+/**
  *
  * This setting configures the Multicast Listener Registration parent proxing in Thread 1.2.
  *
@@ -189,7 +190,6 @@
  *
  */
 #define OPENTHREAD_CONFIG_TMF_PROXY_MLR_ENABLE \
->>>>>>> 1081b45b
     ((OPENTHREAD_CONFIG_THREAD_VERSION >= OT_THREAD_VERSION_1_2) && OPENTHREAD_FTD)
 
 #endif // CONFIG_TMF_H_