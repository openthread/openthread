/*
 *  Copyright (c) 2016, The OpenThread Authors.
 *  All rights reserved.
 *
 *  Redistribution and use in source and binary forms, with or without
 *  modification, are permitted provided that the following conditions are met:
 *  1. Redistributions of source code must retain the above copyright
 *     notice, this list of conditions and the following disclaimer.
 *  2. Redistributions in binary form must reproduce the above copyright
 *     notice, this list of conditions and the following disclaimer in the
 *     documentation and/or other materials provided with the distribution.
 *  3. Neither the name of the copyright holder nor the
 *     names of its contributors may be used to endorse or promote products
 *     derived from this software without specific prior written permission.
 *
 *  THIS SOFTWARE IS PROVIDED BY THE COPYRIGHT HOLDERS AND CONTRIBUTORS "AS IS"
 *  AND ANY EXPRESS OR IMPLIED WARRANTIES, INCLUDING, BUT NOT LIMITED TO, THE
 *  IMPLIED WARRANTIES OF MERCHANTABILITY AND FITNESS FOR A PARTICULAR PURPOSE
 *  ARE DISCLAIMED. IN NO EVENT SHALL THE COPYRIGHT HOLDER OR CONTRIBUTORS BE
 *  LIABLE FOR ANY DIRECT, INDIRECT, INCIDENTAL, SPECIAL, EXEMPLARY, OR
 *  CONSEQUENTIAL DAMAGES (INCLUDING, BUT NOT LIMITED TO, PROCUREMENT OF
 *  SUBSTITUTE GOODS OR SERVICES; LOSS OF USE, DATA, OR PROFITS; OR BUSINESS
 *  INTERRUPTION) HOWEVER CAUSED AND ON ANY THEORY OF LIABILITY, WHETHER IN
 *  CONTRACT, STRICT LIABILITY, OR TORT (INCLUDING NEGLIGENCE OR OTHERWISE)
 *  ARISING IN ANY WAY OUT OF THE USE OF THIS SOFTWARE, EVEN IF ADVISED OF THE
 *  POSSIBILITY OF SUCH DAMAGE.
 */

#ifndef COAP_HPP_
#define COAP_HPP_

#include "openthread-core-config.h"

#include <openthread/coap.h>

#include "coap/coap_message.hpp"
#include "common/debug.hpp"
#include "common/locator.hpp"
#include "common/message.hpp"
#include "common/timer.hpp"
#include "net/ip6.hpp"
#include "net/netif.hpp"
#include "net/udp6.hpp"

/**
 * @file
 *   This file includes definitions for CoAP client and server functionality.
 */

namespace ot {

namespace Coap {

/**
 * @addtogroup core-coap
 *
 * @{
 *
 */

/**
 * Protocol Constants (RFC 7252).
 *
 */
enum
{
    kAckTimeout                 = OPENTHREAD_CONFIG_COAP_ACK_TIMEOUT,
    kAckRandomFactorNumerator   = OPENTHREAD_CONFIG_COAP_ACK_RANDOM_FACTOR_NUMERATOR,
    kAckRandomFactorDenominator = OPENTHREAD_CONFIG_COAP_ACK_RANDOM_FACTOR_DENOMINATOR,
    kMaxRetransmit              = OPENTHREAD_CONFIG_COAP_MAX_RETRANSMIT,
    kNStart                     = 1,
    kDefaultLeisure             = 5,
    kProbingRate                = 1,

    // Note that 2 << (kMaxRetransmit - 1) is equal to kMaxRetransmit power of 2
    kMaxTransmitSpan =
        kAckTimeout * ((2 << (kMaxRetransmit - 1)) - 1) * kAckRandomFactorNumerator / kAckRandomFactorDenominator,
    kMaxTransmitWait =
        kAckTimeout * ((2 << kMaxRetransmit) - 1) * kAckRandomFactorNumerator / kAckRandomFactorDenominator,
    kMaxLatency       = 100,
    kProcessingDelay  = kAckTimeout,
    kMaxRtt           = 2 * kMaxLatency + kProcessingDelay,
    kExchangeLifetime = kMaxTransmitSpan + 2 * (kMaxLatency) + kProcessingDelay,
    kNonLifetime      = kMaxTransmitSpan + kMaxLatency
};

/**
 * This class implements metadata required for CoAP retransmission.
 *
 */
OT_TOOL_PACKED_BEGIN
class CoapMetadata
{
    friend class CoapBase;

public:
    /**
     * Default constructor for the object.
     *
     */
    CoapMetadata(void)
        : mDestinationPort(0)
        , mResponseHandler(NULL)
        , mResponseContext(NULL)
        , mNextTimerShot(0)
        , mRetransmissionTimeout(0)
        , mRetransmissionCount(0)
        , mAcknowledged(false)
        , mConfirmable(false){};

    /**
     * This constructor initializes the object with specific values.
     *
     * @param[in]  aConfirmable  Information if the request is confirmable or not.
     * @param[in]  aMessageInfo  Addressing information.
     * @param[in]  aHandler      Pointer to a handler function for the response.
     * @param[in]  aContext      Context for the handler function.
     *
     */
    CoapMetadata(bool                    aConfirmable,
                 const Ip6::MessageInfo &aMessageInfo,
                 otCoapResponseHandler   aHandler,
                 void *                  aContext);

    /**
     * This method appends request data to the message.
     *
     * @param[in]  aMessage  A reference to the message.
     *
     * @retval OT_ERROR_NONE     Successfully appended the bytes.
     * @retval OT_ERROR_NO_BUFS  Insufficient available buffers to grow the message.
     *
     */
    otError AppendTo(Message &aMessage) const { return aMessage.Append(this, sizeof(*this)); };

    /**
     * This method reads request data from the message.
     *
     * @param[in]  aMessage  A reference to the message.
     *
     * @returns The number of bytes read.
     *
     */
    uint16_t ReadFrom(const Message &aMessage)
    {
        return aMessage.Read(aMessage.GetLength() - sizeof(*this), sizeof(*this), this);
    };

    /**
     * This method updates request data in the message.
     *
     * @param[in]  aMessage  A reference to the message.
     *
     * @returns The number of bytes updated.
     *
     */
    int UpdateIn(Message &aMessage) const
    {
        return aMessage.Write(aMessage.GetLength() - sizeof(*this), sizeof(*this), this);
    }

    /**
     * This method checks if the message shall be sent before the given time.
     *
     * @param[in]  aTime  A time to compare.
     *
     * @retval TRUE   If the message shall be sent before the given time.
     * @retval FALSE  Otherwise.
     */
    bool IsEarlier(uint32_t aTime) const { return (static_cast<int32_t>(aTime - mNextTimerShot) >= 0); };

    /**
     * This method checks if the message shall be sent after the given time.
     *
     * @param[in]  aTime  A time to compare.
     *
     * @retval TRUE   If the message shall be sent after the given time.
     * @retval FALSE  Otherwise.
     */
    bool IsLater(uint32_t aTime) const { return (static_cast<int32_t>(aTime - mNextTimerShot) < 0); };

private:
    Ip6::Address          mSourceAddress;         ///< IPv6 address of the message source.
    Ip6::Address          mDestinationAddress;    ///< IPv6 address of the message destination.
    uint16_t              mDestinationPort;       ///< UDP port of the message destination.
    otCoapResponseHandler mResponseHandler;       ///< A function pointer that is called on response reception.
    void *                mResponseContext;       ///< A pointer to arbitrary context information.
    uint32_t              mNextTimerShot;         ///< Time when the timer should shoot for this message.
    uint32_t              mRetransmissionTimeout; ///< Delay that is applied to next retransmission.
    uint8_t               mRetransmissionCount;   ///< Number of retransmissions.
    bool                  mAcknowledged : 1;      ///< Information that request was acknowledged.
    bool                  mConfirmable : 1;       ///< Information that message is confirmable.
} OT_TOOL_PACKED_END;

/**
 * This class implements CoAP resource handling.
 *
 */
class Resource : public otCoapResource
{
    friend class CoapBase;

public:
    enum
    {
        kMaxReceivedUriPath = 32, ///< Maximum supported URI path on received messages.
    };

    /**
     * This constructor initializes the resource.
     *
     * @param[in]  aUriPath  A pointer to a NULL-terminated string for the Uri-Path.
     * @param[in]  aHandler  A function pointer that is called when receiving a CoAP message for @p aUriPath.
     * @param[in]  aContext  A pointer to arbitrary context information.
     */
    Resource(const char *aUriPath, otCoapRequestHandler aHandler, void *aContext)
    {
        mUriPath = aUriPath;
        mHandler = aHandler;
        mContext = aContext;
        mNext    = NULL;
    }

    /**
     * This method returns a pointer to the next resource.
     *
     * @returns A Pointer to the next resource.
     *
     */
    Resource *GetNext(void) const { return static_cast<Resource *>(mNext); };

    /**
     * This method returns a pointer to the Uri-Path.
     *
     * @returns A Pointer to the Uri-Path.
     *
     */
    const char *GetUriPath(void) const { return mUriPath; };

private:
    void HandleRequest(Message &aMessage, const Ip6::MessageInfo &aMessageInfo) const
    {
        mHandler(mContext, &aMessage, &aMessageInfo);
    }
};

/**
 * This class implements metadata required for caching CoAP responses.
 *
 */
class EnqueuedResponseHeader
{
public:
    /**
     * Default constructor creating empty object.
     *
     */
    EnqueuedResponseHeader(void)
        : mDequeueTime(0)
        , mMessageInfo()
    {
    }

    /**
     * Constructor creating object with valid dequeue time and message info.
     *
     * @param[in]  aMessageInfo  The message info containing source endpoint identification.
     *
     */
    EnqueuedResponseHeader(const Ip6::MessageInfo &aMessageInfo)
        : mDequeueTime(TimerMilli::GetNow() + TimerMilli::SecToMsec(kExchangeLifetime))
        , mMessageInfo(aMessageInfo)
    {
    }

    /**
     * This method append metadata to the message.
     *
     * @param[in]  aMessage  A reference to the message.
     *
     * @retval OT_ERROR_NONE     Successfully appended the bytes.
     * @retval OT_ERROR_NO_BUFS  Insufficient available buffers to grow the message.
     */
    otError AppendTo(Message &aMessage) const { return aMessage.Append(this, sizeof(*this)); }

    /**
     * This method reads request data from the message.
     *
     * @param[in]  aMessage  A reference to the message.
     *
     * @returns The number of bytes read.
     *
     */
    uint16_t ReadFrom(const Message &aMessage)
    {
        return aMessage.Read(aMessage.GetLength() - sizeof(*this), sizeof(*this), this);
    }

    /**
     * This method removes metadata from the message.
     *
     * @param[in]  aMessage  A reference to the message.
     *
     */
    static void RemoveFrom(Message &aMessage)
    {
        otError error = aMessage.SetLength(aMessage.GetLength() - sizeof(EnqueuedResponseHeader));
        assert(error == OT_ERROR_NONE);
        OT_UNUSED_VARIABLE(error);
    }

    /**
     * This method checks if the message shall be sent before the given time.
     *
     * @param[in]  aTime  A time to compare.
     *
     * @retval TRUE   If the message shall be sent before the given time.
     * @retval FALSE  Otherwise.
     *
     */
    bool IsEarlier(uint32_t aTime) const { return (static_cast<int32_t>(aTime - mDequeueTime) >= 0); }

    /**
     * This method returns number of milliseconds in which the message should be sent.
     *
     * @returns  The number of milliseconds in which the message should be sent.
     *
     */
    uint32_t GetRemainingTime(void) const;

    /**
     * This method returns the message info of cached CoAP response.
     *
     * @returns  The message info of the cached CoAP response.
     *
     */
    const Ip6::MessageInfo &GetMessageInfo(void) const { return mMessageInfo; }

private:
    uint32_t               mDequeueTime;
    const Ip6::MessageInfo mMessageInfo;
};

/**
 * This class caches CoAP responses to implement message deduplication.
 *
 */
class ResponsesQueue
{
public:
    /**
     * Default class constructor.
     *
     * @param[in]  aInstance  A reference to the OpenThread instance.
     *
     */
    explicit ResponsesQueue(Instance &aInstance);

    /**
     * Add given response to the cache.
     *
     * If matching response (the same Message ID, source endpoint address and port) exists in the cache given
     * response is not added.
     * The CoAP response is copied before it is added to the cache.
     *
     * @param[in]  aMessage      The CoAP response to add to the cache.
     * @param[in]  aMessageInfo  The message info corresponding to @p aMessage.
     *
     */
    void EnqueueResponse(Message &aMessage, const Ip6::MessageInfo &aMessageInfo);

    /**
     * Remove the oldest response from the cache.
     *
     */
    void DequeueOldestResponse(void);

    /**
     * Remove all responses from the cache.
     *
     */
    void DequeueAllResponses(void);

    /**
     * Get a copy of CoAP response from the cache that matches given Message ID and source endpoint.
     *
     * @param[in]  aRequest      The CoAP message containing Message ID.
     * @param[in]  aMessageInfo  The message info containing source endpoint address and port.
     * @param[out] aResponse     A pointer to a copy of a cached CoAP response matching given arguments.
     *
     * @retval OT_ERROR_NONE       Matching response found and successfully created a copy.
     * @retval OT_ERROR_NO_BUFS    Matching response found but there is not sufficient buffer to create a copy.
     * @retval OT_ERROR_NOT_FOUND  Matching response not found.
     *
     */
    otError GetMatchedResponseCopy(const Message &aRequest, const Ip6::MessageInfo &aMessageInfo, Message **aResponse);

    /**
     * Get a reference to the cached CoAP responses queue.
     *
     * @returns  A reference to the cached CoAP responses queue.
     *
     */
    const MessageQueue &GetResponses(void) const { return mQueue; }

private:
    enum
    {
        kMaxCachedResponses = OPENTHREAD_CONFIG_COAP_SERVER_MAX_CACHED_RESPONSES,
    };

    void DequeueResponse(Message &aMessage)
    {
        mQueue.Dequeue(aMessage);
        aMessage.Free();
    }

    static void HandleTimer(Timer &aTimer);
    void        HandleTimer(void);

    MessageQueue      mQueue;
    TimerMilliContext mTimer;
};

/**
 * This class implements the CoAP client and server.
 *
 */
class CoapBase : public InstanceLocator
{
    friend class ResponsesQueue;

public:
    /**
     * This function pointer is called to send a CoAP message.
     *
     * @param[in]  aCoapBase     A pointer to the CoAP agent.
     * @param[in]  aMessage      A reference to the message to send.
     * @param[in]  aMessageInfo  A reference to the message info associated with @p aMessage.
     *
     * @retval OT_ERROR_NONE     Successfully sent CoAP message.
     * @retval OT_ERROR_NO_BUFS  Failed to allocate retransmission data.
     *
     */
    typedef otError (*SendCallback)(CoapBase *aCoapBase, Message &aMessage, const Ip6::MessageInfo &aMessageInfo);

    /**
     * This function pointer is called before CoAP server processing a CoAP packets.
     *
     * @param[in]   aMessage        A reference to the message.
     @ @param[in]   aMessageInfo    A reference to the message info associated with @p aMessage.
     * @param[in]   aContext        A pointer to arbitrary context information.
     *
     * @retval  OT_ERROR_NONE       Server should continue processing this message, other
     *                              return values indicates the server should stop processing
     *                              this message.
     * @retval  OT_ERROR_NOT_TMF    The message is not a TMF message.
     *
     */
    typedef otError (*Interceptor)(const Message &aMessage, const Ip6::MessageInfo &aMessageInfo, void *aContext);

    /**
     * This method clears requests and responses used by this CoAP agent.
     *
     */
    void ClearRequestsAndResponses(void);

    /**
     * This method adds a resource to the CoAP server.
     *
     * @param[in]  aResource  A reference to the resource.
     *
     * @retval OT_ERROR_NONE     Successfully added @p aResource.
     * @retval OT_ERROR_ALREADY  The @p aResource was already added.
     *
     */
    otError AddResource(Resource &aResource);

    /**
     * This method removes a resource from the CoAP server.
     *
     * @param[in]  aResource  A reference to the resource.
     *
     */
    void RemoveResource(Resource &aResource);

    /* This function sets the default handler for unhandled CoAP requests.
     *
     * @param[in]  aHandler   A function pointer that shall be called when an unhandled request arrives.
     * @param[in]  aContext   A pointer to arbitrary context information. May be NULL if not used.
     */
    void SetDefaultHandler(otCoapRequestHandler aHandler, void *aContext);

    /**
     * This method creates a new message with a CoAP header.
     *
     * @note If @p aSettings is 'NULL', the link layer security is enabled and the message priority is set to
     * OT_MESSAGE_PRIORITY_NORMAL by default.
     *
     * @param[in]  aSettings  A pointer to the message settings or NULL to set default settings.
     *
     * @returns A pointer to the message or NULL if failed to allocate message.
     *
     */
    Message *NewMessage(const otMessageSettings *aSettings = NULL);

    /**
     * This method sends a CoAP message.
     *
     * If a response for a request is expected, respective function and context information should be provided.
     * If no response is expected, these arguments should be NULL pointers.
     * If Message Id was not set in the header (equal to 0), this function will assign unique Message Id to the message.
     *
     * @param[in]  aMessage      A reference to the message to send.
     * @param[in]  aMessageInfo  A reference to the message info associated with @p aMessage.
     * @param[in]  aHandler      A function pointer that shall be called on response reception or time-out.
     * @param[in]  aContext      A pointer to arbitrary context information.
     *
     * @retval OT_ERROR_NONE     Successfully sent CoAP message.
     * @retval OT_ERROR_NO_BUFS  Failed to allocate retransmission data.
     *
     */
    otError SendMessage(Message &               aMessage,
                        const Ip6::MessageInfo &aMessageInfo,
                        otCoapResponseHandler   aHandler = NULL,
                        void *                  aContext = NULL);

    /**
     * This method sends a CoAP reset message.
     *
     * @param[in]  aRequest        A reference to the CoAP Message that was used in CoAP request.
     * @param[in]  aMessageInfo    The message info corresponding to the CoAP request.
     *
     * @retval OT_ERROR_NONE          Successfully enqueued the CoAP response message.
     * @retval OT_ERROR_NO_BUFS       Insufficient buffers available to send the CoAP response.
     * @retval OT_ERROR_INVALID_ARGS  The @p aRequest is not of confirmable type.
     *
     */
    otError SendReset(Message &aRequest, const Ip6::MessageInfo &aMessageInfo)
    {
        return SendEmptyMessage(OT_COAP_TYPE_RESET, aRequest, aMessageInfo);
    };

    /**
     * This method sends header-only CoAP response message.
     *
     * @param[in]  aCode           The CoAP code of this response.
     * @param[in]  aRequest        A reference to the CoAP Message that was used in CoAP request.
     * @param[in]  aMessageInfo    The message info corresponding to the CoAP request.
     *
     * @retval OT_ERROR_NONE          Successfully enqueued the CoAP response message.
     * @retval OT_ERROR_NO_BUFS       Insufficient buffers available to send the CoAP response.
     * @retval OT_ERROR_INVALID_ARGS  The @p aRequest header is not of confirmable type.
     *
     */
    otError SendHeaderResponse(Message::Code aCode, const Message &aRequest, const Ip6::MessageInfo &aMessageInfo);

    /**
     * This method sends a CoAP ACK empty message which is used in Separate Response for confirmable requests.
     *
     * @param[in]  aRequest        A reference to the CoAP Message that was used in CoAP request.
     * @param[in]  aMessageInfo    The message info corresponding to the CoAP request.
     *
     * @retval OT_ERROR_NONE          Successfully enqueued the CoAP response message.
     * @retval OT_ERROR_NO_BUFS       Insufficient buffers available to send the CoAP response.
     * @retval OT_ERROR_INVALID_ARGS  The @p aRequest header is not of confirmable type.
     *
     */
    otError SendAck(const Message &aRequest, const Ip6::MessageInfo &aMessageInfo)
    {
        return SendEmptyMessage(OT_COAP_TYPE_ACKNOWLEDGMENT, aRequest, aMessageInfo);
    };

    /**
     * This method sends a CoAP ACK message on which a dummy CoAP response is piggybacked.
     *
     * @param[in]  aRequest        A reference to the CoAP Message that was used in CoAP request.
     * @param[in]  aMessageInfo    The message info corresponding to the CoAP request.
     *
     * @retval OT_ERROR_NONE          Successfully enqueued the CoAP response message.
     * @retval OT_ERROR_NO_BUFS       Insufficient buffers available to send the CoAP response.
     * @retval OT_ERROR_INVALID_ARGS  The @p aRequest header is not of confirmable type.
     *
     */
    otError SendEmptyAck(const Message &aRequest, const Ip6::MessageInfo &aMessageInfo)
    {
        return (aRequest.GetType() == OT_COAP_TYPE_CONFIRMABLE
                    ? SendHeaderResponse(OT_COAP_CODE_CHANGED, aRequest, aMessageInfo)
                    : OT_ERROR_INVALID_ARGS);
    }

    /**
     * This method sends a header-only CoAP message to indicate no resource matched for the request.
     *
     * @param[in]  aRequest        A reference to the CoAP Message that was used in CoAP request.
     * @param[in]  aMessageInfo          The message info corresponding to the CoAP request.
     *
     * @retval OT_ERROR_NONE         Successfully enqueued the CoAP response message.
     * @retval OT_ERROR_NO_BUFS      Insufficient buffers available to send the CoAP response.
     *
     */
    otError SendNotFound(const Message &aRequest, const Ip6::MessageInfo &aMessageInfo)
    {
        return SendHeaderResponse(OT_COAP_CODE_NOT_FOUND, aRequest, aMessageInfo);
    }

    /**
     * This method aborts CoAP transactions associated with given handler and context.
     *
     * The associated response handler will be called with OT_ERROR_ABORT.
     *
     * @param[in]  aHandler  A function pointer that should be called when the transaction ends.
     * @param[in]  aContext  A pointer to arbitrary context information.
     *
     * @retval OT_ERROR_NONE       Successfully aborted CoAP transactions.
     * @retval OT_ERROR_NOT_FOUND  CoAP transaction associated with given handler was not found.
     *
     */
    otError AbortTransaction(otCoapResponseHandler aHandler, void *aContext);

    /**
     * This method sets interceptor to be called before processing a CoAP packet.
     *
     * @param[in]   aInterceptor    A pointer to the interceptor.
     * @param[in]   aContext        A pointer to arbitrary context information.
     *
     */
    void SetInterceptor(Interceptor aInterceptor, void *aContext)
    {
        mInterceptor = aInterceptor;
        mContext     = aContext;
    }

    /**
     * This method returns a reference to the request message list.
     *
     * @returns A reference to the request message list.
     *
     */
    const MessageQueue &GetRequestMessages(void) const { return mPendingRequests; }

    /**
     * This method returns a reference to the cached response list.
     *
     * @returns A reference to the cached response list.
     *
     */
    const MessageQueue &GetCachedResponses(void) const { return mResponsesQueue.GetResponses(); }

protected:
    /**
     * This constructor initializes the object.
     *
     * @param[in]  aInstance        A reference to the OpenThread instance.
     * @param[in]  aSendCallback    A function pointer to send CoAP message, which SHOULD be a static
     *                              member method of a descendent of this class.
     *
     */
    explicit CoapBase(Instance &aInstance, SendCallback aSendCallback);

    /**
     * This method sends a CoAP message.
     *
     * @param[in]  aMessage      A reference to the message to send.
     * @param[in]  aMessageInfo  A reference to the message info associated with @p aMessage.
     *
     * @retval OT_ERROR_NONE     Successfully sent CoAP message.
     * @retval OT_ERROR_NO_BUFS  Failed to allocate retransmission data.
     *
     */
    otError Send(Message &aMessage, const Ip6::MessageInfo &aMessageInfo);

    /**
     * This method receives a CoAP message.
     *
     * @param[in]  aMessage      A reference to the received message.
     * @param[in]  aMessageInfo  A reference to the message info associated with @p aMessage.
     *
     */
<<<<<<< HEAD
    void Receive(Message &aMessage, const Ip6::MessageInfo &aMessageInfo);
=======
    virtual void Receive(ot::Message &aMessage, const Ip6::MessageInfo &aMessageInfo);

    Ip6::UdpSocket mSocket;
>>>>>>> 5eee323b

private:
    static void HandleRetransmissionTimer(Timer &aTimer);
    void        HandleRetransmissionTimer(void);

    Message *CopyAndEnqueueMessage(const Message &aMessage, uint16_t aCopyLength, const CoapMetadata &aCoapMetadata);
    void     DequeueMessage(Message &aMessage);
    Message *FindRelatedRequest(const Message &         aResponse,
                                const Ip6::MessageInfo &aMessageInfo,
                                CoapMetadata &          aCoapMetadata);
    void     FinalizeCoapTransaction(Message &               aRequest,
                                     const CoapMetadata &    aCoapMetadata,
                                     Message *               aResponse,
                                     const Ip6::MessageInfo *aMessageInfo,
                                     otError                 aResult);

    void ProcessReceivedRequest(Message &aMessage, const Ip6::MessageInfo &aMessageInfo);
    void ProcessReceivedResponse(Message &aMessage, const Ip6::MessageInfo &aMessageInfo);

    otError SendCopy(const Message &aMessage, const Ip6::MessageInfo &aMessageInfo);
    otError SendEmptyMessage(Message::Type aType, const Message &aRequest, const Ip6::MessageInfo &aMessageInfo);

    MessageQueue      mPendingRequests;
    uint16_t          mMessageId;
    TimerMilliContext mRetransmissionTimer;

    Resource *mResources;

    void *         mContext;
    Interceptor    mInterceptor;
    ResponsesQueue mResponsesQueue;

    otCoapRequestHandler mDefaultHandler;
    void *               mDefaultHandlerContext;

    SendCallback mSendCallback;
};

/**
 * This class implements the CoAP client and server.
 *
 */
class Coap : public CoapBase
{
public:
    /**
     * This constructor initializes the object.
     *
     * @param[in] aInstance      A reference to the OpenThread instance.
     *
     */
    explicit Coap(Instance &aInstance);

    /**
     * This method starts the CoAP service.
     *
     * @param[in]  aPort  The local UDP port to bind to.
     *
     * @retval OT_ERROR_NONE    Successfully started the CoAP service.
     * @retval OT_ERROR_ALREADY Already started.
     *
     */
    otError Start(uint16_t aPort);

    /**
     * This method stops the CoAP service.
     *
     * @retval OT_ERROR_NONE    Successfully stopped the CoAP service.
     * @retval OT_ERROR_FAILED  Failed to stop CoAP agent.
     *
     */
    otError Stop(void);

private:
    static otError Send(CoapBase *aCoapBase, Message &aMessage, const Ip6::MessageInfo &aMessageInfo)
    {
        return static_cast<Coap *>(aCoapBase)->Send(aMessage, aMessageInfo);
    }
    otError Send(Message &aMessage, const Ip6::MessageInfo &aMessageInfo);

    static void HandleUdpReceive(void *aContext, otMessage *aMessage, const otMessageInfo *aMessageInfo);

    Ip6::UdpSocket mSocket;
};

} // namespace Coap
} // namespace ot

#endif // COAP_HPP_<|MERGE_RESOLUTION|>--- conflicted
+++ resolved
@@ -677,13 +677,7 @@
      * @param[in]  aMessageInfo  A reference to the message info associated with @p aMessage.
      *
      */
-<<<<<<< HEAD
-    void Receive(Message &aMessage, const Ip6::MessageInfo &aMessageInfo);
-=======
-    virtual void Receive(ot::Message &aMessage, const Ip6::MessageInfo &aMessageInfo);
-
-    Ip6::UdpSocket mSocket;
->>>>>>> 5eee323b
+    void Receive(ot::Message &aMessage, const Ip6::MessageInfo &aMessageInfo);
 
 private:
     static void HandleRetransmissionTimer(Timer &aTimer);
