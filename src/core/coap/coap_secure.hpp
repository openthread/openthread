--- conflicted
+++ resolved
@@ -308,11 +308,7 @@
      * @param[in]  aMessageInfo  A reference to the message info associated with @p aMessage.
      *
      */
-<<<<<<< HEAD
-    void HandleUdpReceive(Message &aMessage, const Ip6::MessageInfo &aMessageInfo);
-=======
-    virtual void Receive(ot::Message &aMessage, const Ip6::MessageInfo &aMessageInfo);
->>>>>>> 5eee323b
+    void HandleUdpReceive(ot::Message &aMessage, const Ip6::MessageInfo &aMessageInfo);
 
     /**
      * This method returns the DTLS session's peer address.
