--- conflicted
+++ resolved
@@ -125,24 +125,11 @@
     mDefaultHandlerContext = aContext;
 }
 
-<<<<<<< HEAD
-Message *CoapBase::NewMessage(const Header &aHeader, const otMessageSettings *aSettings)
+Message *CoapBase::NewMessage(const otMessageSettings *aSettings)
 {
     Message *message = NULL;
 
-    // Ensure that header has minimum required length.
-    VerifyOrExit(aHeader.GetLength() >= Header::kMinHeaderLength);
-
-    message = GetInstance().GetIp6().GetUdp().NewMessage(aHeader.GetLength(), aSettings);
-    VerifyOrExit(message != NULL);
-    message->Prepend(aHeader.GetBytes(), aHeader.GetLength());
-=======
-Message *Coap::NewMessage(const otMessageSettings *aSettings)
-{
-    Message *message = NULL;
-
-    VerifyOrExit((message = static_cast<Message *>(mSocket.NewMessage(0, aSettings))) != NULL);
->>>>>>> 5eee323b
+    VerifyOrExit((message = static_cast<Message *>(GetInstance().GetIp6().GetUdp().NewMessage(0, aSettings))) != NULL);
     message->SetOffset(0);
 
 exit:
@@ -206,20 +193,11 @@
 
 otError CoapBase::Send(Message &aMessage, const Ip6::MessageInfo &aMessageInfo)
 {
-<<<<<<< HEAD
+    static_cast<Message &>(aMessage).Finish();
     return mSendCallback(this, aMessage, aMessageInfo);
 }
 
-otError CoapBase::SendEmptyMessage(Header::Type            aType,
-                                   const Header &          aRequestHeader,
-                                   const Ip6::MessageInfo &aMessageInfo)
-=======
-    static_cast<Message &>(aMessage).Finish();
-    return mSocket.SendTo(aMessage, aMessageInfo);
-}
-
-otError Coap::SendEmptyMessage(Message::Type aType, const Message &aRequest, const Ip6::MessageInfo &aMessageInfo)
->>>>>>> 5eee323b
+otError CoapBase::SendEmptyMessage(Message::Type aType, const Message &aRequest, const Ip6::MessageInfo &aMessageInfo)
 {
     otError  error   = OT_ERROR_NONE;
     Message *message = NULL;
@@ -243,13 +221,7 @@
     return error;
 }
 
-<<<<<<< HEAD
-otError CoapBase::SendHeaderResponse(Header::Code            aCode,
-                                     const Header &          aRequestHeader,
-                                     const Ip6::MessageInfo &aMessageInfo)
-=======
-otError Coap::SendHeaderResponse(Message::Code aCode, const Message &aRequest, const Ip6::MessageInfo &aMessageInfo)
->>>>>>> 5eee323b
+otError CoapBase::SendHeaderResponse(Message::Code aCode, const Message &aRequest, const Ip6::MessageInfo &aMessageInfo)
 {
     otError  error   = OT_ERROR_NONE;
     Message *message = NULL;
@@ -355,20 +327,11 @@
     }
 }
 
-<<<<<<< HEAD
 void CoapBase::FinalizeCoapTransaction(Message &               aRequest,
                                        const CoapMetadata &    aCoapMetadata,
-                                       Header *                aResponseHeader,
                                        Message *               aResponse,
                                        const Ip6::MessageInfo *aMessageInfo,
                                        otError                 aResult)
-=======
-void Coap::FinalizeCoapTransaction(Message &               aRequest,
-                                   const CoapMetadata &    aCoapMetadata,
-                                   Message *               aResponse,
-                                   const Ip6::MessageInfo *aMessageInfo,
-                                   otError                 aResult)
->>>>>>> 5eee323b
 {
     DequeueMessage(aRequest);
 
@@ -483,16 +446,9 @@
     return error;
 }
 
-<<<<<<< HEAD
-Message *CoapBase::FindRelatedRequest(const Header &          aResponseHeader,
+Message *CoapBase::FindRelatedRequest(const Message &         aResponse,
                                       const Ip6::MessageInfo &aMessageInfo,
-                                      Header &                aRequestHeader,
                                       CoapMetadata &          aCoapMetadata)
-=======
-Message *Coap::FindRelatedRequest(const Message &         aResponse,
-                                  const Ip6::MessageInfo &aMessageInfo,
-                                  CoapMetadata &          aCoapMetadata)
->>>>>>> 5eee323b
 {
     Message *message = static_cast<Message *>(mPendingRequests.GetHead());
 
@@ -534,17 +490,7 @@
     return message;
 }
 
-<<<<<<< HEAD
-void CoapBase::Receive(Message &aMessage, const Ip6::MessageInfo &aMessageInfo)
-=======
-void Coap::HandleUdpReceive(void *aContext, otMessage *aMessage, const otMessageInfo *aMessageInfo)
-{
-    static_cast<Coap *>(aContext)->Receive(*static_cast<Message *>(aMessage),
-                                           *static_cast<const Ip6::MessageInfo *>(aMessageInfo));
-}
-
-void Coap::Receive(ot::Message &aMessage, const Ip6::MessageInfo &aMessageInfo)
->>>>>>> 5eee323b
+void CoapBase::Receive(ot::Message &aMessage, const Ip6::MessageInfo &aMessageInfo)
 {
     Message &message = static_cast<Message &>(aMessage);
 
@@ -562,11 +508,7 @@
     }
 }
 
-<<<<<<< HEAD
-void CoapBase::ProcessReceivedResponse(Header &aResponseHeader, Message &aMessage, const Ip6::MessageInfo &aMessageInfo)
-=======
-void Coap::ProcessReceivedResponse(Message &aMessage, const Ip6::MessageInfo &aMessageInfo)
->>>>>>> 5eee323b
+void CoapBase::ProcessReceivedResponse(Message &aMessage, const Ip6::MessageInfo &aMessageInfo)
 {
     CoapMetadata coapMetadata;
     Message *    request = NULL;
@@ -641,11 +583,7 @@
     }
 }
 
-<<<<<<< HEAD
-void CoapBase::ProcessReceivedRequest(Header &aHeader, Message &aMessage, const Ip6::MessageInfo &aMessageInfo)
-=======
-void Coap::ProcessReceivedRequest(Message &aMessage, const Ip6::MessageInfo &aMessageInfo)
->>>>>>> 5eee323b
+void CoapBase::ProcessReceivedRequest(Message &aMessage, const Ip6::MessageInfo &aMessageInfo)
 {
     char     uriPath[Resource::kMaxReceivedUriPath];
     char *   curUriPath     = uriPath;
