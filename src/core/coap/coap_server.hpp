/*
 *  Copyright (c) 2016, Nest Labs, Inc.
 *  All rights reserved.
 *
 *  Redistribution and use in source and binary forms, with or without
 *  modification, are permitted provided that the following conditions are met:
 *  1. Redistributions of source code must retain the above copyright
 *     notice, this list of conditions and the following disclaimer.
 *  2. Redistributions in binary form must reproduce the above copyright
 *     notice, this list of conditions and the following disclaimer in the
 *     documentation and/or other materials provided with the distribution.
 *  3. Neither the name of the copyright holder nor the
 *     names of its contributors may be used to endorse or promote products
 *     derived from this software without specific prior written permission.
 *
 *  THIS SOFTWARE IS PROVIDED BY THE COPYRIGHT HOLDERS AND CONTRIBUTORS "AS IS"
 *  AND ANY EXPRESS OR IMPLIED WARRANTIES, INCLUDING, BUT NOT LIMITED TO, THE
 *  IMPLIED WARRANTIES OF MERCHANTABILITY AND FITNESS FOR A PARTICULAR PURPOSE
 *  ARE DISCLAIMED. IN NO EVENT SHALL THE COPYRIGHT HOLDER OR CONTRIBUTORS BE
 *  LIABLE FOR ANY DIRECT, INDIRECT, INCIDENTAL, SPECIAL, EXEMPLARY, OR
 *  CONSEQUENTIAL DAMAGES (INCLUDING, BUT NOT LIMITED TO, PROCUREMENT OF
 *  SUBSTITUTE GOODS OR SERVICES; LOSS OF USE, DATA, OR PROFITS; OR BUSINESS
 *  INTERRUPTION) HOWEVER CAUSED AND ON ANY THEORY OF LIABILITY, WHETHER IN
 *  CONTRACT, STRICT LIABILITY, OR TORT (INCLUDING NEGLIGENCE OR OTHERWISE)
 *  ARISING IN ANY WAY OUT OF THE USE OF THIS SOFTWARE, EVEN IF ADVISED OF THE
 *  POSSIBILITY OF SUCH DAMAGE.
 */

/**
 * @file
 *   This file includes definitions for the CoAP server.
 */

#ifndef COAP_SERVER_HPP_
#define COAP_SERVER_HPP_

#include <coap/coap_header.hpp>
#include <common/message.hpp>
#include <net/udp6.hpp>

namespace Thread {
namespace Coap {

/**
 * @addtogroup core-coap
 *
 * @{
 *
 */

/**
 * This class implements CoAP resource handling.
 *
 */
class Resource
{
    friend class Server;

public:
    /**
     * This function pointer is called when a CoAP message with a given Uri-Path is received.
     *
     * @param[in]  aContext      A pointer to arbitrary context information.
     * @param[in]  aHeader       A reference to the CoAP header.
     * @param[in]  aMessage      A reference to the message.
     * @param[in]  aMessageInfo  A reference to the message info for @p aMessage.
     *
     */
    typedef void (*CoapMessageHandler)(void *aContext, Header &aHeader, Message &aMessage,
                                       const Ip6::MessageInfo &aMessageInfo);

    /**
     * This constructor initializes the resource.
     *
     * @param[in]  aUriPath  A pointer to a NULL-terminated string for the Uri-Path.
     * @param[in]  aHandler  A function pointer that is called when receiving a CoAP message for @p aUriPath.
     * @param[in]  aContext  A pointer to arbitrary context information.
     */
    Resource(const char *aUriPath, CoapMessageHandler aHandler, void *aContext) {
        mUriPath = aUriPath;
        mHandler = aHandler;
        mContext = aContext;
        mNext = NULL;
    }

private:
    void HandleRequest(Header &aHeader, Message &aMessage, const Ip6::MessageInfo &aMessageInfo) {
        mHandler(mContext, aHeader, aMessage, aMessageInfo);
    }

    const char *mUriPath;
    CoapMessageHandler mHandler;
    void *mContext;
    Resource *mNext;
};

/**
 * This class implements the CoAP server.
 *
 */
class Server
{
public:
    /**
     * This constructor initializes the object.
     *
     * @param[in]  aUdp   A reference to the UDP object.
     * @param[in]  aPort  The port to listen on.
     *
     */
<<<<<<< HEAD
    explicit Server(otInstance *aInstance, uint16_t aPort);
=======
    Server(Ip6::Udp &aUdp, uint16_t aPort);
>>>>>>> 9c984488

    /**
     * This method starts the CoAP server.
     *
     * @retval kThreadError_None  Successfully started the CoAP server.
     *
     */
    ThreadError Start();

    /**
     * This method stops the CoAP server.
     *
     * @retval kThreadError_None  Successfully stopped the CoAP server.
     *
     */
    ThreadError Stop();

    /**
     * This method adds a resource to the CoAP server.
     *
     * @param[in]  aResource  A reference to the resource.
     *
     * @retval kThreadError_None  Successfully added @p aResource.
     * @retval kThreadError_Busy  The @p aResource was already added.
     *
     */
    ThreadError AddResource(Resource &aResource);

    /**
     * This method returns a new UDP message with sufficient header space reserved.
     *
     * @param[in]  aReserved  The number of header bytes to reserve after the UDP header.
     *
     * @returns A pointer to the message or NULL if no buffers are available.
     *
     */
    Message *NewMessage(uint16_t aReserved);

    /**
     * This method sends a CoAP response from the server.
     *
     * @param[in]  aMessage      The CoAP response to send.
     * @param[in]  aMessageInfo  The message info corresponding to @p aMessage.
     *
     * @retval kThreadError_None    Successfully enqueued the CoAP response message.
     * @retval kThreadError_NoBufs  Insufficient buffers available to send the CoAP response.
     *
     */
    ThreadError SendMessage(Message &aMessage, const Ip6::MessageInfo &aMessageInfo);

private:
    enum
    {
        kMaxReceivedUriPath = 32,   ///< Maximum supported URI path on received messages.
    };

    static void HandleUdpReceive(void *aContext, otMessage aMessage, const otMessageInfo *aMessageInfo);
    void HandleUdpReceive(Message &aMessage, const Ip6::MessageInfo &aMessageInfo);

    otInstance *mInstance;
    Ip6::UdpSocket mSocket;
    uint16_t mPort;
    Resource *mResources;
};

/**
 * @}
 *
 */

}  // namespace Coap
}  // namespace Thread

#endif  // COAP_SERVER_HPP_<|MERGE_RESOLUTION|>--- conflicted
+++ resolved
@@ -108,11 +108,7 @@
      * @param[in]  aPort  The port to listen on.
      *
      */
-<<<<<<< HEAD
-    explicit Server(otInstance *aInstance, uint16_t aPort);
-=======
     Server(Ip6::Udp &aUdp, uint16_t aPort);
->>>>>>> 9c984488
 
     /**
      * This method starts the CoAP server.
@@ -172,7 +168,6 @@
     static void HandleUdpReceive(void *aContext, otMessage aMessage, const otMessageInfo *aMessageInfo);
     void HandleUdpReceive(Message &aMessage, const Ip6::MessageInfo &aMessageInfo);
 
-    otInstance *mInstance;
     Ip6::UdpSocket mSocket;
     uint16_t mPort;
     Resource *mResources;
