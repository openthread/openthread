--- conflicted
+++ resolved
@@ -40,11 +40,7 @@
 
 ThreadError AesCcm::SetKey(const uint8_t *aKey, uint16_t aKeyLength)
 {
-<<<<<<< HEAD
-    otCryptoAesEcbSetKey(mCryptoContext, aKey, 8 * aKeyLength);
-=======
     mEcb.SetKey(aKey, 8 * aKeyLength);
->>>>>>> 9c984488
     return kThreadError_None;
 }
 
@@ -117,11 +113,7 @@
     }
 
     // encrypt initial block
-<<<<<<< HEAD
-    otCryptoAesEcbEncrypt(mCryptoContext, mBlock, mBlock);
-=======
     mEcb.Encrypt(mBlock, mBlock);
->>>>>>> 9c984488
 
     // process header
     if (aHeaderLength > 0)
@@ -177,11 +169,7 @@
     {
         if (mBlockLength == sizeof(mBlock))
         {
-<<<<<<< HEAD
-            otCryptoAesEcbEncrypt(mCryptoContext, mBlock, mBlock);
-=======
-            mEcb.Encrypt(mBlock, mBlock);
->>>>>>> 9c984488
+            mEcb.Encrypt(mBlock, mBlock);
             mBlockLength = 0;
         }
 
@@ -195,11 +183,7 @@
         // process remainder
         if (mBlockLength != 0)
         {
-<<<<<<< HEAD
-            otCryptoAesEcbEncrypt(mCryptoContext, mBlock, mBlock);
-=======
-            mEcb.Encrypt(mBlock, mBlock);
->>>>>>> 9c984488
+            mEcb.Encrypt(mBlock, mBlock);
         }
 
         mBlockLength = 0;
@@ -226,11 +210,7 @@
                 }
             }
 
-<<<<<<< HEAD
-            otCryptoAesEcbEncrypt(mCryptoContext, mCtr, mCtrPad);
-=======
             mEcb.Encrypt(mCtr, mCtrPad);
->>>>>>> 9c984488
             mCtrLength = 0;
         }
 
@@ -247,11 +227,7 @@
 
         if (mBlockLength == sizeof(mBlock))
         {
-<<<<<<< HEAD
-            otCryptoAesEcbEncrypt(mCryptoContext, mBlock, mBlock);
-=======
-            mEcb.Encrypt(mBlock, mBlock);
->>>>>>> 9c984488
+            mEcb.Encrypt(mBlock, mBlock);
             mBlockLength = 0;
         }
 
@@ -264,11 +240,7 @@
     {
         if (mBlockLength != 0)
         {
-<<<<<<< HEAD
-            otCryptoAesEcbEncrypt(mCryptoContext, mBlock, mBlock);
-=======
-            mEcb.Encrypt(mBlock, mBlock);
->>>>>>> 9c984488
+            mEcb.Encrypt(mBlock, mBlock);
         }
 
         // reset counter
@@ -287,11 +259,7 @@
 
     if (mTagLength > 0)
     {
-<<<<<<< HEAD
-        otCryptoAesEcbEncrypt(mCryptoContext, mCtr, mCtrPad);
-=======
         mEcb.Encrypt(mCtr, mCtrPad);
->>>>>>> 9c984488
 
         for (int i = 0; i < mTagLength; i++)
         {
