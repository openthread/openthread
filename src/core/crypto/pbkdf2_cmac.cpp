--- conflicted
+++ resolved
@@ -41,18 +41,8 @@
 #include <crypto/pbkdf2_cmac.h>
 #include <mbedtls/cmac.h>
 
-<<<<<<< HEAD
 #if OPENTHREAD_ENABLE_COMMISSIONER && OPENTHREAD_FTD
 
-namespace Thread {
-namespace Crypto {
-
-#ifdef __cplusplus
-extern "C" {
-#endif
-
-=======
->>>>>>> caebf24e
 void otPbkdf2Cmac(
     const uint8_t *aPassword, uint16_t aPasswordLen,
     const uint8_t *aSalt, uint16_t aSaltLen,
@@ -101,17 +91,6 @@
         key += useLen;
         keyLen -= useLen;
     }
-<<<<<<< HEAD
 }
 
-#ifdef __cplusplus
-}  // extern "C"
-#endif
-
-}  // namespace Crypto
-}  // namespace Thread
-
-#endif // OPENTHREAD_ENABLE_COMMISSIONER && OPENTHREAD_FTD
-=======
-}
->>>>>>> caebf24e
+#endif // OPENTHREAD_ENABLE_COMMISSIONER && OPENTHREAD_FTD