/*
 *  Copyright (c) 2016, Nest Labs, Inc.
 *  All rights reserved.
 *
 *  Redistribution and use in source and binary forms, with or without
 *  modification, are permitted provided that the following conditions are met:
 *  1. Redistributions of source code must retain the above copyright
 *     notice, this list of conditions and the following disclaimer.
 *  2. Redistributions in binary form must reproduce the above copyright
 *     notice, this list of conditions and the following disclaimer in the
 *     documentation and/or other materials provided with the distribution.
 *  3. Neither the name of the copyright holder nor the
 *     names of its contributors may be used to endorse or promote products
 *     derived from this software without specific prior written permission.
 *
 *  THIS SOFTWARE IS PROVIDED BY THE COPYRIGHT HOLDERS AND CONTRIBUTORS "AS IS"
 *  AND ANY EXPRESS OR IMPLIED WARRANTIES, INCLUDING, BUT NOT LIMITED TO, THE
 *  IMPLIED WARRANTIES OF MERCHANTABILITY AND FITNESS FOR A PARTICULAR PURPOSE
 *  ARE DISCLAIMED. IN NO EVENT SHALL THE COPYRIGHT HOLDER OR CONTRIBUTORS BE
 *  LIABLE FOR ANY DIRECT, INDIRECT, INCIDENTAL, SPECIAL, EXEMPLARY, OR
 *  CONSEQUENTIAL DAMAGES (INCLUDING, BUT NOT LIMITED TO, PROCUREMENT OF
 *  SUBSTITUTE GOODS OR SERVICES; LOSS OF USE, DATA, OR PROFITS; OR BUSINESS
 *  INTERRUPTION) HOWEVER CAUSED AND ON ANY THEORY OF LIABILITY, WHETHER IN
 *  CONTRACT, STRICT LIABILITY, OR TORT (INCLUDING NEGLIGENCE OR OTHERWISE)
 *  ARISING IN ANY WAY OUT OF THE USE OF THIS SOFTWARE, EVEN IF ADVISED OF THE
 *  POSSIBILITY OF SUCH DAMAGE.
 */

/**
 * @file
 *   This file includes definitions for performing AES-CCM computations.
 */

#ifndef AES_CCM_HPP_
#define AES_CCM_HPP_

#include <stdint.h>

#include <openthread-types.h>
#include <crypto/aes_ecb.hpp>

namespace Thread {
namespace Crypto {

/**
 * @addtogroup core-security
 *
 * @{
 *
 */

/**
 * This class implements AES CCM computation.
 *
 */
class AesCcm
{
public:

    /**
     * Constructor.
     *
     * @param[in]  aCryptoContext  The crypto context used.
     *
     */
    AesCcm(otCryptoContext *aCryptoContext) : mCryptoContext(aCryptoContext) { }

    /**
     * This method sets the key.
     *
     * @param[in]  aKey        A pointer to the key.
     * @param[in]  aKeyLength  Length of the key in bytes.
     *
     */
    ThreadError SetKey(const uint8_t *aKey, uint16_t aKeyLength);

    /**
     * This method initializes the AES CCM computation.
     *
     * @param[in]  aHeaderLength     Length of header in bytes.
     * @param[in]  aPlainTextLength  Length of plaintext in bytes.
     * @param[in]  aTagLength        Length of tag in bytes.
     * @param[in]  aNonce            A pointer to the nonce.
     * @param[in]  aNonceLength      Length of nonce in bytes.
     *
     */
    void Init(uint32_t aHeaderLength, uint32_t aPlainTextLength, uint8_t aTagLength,
              const void *aNonce, uint8_t aNonceLength);

    /**
     * This method processes the header.
     *
     * @param[in]  aHeader        A pointer to the header.
     * @param[in]  aHeaderLength  Length of header in bytes.
     *
     */
    void Header(const void *aHeader, uint32_t aHeaderLength);

    /**
     * This method processes the payload.
     *
     * @param[inout]  aPlainText   A pointer to the plaintext.
     * @param[inout]  aCipherText  A pointer to the ciphertext.
     * @param[in]     aLength      Payload length in bytes.
     * @param[in]     aEncrypt     TRUE on encrypt and FALSE on decrypt.
     *
     */
    void Payload(void *aPlainText, void *aCipherText, uint32_t aLength, bool aEncrypt);

    /**
     * This method generates the tag.
     *
     * @param[out]  aTag        A pointer to the tag.
     * @param[out]  aTagLength  Length of the tag in bytes.
     *
     */
    void Finalize(void *aTag, uint8_t *aTagLength);

private:
<<<<<<< HEAD
    otCryptoContext *mCryptoContext;
    uint8_t mBlock[otAesBlockSize];
    uint8_t mCtr[otAesBlockSize];
    uint8_t mCtrPad[otAesBlockSize];
=======
    AesEcb mEcb;
    uint8_t mBlock[AesEcb::kBlockSize];
    uint8_t mCtr[AesEcb::kBlockSize];
    uint8_t mCtrPad[AesEcb::kBlockSize];
>>>>>>> 9c984488
    uint8_t mNonceLength;
    uint32_t mHeaderLength;
    uint32_t mHeaderCur;
    uint32_t mPlainTextLength;
    uint32_t mPlainTextCur;
    uint16_t mBlockLength;
    uint16_t mCtrLength;
    uint8_t mTagLength;
};

/**
 * @}
 *
 */

}  // namespace Crypto
}  // namespace Thread

#endif  // AES_CCM_HPP_<|MERGE_RESOLUTION|>--- conflicted
+++ resolved
@@ -56,15 +56,6 @@
 class AesCcm
 {
 public:
-
-    /**
-     * Constructor.
-     *
-     * @param[in]  aCryptoContext  The crypto context used.
-     *
-     */
-    AesCcm(otCryptoContext *aCryptoContext) : mCryptoContext(aCryptoContext) { }
-
     /**
      * This method sets the key.
      *
@@ -117,17 +108,10 @@
     void Finalize(void *aTag, uint8_t *aTagLength);
 
 private:
-<<<<<<< HEAD
-    otCryptoContext *mCryptoContext;
-    uint8_t mBlock[otAesBlockSize];
-    uint8_t mCtr[otAesBlockSize];
-    uint8_t mCtrPad[otAesBlockSize];
-=======
     AesEcb mEcb;
     uint8_t mBlock[AesEcb::kBlockSize];
     uint8_t mCtr[AesEcb::kBlockSize];
     uint8_t mCtrPad[AesEcb::kBlockSize];
->>>>>>> 9c984488
     uint8_t mNonceLength;
     uint32_t mHeaderLength;
     uint32_t mHeaderCur;
