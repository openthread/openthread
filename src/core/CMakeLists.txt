--- conflicted
+++ resolved
@@ -204,10 +204,7 @@
     radio/trel_link.cpp
     radio/trel_packet.cpp
     radio/trel_peer.cpp
-<<<<<<< HEAD
-=======
     radio/trel_peer_discoverer.cpp
->>>>>>> e07c3773
     thread/address_resolver.cpp
     thread/announce_begin_server.cpp
     thread/announce_sender.cpp
