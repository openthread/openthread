--- conflicted
+++ resolved
@@ -3624,20 +3624,12 @@
 
     IgnoreReturnValue(RemoveStoredChild(aChild.GetRloc16()));
 
-<<<<<<< HEAD
-    childInfo.Clear();
-    childInfo.mExtAddress = aChild.GetExtAddress();
-    childInfo.mTimeout    = aChild.GetTimeout();
-    childInfo.mRloc16     = aChild.GetRloc16();
-    childInfo.mMode       = aChild.GetDeviceMode().Get();
-    childInfo.mVersion    = aChild.GetVersion();
-=======
     childInfo.Init();
     childInfo.SetExtAddress(aChild.GetExtAddress());
     childInfo.SetTimeout(aChild.GetTimeout());
     childInfo.SetRloc16(aChild.GetRloc16());
     childInfo.SetMode(aChild.GetDeviceMode().Get());
->>>>>>> e83b8c77
+    childInfo.SetVersion(aChild.GetVersion());
 
     return Get<Settings>().AddChildInfo(childInfo);
 }
