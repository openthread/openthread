/*
 *  Copyright (c) 2016, Nest Labs, Inc.
 *  All rights reserved.
 *
 *  Redistribution and use in source and binary forms, with or without
 *  modification, are permitted provided that the following conditions are met:
 *  1. Redistributions of source code must retain the above copyright
 *     notice, this list of conditions and the following disclaimer.
 *  2. Redistributions in binary form must reproduce the above copyright
 *     notice, this list of conditions and the following disclaimer in the
 *     documentation and/or other materials provided with the distribution.
 *  3. Neither the name of the copyright holder nor the
 *     names of its contributors may be used to endorse or promote products
 *     derived from this software without specific prior written permission.
 *
 *  THIS SOFTWARE IS PROVIDED BY THE COPYRIGHT HOLDERS AND CONTRIBUTORS "AS IS"
 *  AND ANY EXPRESS OR IMPLIED WARRANTIES, INCLUDING, BUT NOT LIMITED TO, THE
 *  IMPLIED WARRANTIES OF MERCHANTABILITY AND FITNESS FOR A PARTICULAR PURPOSE
 *  ARE DISCLAIMED. IN NO EVENT SHALL THE COPYRIGHT HOLDER OR CONTRIBUTORS BE
 *  LIABLE FOR ANY DIRECT, INDIRECT, INCIDENTAL, SPECIAL, EXEMPLARY, OR
 *  CONSEQUENTIAL DAMAGES (INCLUDING, BUT NOT LIMITED TO, PROCUREMENT OF
 *  SUBSTITUTE GOODS OR SERVICES; LOSS OF USE, DATA, OR PROFITS; OR BUSINESS
 *  INTERRUPTION) HOWEVER CAUSED AND ON ANY THEORY OF LIABILITY, WHETHER IN
 *  CONTRACT, STRICT LIABILITY, OR TORT (INCLUDING NEGLIGENCE OR OTHERWISE)
 *  ARISING IN ANY WAY OUT OF THE USE OF THIS SOFTWARE, EVEN IF ADVISED OF THE
 *  POSSIBILITY OF SUCH DAMAGE.
 */

/**
 * @file
 *   This file implements MLE functionality required for the Thread Router and Leader roles.
 */

#include <common/code_utils.hpp>
#include <common/debug.hpp>
#include <common/logging.hpp>
#include <common/encoding.hpp>
#include <mac/mac_frame.hpp>
#include <net/icmp6.hpp>
#include <platform/random.h>
#include <thread/mle_router.hpp>
#include <thread/thread_netif.hpp>
#include <thread/thread_tlvs.hpp>
#include <thread/thread_uris.hpp>

using Thread::Encoding::BigEndian::HostSwap16;

namespace Thread {
namespace Mle {

MleRouter::MleRouter(ThreadNetif &aThreadNetif):
    Mle(aThreadNetif),
<<<<<<< HEAD
    mAdvertiseTimer(aThreadNetif.GetInstance(), &MleRouter::HandleAdvertiseTimer, this),
    mStateUpdateTimer(aThreadNetif.GetInstance(), &MleRouter::HandleStateUpdateTimer, this),
    mAddressSolicit(OPENTHREAD_URI_ADDRESS_SOLICIT, &MleRouter::HandleAddressSolicit, this),
    mAddressRelease(OPENTHREAD_URI_ADDRESS_RELEASE, &MleRouter::HandleAddressRelease, this),
=======
    mAdvertiseTimer(aThreadNetif.GetIp6().mTimerScheduler, &HandleAdvertiseTimer, this),
    mStateUpdateTimer(aThreadNetif.GetIp6().mTimerScheduler, &HandleStateUpdateTimer, this),
    mSocket(aThreadNetif.GetIp6().mUdp),
    mAddressSolicit(OPENTHREAD_URI_ADDRESS_SOLICIT, &HandleAddressSolicit, this),
    mAddressRelease(OPENTHREAD_URI_ADDRESS_RELEASE, &HandleAddressRelease, this),
>>>>>>> 9c984488
    mCoapServer(aThreadNetif.GetCoapServer())
{
    mNextChildId = kMaxChildId;
    mRouterIdSequence = 0;
    memset(mChildren, 0, sizeof(mChildren));
    memset(mRouters, 0, sizeof(mRouters));

    mNetworkIdTimeout = kNetworkIdTimeout;
    mRouterUpgradeThreshold = kRouterUpgradeThreshold;
    mLeaderWeight = kLeaderWeight;
    mFixedLeaderPartitionId = 0;
    mMaxChildrenAllowed = kMaxChildren;
    mRouterId = kMaxRouterId;
    mPreviousRouterId = kMaxRouterId;
    mAdvertiseInterval = kAdvertiseIntervalMin;
    mRouterIdSequenceLastUpdated = 0;
    mRouterRoleEnabled = true;

    mCoapMessageId = static_cast<uint8_t>(otPlatRandomGet());
}

bool MleRouter::IsRouterRoleEnabled(void) const
{
    return mRouterRoleEnabled && (mDeviceMode & ModeTlv::kModeFFD);
}

void MleRouter::SetRouterRoleEnabled(bool aEnabled)
{
    mRouterRoleEnabled = aEnabled;

    if (!mRouterRoleEnabled && (mDeviceState == kDeviceStateRouter || mDeviceState == kDeviceStateLeader))
    {
        BecomeDetached();
    }
}

uint8_t MleRouter::AllocateRouterId(void)
{
    uint8_t rval = kMaxRouterId;

    // count available router ids
    uint8_t numAvailable = 0;
    uint8_t numAllocated = 0;

    for (int i = 0; i < kMaxRouterId; i++)
    {
        if (mRouters[i].mAllocated)
        {
            numAllocated++;
        }
        else if (mRouters[i].mReclaimDelay == false)
        {
            numAvailable++;
        }
    }

    VerifyOrExit(numAllocated < kMaxRouters && numAvailable > 0, rval = kMaxRouterId);

    // choose available router id at random
    uint8_t freeBit;
    freeBit = otPlatRandomGet() % numAvailable;

    // allocate router id
    for (uint8_t i = 0; i < kMaxRouterId; i++)
    {
        if (mRouters[i].mAllocated || mRouters[i].mReclaimDelay)
        {
            continue;
        }

        if (freeBit == 0)
        {
            rval = AllocateRouterId(i);
            ExitNow();
        }

        freeBit--;
    }

exit:
    return rval;
}

uint8_t MleRouter::AllocateRouterId(uint8_t aRouterId)
{
    uint8_t rval = kMaxRouterId;

    VerifyOrExit(!mRouters[aRouterId].mAllocated, rval = kMaxRouterId);

    // init router state
    mRouters[aRouterId].mAllocated = true;
    mRouters[aRouterId].mLastHeard = Timer::GetNow();
    memset(&mRouters[aRouterId].mMacAddr, 0, sizeof(mRouters[aRouterId].mMacAddr));

    // bump sequence number
    mRouterIdSequence++;
    mRouterIdSequenceLastUpdated = Timer::GetNow();
    rval = aRouterId;

    otLogInfoMle("add router id %d\n", aRouterId);

exit:
    return rval;
}

ThreadError MleRouter::ReleaseRouterId(uint8_t aRouterId)
{
    otLogInfoMle("delete router id %d\n", aRouterId);
    mRouters[aRouterId].mAllocated = false;
    mRouters[aRouterId].mReclaimDelay = true;
    mRouters[aRouterId].mState = Neighbor::kStateInvalid;
    mRouters[aRouterId].mNextHop = kMaxRouterId;
    mRouterIdSequence++;
    mRouterIdSequenceLastUpdated = Timer::GetNow();
    mAddressResolver.Remove(aRouterId);
    mNetworkData.RemoveBorderRouter(GetRloc16(aRouterId));
    ResetAdvertiseInterval();
    return kThreadError_None;
}

uint32_t MleRouter::GetLeaderAge(void) const
{
    return Timer::MsecToSec(Timer::GetNow() - mRouterIdSequenceLastUpdated);
}

ThreadError MleRouter::BecomeRouter(ThreadStatusTlv::Status aStatus)
{
    ThreadError error = kThreadError_None;

    VerifyOrExit(mDeviceState == kDeviceStateDetached || mDeviceState == kDeviceStateChild,
                 error = kThreadError_Busy);
    VerifyOrExit(mRouterRoleEnabled && (mDeviceMode & ModeTlv::kModeFFD), error = kThreadError_InvalidState);

    for (int i = 0; i < kMaxRouterId; i++)
    {
        mRouters[i].mAllocated = false;
        mRouters[i].mReclaimDelay = false;
        mRouters[i].mState = Neighbor::kStateInvalid;
        mRouters[i].mNextHop = kMaxRouterId;
    }

    mSocket.Open(GetInstance(), &MleRouter::HandleUdpReceive, this);
    mAdvertiseTimer.Stop();
    mAddressResolver.Clear();

    switch (mDeviceState)
    {
    case kDeviceStateDetached:
        SuccessOrExit(error = SendLinkRequest(NULL));
        mStateUpdateTimer.Start(kStateUpdatePeriod);
        break;

    case kDeviceStateChild:
        SuccessOrExit(error = SendAddressSolicit(aStatus));
        break;

    default:
        assert(false);
        break;
    }

exit:
    return error;
}

ThreadError MleRouter::BecomeLeader(void)
{
    ThreadError error = kThreadError_None;
    uint8_t routerId;

    VerifyOrExit(mDeviceState != kDeviceStateDisabled && mDeviceState != kDeviceStateLeader,
                 error = kThreadError_Busy);
    VerifyOrExit(mRouterRoleEnabled && (mDeviceMode & ModeTlv::kModeFFD), error = kThreadError_InvalidState);

    for (int i = 0; i < kMaxRouterId; i++)
    {
        mRouters[i].mAllocated = false;
        mRouters[i].mReclaimDelay = false;
        mRouters[i].mState = Neighbor::kStateInvalid;
        mRouters[i].mNextHop = kMaxRouterId;
    }

    mSocket.Open(GetInstance(), &MleRouter::HandleUdpReceive, this);
    mAdvertiseTimer.Stop();
    ResetAdvertiseInterval();
    mStateUpdateTimer.Start(kStateUpdatePeriod);
    mAddressResolver.Clear();

    routerId = (mPreviousRouterId != kMaxRouterId) ? AllocateRouterId(mPreviousRouterId) : AllocateRouterId();
    VerifyOrExit(routerId < kMaxRouterId, error = kThreadError_NoBufs);
    mRouterId = static_cast<uint8_t>(routerId);
    mPreviousRouterId = mRouterId;

    memcpy(&mRouters[mRouterId].mMacAddr, mMac.GetExtAddress(), sizeof(mRouters[mRouterId].mMacAddr));

    if (mFixedLeaderPartitionId != 0)
    {
        SetLeaderData(mFixedLeaderPartitionId, mLeaderWeight, mRouterId);
    }
    else
    {
        SetLeaderData(otPlatRandomGet(), mLeaderWeight, mRouterId);
    }

    mRouterIdSequence = static_cast<uint8_t>(otPlatRandomGet());

    mNetworkData.Reset();

    SuccessOrExit(error = SetStateLeader(GetRloc16(mRouterId)));

exit:
    return error;
}

ThreadError MleRouter::HandleDetachStart(void)
{
    ThreadError error = kThreadError_None;

    for (int i = 0; i < kMaxRouterId; i++)
    {
        mRouters[i].mState = Neighbor::kStateInvalid;
    }

    mAdvertiseTimer.Stop();
    mStateUpdateTimer.Stop();
    mNetworkData.Stop();
    mNetif.UnsubscribeAllRoutersMulticast();

    return error;
}

ThreadError MleRouter::HandleChildStart(otMleAttachFilter aFilter)
{
    uint32_t advertiseDelay;

    mRouterIdSequenceLastUpdated = Timer::GetNow();

    mAdvertiseTimer.Stop();
    mStateUpdateTimer.Start(kStateUpdatePeriod);
    mNetworkData.Stop();

    switch (aFilter)
    {
    case kMleAttachAnyPartition:
        break;

    case kMleAttachSamePartition:
        SendAddressRelease();
        break;

    case kMleAttachBetterPartition:
        // BecomeRouter();
        break;
    }

    if (mDeviceMode & ModeTlv::kModeFFD)
    {
        advertiseDelay = Timer::SecToMsec(kReedAdvertiseInterval +
                                          (otPlatRandomGet() % kReedAdvertiseJitter));
        mAdvertiseTimer.Start(advertiseDelay);
        mNetif.SubscribeAllRoutersMulticast();
    }
    else
    {
        mNetif.UnsubscribeAllRoutersMulticast();
    }

    return kThreadError_None;
}

ThreadError MleRouter::SetStateRouter(uint16_t aRloc16)
{
    if (mDeviceState != kDeviceStateRouter)
    {
        mNetif.SetStateChangedFlags(OT_NET_ROLE);
    }

    SetRloc16(aRloc16);
    mDeviceState = kDeviceStateRouter;
    mParentRequestState = kParentIdle;
    mParentRequestTimer.Stop();

    mNetif.SubscribeAllRoutersMulticast();
    mRouters[mRouterId].mNextHop = mRouterId;
    mNetworkData.Stop();
    mStateUpdateTimer.Start(kStateUpdatePeriod);
<<<<<<< HEAD
    Ip6::Ip6::SetForwardingEnabled(GetInstance(), true);
=======
    mNetif.GetIp6().SetForwardingEnabled(true);
>>>>>>> 9c984488

    otLogInfoMle("Mode -> Router\n");
    return kThreadError_None;
}

ThreadError MleRouter::SetStateLeader(uint16_t aRloc16)
{
    if (mDeviceState != kDeviceStateLeader)
    {
        mNetif.SetStateChangedFlags(OT_NET_ROLE);
    }

    SetRloc16(aRloc16);
    mDeviceState = kDeviceStateLeader;
    mParentRequestState = kParentIdle;
    mParentRequestTimer.Stop();

    mNetif.SubscribeAllRoutersMulticast();
    mRouters[mRouterId].mNextHop = mRouterId;
    mRouters[mRouterId].mLastHeard = Timer::GetNow();

    mNetworkData.Start();
    mNetif.GetActiveDataset().ApplyLocalToNetwork();
    mNetif.GetPendingDataset().ApplyLocalToNetwork();
    mCoapServer.AddResource(mAddressSolicit);
    mCoapServer.AddResource(mAddressRelease);
<<<<<<< HEAD
    Ip6::Ip6::SetForwardingEnabled(GetInstance(), true);
=======
    mNetif.GetIp6().SetForwardingEnabled(true);
>>>>>>> 9c984488

    otLogInfoMle("Mode -> Leader %d\n", mLeaderData.GetPartitionId());
    return kThreadError_None;
}

uint8_t MleRouter::GetNetworkIdTimeout(void) const
{
    return mNetworkIdTimeout;
}

void MleRouter::SetNetworkIdTimeout(uint8_t aTimeout)
{
    mNetworkIdTimeout = aTimeout;
}

uint8_t MleRouter::GetRouterUpgradeThreshold(void) const
{
    return mRouterUpgradeThreshold;
}

void MleRouter::SetRouterUpgradeThreshold(uint8_t aThreshold)
{
    mRouterUpgradeThreshold = aThreshold;
}

void MleRouter::HandleAdvertiseTimer(void *aContext)
{
    MleRouter *obj = reinterpret_cast<MleRouter *>(aContext);
    obj->HandleAdvertiseTimer();
}

void MleRouter::HandleAdvertiseTimer(void)
{
    uint32_t advertiseDelay;

    if ((mDeviceMode & ModeTlv::kModeFFD) == 0)
    {
        return;
    }

    SendAdvertisement();

    switch (GetDeviceState())
    {
    case kDeviceStateDisabled:
    case kDeviceStateDetached:
        assert(false);
        break;

    case kDeviceStateChild:
        advertiseDelay = Timer::SecToMsec(kReedAdvertiseInterval +
                                          (otPlatRandomGet() % kReedAdvertiseJitter));
        mAdvertiseTimer.Start(advertiseDelay);
        break;

    case kDeviceStateRouter:
    case kDeviceStateLeader:
        mAdvertiseInterval *= 2;

        if (mAdvertiseInterval > kAdvertiseIntervalMax)
        {
            mAdvertiseInterval = kAdvertiseIntervalMax;
        }

        advertiseDelay = Timer::SecToMsec(mAdvertiseInterval) / 2;
        advertiseDelay += otPlatRandomGet() % (advertiseDelay);
        mAdvertiseTimer.Start(advertiseDelay);
        break;
    }
}

ThreadError MleRouter::ResetAdvertiseInterval(void)
{
    uint32_t advertiseDelay;

    VerifyOrExit(mAdvertiseInterval != kAdvertiseIntervalMin || !mAdvertiseTimer.IsRunning(), ;);

    mAdvertiseInterval = kAdvertiseIntervalMin;

    advertiseDelay = Timer::SecToMsec(mAdvertiseInterval) / 2;
    advertiseDelay += otPlatRandomGet() % advertiseDelay;
    mAdvertiseTimer.Start(advertiseDelay);

    otLogInfoMle("reset advertise interval\n");

exit:
    return kThreadError_None;
}

ThreadError MleRouter::SendAdvertisement(void)
{
    ThreadError error = kThreadError_None;
    Ip6::Address destination;
    Message *message;

<<<<<<< HEAD
    VerifyOrExit((message = Ip6::Udp::NewMessage(GetInstance(), 0)) != NULL, ;);
=======
    VerifyOrExit((message = mSocket.NewMessage(0)) != NULL, ;);
>>>>>>> 9c984488
    message->SetLinkSecurityEnabled(false);
    SuccessOrExit(error = AppendHeader(*message, Header::kCommandAdvertisement));
    SuccessOrExit(error = AppendSourceAddress(*message));
    SuccessOrExit(error = AppendLeaderData(*message));

    switch (GetDeviceState())
    {
    case kDeviceStateDisabled:
    case kDeviceStateDetached:
        assert(false);
        break;

    case kDeviceStateChild:
        break;

    case kDeviceStateRouter:
    case kDeviceStateLeader:
        SuccessOrExit(error = AppendRoute(*message));
        break;
    }

    memset(&destination, 0, sizeof(destination));
    destination.mFields.m16[0] = HostSwap16(0xff02);
    destination.mFields.m16[7] = HostSwap16(0x0001);
    SuccessOrExit(error = SendMessage(*message, destination));

    otLogInfoMle("Sent advertisement\n");

exit:

    if (error != kThreadError_None && message != NULL)
    {
        message->Free();
    }

    return error;
}

ThreadError MleRouter::SendLinkRequest(Neighbor *aNeighbor)
{
    static const uint8_t detachedTlvs[] = {Tlv::kNetworkData, Tlv::kAddress16, Tlv::kRoute};
    static const uint8_t routerTlvs[] = {Tlv::kLinkMargin};
    ThreadError error = kThreadError_None;
    Message *message;
    Ip6::Address destination;

    memset(&destination, 0, sizeof(destination));

<<<<<<< HEAD
    VerifyOrExit((message = Ip6::Udp::NewMessage(GetInstance(), 0)) != NULL, ;);
=======
    VerifyOrExit((message = mSocket.NewMessage(0)) != NULL, ;);
>>>>>>> 9c984488
    message->SetLinkSecurityEnabled(false);
    SuccessOrExit(error = AppendHeader(*message, Header::kCommandLinkRequest));
    SuccessOrExit(error = AppendVersion(*message));

    switch (mDeviceState)
    {
    case kDeviceStateDisabled:
        assert(false);
        break;

    case kDeviceStateDetached:
        SuccessOrExit(error = AppendTlvRequest(*message, detachedTlvs, sizeof(detachedTlvs)));
        break;

    case kDeviceStateChild:
        SuccessOrExit(error = AppendSourceAddress(*message));
        SuccessOrExit(error = AppendLeaderData(*message));
        break;

    case kDeviceStateRouter:
    case kDeviceStateLeader:
        SuccessOrExit(error = AppendTlvRequest(*message, routerTlvs, sizeof(routerTlvs)));
        SuccessOrExit(error = AppendSourceAddress(*message));
        SuccessOrExit(error = AppendLeaderData(*message));
        break;
    }

    if (aNeighbor == NULL)
    {
        for (uint8_t i = 0; i < sizeof(mChallenge); i++)
        {
            mChallenge[i] = static_cast<uint8_t>(otPlatRandomGet());
        }

        SuccessOrExit(error = AppendChallenge(*message, mChallenge, sizeof(mChallenge)));
        destination.mFields.m8[0] = 0xff;
        destination.mFields.m8[1] = 0x02;
        destination.mFields.m8[15] = 2;
    }
    else
    {
        for (uint8_t i = 0; i < sizeof(aNeighbor->mPending.mChallenge); i++)
        {
            aNeighbor->mPending.mChallenge[i] = static_cast<uint8_t>(otPlatRandomGet());
        }

        SuccessOrExit(error = AppendChallenge(*message, mChallenge, sizeof(mChallenge)));
        destination.mFields.m16[0] = HostSwap16(0xfe80);
        destination.SetIid(aNeighbor->mMacAddr);
    }

    SuccessOrExit(error = SendMessage(*message, destination));

    otLogInfoMle("Sent link request\n");

exit:

    if (error != kThreadError_None && message != NULL)
    {
        message->Free();
    }

    return error;
}

ThreadError MleRouter::HandleLinkRequest(const Message &aMessage, const Ip6::MessageInfo &aMessageInfo)
{
    ThreadError error = kThreadError_None;
    Neighbor *neighbor = NULL;
    Mac::ExtAddress macAddr;
    ChallengeTlv challenge;
    VersionTlv version;
    LeaderDataTlv leaderData;
    SourceAddressTlv sourceAddress;
    TlvRequestTlv tlvRequest;
    uint16_t rloc16;

    otLogInfoMle("Received link request\n");

    VerifyOrExit(GetDeviceState() == kDeviceStateRouter ||
                 GetDeviceState() == kDeviceStateLeader, ;);

    VerifyOrExit(mParentRequestState == kParentIdle, ;);

    macAddr.Set(aMessageInfo.GetPeerAddr());

    // Challenge
    SuccessOrExit(error = Tlv::GetTlv(aMessage, Tlv::kChallenge, sizeof(challenge), challenge));
    VerifyOrExit(challenge.IsValid(), error = kThreadError_Parse);

    // Version
    SuccessOrExit(error = Tlv::GetTlv(aMessage, Tlv::kVersion, sizeof(version), version));
    VerifyOrExit(version.IsValid() && version.GetVersion() == kVersion, error = kThreadError_Parse);

    // Leader Data
    if (Tlv::GetTlv(aMessage, Tlv::kLeaderData, sizeof(leaderData), leaderData) == kThreadError_None)
    {
        VerifyOrExit(leaderData.IsValid(), error = kThreadError_Parse);
        VerifyOrExit(leaderData.GetPartitionId() == mLeaderData.GetPartitionId(), ;);
    }

    // Source Address
    if (Tlv::GetTlv(aMessage, Tlv::kSourceAddress, sizeof(sourceAddress), sourceAddress) == kThreadError_None)
    {
        VerifyOrExit(sourceAddress.IsValid(), error = kThreadError_Parse);

        rloc16 = sourceAddress.GetRloc16();

        if ((neighbor = GetNeighbor(macAddr)) != NULL && neighbor->mValid.mRloc16 != rloc16)
        {
            // remove stale neighbors
            RemoveNeighbor(*neighbor);
            neighbor = NULL;
        }

        if (IsActiveRouter(rloc16))
        {
            // source is a router
            neighbor = &mRouters[GetRouterId(rloc16)];

            if (neighbor->mState != Neighbor::kStateValid)
            {
                const ThreadMessageInfo *threadMessageInfo =
                    reinterpret_cast<const ThreadMessageInfo *>(aMessageInfo.mLinkInfo);

                memcpy(&neighbor->mMacAddr, &macAddr, sizeof(neighbor->mMacAddr));
                neighbor->mLinkInfo.Clear();
<<<<<<< HEAD
                neighbor->mLinkInfo.AddRss(GetInstance(), threadMessageInfo->mRss);
=======
                neighbor->mLinkInfo.AddRss(mMac.GetNoiseFloor(), threadMessageInfo->mRss);
>>>>>>> 9c984488
                neighbor->mState = Neighbor::kStateLinkRequest;
            }
            else
            {
                VerifyOrExit(memcmp(&neighbor->mMacAddr, &macAddr, sizeof(neighbor->mMacAddr)) == 0, ;);
            }
        }
    }
    else
    {
        // lack of source address indicates router coming out of reset
        VerifyOrExit((neighbor = GetNeighbor(macAddr)) != NULL, error = kThreadError_Drop);
    }

    // TLV Request
    if (Tlv::GetTlv(aMessage, Tlv::kTlvRequest, sizeof(tlvRequest), tlvRequest) == kThreadError_None)
    {
        VerifyOrExit(tlvRequest.IsValid(), error = kThreadError_Parse);
    }
    else
    {
        tlvRequest.SetLength(0);
    }

    SuccessOrExit(error = SendLinkAccept(aMessageInfo, neighbor, tlvRequest, challenge));

exit:
    return error;
}

ThreadError MleRouter::SendLinkAccept(const Ip6::MessageInfo &aMessageInfo, Neighbor *aNeighbor,
                                      const TlvRequestTlv &aTlvRequest, const ChallengeTlv &aChallenge)
{
    ThreadError error = kThreadError_None;
    const ThreadMessageInfo *threadMessageInfo = reinterpret_cast<const ThreadMessageInfo *>(aMessageInfo.mLinkInfo);
    static const uint8_t routerTlvs[] = {Tlv::kLinkMargin};
    Message *message;
    Header::Command command;
    uint8_t linkMargin;

    command = (aNeighbor == NULL || aNeighbor->mState == Neighbor::kStateValid) ?
              Header::kCommandLinkAccept : Header::kCommandLinkAcceptAndRequest;

<<<<<<< HEAD
    VerifyOrExit((message = Ip6::Udp::NewMessage(GetInstance(), 0)) != NULL, ;);
=======
    VerifyOrExit((message = mSocket.NewMessage(0)) != NULL, ;);
>>>>>>> 9c984488
    message->SetLinkSecurityEnabled(false);
    SuccessOrExit(error = AppendHeader(*message, command));
    SuccessOrExit(error = AppendVersion(*message));
    SuccessOrExit(error = AppendSourceAddress(*message));
    SuccessOrExit(error = AppendResponse(*message, aChallenge.GetChallenge(), aChallenge.GetLength()));
    SuccessOrExit(error = AppendLinkFrameCounter(*message));
    SuccessOrExit(error = AppendMleFrameCounter(*message));

    // always append a link margin, regardless of whether or not it was requested
<<<<<<< HEAD
    linkMargin = LinkQualityInfo::ConvertRssToLinkMargin(GetInstance(), threadMessageInfo->mRss);
=======
    linkMargin = LinkQualityInfo::ConvertRssToLinkMargin(mMac.GetNoiseFloor(), threadMessageInfo->mRss);
>>>>>>> 9c984488

    // add for certification testing
    if (isAssignLinkQuality &&
        (memcmp(aNeighbor->mMacAddr.m8, mAddr64.m8, OT_EXT_ADDRESS_SIZE) == 0))
    {
        linkMargin = mAssignLinkMargin;
    }

    SuccessOrExit(error = AppendLinkMargin(*message, linkMargin));

    if (aNeighbor != NULL && IsActiveRouter(aNeighbor->mValid.mRloc16))
    {
        SuccessOrExit(error = AppendLeaderData(*message));
    }

    for (uint8_t i = 0; i < aTlvRequest.GetLength(); i++)
    {
        switch (aTlvRequest.GetTlvs()[i])
        {
        case Tlv::kRoute:
            SuccessOrExit(error = AppendRoute(*message));
            break;

        case Tlv::kAddress16:
            VerifyOrExit(aNeighbor != NULL, error = kThreadError_Drop);
            SuccessOrExit(error = AppendAddress16(*message, aNeighbor->mValid.mRloc16));
            break;

        case Tlv::kNetworkData:
            VerifyOrExit(aNeighbor != NULL, error = kThreadError_Drop);
            SuccessOrExit(error = AppendNetworkData(*message, (aNeighbor->mMode & ModeTlv::kModeFullNetworkData) == 0));
            break;

        case Tlv::kLinkMargin:
            break;

        default:
            ExitNow(error = kThreadError_Drop);
        }
    }

    if (aNeighbor != NULL && aNeighbor->mState != Neighbor::kStateValid)
    {
        for (uint8_t i = 0; i < sizeof(aNeighbor->mPending.mChallenge); i++)
        {
            aNeighbor->mPending.mChallenge[i] = static_cast<uint8_t>(otPlatRandomGet());
        }

        SuccessOrExit(error = AppendChallenge(*message, aNeighbor->mPending.mChallenge,
                                              sizeof(aNeighbor->mPending.mChallenge)));
        SuccessOrExit(error = AppendTlvRequest(*message, routerTlvs, sizeof(routerTlvs)));
        aNeighbor->mState = Neighbor::kStateLinkRequest;
    }

    SuccessOrExit(error = SendMessage(*message, aMessageInfo.GetPeerAddr()));

    otLogInfoMle("Sent link accept\n");

exit:

    if (error != kThreadError_None && message != NULL)
    {
        message->Free();
    }

    return error;
}

ThreadError MleRouter::HandleLinkAccept(const Message &aMessage, const Ip6::MessageInfo &aMessageInfo,
                                        uint32_t aKeySequence)
{
    otLogInfoMle("Received link accept\n");
    return HandleLinkAccept(aMessage, aMessageInfo, aKeySequence, false);
}

ThreadError MleRouter::HandleLinkAcceptAndRequest(const Message &aMessage, const Ip6::MessageInfo &aMessageInfo,
                                                  uint32_t aKeySequence)
{
    otLogInfoMle("Received link accept and request\n");
    return HandleLinkAccept(aMessage, aMessageInfo, aKeySequence, true);
}

ThreadError MleRouter::HandleLinkAccept(const Message &aMessage, const Ip6::MessageInfo &aMessageInfo,
                                        uint32_t aKeySequence, bool aRequest)
{
    ThreadError error = kThreadError_None;
    const ThreadMessageInfo *threadMessageInfo = reinterpret_cast<const ThreadMessageInfo *>(aMessageInfo.mLinkInfo);
    Neighbor *neighbor = NULL;
    Mac::ExtAddress macAddr;
    VersionTlv version;
    ResponseTlv response;
    SourceAddressTlv sourceAddress;
    LinkFrameCounterTlv linkFrameCounter;
    MleFrameCounterTlv mleFrameCounter;
    uint8_t routerId;
    Address16Tlv address16;
    RouteTlv route;
    LeaderDataTlv leaderData;
    NetworkDataTlv networkData;
    LinkMarginTlv linkMargin;
    ChallengeTlv challenge;
    TlvRequestTlv tlvRequest;

    macAddr.Set(aMessageInfo.GetPeerAddr());

    // Version
    SuccessOrExit(error = Tlv::GetTlv(aMessage, Tlv::kVersion, sizeof(version), version));
    VerifyOrExit(version.IsValid(), error = kThreadError_Parse);

    // Response
    SuccessOrExit(error = Tlv::GetTlv(aMessage, Tlv::kResponse, sizeof(response), response));
    VerifyOrExit(response.IsValid(), error = kThreadError_Parse);

    // Source Address
    SuccessOrExit(error = Tlv::GetTlv(aMessage, Tlv::kSourceAddress, sizeof(sourceAddress), sourceAddress));
    VerifyOrExit(sourceAddress.IsValid(), error = kThreadError_Parse);

    // Remove stale neighbors
    if ((neighbor = GetNeighbor(macAddr)) != NULL &&
        neighbor->mValid.mRloc16 != sourceAddress.GetRloc16())
    {
        RemoveNeighbor(*neighbor);
        neighbor = NULL;
    }

    // Link-Layer Frame Counter
    SuccessOrExit(error = Tlv::GetTlv(aMessage, Tlv::kLinkFrameCounter, sizeof(linkFrameCounter),
                                      linkFrameCounter));
    VerifyOrExit(linkFrameCounter.IsValid(), error = kThreadError_Parse);

    // MLE Frame Counter
    if (Tlv::GetTlv(aMessage, Tlv::kMleFrameCounter, sizeof(mleFrameCounter), mleFrameCounter) ==
        kThreadError_None)
    {
        VerifyOrExit(mleFrameCounter.IsValid(), error = kThreadError_Parse);
    }
    else
    {
        mleFrameCounter.SetFrameCounter(linkFrameCounter.GetFrameCounter());
    }

    VerifyOrExit((routerId = GetRouterId(sourceAddress.GetRloc16())) < kMaxRouterId, error = kThreadError_Parse);

    if (routerId != mRouterId)
    {
        neighbor = &mRouters[routerId];
    }
    else
    {
        VerifyOrExit((neighbor = FindChild(macAddr)) != NULL, error = kThreadError_Error);
    }

    // verify response
    VerifyOrExit(memcmp(mChallenge, response.GetResponse(), sizeof(mChallenge)) == 0 ||
                 memcmp(neighbor->mPending.mChallenge, response.GetResponse(), sizeof(neighbor->mPending.mChallenge)) == 0,
                 error = kThreadError_Error);

    switch (mDeviceState)
    {
    case kDeviceStateDisabled:
        assert(false);
        break;

    case kDeviceStateDetached:
        // Address16
        SuccessOrExit(error = Tlv::GetTlv(aMessage, Tlv::kAddress16, sizeof(address16), address16));
        VerifyOrExit(address16.IsValid(), error = kThreadError_Parse);
        VerifyOrExit(GetRloc16() == address16.GetRloc16(), error = kThreadError_Drop);

        // Route
        SuccessOrExit(error = Tlv::GetTlv(aMessage, Tlv::kRoute, sizeof(route), route));
        VerifyOrExit(route.IsValid(), error = kThreadError_Parse);
        SuccessOrExit(error = ProcessRouteTlv(route));

        // Leader Data
        SuccessOrExit(error = Tlv::GetTlv(aMessage, Tlv::kLeaderData, sizeof(leaderData), leaderData));
        VerifyOrExit(leaderData.IsValid(), error = kThreadError_Parse);
        SetLeaderData(leaderData.GetPartitionId(), leaderData.GetWeighting(), leaderData.GetLeaderRouterId());

        // Network Data
        SuccessOrExit(error = Tlv::GetTlv(aMessage, Tlv::kNetworkData, sizeof(networkData), networkData));
        mNetworkData.SetNetworkData(leaderData.GetDataVersion(), leaderData.GetStableDataVersion(),
                                    (mDeviceMode & ModeTlv::kModeFullNetworkData) == 0,
                                    networkData.GetNetworkData(), networkData.GetLength());

        if (mLeaderData.GetLeaderRouterId() == GetRouterId(GetRloc16()))
        {
            SetStateLeader(GetRloc16());
        }
        else
        {
            SetStateRouter(GetRloc16());
        }

        break;

    case kDeviceStateChild:
        SuccessOrExit(error = Tlv::GetTlv(aMessage, Tlv::kLinkMargin, sizeof(linkMargin), linkMargin));
        VerifyOrExit(linkMargin.IsValid(), error = kThreadError_Parse);
        mRouters[routerId].mLinkQualityOut =
            LinkQualityInfo::ConvertLinkMarginToLinkQuality(linkMargin.GetLinkMargin());
        break;

    case kDeviceStateRouter:
    case kDeviceStateLeader:
        // Leader Data
        SuccessOrExit(error = Tlv::GetTlv(aMessage, Tlv::kLeaderData, sizeof(leaderData), leaderData));
        VerifyOrExit(leaderData.IsValid(), error = kThreadError_Parse);
        VerifyOrExit(leaderData.GetPartitionId() == mLeaderData.GetPartitionId(), ;);

        // Link Margin
        SuccessOrExit(error = Tlv::GetTlv(aMessage, Tlv::kLinkMargin, sizeof(linkMargin), linkMargin));
        VerifyOrExit(linkMargin.IsValid(), error = kThreadError_Parse);
        mRouters[routerId].mLinkQualityOut =
            LinkQualityInfo::ConvertLinkMarginToLinkQuality(linkMargin.GetLinkMargin());

        // update routing table
        if (routerId != mRouterId && mRouters[routerId].mNextHop == kMaxRouterId)
        {
            mRouters[routerId].mNextHop = routerId;
            ResetAdvertiseInterval();
        }

        break;
    }

    // finish link synchronization
    memcpy(&neighbor->mMacAddr, &macAddr, sizeof(neighbor->mMacAddr));
    neighbor->mValid.mRloc16 = sourceAddress.GetRloc16();
    neighbor->mValid.mLinkFrameCounter = linkFrameCounter.GetFrameCounter();
    neighbor->mValid.mMleFrameCounter = mleFrameCounter.GetFrameCounter();
    neighbor->mLastHeard = Timer::GetNow();
    neighbor->mMode = ModeTlv::kModeFFD | ModeTlv::kModeRxOnWhenIdle | ModeTlv::kModeFullNetworkData;
    neighbor->mLinkInfo.Clear();
<<<<<<< HEAD
    neighbor->mLinkInfo.AddRss(GetInstance(), threadMessageInfo->mRss);
=======
    neighbor->mLinkInfo.AddRss(mMac.GetNoiseFloor(), threadMessageInfo->mRss);
>>>>>>> 9c984488
    neighbor->mState = Neighbor::kStateValid;
    neighbor->mKeySequence = aKeySequence;

    if (aRequest)
    {
        // Challenge
        SuccessOrExit(error = Tlv::GetTlv(aMessage, Tlv::kChallenge, sizeof(challenge), challenge));
        VerifyOrExit(challenge.IsValid(), error = kThreadError_Parse);

        // TLV Request
        if (Tlv::GetTlv(aMessage, Tlv::kTlvRequest, sizeof(tlvRequest), tlvRequest) == kThreadError_None)
        {
            VerifyOrExit(tlvRequest.IsValid(), error = kThreadError_Parse);
        }
        else
        {
            tlvRequest.SetLength(0);
        }

        SuccessOrExit(error = SendLinkAccept(aMessageInfo, neighbor, tlvRequest, challenge));
    }

exit:
    return error;
}

ThreadError MleRouter::SendLinkReject(const Ip6::Address &aDestination)
{
    ThreadError error = kThreadError_None;
    Message *message;

<<<<<<< HEAD
    VerifyOrExit((message = Ip6::Udp::NewMessage(GetInstance(), 0)) != NULL, ;);
=======
    VerifyOrExit((message = mSocket.NewMessage(0)) != NULL, ;);
>>>>>>> 9c984488
    message->SetLinkSecurityEnabled(false);
    SuccessOrExit(error = AppendHeader(*message, Header::kCommandLinkReject));
    SuccessOrExit(error = AppendStatus(*message, StatusTlv::kError));

    SuccessOrExit(error = SendMessage(*message, aDestination));

    otLogInfoMle("Sent link reject\n");

exit:

    if (error != kThreadError_None && message != NULL)
    {
        message->Free();
    }

    return error;
}

ThreadError MleRouter::HandleLinkReject(const Message &aMessage, const Ip6::MessageInfo &aMessageInfo)
{
    Mac::ExtAddress macAddr;

    (void)aMessage;

    otLogInfoMle("Received link reject\n");

    macAddr.Set(aMessageInfo.GetPeerAddr());

    return kThreadError_None;
}

Child *MleRouter::NewChild(void)
{
    for (int i = 0; i < mMaxChildrenAllowed; i++)
    {
        if (mChildren[i].mState == Neighbor::kStateInvalid)
        {
            return &mChildren[i];
        }
    }

    return NULL;
}

Child *MleRouter::FindChild(uint16_t aChildId)
{
    Child *rval = NULL;

    for (int i = 0; i < mMaxChildrenAllowed; i++)
    {
        if (mChildren[i].mState != Neighbor::kStateInvalid &&
            GetChildId(mChildren[i].mValid.mRloc16) == aChildId)
        {
            ExitNow(rval = &mChildren[i]);
        }
    }

exit:
    return rval;
}

Child *MleRouter::FindChild(const Mac::ExtAddress &aAddress)
{
    Child *rval = NULL;

    for (int i = 0; i < mMaxChildrenAllowed; i++)
    {
        if (mChildren[i].mState != Neighbor::kStateInvalid &&
            memcmp(&mChildren[i].mMacAddr, &aAddress, sizeof(mChildren[i].mMacAddr)) == 0)
        {
            ExitNow(rval = &mChildren[i]);
        }
    }

exit:
    return rval;
}

uint8_t MleRouter::LqiToCost(uint8_t aLqi)
{
    switch (aLqi)
    {
    case 1:
        return kLqi1LinkCost;

    case 2:
        return kLqi2LinkCost;

    case 3:
        return kLqi3LinkCost;

    default:
        return kLqi0LinkCost;
    }
}

uint8_t MleRouter::GetLinkCost(uint8_t aRouterId)
{
    uint8_t rval;

    assert(aRouterId <= kMaxRouterId);

    VerifyOrExit(aRouterId != mRouterId &&
                 aRouterId != kMaxRouterId &&
                 mRouters[aRouterId].mState == Neighbor::kStateValid,
                 rval = kMaxRouteCost);

<<<<<<< HEAD
    rval = mRouters[aRouterId].mLinkInfo.GetLinkQuality(GetInstance());
=======
    rval = mRouters[aRouterId].mLinkInfo.GetLinkQuality(mMac.GetNoiseFloor());
>>>>>>> 9c984488

    if (rval > mRouters[aRouterId].mLinkQualityOut)
    {
        rval = mRouters[aRouterId].mLinkQualityOut;
    }

    // add for certification testing
    if (isAssignLinkQuality &&
        (memcmp(mRouters[aRouterId].mMacAddr.m8, mAddr64.m8, OT_EXT_ADDRESS_SIZE) == 0))
    {
        rval = mAssignLinkQuality;
    }

    rval = LqiToCost(rval);

exit:
    return rval;
}

ThreadError MleRouter::ProcessRouteTlv(const RouteTlv &aRoute)
{
    ThreadError error = kThreadError_None;
    int8_t diff = static_cast<int8_t>(aRoute.GetRouterIdSequence() - mRouterIdSequence);
    bool old;

    // check for newer route data
    if (diff > 0 || mDeviceState == kDeviceStateDetached || mDeviceState == kDeviceStateChild)
    {
        mRouterIdSequence = aRoute.GetRouterIdSequence();
        mRouterIdSequenceLastUpdated = Timer::GetNow();

        for (uint8_t i = 0; i < kMaxRouterId; i++)
        {
            old = mRouters[i].mAllocated;
            mRouters[i].mAllocated = aRoute.IsRouterIdSet(i);

            if (old && !mRouters[i].mAllocated)
            {
                mRouters[i].mNextHop = kMaxRouterId;
                mAddressResolver.Remove(i);
            }
        }

        if (GetDeviceState() == kDeviceStateRouter && !mRouters[mRouterId].mAllocated)
        {
            BecomeDetached();
            ExitNow(error = kThreadError_NoRoute);
        }

    }

exit:
    return error;
}

bool MleRouter::IsSingleton(void)
{
    bool rval = true;

    switch (mDeviceState)
    {
    case kDeviceStateDisabled:
    case kDeviceStateDetached:
        ExitNow(rval = true);
        break;

    case kDeviceStateChild:
        ExitNow(rval = ((mDeviceMode & ModeTlv::kModeFFD) == 0));
        break;

    case kDeviceStateRouter:
        ExitNow(rval = false);
        break;

    case kDeviceStateLeader:

        // not a singleton if any other routers exist
        for (int i = 0; i < kMaxRouterId; i++)
        {
            if (i != mRouterId && mRouters[i].mAllocated)
            {
                ExitNow(rval = false);
            }
        }

        // not a singleton if any children are REEDs
        for (int i = 0; i < mMaxChildrenAllowed; i++)
        {
            if (mChildren[i].mState == Neighbor::kStateValid && (mChildren[i].mMode & ModeTlv::kModeFFD))
            {
                ExitNow(rval = false);
            }
        }

        break;
    }

exit:
    return rval;
}

int MleRouter::ComparePartitions(bool aSingletonA, const LeaderDataTlv &aLeaderDataA,
                                 bool aSingletonB, const LeaderDataTlv &aLeaderDataB)
{
    int rval = 0;

    if (aSingletonA != aSingletonB)
    {
        ExitNow(rval = aSingletonB ? 1 : -1);
    }

    if (aLeaderDataA.GetWeighting() != aLeaderDataB.GetWeighting())
    {
        ExitNow(rval = aLeaderDataA.GetWeighting() > aLeaderDataB.GetWeighting() ? 1 : -1);
    }

    if (aLeaderDataA.GetPartitionId() != aLeaderDataB.GetPartitionId())
    {
        ExitNow(rval = aLeaderDataA.GetPartitionId() > aLeaderDataB.GetPartitionId() ? 1 : -1);
    }

exit:
    return rval;
}

uint8_t MleRouter::GetActiveRouterCount(void) const
{
    uint8_t rval = 0;

    for (int i = 0; i < kMaxRouterId; i++)
    {
        if (mRouters[i].mAllocated)
        {
            rval++;
        }
    }

    return rval;
}

ThreadError MleRouter::HandleAdvertisement(const Message &aMessage, const Ip6::MessageInfo &aMessageInfo)
{
    ThreadError error = kThreadError_None;
    const ThreadMessageInfo *threadMessageInfo = reinterpret_cast<const ThreadMessageInfo *>(aMessageInfo.mLinkInfo);
    Mac::ExtAddress macAddr;
    SourceAddressTlv sourceAddress;
    LeaderDataTlv leaderData;
    RouteTlv route;
    uint32_t partitionId;
    Router *router;
    Neighbor *neighbor;
    uint8_t routerId;
    uint8_t routerCount;

    macAddr.Set(aMessageInfo.GetPeerAddr());

    // Source Address
    SuccessOrExit(error = Tlv::GetTlv(aMessage, Tlv::kSourceAddress, sizeof(sourceAddress), sourceAddress));
    VerifyOrExit(sourceAddress.IsValid(), error = kThreadError_Parse);

    // Remove stale neighbors
    if ((neighbor = GetNeighbor(macAddr)) != NULL &&
        neighbor->mValid.mRloc16 != sourceAddress.GetRloc16())
    {
        RemoveNeighbor(*neighbor);
    }

    // Leader Data
    SuccessOrExit(error = Tlv::GetTlv(aMessage, Tlv::kLeaderData, sizeof(leaderData), leaderData));
    VerifyOrExit(leaderData.IsValid(), error = kThreadError_Parse);

    // Route Data
    SuccessOrExit(error = Tlv::GetTlv(aMessage, Tlv::kRoute, sizeof(route), route));
    VerifyOrExit(route.IsValid(), error = kThreadError_Parse);

    partitionId = leaderData.GetPartitionId();

    if (partitionId != mLeaderData.GetPartitionId())
    {
        otLogDebgMle("different partition! %d %d %d %d\n",
                     leaderData.GetWeighting(), partitionId,
                     mLeaderData.GetWeighting(), mLeaderData.GetPartitionId());

        if (GetDeviceState() == kDeviceStateChild &&
            memcmp(&mParent.mMacAddr, &macAddr, sizeof(mParent.mMacAddr)) == 0)
        {
            ExitNow();
        }

        routerCount = 0;

        for (uint8_t i = 0; i < kMaxRouterId; i++)
        {
            if (route.IsRouterIdSet(i))
            {
                routerCount++;
            }
        }

        if (ComparePartitions(routerCount <= 1, leaderData, IsSingleton(), mLeaderData) > 0)
        {
            otLogDebgMle("trying to migrate\n");
            BecomeChild(kMleAttachBetterPartition);
        }

        ExitNow(error = kThreadError_Drop);
    }
    else if (leaderData.GetLeaderRouterId() != GetLeaderId())
    {
        if (GetDeviceState() != kDeviceStateChild)
        {
            BecomeDetached();
            error = kThreadError_Drop;
        }

        ExitNow();
    }

    VerifyOrExit(IsActiveRouter(sourceAddress.GetRloc16()), ;);

    if (mDeviceMode & ModeTlv::kModeFFD)
    {
        SuccessOrExit(error = ProcessRouteTlv(route));
    }

    VerifyOrExit((routerId = GetRouterId(sourceAddress.GetRloc16())) < kMaxRouterId, error = kThreadError_Parse);

    router = NULL;

    switch (GetDeviceState())
    {
    case kDeviceStateDisabled:
    case kDeviceStateDetached:
        ExitNow();

    case kDeviceStateChild:
        if ((mDeviceMode & ModeTlv::kModeFFD) && (GetActiveRouterCount() < mRouterUpgradeThreshold))
        {
            BecomeRouter(ThreadStatusTlv::kTooFewRouters);
            ExitNow();
        }

        router = &mParent;

        if (memcmp(&router->mMacAddr, &macAddr, sizeof(router->mMacAddr)) == 0)
        {
            if (router->mValid.mRloc16 != sourceAddress.GetRloc16())
            {
                SetStateDetached();
                ExitNow(error = kThreadError_NoRoute);
            }

            if ((mDeviceMode & ModeTlv::kModeFFD))
            {
                for (uint8_t i = 0, routeCount = 0; i < kMaxRouterId; i++)
                {
                    if (route.IsRouterIdSet(i) == false)
                    {
                        continue;
                    }

                    if (i != GetLeaderId())
                    {
                        routeCount++;
                        continue;
                    }

                    if (route.GetRouteCost(routeCount) > 0)
                    {
                        mRouters[GetLeaderId()].mNextHop = routerId;
                    }
                    else
                    {
                        mRouters[GetLeaderId()].mNextHop = kMaxRouterId;
                    }

                    break;
                }
            }
        }
        else
        {
            router = &mRouters[routerId];

            if (router->mState != Neighbor::kStateValid)
            {
                memcpy(&router->mMacAddr, &macAddr, sizeof(router->mMacAddr));
                router->mLinkInfo.Clear();
<<<<<<< HEAD
                router->mLinkInfo.AddRss(GetInstance(), threadMessageInfo->mRss);
=======
                router->mLinkInfo.AddRss(mMac.GetNoiseFloor(), threadMessageInfo->mRss);
>>>>>>> 9c984488
                router->mState = Neighbor::kStateLinkRequest;
                SendLinkRequest(router);
                ExitNow(error = kThreadError_NoRoute);
            }
        }

        router->mLastHeard = Timer::GetNow();

        ExitNow();

    case kDeviceStateRouter:
    case kDeviceStateLeader:
        router = &mRouters[routerId];

        // router is not in list, reject
        if (!router->mAllocated)
        {
            ExitNow(error = kThreadError_NoRoute);
        }

        // Send link request if no link to router
        if (router->mState != Neighbor::kStateValid)
        {
            memcpy(&router->mMacAddr, &macAddr, sizeof(router->mMacAddr));
            router->mLinkInfo.Clear();
<<<<<<< HEAD
            router->mLinkInfo.AddRss(GetInstance(), threadMessageInfo->mRss);
=======
            router->mLinkInfo.AddRss(mMac.GetNoiseFloor(), threadMessageInfo->mRss);
>>>>>>> 9c984488
            router->mState = Neighbor::kStateLinkRequest;
            router->mDataRequest = false;
            SendLinkRequest(router);
            ExitNow(error = kThreadError_NoRoute);
        }

        router->mLastHeard = Timer::GetNow();
        break;
    }

    UpdateRoutes(route, routerId);

    mNetif.GetNetworkDataLocal().SendServerDataNotification();

exit:
    return error;
}

void MleRouter::UpdateRoutes(const RouteTlv &aRoute, uint8_t aRouterId)
{
    uint8_t curCost;
    uint8_t newCost;
    uint8_t oldNextHop;
    uint8_t cost;
    uint8_t lqi;
    bool update;

    // update routes
    do
    {
        update = false;

        for (uint8_t i = 0, routeCount = 0; i < kMaxRouterId; i++)
        {
            if (aRoute.IsRouterIdSet(i) == false)
            {
                continue;
            }

            if (mRouters[i].mAllocated == false)
            {
                routeCount++;
                continue;
            }

            if (i == mRouterId)
            {
                lqi = aRoute.GetLinkQualityIn(routeCount);

                if (mRouters[aRouterId].mLinkQualityOut != lqi)
                {
                    mRouters[aRouterId].mLinkQualityOut = lqi;
                    update = true;
                }
            }
            else
            {
                oldNextHop = mRouters[i].mNextHop;

                if (i == aRouterId)
                {
                    cost = 0;
                }
                else
                {
                    cost = aRoute.GetRouteCost(routeCount);

                    if (cost == 0)
                    {
                        cost = kMaxRouteCost;
                    }
                }

                if (mRouters[i].mNextHop == kMaxRouterId || mRouters[i].mNextHop == aRouterId)
                {
                    // route has no nexthop or nexthop is neighbor
                    newCost = cost + GetLinkCost(aRouterId);

                    if (i == aRouterId)
                    {
                        if (mRouters[i].mNextHop == kMaxRouterId)
                        {
                            ResetAdvertiseInterval();
                        }

                        mRouters[i].mNextHop = aRouterId;
                        mRouters[i].mCost = 0;
                    }
                    else if (newCost <= kMaxRouteCost)
                    {
                        if (mRouters[i].mNextHop == kMaxRouterId)
                        {
                            ResetAdvertiseInterval();
                        }

                        mRouters[i].mNextHop = aRouterId;
                        mRouters[i].mCost = cost;
                    }
                    else if (mRouters[i].mNextHop != kMaxRouterId)
                    {
                        ResetAdvertiseInterval();
                        mRouters[i].mNextHop = kMaxRouterId;
                        mRouters[i].mCost = 0;
                        mRouters[i].mLastHeard = Timer::GetNow();
                    }
                }
                else
                {
                    curCost = mRouters[i].mCost + GetLinkCost(mRouters[i].mNextHop);
                    newCost = cost + GetLinkCost(aRouterId);

                    if (newCost < curCost || (newCost == curCost && i == aRouterId))
                    {
                        mRouters[i].mNextHop = aRouterId;
                        mRouters[i].mCost = cost;
                    }
                }

                update |= mRouters[i].mNextHop != oldNextHop;
            }

            routeCount++;
        }
    }
    while (update);

#if 1

    for (uint8_t i = 0; i < kMaxRouterId; i++)
    {
        if (mRouters[i].mAllocated == false || mRouters[i].mNextHop == kMaxRouterId)
        {
            continue;
        }

        otLogDebgMle("%x: %x %d %d %d %d\n", GetRloc16(i), GetRloc16(mRouters[i].mNextHop),
<<<<<<< HEAD
                     mRouters[i].mCost, GetLinkCost(i), mRouters[i].mLinkInfo.GetLinkQuality(GetInstance()),
=======
                     mRouters[i].mCost, GetLinkCost(i), mRouters[i].mLinkInfo.GetLinkQuality(mMac.GetNoiseFloor()),
>>>>>>> 9c984488
                     mRouters[i].mLinkQualityOut);
    }

#endif
}

ThreadError MleRouter::HandleParentRequest(const Message &aMessage, const Ip6::MessageInfo &aMessageInfo)
{
    ThreadError error = kThreadError_None;
    const ThreadMessageInfo *threadMessageInfo = reinterpret_cast<const ThreadMessageInfo *>(aMessageInfo.mLinkInfo);
    Mac::ExtAddress macAddr;
    VersionTlv version;
    ScanMaskTlv scanMask;
    ChallengeTlv challenge;
    Child *child;

    otLogInfoMle("Received parent request\n");

    // A Router MUST NOT send an MLE Parent Response if:

    // 1. It has no available Child capacity (if Max Child Count minus
    // Child Count would be equal to zero)
    // ==> verified below when allocating a child entry

    // 2. It is disconnected from its Partition (that is, it has not
    // received an updated ID sequence number within LEADER_TIMEOUT
    // seconds
    VerifyOrExit(GetLeaderAge() < mNetworkIdTimeout, error = kThreadError_Drop);

    // 3. Its current routing path cost to the Leader is infinite.
    VerifyOrExit(mRouters[GetLeaderId()].mNextHop != kMaxRouterId, error = kThreadError_Drop);

    macAddr.Set(aMessageInfo.GetPeerAddr());

    // Version
    SuccessOrExit(error = Tlv::GetTlv(aMessage, Tlv::kVersion, sizeof(version), version));
    VerifyOrExit(version.IsValid() && version.GetVersion() == kVersion, error = kThreadError_Parse);

    // Scan Mask
    SuccessOrExit(error = Tlv::GetTlv(aMessage, Tlv::kScanMask, sizeof(scanMask), scanMask));
    VerifyOrExit(scanMask.IsValid(), error = kThreadError_Parse);

    switch (GetDeviceState())
    {
    case kDeviceStateDisabled:
    case kDeviceStateDetached:
        ExitNow();

    case kDeviceStateChild:
        VerifyOrExit(scanMask.IsEndDeviceFlagSet(), ;);
        break;

    case kDeviceStateRouter:
    case kDeviceStateLeader:
        VerifyOrExit(scanMask.IsRouterFlagSet(), ;);
        break;
    }

    VerifyOrExit((child = FindChild(macAddr)) != NULL || (child = NewChild()) != NULL, ;);
    memset(child, 0, sizeof(*child));

    // Challenge
    SuccessOrExit(error = Tlv::GetTlv(aMessage, Tlv::kChallenge, sizeof(challenge), challenge));
    VerifyOrExit(challenge.IsValid(), error = kThreadError_Parse);

    // MAC Address
    memcpy(&child->mMacAddr, &macAddr, sizeof(child->mMacAddr));
    child->mLinkInfo.Clear();
<<<<<<< HEAD
    child->mLinkInfo.AddRss(GetInstance(), threadMessageInfo->mRss);
=======
    child->mLinkInfo.AddRss(mMac.GetNoiseFloor(), threadMessageInfo->mRss);
>>>>>>> 9c984488
    child->mState = Neighbor::kStateParentRequest;
    child->mDataRequest = false;

    child->mTimeout = Timer::SecToMsec(2 * kParentRequestChildTimeout);
    SuccessOrExit(error = SendParentResponse(child, challenge));

exit:
    return error;
}

void MleRouter::HandleStateUpdateTimer(void *aContext)
{
    MleRouter *obj = reinterpret_cast<MleRouter *>(aContext);
    obj->HandleStateUpdateTimer();
}

void MleRouter::HandleStateUpdateTimer(void)
{
    switch (GetDeviceState())
    {
    case kDeviceStateDisabled:
        assert(false);
        break;

    case kDeviceStateDetached:
        SetStateDetached();
        BecomeChild(kMleAttachAnyPartition);
        ExitNow();

    case kDeviceStateChild:
    case kDeviceStateRouter:
        // verify path to leader
        otLogDebgMle("network id timeout = %d\n", GetLeaderAge());

        if (GetLeaderAge() >= mNetworkIdTimeout)
        {
            BecomeChild(kMleAttachSamePartition);
        }

        break;

    case kDeviceStateLeader:

        // update router id sequence
        if (GetLeaderAge() >= kRouterIdSequencePeriod)
        {
            mRouterIdSequence++;
            mRouterIdSequenceLastUpdated = Timer::GetNow();
        }

        break;
    }

    // update children state
    for (int i = 0; i < mMaxChildrenAllowed; i++)
    {
        if (mChildren[i].mState == Neighbor::kStateInvalid)
        {
            continue;
        }

        if ((Timer::GetNow() - mChildren[i].mLastHeard) >= Timer::SecToMsec(mChildren[i].mTimeout))
        {
            RemoveNeighbor(mChildren[i]);
        }
    }

    // update router state
    for (uint8_t i = 0; i < kMaxRouterId; i++)
    {
        if (mRouters[i].mState != Neighbor::kStateInvalid)
        {
            if ((Timer::GetNow() - mRouters[i].mLastHeard) >= Timer::SecToMsec(kMaxNeighborAge))
            {
                mRouters[i].mState = Neighbor::kStateInvalid;
                mRouters[i].mLinkInfo.Clear();
                mRouters[i].mNextHop = kMaxRouterId;
                mRouters[i].mLinkQualityOut = 0;
                mRouters[i].mLastHeard = Timer::GetNow();
            }
        }

        if (GetDeviceState() == kDeviceStateLeader)
        {
            if (mRouters[i].mAllocated)
            {
                if (mRouters[i].mNextHop == kMaxRouterId &&
                    (Timer::GetNow() - mRouters[i].mLastHeard) >= Timer::SecToMsec(kMaxLeaderToRouterTimeout))
                {
                    ReleaseRouterId(i);
                }
            }
            else if (mRouters[i].mReclaimDelay)
            {
                if ((Timer::GetNow() - mRouters[i].mLastHeard) >=
                    Timer::SecToMsec((kMaxLeaderToRouterTimeout + kRouterIdReuseDelay)))
                {
                    mRouters[i].mReclaimDelay = false;
                }
            }
        }
    }

    mStateUpdateTimer.Start(kStateUpdatePeriod);

exit:
    {}
}

ThreadError MleRouter::SendParentResponse(Child *aChild, const ChallengeTlv &challenge)
{
    ThreadError error = kThreadError_None;
    Ip6::Address destination;
    Message *message;

<<<<<<< HEAD
    VerifyOrExit((message = Ip6::Udp::NewMessage(GetInstance(), 0)) != NULL, ;);
=======
    VerifyOrExit((message = mSocket.NewMessage(0)) != NULL, ;);
>>>>>>> 9c984488
    message->SetLinkSecurityEnabled(false);
    SuccessOrExit(error = AppendHeader(*message, Header::kCommandParentResponse));
    SuccessOrExit(error = AppendSourceAddress(*message));
    SuccessOrExit(error = AppendLeaderData(*message));
    SuccessOrExit(error = AppendLinkFrameCounter(*message));
    SuccessOrExit(error = AppendMleFrameCounter(*message));
    SuccessOrExit(error = AppendResponse(*message, challenge.GetChallenge(), challenge.GetLength()));

    for (uint8_t i = 0; i < sizeof(aChild->mPending.mChallenge); i++)
    {
        aChild->mPending.mChallenge[i] = static_cast<uint8_t>(otPlatRandomGet());
    }

    SuccessOrExit(error = AppendChallenge(*message, aChild->mPending.mChallenge, sizeof(aChild->mPending.mChallenge)));

    if (isAssignLinkQuality &&
        (memcmp(mAddr64.m8, aChild->mMacAddr.m8, OT_EXT_ADDRESS_SIZE) == 0))
    {
        // use assigned one to ensure the link quality
        SuccessOrExit(error = AppendLinkMargin(*message, mAssignLinkMargin));
    }
    else
    {
<<<<<<< HEAD
        SuccessOrExit(error = AppendLinkMargin(*message, aChild->mLinkInfo.GetLinkMargin(GetInstance())));
=======
        SuccessOrExit(error = AppendLinkMargin(*message, aChild->mLinkInfo.GetLinkMargin(mMac.GetNoiseFloor())));
>>>>>>> 9c984488
    }

    SuccessOrExit(error = AppendConnectivity(*message));
    SuccessOrExit(error = AppendVersion(*message));

    memset(&destination, 0, sizeof(destination));
    destination.mFields.m16[0] = HostSwap16(0xfe80);
    destination.SetIid(aChild->mMacAddr);
    SuccessOrExit(error = SendMessage(*message, destination));

    otLogInfoMle("Sent Parent Response\n");

exit:

    if (error != kThreadError_None && message != NULL)
    {
        message->Free();
    }

    return kThreadError_None;
}

ThreadError MleRouter::UpdateChildAddresses(const AddressRegistrationTlv &aTlv, Child &aChild)
{
    const AddressRegistrationEntry *entry;
    Lowpan::Context context;

    memset(aChild.mIp6Address, 0, sizeof(aChild.mIp6Address));

    for (uint8_t count = 0; count < sizeof(aChild.mIp6Address) / sizeof(aChild.mIp6Address[0]); count++)
    {
        if ((entry = aTlv.GetAddressEntry(count)) == NULL)
        {
            break;
        }

        if (entry->IsCompressed())
        {
            // xxx check if context id exists
            mNetworkData.GetContext(entry->GetContextId(), context);
            memcpy(&aChild.mIp6Address[count], context.mPrefix, BitVectorBytes(context.mPrefixLength));
            aChild.mIp6Address[count].SetIid(entry->GetIid());
        }
        else
        {
            memcpy(&aChild.mIp6Address[count], entry->GetIp6Address(), sizeof(aChild.mIp6Address[count]));
        }
    }

    return kThreadError_None;
}

ThreadError MleRouter::HandleChildIdRequest(const Message &aMessage, const Ip6::MessageInfo &aMessageInfo,
                                            uint32_t aKeySequence)
{
    ThreadError error = kThreadError_None;
    const ThreadMessageInfo *threadMessageInfo = reinterpret_cast<const ThreadMessageInfo *>(aMessageInfo.mLinkInfo);
    Mac::ExtAddress macAddr;
    ResponseTlv response;
    LinkFrameCounterTlv linkFrameCounter;
    MleFrameCounterTlv mleFrameCounter;
    ModeTlv mode;
    TimeoutTlv timeout;
    AddressRegistrationTlv address;
    TlvRequestTlv tlvRequest;
    ActiveTimestampTlv activeTimestamp;
    PendingTimestampTlv pendingTimestamp;
    Child *child;
    uint8_t numTlvs;

    otLogInfoMle("Received Child ID Request\n");

    // Find Child
    macAddr.Set(aMessageInfo.GetPeerAddr());

    VerifyOrExit((child = FindChild(macAddr)) != NULL, ;);

    // Response
    SuccessOrExit(error = Tlv::GetTlv(aMessage, Tlv::kResponse, sizeof(response), response));
    VerifyOrExit(response.IsValid() &&
                 memcmp(response.GetResponse(), child->mPending.mChallenge, sizeof(child->mPending.mChallenge)) == 0, ;);

    // Link-Layer Frame Counter
    SuccessOrExit(error = Tlv::GetTlv(aMessage, Tlv::kLinkFrameCounter, sizeof(linkFrameCounter),
                                      linkFrameCounter));
    VerifyOrExit(linkFrameCounter.IsValid(), error = kThreadError_Parse);

    // MLE Frame Counter
    if (Tlv::GetTlv(aMessage, Tlv::kMleFrameCounter, sizeof(mleFrameCounter), mleFrameCounter) ==
        kThreadError_None)
    {
        VerifyOrExit(mleFrameCounter.IsValid(), error = kThreadError_Parse);
    }
    else
    {
        mleFrameCounter.SetFrameCounter(linkFrameCounter.GetFrameCounter());
    }

    // Mode
    SuccessOrExit(error = Tlv::GetTlv(aMessage, Tlv::kMode, sizeof(mode), mode));
    VerifyOrExit(mode.IsValid(), error = kThreadError_Parse);

    // Timeout
    SuccessOrExit(error = Tlv::GetTlv(aMessage, Tlv::kTimeout, sizeof(timeout), timeout));
    VerifyOrExit(timeout.IsValid(), error = kThreadError_Parse);

    // Ip6 Address
    address.SetLength(0);

    if ((mode.GetMode() & ModeTlv::kModeFFD) == 0)
    {
        SuccessOrExit(error = Tlv::GetTlv(aMessage, Tlv::kAddressRegistration, sizeof(address), address));
        VerifyOrExit(address.IsValid(), error = kThreadError_Parse);
    }

    // TLV Request
    SuccessOrExit(error = Tlv::GetTlv(aMessage, Tlv::kTlvRequest, sizeof(tlvRequest), tlvRequest));
    VerifyOrExit(tlvRequest.IsValid() && tlvRequest.GetLength() <= sizeof(child->mRequestTlvs),
                 error = kThreadError_Parse);

    // Active Timestamp
    activeTimestamp.SetLength(0);

    if (Tlv::GetTlv(aMessage, Tlv::kActiveTimestamp, sizeof(activeTimestamp), activeTimestamp) == kThreadError_None)
    {
        VerifyOrExit(activeTimestamp.IsValid(), error = kThreadError_Parse);
    }

    // Pending Timestamp
    pendingTimestamp.SetLength(0);

    if (Tlv::GetTlv(aMessage, Tlv::kPendingTimestamp, sizeof(pendingTimestamp), pendingTimestamp) == kThreadError_None)
    {
        VerifyOrExit(pendingTimestamp.IsValid(), error = kThreadError_Parse);
    }

    // Remove from router table
    for (int i = 0; i < kMaxRouterId; i++)
    {
        if (mRouters[i].mState != Neighbor::kStateInvalid &&
            memcmp(&mRouters[i].mMacAddr, &macAddr, sizeof(mRouters[i].mMacAddr)) == 0)
        {
            RemoveNeighbor(mRouters[i]);
            break;
        }
    }

    child->mState = Neighbor::kStateChildIdRequest;
    child->mLastHeard = Timer::GetNow();
    child->mValid.mLinkFrameCounter = linkFrameCounter.GetFrameCounter();
    child->mValid.mMleFrameCounter = mleFrameCounter.GetFrameCounter();
    child->mKeySequence = aKeySequence;
    child->mMode = mode.GetMode();
<<<<<<< HEAD
    child->mLinkInfo.AddRss(GetInstance(), threadMessageInfo->mRss);
=======
    child->mLinkInfo.AddRss(mMac.GetNoiseFloor(), threadMessageInfo->mRss);
>>>>>>> 9c984488
    child->mTimeout = timeout.GetTimeout();

    if (mode.GetMode() & ModeTlv::kModeFullNetworkData)
    {
        child->mNetworkDataVersion = mLeaderData.GetDataVersion();
    }
    else
    {
        child->mNetworkDataVersion = mLeaderData.GetStableDataVersion();
    }

    UpdateChildAddresses(address, *child);

    memset(child->mRequestTlvs, Tlv::kInvalid, sizeof(child->mRequestTlvs));
    memcpy(child->mRequestTlvs, tlvRequest.GetTlvs(), tlvRequest.GetLength());
    numTlvs = tlvRequest.GetLength();

    if (activeTimestamp.GetLength() == 0 ||
        mNetif.GetActiveDataset().GetNetwork().GetTimestamp().Compare(activeTimestamp) != 0)
    {
        child->mRequestTlvs[numTlvs++] = Tlv::kActiveDataset;
    }

    if (pendingTimestamp.GetLength() == 0 ||
        mNetif.GetPendingDataset().GetNetwork().GetTimestamp().Compare(pendingTimestamp) != 0)
    {
        child->mRequestTlvs[numTlvs++] = Tlv::kPendingDataset;
    }

    switch (GetDeviceState())
    {
    case kDeviceStateDisabled:
    case kDeviceStateDetached:
        assert(false);
        break;

    case kDeviceStateChild:
        BecomeRouter(ThreadStatusTlv::kHaveChildIdRequest);
        break;

    case kDeviceStateRouter:
    case kDeviceStateLeader:
        SuccessOrExit(error = SendChildIdResponse(child));
        break;
    }

exit:
    return error;
}

ThreadError MleRouter::HandleChildUpdateRequest(const Message &aMessage, const Ip6::MessageInfo &aMessageInfo)
{
    ThreadError error = kThreadError_None;
    Mac::ExtAddress macAddr;
    ModeTlv mode;
    ChallengeTlv challenge;
    AddressRegistrationTlv address;
    LeaderDataTlv leaderData;
    TimeoutTlv timeout;
    Child *child;
    uint8_t tlvs[7];
    uint8_t tlvslength = 0;

    otLogInfoMle("Received Child Update Request\n");

    // Find Child
    macAddr.Set(aMessageInfo.GetPeerAddr());

    child = FindChild(macAddr);

    if (child == NULL)
    {
        tlvs[tlvslength++] = Tlv::kStatus;
        SendChildUpdateResponse(NULL, aMessageInfo, tlvs, tlvslength, NULL);
        ExitNow();
    }

    tlvs[tlvslength++] = Tlv::kSourceAddress;
    tlvs[tlvslength++] = Tlv::kLeaderData;

    // Mode
    SuccessOrExit(error = Tlv::GetTlv(aMessage, Tlv::kMode, sizeof(mode), mode));
    VerifyOrExit(mode.IsValid(), error = kThreadError_Parse);
    child->mMode = mode.GetMode();
    tlvs[tlvslength++] = Tlv::kMode;

    // Challenge
    if (Tlv::GetTlv(aMessage, Tlv::kChallenge, sizeof(challenge), challenge) == kThreadError_None)
    {
        VerifyOrExit(challenge.IsValid(), error = kThreadError_Parse);
        tlvs[tlvslength++] = Tlv::kResponse;
    }

    // Ip6 Address TLV
    if (Tlv::GetTlv(aMessage, Tlv::kAddressRegistration, sizeof(address), address) == kThreadError_None)
    {
        VerifyOrExit(address.IsValid(), error = kThreadError_Parse);
        UpdateChildAddresses(address, *child);
        tlvs[tlvslength++] = Tlv::kAddressRegistration;
    }

    // Leader Data
    if (Tlv::GetTlv(aMessage, Tlv::kLeaderData, sizeof(leaderData), leaderData) == kThreadError_None)
    {
        VerifyOrExit(leaderData.IsValid(), error = kThreadError_Parse);

        if (child->mMode & ModeTlv::kModeFullNetworkData)
        {
            child->mNetworkDataVersion = leaderData.GetDataVersion();
        }
        else
        {
            child->mNetworkDataVersion = leaderData.GetStableDataVersion();
        }
    }

    // Timeout
    if (Tlv::GetTlv(aMessage, Tlv::kTimeout, sizeof(timeout), timeout) == kThreadError_None)
    {
        VerifyOrExit(timeout.IsValid(), error = kThreadError_Parse);
        child->mTimeout = timeout.GetTimeout();
        tlvs[tlvslength++] = Tlv::kTimeout;
    }

    child->mLastHeard = Timer::GetNow();

    SendChildUpdateResponse(child, aMessageInfo, tlvs, tlvslength, &challenge);

exit:
    return error;
}

ThreadError MleRouter::HandleDataRequest(const Message &aMessage, const Ip6::MessageInfo &aMessageInfo)
{
    ThreadError error = kThreadError_None;
    TlvRequestTlv tlvRequest;
    ActiveTimestampTlv activeTimestamp;
    PendingTimestampTlv pendingTimestamp;
    uint8_t tlvs[4];
    uint8_t numTlvs;

    otLogInfoMle("Received Data Request\n");

    // TLV Request
    SuccessOrExit(error = Tlv::GetTlv(aMessage, Tlv::kTlvRequest, sizeof(tlvRequest), tlvRequest));
    VerifyOrExit(tlvRequest.IsValid() && tlvRequest.GetLength() <= sizeof(tlvs), error = kThreadError_Parse);

    // Active Timestamp
    activeTimestamp.SetLength(0);

    if (Tlv::GetTlv(aMessage, Tlv::kActiveTimestamp, sizeof(activeTimestamp), activeTimestamp) == kThreadError_None)
    {
        VerifyOrExit(activeTimestamp.IsValid(), error = kThreadError_Parse);
    }

    // Pending Timestamp
    pendingTimestamp.SetLength(0);

    if (Tlv::GetTlv(aMessage, Tlv::kPendingTimestamp, sizeof(pendingTimestamp), pendingTimestamp) == kThreadError_None)
    {
        VerifyOrExit(pendingTimestamp.IsValid(), error = kThreadError_Parse);
    }

    memset(tlvs, Tlv::kInvalid, sizeof(tlvs));
    memcpy(tlvs, tlvRequest.GetTlvs(), tlvRequest.GetLength());
    numTlvs = tlvRequest.GetLength();

    if (activeTimestamp.GetLength() == 0 ||
        mNetif.GetActiveDataset().GetNetwork().GetTimestamp().Compare(activeTimestamp) != 0)
    {
        tlvs[numTlvs++] = Tlv::kActiveDataset;
    }

    if (pendingTimestamp.GetLength() == 0 ||
        mNetif.GetPendingDataset().GetNetwork().GetTimestamp().Compare(pendingTimestamp) != 0)
    {
        tlvs[numTlvs++] = Tlv::kPendingDataset;
    }

    SendDataResponse(aMessageInfo.GetPeerAddr(), tlvs, numTlvs);

exit:
    return error;
}

ThreadError MleRouter::HandleNetworkDataUpdateRouter(void)
{
    static const uint8_t tlvs[] = {Tlv::kLeaderData, Tlv::kNetworkData};
    Ip6::Address destination;

    VerifyOrExit(mDeviceState == kDeviceStateRouter || mDeviceState == kDeviceStateLeader, ;);

    memset(&destination, 0, sizeof(destination));
    destination.mFields.m16[0] = HostSwap16(0xff02);
    destination.mFields.m16[7] = HostSwap16(0x0001);

    SendDataResponse(destination, tlvs, sizeof(tlvs));

exit:
    return kThreadError_None;
}

ThreadError MleRouter::SendChildIdResponse(Child *aChild)
{
    ThreadError error = kThreadError_None;
    Ip6::Address destination;
    Message *message;

<<<<<<< HEAD
    VerifyOrExit((message = Ip6::Udp::NewMessage(GetInstance(), 0)) != NULL, ;);
=======
    VerifyOrExit((message = mSocket.NewMessage(0)) != NULL, ;);
>>>>>>> 9c984488
    message->SetLinkSecurityEnabled(false);
    SuccessOrExit(error = AppendHeader(*message, Header::kCommandChildIdResponse));
    SuccessOrExit(error = AppendSourceAddress(*message));
    SuccessOrExit(error = AppendLeaderData(*message));

    // pick next Child ID that is not being used
    do
    {
        mNextChildId++;

        if (mNextChildId > kMaxChildId)
        {
            mNextChildId = kMinChildId;
        }
    }
    while (FindChild(mNextChildId) != NULL);

    // allocate Child ID
    aChild->mValid.mRloc16 = mMac.GetShortAddress() | mNextChildId;

    SuccessOrExit(error = AppendAddress16(*message, aChild->mValid.mRloc16));

    for (uint8_t i = 0; i < sizeof(aChild->mRequestTlvs); i++)
    {
        switch (aChild->mRequestTlvs[i])
        {
        case Tlv::kNetworkData:
            SuccessOrExit(error = AppendNetworkData(*message, (aChild->mMode & ModeTlv::kModeFullNetworkData) == 0));
            break;

        case Tlv::kRoute:
            SuccessOrExit(error = AppendRoute(*message));
            break;

        case Tlv::kActiveDataset:
            SuccessOrExit(error = AppendActiveDataset(*message));
            break;

        case Tlv::kPendingDataset:
            SuccessOrExit(error = AppendPendingDataset(*message));
            break;
        }
    }

    if ((aChild->mMode & ModeTlv::kModeFFD) == 0)
    {
        SuccessOrExit(error = AppendChildAddresses(*message, *aChild));
    }

    aChild->mState = Neighbor::kStateValid;
    mNetif.SetStateChangedFlags(OT_THREAD_CHILD_ADDED);

    memset(&destination, 0, sizeof(destination));
    destination.mFields.m16[0] = HostSwap16(0xfe80);
    destination.SetIid(aChild->mMacAddr);
    SuccessOrExit(error = SendMessage(*message, destination));

    otLogInfoMle("Sent Child ID Response\n");

exit:

    if (error != kThreadError_None && message != NULL)
    {
        message->Free();
    }

    return kThreadError_None;
}

ThreadError MleRouter::SendChildUpdateResponse(Child *aChild, const Ip6::MessageInfo &aMessageInfo,
                                               const uint8_t *aTlvs, uint8_t aTlvslength,
                                               const ChallengeTlv *aChallenge)
{
    ThreadError error = kThreadError_None;
    Message *message;

<<<<<<< HEAD
    VerifyOrExit((message = Ip6::Udp::NewMessage(GetInstance(), 0)) != NULL, ;);
=======
    VerifyOrExit((message = mSocket.NewMessage(0)) != NULL, ;);
>>>>>>> 9c984488
    message->SetLinkSecurityEnabled(false);
    SuccessOrExit(error = AppendHeader(*message, Header::kCommandChildUpdateResponse));

    for (int i = 0; i < aTlvslength; i++)
    {
        switch (aTlvs[i])
        {
        case Tlv::kStatus:
            SuccessOrExit(error = AppendStatus(*message, StatusTlv::kError));
            break;

        case Tlv::kAddressRegistration:
            SuccessOrExit(error = AppendChildAddresses(*message, *aChild));
            break;

        case Tlv::kLeaderData:
            SuccessOrExit(error = AppendLeaderData(*message));
            break;

        case Tlv::kMode:
            SuccessOrExit(error = AppendMode(*message, aChild->mMode));
            break;

        case Tlv::kResponse:
            SuccessOrExit(error = AppendResponse(*message, aChallenge->GetChallenge(), aChallenge->GetLength()));
            break;

        case Tlv::kSourceAddress:
            SuccessOrExit(error = AppendSourceAddress(*message));
            break;

        case Tlv::kTimeout:
            SuccessOrExit(error = AppendTimeout(*message, aChild->mTimeout));
            break;
        }
    }

    SuccessOrExit(error = SendMessage(*message, aMessageInfo.GetPeerAddr()));

    otLogInfoMle("Sent Child Update Response\n");

exit:

    if (error != kThreadError_None && message != NULL)
    {
        message->Free();
    }

    return kThreadError_None;
}

ThreadError MleRouter::SendDataResponse(const Ip6::Address &aDestination, const uint8_t *aTlvs, uint8_t aTlvsLength)
{
    ThreadError error = kThreadError_None;
    Message *message;
    Neighbor *neighbor;
    bool stableOnly;

<<<<<<< HEAD
    VerifyOrExit((message = Ip6::Udp::NewMessage(GetInstance(), 0)) != NULL, ;);
=======
    VerifyOrExit((message = mSocket.NewMessage(0)) != NULL, ;);
>>>>>>> 9c984488
    message->SetLinkSecurityEnabled(false);
    SuccessOrExit(error = AppendHeader(*message, Header::kCommandDataResponse));
    SuccessOrExit(error = AppendSourceAddress(*message));
    SuccessOrExit(error = AppendLeaderData(*message));
    SuccessOrExit(error = AppendActiveTimestamp(*message));
    SuccessOrExit(error = AppendPendingTimestamp(*message));

    for (int i = 0; i < aTlvsLength; i++)
    {
        switch (aTlvs[i])
        {
        case Tlv::kNetworkData:
            neighbor = mMleRouter.GetNeighbor(aDestination);
            stableOnly = neighbor != NULL ? (neighbor->mMode & ModeTlv::kModeFullNetworkData) == 0 : false;
            SuccessOrExit(error = AppendNetworkData(*message, stableOnly));
            break;

        case Tlv::kActiveDataset:
            SuccessOrExit(error = AppendActiveDataset(*message));
            break;

        case Tlv::kPendingDataset:
            SuccessOrExit(error = AppendPendingDataset(*message));
            break;
        }
    }

    SuccessOrExit(error = SendMessage(*message, aDestination));

    otLogInfoMle("Sent Data Response\n");

exit:

    if (error != kThreadError_None && message != NULL)
    {
        message->Free();
    }

    return error;
}

Child *MleRouter::GetChild(uint16_t aAddress)
{
    for (int i = 0; i < mMaxChildrenAllowed; i++)
    {
        if (mChildren[i].mState == Neighbor::kStateValid && mChildren[i].mValid.mRloc16 == aAddress)
        {
            return &mChildren[i];
        }
    }

    return NULL;
}

Child *MleRouter::GetChild(const Mac::ExtAddress &aAddress)
{
    for (int i = 0; i < mMaxChildrenAllowed; i++)
    {
        if (mChildren[i].mState == Neighbor::kStateValid &&
            memcmp(&mChildren[i].mMacAddr, &aAddress, sizeof(mChildren[i].mMacAddr)) == 0)
        {
            return &mChildren[i];
        }
    }

    return NULL;
}

Child *MleRouter::GetChild(const Mac::Address &aAddress)
{
    switch (aAddress.mLength)
    {
    case sizeof(aAddress.mShortAddress):
        return GetChild(aAddress.mShortAddress);

    case sizeof(aAddress.mExtAddress):
        return GetChild(aAddress.mExtAddress);
    }

    return NULL;
}

uint8_t MleRouter::GetChildIndex(const Child &child)
{
    return static_cast<uint8_t>(&child - mChildren);
}

Child *MleRouter::GetChildren(uint8_t *numChildren)
{
    if (numChildren != NULL)
    {
        *numChildren = mMaxChildrenAllowed;
    }

    return mChildren;
}

ThreadError MleRouter::SetMaxAllowedChildren(uint8_t aMaxChildren)
{
    ThreadError error = kThreadError_None;

    // Ensure the value is between 1 and kMaxChildren
    VerifyOrExit(aMaxChildren > 0 && aMaxChildren <= kMaxChildren, error = kThreadError_InvalidArgs);

    // Do not allow setting max children if MLE is running
    VerifyOrExit(GetDeviceState() == kDeviceStateDisabled, error = kThreadError_InvalidState);

    // Save the value
    mMaxChildrenAllowed = aMaxChildren;

exit:
    return error;
}

ThreadError MleRouter::RemoveNeighbor(const Mac::Address &aAddress)
{
    ThreadError error = kThreadError_None;
    Neighbor *neighbor;

    VerifyOrExit((neighbor = GetNeighbor(aAddress)) != NULL, error = kThreadError_NotFound);
    SuccessOrExit(error = RemoveNeighbor(*neighbor));

exit:
    return error;
}

ThreadError MleRouter::RemoveNeighbor(Neighbor &aNeighbor)
{
    switch (mDeviceState)
    {
    case kDeviceStateDisabled:
    case kDeviceStateDetached:
        break;

    case kDeviceStateChild:
        if (&aNeighbor == &mParent)
        {
            BecomeDetached();
        }

        break;

    case kDeviceStateRouter:
    case kDeviceStateLeader:
        if (aNeighbor.mState == Neighbor::kStateValid && !IsActiveRouter(aNeighbor.mValid.mRloc16))
        {
            mNetif.SetStateChangedFlags(OT_THREAD_CHILD_REMOVED);
            mNetworkData.SendServerDataNotification(aNeighbor.mValid.mRloc16);
        }

        break;
    }

    aNeighbor.mState = Neighbor::kStateInvalid;

    return kThreadError_None;
}

Neighbor *MleRouter::GetNeighbor(uint16_t aAddress)
{
    Neighbor *rval = NULL;

    if (aAddress == Mac::kShortAddrBroadcast || aAddress == Mac::kShortAddrInvalid)
    {
        ExitNow();
    }

    switch (mDeviceState)
    {
    case kDeviceStateDisabled:
        break;

    case kDeviceStateDetached:
    case kDeviceStateChild:
        rval = Mle::GetNeighbor(aAddress);
        break;

    case kDeviceStateRouter:
    case kDeviceStateLeader:
        for (int i = 0; i < mMaxChildrenAllowed; i++)
        {
            if (mChildren[i].mState == Neighbor::kStateValid && mChildren[i].mValid.mRloc16 == aAddress)
            {
                ExitNow(rval = &mChildren[i]);
            }
        }

        for (int i = 0; i < kMaxRouterId; i++)
        {
            if (mRouters[i].mState == Neighbor::kStateValid && mRouters[i].mValid.mRloc16 == aAddress)
            {
                ExitNow(rval = &mRouters[i]);
            }
        }

        break;
    }

exit:
    return rval;
}

Neighbor *MleRouter::GetNeighbor(const Mac::ExtAddress &aAddress)
{
    Neighbor *rval = NULL;

    switch (mDeviceState)
    {
    case kDeviceStateDisabled:
        break;

    case kDeviceStateDetached:
    case kDeviceStateChild:
        rval = Mle::GetNeighbor(aAddress);
        break;

    case kDeviceStateRouter:
    case kDeviceStateLeader:
        for (int i = 0; i < mMaxChildrenAllowed; i++)
        {
            if (mChildren[i].mState == Neighbor::kStateValid &&
                memcmp(&mChildren[i].mMacAddr, &aAddress, sizeof(mChildren[i].mMacAddr)) == 0)
            {
                ExitNow(rval = &mChildren[i]);
            }
        }

        for (int i = 0; i < kMaxRouterId; i++)
        {
            if (mRouters[i].mState == Neighbor::kStateValid &&
                memcmp(&mRouters[i].mMacAddr, &aAddress, sizeof(mRouters[i].mMacAddr)) == 0)
            {
                ExitNow(rval = &mRouters[i]);
            }
        }

        break;
    }

exit:
    return rval;
}

Neighbor *MleRouter::GetNeighbor(const Mac::Address &aAddress)
{
    Neighbor *rval = NULL;

    switch (aAddress.mLength)
    {
    case sizeof(aAddress.mShortAddress):
        rval = GetNeighbor(aAddress.mShortAddress);
        break;

    case sizeof(aAddress.mExtAddress):
        rval = GetNeighbor(aAddress.mExtAddress);
        break;

    default:
        break;
    }

    return rval;
}

Neighbor *MleRouter::GetNeighbor(const Ip6::Address &aAddress)
{
    Mac::Address macaddr;
    Lowpan::Context context;
    Child *child;
    Router *router;
    Neighbor *rval = NULL;

    if (aAddress.IsLinkLocal())
    {
        if (aAddress.mFields.m16[4] == HostSwap16(0x0000) &&
            aAddress.mFields.m16[5] == HostSwap16(0x00ff) &&
            aAddress.mFields.m16[6] == HostSwap16(0xfe00))
        {
            macaddr.mLength = sizeof(macaddr.mShortAddress);
            macaddr.mShortAddress = HostSwap16(aAddress.mFields.m16[7]);
        }
        else
        {
            macaddr.mLength = sizeof(macaddr.mExtAddress);
            macaddr.mExtAddress.Set(aAddress);
        }

        ExitNow(rval = GetNeighbor(macaddr));
    }

    if (mNetworkData.GetContext(aAddress, context) != kThreadError_None)
    {
        context.mContextId = 0xff;
    }

    for (int i = 0; i < mMaxChildrenAllowed; i++)
    {
        child = &mChildren[i];

        if (child->mState != Neighbor::kStateValid)
        {
            continue;
        }

        if (context.mContextId == 0 &&
            aAddress.mFields.m16[4] == HostSwap16(0x0000) &&
            aAddress.mFields.m16[5] == HostSwap16(0x00ff) &&
            aAddress.mFields.m16[6] == HostSwap16(0xfe00) &&
            aAddress.mFields.m16[7] == HostSwap16(child->mValid.mRloc16))
        {
            ExitNow(rval = child);
        }

        for (int j = 0; j < Child::kMaxIp6AddressPerChild; j++)
        {
            if (memcmp(&child->mIp6Address[j], aAddress.mFields.m8, sizeof(child->mIp6Address[j])) == 0)
            {
                ExitNow(rval = child);
            }
        }
    }

    VerifyOrExit(context.mContextId == 0, rval = NULL);

    for (int i = 0; i < kMaxRouterId; i++)
    {
        router = &mRouters[i];

        if (router->mState != Neighbor::kStateValid)
        {
            continue;
        }

        if (aAddress.mFields.m16[4] == HostSwap16(0x0000) &&
            aAddress.mFields.m16[5] == HostSwap16(0x00ff) &&
            aAddress.mFields.m16[6] == HostSwap16(0xfe00) &&
            aAddress.mFields.m16[7] == HostSwap16(router->mValid.mRloc16))
        {
            ExitNow(rval = router);
        }
    }

exit:
    return rval;
}

uint16_t MleRouter::GetNextHop(uint16_t aDestination) const
{
    uint16_t nextHopRloc16 = Mac::kShortAddrInvalid;
    uint8_t nextHopRouterId;
    uint8_t routerId;

    if (mDeviceState == kDeviceStateChild)
    {
        ExitNow(nextHopRloc16 = Mle::GetNextHop(aDestination));
    }

    routerId = GetRouterId(aDestination);

    if (routerId < kMaxRouterId)
    {
        nextHopRouterId = mRouters[routerId].mNextHop;
        VerifyOrExit(nextHopRouterId != kMaxRouterId && mRouters[nextHopRouterId].mState != Neighbor::kStateInvalid, ;);
        nextHopRloc16 = GetRloc16(mRouters[nextHopRouterId].mNextHop);
    }

exit:
    return nextHopRloc16;
}

uint8_t MleRouter::GetRouteCost(uint16_t aRloc16) const
{
    uint8_t routerId = GetRouterId(aRloc16);
    uint8_t rval;

    VerifyOrExit(routerId < kMaxRouterId && mRouters[routerId].mNextHop != kMaxRouterId, rval = kMaxRouteCost);

    rval = mRouters[routerId].mCost;

exit:
    return rval;
}

uint8_t MleRouter::GetRouterIdSequence(void) const
{
    return mRouterIdSequence;
}

uint8_t MleRouter::GetLeaderWeight(void) const
{
    return mLeaderWeight;
}

void MleRouter::SetLeaderWeight(uint8_t aWeight)
{
    mLeaderWeight = aWeight;
}

uint32_t MleRouter::GetLeaderPartitionId(void) const
{
    return mFixedLeaderPartitionId;
}

void MleRouter::SetLeaderPartitionId(uint32_t aPartitionId)
{
    mFixedLeaderPartitionId = aPartitionId;
}

void MleRouter::HandleMacDataRequest(const Child &aChild)
{
    static const uint8_t tlvs[] = {Tlv::kLeaderData, Tlv::kNetworkData};
    Ip6::Address destination;

    VerifyOrExit(aChild.mState == Neighbor::kStateValid && (aChild.mMode & ModeTlv::kModeRxOnWhenIdle) == 0, ;);

    memset(&destination, 0, sizeof(destination));
    destination.mFields.m16[0] = HostSwap16(0xfe80);
    destination.SetIid(aChild.mMacAddr);

    if (aChild.mMode & ModeTlv::kModeFullNetworkData)
    {
        if (aChild.mNetworkDataVersion != mNetworkData.GetVersion())
        {
            SendDataResponse(destination, tlvs, sizeof(tlvs));
        }
    }
    else
    {
        if (aChild.mNetworkDataVersion != mNetworkData.GetStableVersion())
        {
            SendDataResponse(destination, tlvs, sizeof(tlvs));
        }
    }

exit:
    {}
}

Router *MleRouter::GetRouters(uint8_t *aNumRouters)
{
    if (aNumRouters != NULL)
    {
        *aNumRouters = kMaxRouterId;
    }

    return mRouters;
}

ThreadError MleRouter::GetChildInfoById(uint16_t aChildId, otChildInfo &aChildInfo)
{
    ThreadError error = kThreadError_None;
    Child *child;

    if ((aChildId & ~kMaxChildId) != 0)
    {
        aChildId = GetChildId(aChildId);
    }

    VerifyOrExit((child = FindChild(aChildId)) != NULL, error = kThreadError_NotFound);
    GetChildInfo(*child, aChildInfo);

exit:
    return error;
}

ThreadError MleRouter::GetChildInfoByIndex(uint8_t aChildIndex, otChildInfo &aChildInfo)
{
    ThreadError error = kThreadError_None;

    VerifyOrExit(aChildIndex < mMaxChildrenAllowed, error = kThreadError_InvalidArgs);
    GetChildInfo(mChildren[aChildIndex], aChildInfo);

exit:
    return error;
}

void MleRouter::GetChildInfo(Child &aChild, otChildInfo &aChildInfo)
{
    memset(&aChildInfo, 0, sizeof(aChildInfo));

    if (aChild.mState == Neighbor::kStateValid)
    {
        memcpy(&aChildInfo.mExtAddress, &aChild.mMacAddr, sizeof(aChildInfo.mExtAddress));
        aChildInfo.mTimeout = aChild.mTimeout;
        aChildInfo.mRloc16 = aChild.mValid.mRloc16;
        aChildInfo.mChildId = GetChildId(aChild.mValid.mRloc16);
        aChildInfo.mNetworkDataVersion = aChild.mNetworkDataVersion;
        aChildInfo.mAge = Timer::MsecToSec(Timer::GetNow() - aChild.mLastHeard);
<<<<<<< HEAD
        aChildInfo.mLinkQualityIn = aChild.mLinkInfo.GetLinkQuality(GetInstance());
=======
        aChildInfo.mLinkQualityIn = aChild.mLinkInfo.GetLinkQuality(mMac.GetNoiseFloor());
>>>>>>> 9c984488
        aChildInfo.mAverageRssi = aChild.mLinkInfo.GetAverageRss();

        aChildInfo.mRxOnWhenIdle = (aChild.mMode & ModeTlv::kModeRxOnWhenIdle) != 0;
        aChildInfo.mSecureDataRequest = (aChild.mMode & ModeTlv::kModeSecureDataRequest) != 0;
        aChildInfo.mFullFunction = (aChild.mMode & ModeTlv::kModeFFD) != 0;
        aChildInfo.mFullNetworkData = (aChild.mMode & ModeTlv::kModeFullNetworkData) != 0;
    }
}

ThreadError MleRouter::GetRouterInfo(uint16_t aRouterId, otRouterInfo &aRouterInfo)
{
    ThreadError error = kThreadError_None;
    uint8_t routerId;

    if (aRouterId > kMaxRouterId && IsActiveRouter(aRouterId))
    {
        routerId = GetRouterId(aRouterId);
    }
    else
    {
        routerId = static_cast<uint8_t>(aRouterId);
    }

    VerifyOrExit(routerId <= kMaxRouterId, error = kThreadError_InvalidArgs);

    memcpy(&aRouterInfo.mExtAddress, &mRouters[routerId].mMacAddr, sizeof(aRouterInfo.mExtAddress));
    aRouterInfo.mAllocated = mRouters[routerId].mAllocated;
    aRouterInfo.mRouterId = routerId;
    aRouterInfo.mRloc16 = GetRloc16(routerId);
    aRouterInfo.mNextHop = mRouters[routerId].mNextHop;
    aRouterInfo.mLinkEstablished = mRouters[routerId].mState == Neighbor::kStateValid;
    aRouterInfo.mPathCost = mRouters[routerId].mCost;
<<<<<<< HEAD
    aRouterInfo.mLinkQualityIn = mRouters[routerId].mLinkInfo.GetLinkQuality(GetInstance());
=======
    aRouterInfo.mLinkQualityIn = mRouters[routerId].mLinkInfo.GetLinkQuality(mMac.GetNoiseFloor());
>>>>>>> 9c984488
    aRouterInfo.mLinkQualityOut = mRouters[routerId].mLinkQualityOut;
    aRouterInfo.mAge = static_cast<uint8_t>(Timer::MsecToSec(Timer::GetNow() - mRouters[routerId].mLastHeard));

exit:
    return error;
}

ThreadError MleRouter::CheckReachability(uint16_t aMeshSource, uint16_t aMeshDest, Ip6::Header &aIp6Header)
{
    Ip6::Address destination;

    if (mDeviceState == kDeviceStateChild)
    {
        return Mle::CheckReachability(aMeshSource, aMeshDest, aIp6Header);
    }

    if (aMeshDest == mMac.GetShortAddress())
    {
        // mesh destination is this device
        if (mNetif.IsUnicastAddress(GetInstance(), aIp6Header.GetDestination()))
        {
            // IPv6 destination is this device
            return kThreadError_None;
        }
        else if (GetNeighbor(aIp6Header.GetDestination()) != NULL)
        {
            // IPv6 destination is an RFD child
            return kThreadError_None;
        }
    }
    else if (GetRouterId(aMeshDest) == mRouterId)
    {
        // mesh destination is a child of this device
        if (GetChild(aMeshDest))
        {
            return kThreadError_None;
        }
    }
    else if (GetNextHop(aMeshDest) != Mac::kShortAddrInvalid)
    {
        // forwarding to another router and route is known
        return kThreadError_None;
    }

    memcpy(&destination, GetMeshLocal16(), 14);
    destination.mFields.m16[7] = HostSwap16(aMeshSource);
<<<<<<< HEAD
    Ip6::Icmp::SendError(GetInstance(), destination, Ip6::IcmpHeader::kTypeDstUnreach,
                         Ip6::IcmpHeader::kCodeDstUnreachNoRoute,
                         aIp6Header);
=======
    mNetif.GetIp6().mIcmp.SendError(destination, Ip6::IcmpHeader::kTypeDstUnreach,
                                    Ip6::IcmpHeader::kCodeDstUnreachNoRoute, aIp6Header);
>>>>>>> 9c984488

    return kThreadError_Drop;
}

ThreadError MleRouter::SendAddressSolicit(ThreadStatusTlv::Status aStatus)
{
    ThreadError error = kThreadError_None;
    Coap::Header header;
    ThreadExtMacAddressTlv macAddr64Tlv;
    ThreadRloc16Tlv rlocTlv;
    ThreadStatusTlv statusTlv;
    Ip6::MessageInfo messageInfo;
    Message *message;

    for (size_t i = 0; i < sizeof(mCoapToken); i++)
    {
        mCoapToken[i] = static_cast<uint8_t>(otPlatRandomGet());
    }

    header.Init();
    header.SetVersion(1);
    header.SetType(Coap::Header::kTypeConfirmable);
    header.SetCode(Coap::Header::kCodePost);
    header.SetMessageId(++mCoapMessageId);
    header.SetToken(mCoapToken, sizeof(mCoapToken));
    header.AppendUriPathOptions(OPENTHREAD_URI_ADDRESS_SOLICIT);
    header.AppendContentFormatOption(Coap::Header::kApplicationOctetStream);
    header.Finalize();

<<<<<<< HEAD
    VerifyOrExit((message = Ip6::Udp::NewMessage(GetInstance(), 0)) != NULL, error = kThreadError_NoBufs);
=======
    VerifyOrExit((message = mSocket.NewMessage(0)) != NULL, error = kThreadError_NoBufs);
>>>>>>> 9c984488
    SuccessOrExit(error = message->Append(header.GetBytes(), header.GetLength()));

    macAddr64Tlv.Init();
    macAddr64Tlv.SetMacAddr(*mMac.GetExtAddress());
    SuccessOrExit(error = message->Append(&macAddr64Tlv, sizeof(macAddr64Tlv)));

    if (mPreviousRouterId != kMaxRouterId)
    {
        rlocTlv.Init();
        rlocTlv.SetRloc16(GetRloc16(mPreviousRouterId));
        SuccessOrExit(error = message->Append(&rlocTlv, sizeof(rlocTlv)));
    }

    statusTlv.Init();
    statusTlv.SetStatus(aStatus);
    SuccessOrExit(error = message->Append(&statusTlv, sizeof(statusTlv)));

    memset(&messageInfo, 0, sizeof(messageInfo));
    SuccessOrExit(error = GetLeaderAddress(messageInfo.GetPeerAddr()));
    messageInfo.mPeerPort = kCoapUdpPort;
    SuccessOrExit(error = mSocket.SendTo(*message, messageInfo));

    otLogInfoMle("Sent address solicit to %04x\n", HostSwap16(messageInfo.GetPeerAddr().mFields.m16[7]));

exit:
    return error;
}

ThreadError MleRouter::SendAddressRelease(void)
{
    ThreadError error = kThreadError_None;
    Coap::Header header;
    ThreadRloc16Tlv rlocTlv;
    ThreadExtMacAddressTlv macAddr64Tlv;
    Ip6::MessageInfo messageInfo;
    Message *message;

    for (size_t i = 0; i < sizeof(mCoapToken); i++)
    {
        mCoapToken[i] = static_cast<uint8_t>(otPlatRandomGet());
    }

    header.Init();
    header.SetVersion(1);
    header.SetType(Coap::Header::kTypeConfirmable);
    header.SetCode(Coap::Header::kCodePost);
    header.SetMessageId(++mCoapMessageId);
    header.SetToken(mCoapToken, sizeof(mCoapToken));
    header.AppendUriPathOptions(OPENTHREAD_URI_ADDRESS_RELEASE);
    header.AppendContentFormatOption(Coap::Header::kApplicationOctetStream);
    header.Finalize();

<<<<<<< HEAD
    VerifyOrExit((message = Ip6::Udp::NewMessage(GetInstance(), 0)) != NULL, error = kThreadError_NoBufs);
=======
    VerifyOrExit((message = mSocket.NewMessage(0)) != NULL, error = kThreadError_NoBufs);
>>>>>>> 9c984488
    SuccessOrExit(error = message->Append(header.GetBytes(), header.GetLength()));

    rlocTlv.Init();
    rlocTlv.SetRloc16(GetRloc16(mRouterId));
    SuccessOrExit(error = message->Append(&rlocTlv, sizeof(rlocTlv)));

    macAddr64Tlv.Init();
    macAddr64Tlv.SetMacAddr(*mMac.GetExtAddress());
    SuccessOrExit(error = message->Append(&macAddr64Tlv, sizeof(macAddr64Tlv)));

    memset(&messageInfo, 0, sizeof(messageInfo));
    SuccessOrExit(error = GetLeaderAddress(messageInfo.GetPeerAddr()));
    messageInfo.mPeerPort = kCoapUdpPort;
    SuccessOrExit(error = mSocket.SendTo(*message, messageInfo));

    otLogInfoMle("Sent address release\n");

exit:
    return error;
}

void MleRouter::HandleUdpReceive(void *aContext, otMessage aMessage, const otMessageInfo *aMessageInfo)
{
    MleRouter *obj = reinterpret_cast<MleRouter *>(aContext);
    (void)aMessageInfo;
    obj->HandleUdpReceive(*static_cast<Message *>(aMessage), *static_cast<const Ip6::MessageInfo *>(aMessageInfo));
}

void MleRouter::HandleUdpReceive(Message &aMessage, const Ip6::MessageInfo &aMessageInfo)
{
    (void)aMessageInfo;
    HandleAddressSolicitResponse(aMessage);
}

void MleRouter::HandleAddressSolicitResponse(Message &aMessage)
{
    Coap::Header header;
    ThreadStatusTlv statusTlv;
    ThreadRloc16Tlv rlocTlv;
    ThreadRouterMaskTlv routerMaskTlv;
    uint8_t routerId;
    bool old;

    SuccessOrExit(header.FromMessage(aMessage));
    VerifyOrExit(header.GetType() == Coap::Header::kTypeAcknowledgment &&
                 header.GetCode() == Coap::Header::kCodeChanged &&
                 header.GetMessageId() == mCoapMessageId &&
                 header.GetTokenLength() == sizeof(mCoapToken) &&
                 memcmp(mCoapToken, header.GetToken(), sizeof(mCoapToken)) == 0, ;);
    aMessage.MoveOffset(header.GetLength());

    otLogInfoMle("Received address reply\n");

    SuccessOrExit(ThreadTlv::GetTlv(aMessage, ThreadTlv::kStatus, sizeof(statusTlv), statusTlv));
    VerifyOrExit(statusTlv.IsValid() && statusTlv.GetStatus() == statusTlv.kSuccess, ;);

    SuccessOrExit(ThreadTlv::GetTlv(aMessage, ThreadTlv::kRloc16, sizeof(rlocTlv), rlocTlv));
    VerifyOrExit(rlocTlv.IsValid(), ;);
    VerifyOrExit((routerId = GetRouterId(rlocTlv.GetRloc16())) < kMaxRouterId, ;);

    SuccessOrExit(ThreadTlv::GetTlv(aMessage, ThreadTlv::kRouterMask, sizeof(routerMaskTlv), routerMaskTlv));
    VerifyOrExit(routerMaskTlv.IsValid(), ;);

    // assign short address
    mRouterId = routerId;
    mPreviousRouterId = mRouterId;
    SuccessOrExit(SetStateRouter(GetRloc16(mRouterId)));
    mRouters[mRouterId].mCost = 0;

    // copy router id information
    mRouterIdSequence = routerMaskTlv.GetIdSequence();
    mRouterIdSequenceLastUpdated = Timer::GetNow();

    for (uint8_t i = 0; i < kMaxRouterId; i++)
    {
        old = mRouters[i].mAllocated;
        mRouters[i].mAllocated = routerMaskTlv.IsAssignedRouterIdSet(i);

        if (old && !mRouters[i].mAllocated)
        {
            mAddressResolver.Remove(i);
        }
    }

    // send link request
    SendLinkRequest(NULL);
    ResetAdvertiseInterval();

    // send child id responses
    for (int i = 0; i < mMaxChildrenAllowed; i++)
    {
        switch (mChildren[i].mState)
        {
        case Neighbor::kStateInvalid:
        case Neighbor::kStateParentRequest:
            break;

        case Neighbor::kStateChildIdRequest:
            SendChildIdResponse(&mChildren[i]);
            break;

        case Neighbor::kStateLinkRequest:
            assert(false);
            break;

        case Neighbor::kStateValid:
            if (GetRouterId(mChildren[i].mValid.mRloc16) != mRouterId)
            {
                RemoveNeighbor(mChildren[i]);
            }

            break;
        }
    }

exit:
    {}
}

void MleRouter::HandleAddressSolicit(void *aContext, Coap::Header &aHeader, Message &aMessage,
                                     const Ip6::MessageInfo &aMessageInfo)
{
    MleRouter *obj = reinterpret_cast<MleRouter *>(aContext);
    obj->HandleAddressSolicit(aHeader, aMessage, aMessageInfo);
}

void MleRouter::HandleAddressSolicit(Coap::Header &aHeader, Message &aMessage, const Ip6::MessageInfo &aMessageInfo)
{
    ThreadError error = kThreadError_None;
    ThreadExtMacAddressTlv macAddr64Tlv;
    ThreadRloc16Tlv rlocTlv;
    ThreadStatusTlv statusTlv;
    uint8_t routerId = kMaxRouterId;

    VerifyOrExit(aHeader.GetType() == Coap::Header::kTypeConfirmable && aHeader.GetCode() == Coap::Header::kCodePost,
                 error = kThreadError_Parse);

    otLogInfoMle("Received address solicit\n");

    SuccessOrExit(error = ThreadTlv::GetTlv(aMessage, ThreadTlv::kExtMacAddress, sizeof(macAddr64Tlv), macAddr64Tlv));
    VerifyOrExit(macAddr64Tlv.IsValid(), error = kThreadError_Parse);

    SuccessOrExit(error = ThreadTlv::GetTlv(aMessage, ThreadTlv::kStatus, sizeof(statusTlv), statusTlv));
    VerifyOrExit(statusTlv.IsValid(), error = kThreadError_Parse);

    // see if allocation already exists
    for (uint8_t i = 0; i < kMaxRouterId; i++)
    {
        if (mRouters[i].mAllocated &&
            memcmp(&mRouters[i].mMacAddr, macAddr64Tlv.GetMacAddr(), sizeof(mRouters[i].mMacAddr)) == 0)
        {
            ExitNow(routerId = i);
        }
    }

    // check the request reason
    switch (statusTlv.GetStatus())
    {
    case ThreadStatusTlv::kTooFewRouters:
        VerifyOrExit(GetActiveRouterCount() < mRouterUpgradeThreshold, ;);
        break;

    case ThreadStatusTlv::kHaveChildIdRequest:
        break;

    default:
        ExitNow(error = kThreadError_Parse);
        break;
    }

    if (ThreadTlv::GetTlv(aMessage, ThreadTlv::kRloc16, sizeof(rlocTlv), rlocTlv) == kThreadError_None)
    {
        // specific Router ID requested
        VerifyOrExit(rlocTlv.IsValid(), error = kThreadError_Parse);
        routerId = GetRouterId(rlocTlv.GetRloc16());

        if (routerId >= kMaxRouterId)
        {
            // requested Router ID is out of range
            routerId = kMaxRouterId;
        }
        else if (mRouters[routerId].mAllocated &&
                 memcmp(&mRouters[routerId].mMacAddr, macAddr64Tlv.GetMacAddr(),
                        sizeof(mRouters[routerId].mMacAddr)))
        {
            // requested Router ID is allocated to another device
            routerId = kMaxRouterId;
        }
        else if (!mRouters[routerId].mAllocated && mRouters[routerId].mReclaimDelay)
        {
            // requested Router ID is deallocated but within ID_REUSE_DELAY period
            routerId = kMaxRouterId;
        }
        else
        {
            routerId = AllocateRouterId(routerId);
        }
    }

    // allocate new router id
    if (routerId >= kMaxRouterId)
    {
        routerId = AllocateRouterId();
    }
    else
    {
        otLogInfoMle("router id requested and provided!\n");
    }

    if (routerId < kMaxRouterId)
    {
        memcpy(&mRouters[routerId].mMacAddr, macAddr64Tlv.GetMacAddr(), sizeof(mRouters[routerId].mMacAddr));
    }
    else
    {
        otLogInfoMle("router address unavailable!\n");
    }

exit:

    if (error == kThreadError_None)
    {
        SendAddressSolicitResponse(aHeader, routerId, aMessageInfo);
    }
}

void MleRouter::SendAddressSolicitResponse(const Coap::Header &aRequestHeader, uint8_t aRouterId,
                                           const Ip6::MessageInfo &aMessageInfo)
{
    ThreadError error = kThreadError_None;
    Coap::Header responseHeader;
    ThreadStatusTlv statusTlv;
    ThreadRouterMaskTlv routerMaskTlv;
    ThreadRloc16Tlv rlocTlv;
    Message *message;

<<<<<<< HEAD
    VerifyOrExit((message = Ip6::Udp::NewMessage(GetInstance(), 0)) != NULL, error = kThreadError_NoBufs);
=======
    VerifyOrExit((message = mCoapServer.NewMessage(0)) != NULL, error = kThreadError_NoBufs);
>>>>>>> 9c984488
    responseHeader.Init();
    responseHeader.SetVersion(1);
    responseHeader.SetType(Coap::Header::kTypeAcknowledgment);
    responseHeader.SetCode(Coap::Header::kCodeChanged);
    responseHeader.SetMessageId(aRequestHeader.GetMessageId());
    responseHeader.SetToken(aRequestHeader.GetToken(), aRequestHeader.GetTokenLength());
    responseHeader.AppendContentFormatOption(Coap::Header::kApplicationOctetStream);
    responseHeader.Finalize();
    SuccessOrExit(error = message->Append(responseHeader.GetBytes(), responseHeader.GetLength()));

    statusTlv.Init();
    statusTlv.SetStatus((aRouterId >= kMaxRouterId) ? statusTlv.kNoAddressAvailable : statusTlv.kSuccess);
    SuccessOrExit(error = message->Append(&statusTlv, sizeof(statusTlv)));

    if (aRouterId < kMaxRouterId)
    {
        rlocTlv.Init();
        rlocTlv.SetRloc16(GetRloc16(aRouterId));
        SuccessOrExit(error = message->Append(&rlocTlv, sizeof(rlocTlv)));

        routerMaskTlv.Init();
        routerMaskTlv.SetIdSequence(mRouterIdSequence);
        routerMaskTlv.ClearAssignedRouterIdMask();

        for (uint8_t i = 0; i < kMaxRouterId; i++)
        {
            if (mRouters[i].mAllocated)
            {
                routerMaskTlv.SetAssignedRouterId(i);
            }
        }

        SuccessOrExit(error = message->Append(&routerMaskTlv, sizeof(routerMaskTlv)));
    }

    SuccessOrExit(error = mCoapServer.SendMessage(*message, aMessageInfo));

    otLogInfoMle("Sent address reply\n");

exit:

    if (error != kThreadError_None && message != NULL)
    {
        message->Free();
    }
}

void MleRouter::HandleAddressRelease(void *aContext, Coap::Header &aHeader, Message &aMessage,
                                     const Ip6::MessageInfo &aMessageInfo)
{
    MleRouter *obj = reinterpret_cast<MleRouter *>(aContext);
    obj->HandleAddressRelease(aHeader, aMessage, aMessageInfo);
}

void MleRouter::HandleAddressRelease(Coap::Header &aHeader, Message &aMessage,
                                     const Ip6::MessageInfo &aMessageInfo)
{
    ThreadError error = kThreadError_None;
    ThreadRloc16Tlv rlocTlv;
    ThreadExtMacAddressTlv macAddr64Tlv;
    uint8_t routerId;
    Router *router;

    VerifyOrExit(aHeader.GetType() == Coap::Header::kTypeConfirmable &&
                 aHeader.GetCode() == Coap::Header::kCodePost, ;);

    otLogInfoMle("Received address release\n");

    SuccessOrExit(ThreadTlv::GetTlv(aMessage, ThreadTlv::kRloc16, sizeof(rlocTlv), rlocTlv));
    VerifyOrExit(rlocTlv.IsValid(), ;);

    SuccessOrExit(error = ThreadTlv::GetTlv(aMessage, ThreadTlv::kExtMacAddress, sizeof(macAddr64Tlv), macAddr64Tlv));
    VerifyOrExit(macAddr64Tlv.IsValid(), error = kThreadError_Parse);

    VerifyOrExit((routerId = GetRouterId(rlocTlv.GetRloc16())) < kMaxRouterId, error = kThreadError_Parse);

    router = &mRouters[routerId];
    VerifyOrExit(memcmp(&router->mMacAddr, macAddr64Tlv.GetMacAddr(), sizeof(router->mMacAddr)) == 0, ;);

    ReleaseRouterId(routerId);
    SendAddressReleaseResponse(aHeader, aMessageInfo);

exit:
    {}
}

void MleRouter::SendAddressReleaseResponse(const Coap::Header &aRequestHeader, const Ip6::MessageInfo &aMessageInfo)
{
    ThreadError error = kThreadError_None;
    Coap::Header responseHeader;
    Message *message;

<<<<<<< HEAD
    VerifyOrExit((message = Ip6::Udp::NewMessage(GetInstance(), 0)) != NULL, error = kThreadError_NoBufs);
=======
    VerifyOrExit((message = mCoapServer.NewMessage(0)) != NULL, error = kThreadError_NoBufs);
>>>>>>> 9c984488
    responseHeader.Init();
    responseHeader.SetVersion(1);
    responseHeader.SetType(Coap::Header::kTypeAcknowledgment);
    responseHeader.SetCode(Coap::Header::kCodeChanged);
    responseHeader.SetMessageId(aRequestHeader.GetMessageId());
    responseHeader.SetToken(aRequestHeader.GetToken(), aRequestHeader.GetTokenLength());
    responseHeader.Finalize();
    SuccessOrExit(error = message->Append(responseHeader.GetBytes(), responseHeader.GetLength()));

    SuccessOrExit(error = mCoapServer.SendMessage(*message, aMessageInfo));

    otLogInfoMle("Sent address release response\n");

exit:

    if (error != kThreadError_None && message != NULL)
    {
        message->Free();
    }
}

ThreadError MleRouter::AppendConnectivity(Message &aMessage)
{
    ThreadError error;
    ConnectivityTlv tlv;
    uint8_t cost;
    uint8_t lqi;
    uint8_t numChildren = 0;

    tlv.Init();

    for (int i = 0; i < mMaxChildrenAllowed; i++)
    {
        if (mChildren[i].mState == Neighbor::kStateValid)
        {
            numChildren++;
        }
    }

    if ((mMaxChildrenAllowed - numChildren) < (mMaxChildrenAllowed / 3))
    {
        tlv.SetParentPriority(-1);
    }
    else
    {
        tlv.SetParentPriority(0);
    }

    // compute leader cost and link qualities
    tlv.SetLinkQuality1(0);
    tlv.SetLinkQuality2(0);
    tlv.SetLinkQuality3(0);

    cost = mRouters[GetLeaderId()].mCost;

    switch (GetDeviceState())
    {
    case kDeviceStateDisabled:
    case kDeviceStateDetached:
        assert(false);
        break;

    case kDeviceStateChild:
<<<<<<< HEAD
        switch (mParent.mLinkInfo.GetLinkQuality(GetInstance()))
=======
        switch (mParent.mLinkInfo.GetLinkQuality(mMac.GetNoiseFloor()))
>>>>>>> 9c984488
        {
        case 1:
            tlv.SetLinkQuality1(tlv.GetLinkQuality1() + 1);
            break;

        case 2:
            tlv.SetLinkQuality2(tlv.GetLinkQuality2() + 1);
            break;

        case 3:
            tlv.SetLinkQuality3(tlv.GetLinkQuality3() + 1);
            break;
        }

<<<<<<< HEAD
        cost += LqiToCost(mParent.mLinkInfo.GetLinkQuality(GetInstance()));
=======
        cost += LqiToCost(mParent.mLinkInfo.GetLinkQuality(mMac.GetNoiseFloor()));
>>>>>>> 9c984488
        break;

    case kDeviceStateRouter:
        cost += GetLinkCost(mRouters[GetLeaderId()].mNextHop);
        break;

    case kDeviceStateLeader:
        cost = 0;
        break;
    }

    tlv.SetActiveRouters(0);

    for (int i = 0; i < kMaxRouterId; i++)
    {
        if (mRouters[i].mAllocated)
        {
            tlv.SetActiveRouters(tlv.GetActiveRouters() + 1);
        }

        if (mRouters[i].mState != Neighbor::kStateValid || i == mRouterId)
        {
            continue;
        }

<<<<<<< HEAD
        lqi = mRouters[i].mLinkInfo.GetLinkQuality(GetInstance());
=======
        lqi = mRouters[i].mLinkInfo.GetLinkQuality(mMac.GetNoiseFloor());
>>>>>>> 9c984488

        if (lqi > mRouters[i].mLinkQualityOut)
        {
            lqi = mRouters[i].mLinkQualityOut;
        }

        switch (lqi)
        {
        case 1:
            tlv.SetLinkQuality1(tlv.GetLinkQuality1() + 1);
            break;

        case 2:
            tlv.SetLinkQuality2(tlv.GetLinkQuality2() + 1);
            break;

        case 3:
            tlv.SetLinkQuality3(tlv.GetLinkQuality3() + 1);
            break;
        }
    }

    tlv.SetLeaderCost((cost < kMaxRouteCost) ? cost : static_cast<uint8_t>(kMaxRouteCost));
    tlv.SetIdSequence(mRouterIdSequence);
    tlv.SetSedBufferSize(1280);
    tlv.SetSedDatagramCount(1);

    SuccessOrExit(error = aMessage.Append(&tlv, sizeof(tlv)));

exit:
    return error;
}

ThreadError MleRouter::AppendChildAddresses(Message &aMessage, Child &aChild)
{
    ThreadError error;
    Tlv tlv;
    AddressRegistrationEntry entry;
    Lowpan::Context context;
    uint8_t length = 0;
    uint8_t startOffset = static_cast<uint8_t>(aMessage.GetLength());

    tlv.SetType(Tlv::kAddressRegistration);
    SuccessOrExit(error = aMessage.Append(&tlv, sizeof(tlv)));

    for (size_t i = 0; i < sizeof(aChild.mIp6Address) / sizeof(aChild.mIp6Address[0]); i++)
    {
        if (aChild.mIp6Address[i].IsUnspecified())
        {
            break;
        }

        if (mNetworkData.GetContext(aChild.mIp6Address[i], context) == kThreadError_None)
        {
            // compressed entry
            entry.SetContextId(context.mContextId);
            entry.SetIid(aChild.mIp6Address[i].GetIid());
        }
        else
        {
            // uncompressed entry
            entry.SetUncompressed();
            entry.SetIp6Address(aChild.mIp6Address[i]);
        }

        SuccessOrExit(error = aMessage.Append(&entry, entry.GetLength()));
        length += entry.GetLength();
    }

    tlv.SetLength(length);
    aMessage.Write(startOffset, sizeof(tlv), &tlv);

exit:
    return error;
}

ThreadError MleRouter::AppendRoute(Message &aMessage)
{
    ThreadError error;
    RouteTlv tlv;
    uint8_t routeCount = 0;
    uint8_t cost;

    tlv.Init();
    tlv.SetRouterIdSequence(mRouterIdSequence);
    tlv.ClearRouterIdMask();

    for (uint8_t i = 0; i < kMaxRouterId; i++)
    {
        if (mRouters[i].mAllocated == false)
        {
            continue;
        }

        tlv.SetRouterId(i);

        if (i == mRouterId)
        {
            tlv.SetLinkQualityIn(routeCount, 0);
            tlv.SetLinkQualityOut(routeCount, 0);
            tlv.SetRouteCost(routeCount, 1);
        }
        else
        {
            if (mRouters[i].mNextHop == kMaxRouterId)
            {
                cost = 0;
            }
            else
            {
                cost = mRouters[i].mCost + GetLinkCost(mRouters[i].mNextHop);

                if (cost >= kMaxRouteCost)
                {
                    cost = 0;
                }
            }

            tlv.SetRouteCost(routeCount, cost);
            tlv.SetLinkQualityOut(routeCount, mRouters[i].mLinkQualityOut);

            if (isAssignLinkQuality &&
                (memcmp(mRouters[i].mMacAddr.m8, mAddr64.m8, OT_EXT_ADDRESS_SIZE) == 0))
            {
                tlv.SetLinkQualityIn(routeCount, mAssignLinkQuality);
            }
            else
            {
<<<<<<< HEAD
                tlv.SetLinkQualityIn(routeCount, mRouters[i].mLinkInfo.GetLinkQuality(GetInstance()));
=======
                tlv.SetLinkQualityIn(routeCount, mRouters[i].mLinkInfo.GetLinkQuality(mMac.GetNoiseFloor()));
>>>>>>> 9c984488
            }
        }

        routeCount++;
    }

    tlv.SetRouteDataLength(routeCount);
    SuccessOrExit(error = aMessage.Append(&tlv, sizeof(Tlv) + tlv.GetLength()));

exit:
    return error;
}

ThreadError MleRouter::AppendActiveDataset(Message &aMessage)
{
    ThreadError error = kThreadError_None;
    Tlv tlv;

    SuccessOrExit(error = AppendActiveTimestamp(aMessage));

    tlv.SetType(Tlv::kActiveDataset);
    tlv.SetLength(mNetif.GetActiveDataset().GetNetwork().GetSize());
    SuccessOrExit(error = aMessage.Append(&tlv, sizeof(tlv)));
    SuccessOrExit(error = aMessage.Append(mNetif.GetActiveDataset().GetNetwork().GetBytes(), tlv.GetLength()));

exit:
    return error;
}

ThreadError MleRouter::AppendPendingDataset(Message &aMessage)
{
    ThreadError error = kThreadError_None;
    Tlv tlv;

    SuccessOrExit(error = AppendPendingTimestamp(aMessage));

    tlv.SetType(Tlv::kPendingDataset);
    tlv.SetLength(mNetif.GetPendingDataset().GetNetwork().GetSize());
    SuccessOrExit(error = aMessage.Append(&tlv, sizeof(tlv)));
    mNetif.GetPendingDataset().UpdateDelayTimer();
    SuccessOrExit(error = aMessage.Append(mNetif.GetPendingDataset().GetNetwork().GetBytes(), tlv.GetLength()));

exit:
    return error;
}

}  // namespace Mle
}  // namespace Thread<|MERGE_RESOLUTION|>--- conflicted
+++ resolved
@@ -50,18 +50,11 @@
 
 MleRouter::MleRouter(ThreadNetif &aThreadNetif):
     Mle(aThreadNetif),
-<<<<<<< HEAD
-    mAdvertiseTimer(aThreadNetif.GetInstance(), &MleRouter::HandleAdvertiseTimer, this),
-    mStateUpdateTimer(aThreadNetif.GetInstance(), &MleRouter::HandleStateUpdateTimer, this),
+    mAdvertiseTimer(aThreadNetif.GetIp6().mTimerScheduler, &MleRouter::HandleAdvertiseTimer, this),
+    mStateUpdateTimer(aThreadNetif.GetIp6().mTimerScheduler, &MleRouter::HandleStateUpdateTimer, this),
+    mSocket(aThreadNetif.GetIp6().mUdp),
     mAddressSolicit(OPENTHREAD_URI_ADDRESS_SOLICIT, &MleRouter::HandleAddressSolicit, this),
     mAddressRelease(OPENTHREAD_URI_ADDRESS_RELEASE, &MleRouter::HandleAddressRelease, this),
-=======
-    mAdvertiseTimer(aThreadNetif.GetIp6().mTimerScheduler, &HandleAdvertiseTimer, this),
-    mStateUpdateTimer(aThreadNetif.GetIp6().mTimerScheduler, &HandleStateUpdateTimer, this),
-    mSocket(aThreadNetif.GetIp6().mUdp),
-    mAddressSolicit(OPENTHREAD_URI_ADDRESS_SOLICIT, &HandleAddressSolicit, this),
-    mAddressRelease(OPENTHREAD_URI_ADDRESS_RELEASE, &HandleAddressRelease, this),
->>>>>>> 9c984488
     mCoapServer(aThreadNetif.GetCoapServer())
 {
     mNextChildId = kMaxChildId;
@@ -203,7 +196,7 @@
         mRouters[i].mNextHop = kMaxRouterId;
     }
 
-    mSocket.Open(GetInstance(), &MleRouter::HandleUdpReceive, this);
+    mSocket.Open(&MleRouter::HandleUdpReceive, this);
     mAdvertiseTimer.Stop();
     mAddressResolver.Clear();
 
@@ -244,7 +237,7 @@
         mRouters[i].mNextHop = kMaxRouterId;
     }
 
-    mSocket.Open(GetInstance(), &MleRouter::HandleUdpReceive, this);
+    mSocket.Open(&MleRouter::HandleUdpReceive, this);
     mAdvertiseTimer.Stop();
     ResetAdvertiseInterval();
     mStateUpdateTimer.Start(kStateUpdatePeriod);
@@ -348,11 +341,7 @@
     mRouters[mRouterId].mNextHop = mRouterId;
     mNetworkData.Stop();
     mStateUpdateTimer.Start(kStateUpdatePeriod);
-<<<<<<< HEAD
-    Ip6::Ip6::SetForwardingEnabled(GetInstance(), true);
-=======
     mNetif.GetIp6().SetForwardingEnabled(true);
->>>>>>> 9c984488
 
     otLogInfoMle("Mode -> Router\n");
     return kThreadError_None;
@@ -379,11 +368,7 @@
     mNetif.GetPendingDataset().ApplyLocalToNetwork();
     mCoapServer.AddResource(mAddressSolicit);
     mCoapServer.AddResource(mAddressRelease);
-<<<<<<< HEAD
-    Ip6::Ip6::SetForwardingEnabled(GetInstance(), true);
-=======
     mNetif.GetIp6().SetForwardingEnabled(true);
->>>>>>> 9c984488
 
     otLogInfoMle("Mode -> Leader %d\n", mLeaderData.GetPartitionId());
     return kThreadError_None;
@@ -479,11 +464,7 @@
     Ip6::Address destination;
     Message *message;
 
-<<<<<<< HEAD
-    VerifyOrExit((message = Ip6::Udp::NewMessage(GetInstance(), 0)) != NULL, ;);
-=======
     VerifyOrExit((message = mSocket.NewMessage(0)) != NULL, ;);
->>>>>>> 9c984488
     message->SetLinkSecurityEnabled(false);
     SuccessOrExit(error = AppendHeader(*message, Header::kCommandAdvertisement));
     SuccessOrExit(error = AppendSourceAddress(*message));
@@ -532,11 +513,7 @@
 
     memset(&destination, 0, sizeof(destination));
 
-<<<<<<< HEAD
-    VerifyOrExit((message = Ip6::Udp::NewMessage(GetInstance(), 0)) != NULL, ;);
-=======
     VerifyOrExit((message = mSocket.NewMessage(0)) != NULL, ;);
->>>>>>> 9c984488
     message->SetLinkSecurityEnabled(false);
     SuccessOrExit(error = AppendHeader(*message, Header::kCommandLinkRequest));
     SuccessOrExit(error = AppendVersion(*message));
@@ -664,11 +641,7 @@
 
                 memcpy(&neighbor->mMacAddr, &macAddr, sizeof(neighbor->mMacAddr));
                 neighbor->mLinkInfo.Clear();
-<<<<<<< HEAD
-                neighbor->mLinkInfo.AddRss(GetInstance(), threadMessageInfo->mRss);
-=======
                 neighbor->mLinkInfo.AddRss(mMac.GetNoiseFloor(), threadMessageInfo->mRss);
->>>>>>> 9c984488
                 neighbor->mState = Neighbor::kStateLinkRequest;
             }
             else
@@ -712,11 +685,7 @@
     command = (aNeighbor == NULL || aNeighbor->mState == Neighbor::kStateValid) ?
               Header::kCommandLinkAccept : Header::kCommandLinkAcceptAndRequest;
 
-<<<<<<< HEAD
-    VerifyOrExit((message = Ip6::Udp::NewMessage(GetInstance(), 0)) != NULL, ;);
-=======
     VerifyOrExit((message = mSocket.NewMessage(0)) != NULL, ;);
->>>>>>> 9c984488
     message->SetLinkSecurityEnabled(false);
     SuccessOrExit(error = AppendHeader(*message, command));
     SuccessOrExit(error = AppendVersion(*message));
@@ -726,11 +695,7 @@
     SuccessOrExit(error = AppendMleFrameCounter(*message));
 
     // always append a link margin, regardless of whether or not it was requested
-<<<<<<< HEAD
-    linkMargin = LinkQualityInfo::ConvertRssToLinkMargin(GetInstance(), threadMessageInfo->mRss);
-=======
     linkMargin = LinkQualityInfo::ConvertRssToLinkMargin(mMac.GetNoiseFloor(), threadMessageInfo->mRss);
->>>>>>> 9c984488
 
     // add for certification testing
     if (isAssignLinkQuality &&
@@ -965,11 +930,7 @@
     neighbor->mLastHeard = Timer::GetNow();
     neighbor->mMode = ModeTlv::kModeFFD | ModeTlv::kModeRxOnWhenIdle | ModeTlv::kModeFullNetworkData;
     neighbor->mLinkInfo.Clear();
-<<<<<<< HEAD
-    neighbor->mLinkInfo.AddRss(GetInstance(), threadMessageInfo->mRss);
-=======
     neighbor->mLinkInfo.AddRss(mMac.GetNoiseFloor(), threadMessageInfo->mRss);
->>>>>>> 9c984488
     neighbor->mState = Neighbor::kStateValid;
     neighbor->mKeySequence = aKeySequence;
 
@@ -1001,11 +962,7 @@
     ThreadError error = kThreadError_None;
     Message *message;
 
-<<<<<<< HEAD
-    VerifyOrExit((message = Ip6::Udp::NewMessage(GetInstance(), 0)) != NULL, ;);
-=======
     VerifyOrExit((message = mSocket.NewMessage(0)) != NULL, ;);
->>>>>>> 9c984488
     message->SetLinkSecurityEnabled(false);
     SuccessOrExit(error = AppendHeader(*message, Header::kCommandLinkReject));
     SuccessOrExit(error = AppendStatus(*message, StatusTlv::kError));
@@ -1113,11 +1070,7 @@
                  mRouters[aRouterId].mState == Neighbor::kStateValid,
                  rval = kMaxRouteCost);
 
-<<<<<<< HEAD
-    rval = mRouters[aRouterId].mLinkInfo.GetLinkQuality(GetInstance());
-=======
     rval = mRouters[aRouterId].mLinkInfo.GetLinkQuality(mMac.GetNoiseFloor());
->>>>>>> 9c984488
 
     if (rval > mRouters[aRouterId].mLinkQualityOut)
     {
@@ -1406,11 +1359,7 @@
             {
                 memcpy(&router->mMacAddr, &macAddr, sizeof(router->mMacAddr));
                 router->mLinkInfo.Clear();
-<<<<<<< HEAD
-                router->mLinkInfo.AddRss(GetInstance(), threadMessageInfo->mRss);
-=======
                 router->mLinkInfo.AddRss(mMac.GetNoiseFloor(), threadMessageInfo->mRss);
->>>>>>> 9c984488
                 router->mState = Neighbor::kStateLinkRequest;
                 SendLinkRequest(router);
                 ExitNow(error = kThreadError_NoRoute);
@@ -1436,11 +1385,7 @@
         {
             memcpy(&router->mMacAddr, &macAddr, sizeof(router->mMacAddr));
             router->mLinkInfo.Clear();
-<<<<<<< HEAD
-            router->mLinkInfo.AddRss(GetInstance(), threadMessageInfo->mRss);
-=======
             router->mLinkInfo.AddRss(mMac.GetNoiseFloor(), threadMessageInfo->mRss);
->>>>>>> 9c984488
             router->mState = Neighbor::kStateLinkRequest;
             router->mDataRequest = false;
             SendLinkRequest(router);
@@ -1577,11 +1522,7 @@
         }
 
         otLogDebgMle("%x: %x %d %d %d %d\n", GetRloc16(i), GetRloc16(mRouters[i].mNextHop),
-<<<<<<< HEAD
-                     mRouters[i].mCost, GetLinkCost(i), mRouters[i].mLinkInfo.GetLinkQuality(GetInstance()),
-=======
                      mRouters[i].mCost, GetLinkCost(i), mRouters[i].mLinkInfo.GetLinkQuality(mMac.GetNoiseFloor()),
->>>>>>> 9c984488
                      mRouters[i].mLinkQualityOut);
     }
 
@@ -1650,11 +1591,7 @@
     // MAC Address
     memcpy(&child->mMacAddr, &macAddr, sizeof(child->mMacAddr));
     child->mLinkInfo.Clear();
-<<<<<<< HEAD
-    child->mLinkInfo.AddRss(GetInstance(), threadMessageInfo->mRss);
-=======
     child->mLinkInfo.AddRss(mMac.GetNoiseFloor(), threadMessageInfo->mRss);
->>>>>>> 9c984488
     child->mState = Neighbor::kStateParentRequest;
     child->mDataRequest = false;
 
@@ -1770,11 +1707,7 @@
     Ip6::Address destination;
     Message *message;
 
-<<<<<<< HEAD
-    VerifyOrExit((message = Ip6::Udp::NewMessage(GetInstance(), 0)) != NULL, ;);
-=======
     VerifyOrExit((message = mSocket.NewMessage(0)) != NULL, ;);
->>>>>>> 9c984488
     message->SetLinkSecurityEnabled(false);
     SuccessOrExit(error = AppendHeader(*message, Header::kCommandParentResponse));
     SuccessOrExit(error = AppendSourceAddress(*message));
@@ -1798,11 +1731,7 @@
     }
     else
     {
-<<<<<<< HEAD
-        SuccessOrExit(error = AppendLinkMargin(*message, aChild->mLinkInfo.GetLinkMargin(GetInstance())));
-=======
         SuccessOrExit(error = AppendLinkMargin(*message, aChild->mLinkInfo.GetLinkMargin(mMac.GetNoiseFloor())));
->>>>>>> 9c984488
     }
 
     SuccessOrExit(error = AppendConnectivity(*message));
@@ -1956,11 +1885,7 @@
     child->mValid.mMleFrameCounter = mleFrameCounter.GetFrameCounter();
     child->mKeySequence = aKeySequence;
     child->mMode = mode.GetMode();
-<<<<<<< HEAD
-    child->mLinkInfo.AddRss(GetInstance(), threadMessageInfo->mRss);
-=======
     child->mLinkInfo.AddRss(mMac.GetNoiseFloor(), threadMessageInfo->mRss);
->>>>>>> 9c984488
     child->mTimeout = timeout.GetTimeout();
 
     if (mode.GetMode() & ModeTlv::kModeFullNetworkData)
@@ -2169,11 +2094,7 @@
     Ip6::Address destination;
     Message *message;
 
-<<<<<<< HEAD
-    VerifyOrExit((message = Ip6::Udp::NewMessage(GetInstance(), 0)) != NULL, ;);
-=======
     VerifyOrExit((message = mSocket.NewMessage(0)) != NULL, ;);
->>>>>>> 9c984488
     message->SetLinkSecurityEnabled(false);
     SuccessOrExit(error = AppendHeader(*message, Header::kCommandChildIdResponse));
     SuccessOrExit(error = AppendSourceAddress(*message));
@@ -2250,11 +2171,7 @@
     ThreadError error = kThreadError_None;
     Message *message;
 
-<<<<<<< HEAD
-    VerifyOrExit((message = Ip6::Udp::NewMessage(GetInstance(), 0)) != NULL, ;);
-=======
     VerifyOrExit((message = mSocket.NewMessage(0)) != NULL, ;);
->>>>>>> 9c984488
     message->SetLinkSecurityEnabled(false);
     SuccessOrExit(error = AppendHeader(*message, Header::kCommandChildUpdateResponse));
 
@@ -2313,11 +2230,7 @@
     Neighbor *neighbor;
     bool stableOnly;
 
-<<<<<<< HEAD
-    VerifyOrExit((message = Ip6::Udp::NewMessage(GetInstance(), 0)) != NULL, ;);
-=======
     VerifyOrExit((message = mSocket.NewMessage(0)) != NULL, ;);
->>>>>>> 9c984488
     message->SetLinkSecurityEnabled(false);
     SuccessOrExit(error = AppendHeader(*message, Header::kCommandDataResponse));
     SuccessOrExit(error = AppendSourceAddress(*message));
@@ -2806,11 +2719,7 @@
         aChildInfo.mChildId = GetChildId(aChild.mValid.mRloc16);
         aChildInfo.mNetworkDataVersion = aChild.mNetworkDataVersion;
         aChildInfo.mAge = Timer::MsecToSec(Timer::GetNow() - aChild.mLastHeard);
-<<<<<<< HEAD
-        aChildInfo.mLinkQualityIn = aChild.mLinkInfo.GetLinkQuality(GetInstance());
-=======
         aChildInfo.mLinkQualityIn = aChild.mLinkInfo.GetLinkQuality(mMac.GetNoiseFloor());
->>>>>>> 9c984488
         aChildInfo.mAverageRssi = aChild.mLinkInfo.GetAverageRss();
 
         aChildInfo.mRxOnWhenIdle = (aChild.mMode & ModeTlv::kModeRxOnWhenIdle) != 0;
@@ -2843,11 +2752,7 @@
     aRouterInfo.mNextHop = mRouters[routerId].mNextHop;
     aRouterInfo.mLinkEstablished = mRouters[routerId].mState == Neighbor::kStateValid;
     aRouterInfo.mPathCost = mRouters[routerId].mCost;
-<<<<<<< HEAD
-    aRouterInfo.mLinkQualityIn = mRouters[routerId].mLinkInfo.GetLinkQuality(GetInstance());
-=======
     aRouterInfo.mLinkQualityIn = mRouters[routerId].mLinkInfo.GetLinkQuality(mMac.GetNoiseFloor());
->>>>>>> 9c984488
     aRouterInfo.mLinkQualityOut = mRouters[routerId].mLinkQualityOut;
     aRouterInfo.mAge = static_cast<uint8_t>(Timer::MsecToSec(Timer::GetNow() - mRouters[routerId].mLastHeard));
 
@@ -2867,7 +2772,7 @@
     if (aMeshDest == mMac.GetShortAddress())
     {
         // mesh destination is this device
-        if (mNetif.IsUnicastAddress(GetInstance(), aIp6Header.GetDestination()))
+        if (mNetif.IsUnicastAddress(aIp6Header.GetDestination()))
         {
             // IPv6 destination is this device
             return kThreadError_None;
@@ -2894,14 +2799,8 @@
 
     memcpy(&destination, GetMeshLocal16(), 14);
     destination.mFields.m16[7] = HostSwap16(aMeshSource);
-<<<<<<< HEAD
-    Ip6::Icmp::SendError(GetInstance(), destination, Ip6::IcmpHeader::kTypeDstUnreach,
-                         Ip6::IcmpHeader::kCodeDstUnreachNoRoute,
-                         aIp6Header);
-=======
     mNetif.GetIp6().mIcmp.SendError(destination, Ip6::IcmpHeader::kTypeDstUnreach,
                                     Ip6::IcmpHeader::kCodeDstUnreachNoRoute, aIp6Header);
->>>>>>> 9c984488
 
     return kThreadError_Drop;
 }
@@ -2931,11 +2830,7 @@
     header.AppendContentFormatOption(Coap::Header::kApplicationOctetStream);
     header.Finalize();
 
-<<<<<<< HEAD
-    VerifyOrExit((message = Ip6::Udp::NewMessage(GetInstance(), 0)) != NULL, error = kThreadError_NoBufs);
-=======
     VerifyOrExit((message = mSocket.NewMessage(0)) != NULL, error = kThreadError_NoBufs);
->>>>>>> 9c984488
     SuccessOrExit(error = message->Append(header.GetBytes(), header.GetLength()));
 
     macAddr64Tlv.Init();
@@ -2988,11 +2883,7 @@
     header.AppendContentFormatOption(Coap::Header::kApplicationOctetStream);
     header.Finalize();
 
-<<<<<<< HEAD
-    VerifyOrExit((message = Ip6::Udp::NewMessage(GetInstance(), 0)) != NULL, error = kThreadError_NoBufs);
-=======
     VerifyOrExit((message = mSocket.NewMessage(0)) != NULL, error = kThreadError_NoBufs);
->>>>>>> 9c984488
     SuccessOrExit(error = message->Append(header.GetBytes(), header.GetLength()));
 
     rlocTlv.Init();
@@ -3229,11 +3120,7 @@
     ThreadRloc16Tlv rlocTlv;
     Message *message;
 
-<<<<<<< HEAD
-    VerifyOrExit((message = Ip6::Udp::NewMessage(GetInstance(), 0)) != NULL, error = kThreadError_NoBufs);
-=======
     VerifyOrExit((message = mCoapServer.NewMessage(0)) != NULL, error = kThreadError_NoBufs);
->>>>>>> 9c984488
     responseHeader.Init();
     responseHeader.SetVersion(1);
     responseHeader.SetType(Coap::Header::kTypeAcknowledgment);
@@ -3326,11 +3213,7 @@
     Coap::Header responseHeader;
     Message *message;
 
-<<<<<<< HEAD
-    VerifyOrExit((message = Ip6::Udp::NewMessage(GetInstance(), 0)) != NULL, error = kThreadError_NoBufs);
-=======
     VerifyOrExit((message = mCoapServer.NewMessage(0)) != NULL, error = kThreadError_NoBufs);
->>>>>>> 9c984488
     responseHeader.Init();
     responseHeader.SetVersion(1);
     responseHeader.SetType(Coap::Header::kTypeAcknowledgment);
@@ -3394,11 +3277,7 @@
         break;
 
     case kDeviceStateChild:
-<<<<<<< HEAD
-        switch (mParent.mLinkInfo.GetLinkQuality(GetInstance()))
-=======
         switch (mParent.mLinkInfo.GetLinkQuality(mMac.GetNoiseFloor()))
->>>>>>> 9c984488
         {
         case 1:
             tlv.SetLinkQuality1(tlv.GetLinkQuality1() + 1);
@@ -3413,11 +3292,7 @@
             break;
         }
 
-<<<<<<< HEAD
-        cost += LqiToCost(mParent.mLinkInfo.GetLinkQuality(GetInstance()));
-=======
         cost += LqiToCost(mParent.mLinkInfo.GetLinkQuality(mMac.GetNoiseFloor()));
->>>>>>> 9c984488
         break;
 
     case kDeviceStateRouter:
@@ -3443,11 +3318,7 @@
             continue;
         }
 
-<<<<<<< HEAD
-        lqi = mRouters[i].mLinkInfo.GetLinkQuality(GetInstance());
-=======
         lqi = mRouters[i].mLinkInfo.GetLinkQuality(mMac.GetNoiseFloor());
->>>>>>> 9c984488
 
         if (lqi > mRouters[i].mLinkQualityOut)
         {
@@ -3576,11 +3447,7 @@
             }
             else
             {
-<<<<<<< HEAD
-                tlv.SetLinkQualityIn(routeCount, mRouters[i].mLinkInfo.GetLinkQuality(GetInstance()));
-=======
                 tlv.SetLinkQualityIn(routeCount, mRouters[i].mLinkInfo.GetLinkQuality(mMac.GetNoiseFloor()));
->>>>>>> 9c984488
             }
         }
 
