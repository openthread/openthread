/*
 *  Copyright (c) 2016, The OpenThread Authors.  All rights reserved.
 *
 *  Redistribution and use in source and binary forms, with or without
 *  modification, are permitted provided that the following conditions are met:
 *  1. Redistributions of source code must retain the above copyright
 *     notice, this list of conditions and the following disclaimer.
 *  2. Redistributions in binary form must reproduce the above copyright
 *     notice, this list of conditions and the following disclaimer in the
 *     documentation and/or other materials provided with the distribution.
 *  3. Neither the name of the copyright holder nor the
 *     names of its contributors may be used to endorse or promote products
 *     derived from this software without specific prior written permission.
 *
 *  THIS SOFTWARE IS PROVIDED BY THE COPYRIGHT HOLDERS AND CONTRIBUTORS "AS IS"
 *  AND ANY EXPRESS OR IMPLIED WARRANTIES, INCLUDING, BUT NOT LIMITED TO, THE
 *  IMPLIED WARRANTIES OF MERCHANTABILITY AND FITNESS FOR A PARTICULAR PURPOSE
 *  ARE DISCLAIMED. IN NO EVENT SHALL THE COPYRIGHT HOLDER OR CONTRIBUTORS BE
 *  LIABLE FOR ANY DIRECT, INDIRECT, INCIDENTAL, SPECIAL, EXEMPLARY, OR
 *  CONSEQUENTIAL DAMAGES (INCLUDING, BUT NOT LIMITED TO, PROCUREMENT OF
 *  SUBSTITUTE GOODS OR SERVICES; LOSS OF USE, DATA, OR PROFITS; OR BUSINESS
 *  INTERRUPTION) HOWEVER CAUSED AND ON ANY THEORY OF LIABILITY, WHETHER IN
 *  CONTRACT, STRICT LIABILITY, OR TORT (INCLUDING NEGLIGENCE OR OTHERWISE)
 *  ARISING IN ANY WAY OUT OF THE USE OF THIS SOFTWARE, EVEN IF ADVISED OF THE
 *  POSSIBILITY OF SUCH DAMAGE.
 */

/**
 * @file
 *   This file implements MLE functionality required for the Thread Router and Leader roles.
 */

#if OPENTHREAD_FTD

#include "mle_router.hpp"

#include "common/code_utils.hpp"
#include "common/debug.hpp"
#include "common/encoding.hpp"
#include "common/instance.hpp"
#include "common/locator-getters.hpp"
#include "common/logging.hpp"
#include "common/random.hpp"
#include "common/settings.hpp"
#include "mac/mac_types.hpp"
#include "meshcop/meshcop.hpp"
#include "net/icmp6.hpp"
#include "thread/thread_netif.hpp"
#include "thread/thread_tlvs.hpp"
#include "thread/thread_uri_paths.hpp"
#include "thread/time_sync_service.hpp"
#include "utils/otns.hpp"

using ot::Encoding::BigEndian::HostSwap16;

namespace ot {
namespace Mle {

MleRouter::MleRouter(Instance &aInstance)
    : Mle(aInstance)
    , mAdvertiseTimer(aInstance, &MleRouter::HandleAdvertiseTimer, NULL, this)
    , mStateUpdateTimer(aInstance, &MleRouter::HandleStateUpdateTimer, this)
    , mAddressSolicit(OT_URI_PATH_ADDRESS_SOLICIT, &MleRouter::HandleAddressSolicit, this)
    , mAddressRelease(OT_URI_PATH_ADDRESS_RELEASE, &MleRouter::HandleAddressRelease, this)
    , mChildTable(aInstance)
    , mRouterTable(aInstance)
    , mNeighborTableChangedCallback(NULL)
    , mChallengeTimeout(0)
    , mNextChildId(kMaxChildId)
    , mNetworkIdTimeout(kNetworkIdTimeout)
    , mRouterUpgradeThreshold(kRouterUpgradeThreshold)
    , mRouterDowngradeThreshold(kRouterDowngradeThreshold)
    , mLeaderWeight(kLeaderWeight)
    , mFixedLeaderPartitionId(0)
    , mRouterEligible(true)
    , mAddressSolicitPending(false)
    , mAddressSolicitRejected(false)
    , mPreviousPartitionIdRouter(0)
    , mPreviousPartitionId(0)
    , mPreviousPartitionRouterIdSequence(0)
    , mPreviousPartitionIdTimeout(0)
    , mRouterSelectionJitter(kRouterSelectionJitter)
    , mRouterSelectionJitterTimeout(0)
    , mParentPriority(kParentPriorityUnspecified)
#if OPENTHREAD_CONFIG_BACKBONE_ROUTER_ENABLE
    , mBackboneRouterRegistrationDelay(0)
#endif
#if OPENTHREAD_CONFIG_REFERENCE_DEVICE_ENABLE
    , mMaxChildIpAddresses(0)
#endif
{
    mDeviceMode.Set(mDeviceMode.Get() | DeviceMode::kModeFullThreadDevice | DeviceMode::kModeFullNetworkData);

    SetRouterId(kInvalidRouterId);
}

void MleRouter::HandlePartitionChange(void)
{
    mPreviousPartitionId               = mLeaderData.GetPartitionId();
    mPreviousPartitionRouterIdSequence = mRouterTable.GetRouterIdSequence();
    mPreviousPartitionIdTimeout        = GetNetworkIdTimeout();

    Get<AddressResolver>().Clear();
    IgnoreError(Get<Coap::Coap>().AbortTransaction(&MleRouter::HandleAddressSolicitResponse, this));
    mRouterTable.Clear();
}

bool MleRouter::IsRouterEligible(void) const
{
    return mRouterEligible && IsFullThreadDevice();
}

otError MleRouter::SetRouterEligible(bool aEligible)
{
    otError error = OT_ERROR_NONE;

    VerifyOrExit(IsFullThreadDevice() || !aEligible, error = OT_ERROR_NOT_CAPABLE);

    mRouterEligible = aEligible;

    switch (mRole)
    {
    case kRoleDisabled:
    case kRoleDetached:
        break;

    case kRoleChild:
        Get<Mac::Mac>().SetBeaconEnabled(mRouterEligible);
        break;

    case kRoleRouter:
    case kRoleLeader:
        if (!mRouterEligible)
        {
            IgnoreError(BecomeDetached());
        }

        break;
    }

exit:
    return error;
}

otError MleRouter::BecomeRouter(ThreadStatusTlv::Status aStatus)
{
    otError error = OT_ERROR_NONE;

    VerifyOrExit(!IsDisabled(), error = OT_ERROR_INVALID_STATE);
    VerifyOrExit(!IsRouter(), error = OT_ERROR_NONE);
    VerifyOrExit(IsRouterEligible(), error = OT_ERROR_NOT_CAPABLE);

    otLogInfoMle("Attempt to become router");

    Get<MeshForwarder>().SetRxOnWhenIdle(true);
    mRouterSelectionJitterTimeout = 0;

    switch (mRole)
    {
    case kRoleDetached:
        SuccessOrExit(error = SendLinkRequest(NULL));
        mStateUpdateTimer.Start(kStateUpdatePeriod);
        break;

    case kRoleChild:
        SuccessOrExit(error = SendAddressSolicit(aStatus));
        break;

    default:
        OT_ASSERT(false);
        OT_UNREACHABLE_CODE(break);
    }

exit:
    return error;
}

otError MleRouter::BecomeLeader(void)
{
    otError  error = OT_ERROR_NONE;
    Router * router;
    uint32_t partitionId;
    uint8_t  leaderId;

    VerifyOrExit(!Get<MeshCoP::ActiveDataset>().IsPartiallyComplete(), error = OT_ERROR_INVALID_STATE);
    VerifyOrExit(!IsDisabled(), error = OT_ERROR_INVALID_STATE);
    VerifyOrExit(!IsLeader(), error = OT_ERROR_NONE);
    VerifyOrExit(IsRouterEligible(), error = OT_ERROR_NOT_CAPABLE);

    mRouterTable.Clear();

    partitionId = mFixedLeaderPartitionId ? mFixedLeaderPartitionId : Random::NonCrypto::GetUint32();

    leaderId = IsRouterIdValid(mPreviousRouterId) ? mPreviousRouterId
                                                  : Random::NonCrypto::GetUint8InRange(0, kMaxRouterId + 1);

    SetLeaderData(partitionId, mLeaderWeight, leaderId);

    router = mRouterTable.Allocate(leaderId);
    OT_ASSERT(router != NULL);

    SetRouterId(leaderId);
    router->SetExtAddress(Get<Mac::Mac>().GetExtAddress());

    Get<NetworkData::Leader>().Reset();
    Get<MeshCoP::Leader>().SetEmptyCommissionerData();

    SetStateLeader(Rloc16FromRouterId(leaderId));

exit:
    return error;
}

void MleRouter::StopLeader(void)
{
    Get<Coap::Coap>().RemoveResource(mAddressSolicit);
    Get<Coap::Coap>().RemoveResource(mAddressRelease);
    Get<MeshCoP::ActiveDataset>().StopLeader();
    Get<MeshCoP::PendingDataset>().StopLeader();
    StopAdvertiseTimer();
    Get<NetworkData::Leader>().Stop();
    Get<ThreadNetif>().UnsubscribeAllRoutersMulticast();
}

void MleRouter::HandleDetachStart(void)
{
    mRouterTable.ClearNeighbors();
    StopLeader();
    mStateUpdateTimer.Stop();
}

void MleRouter::HandleChildStart(AttachMode aMode)
{
    // reset `rejected` flag whenever REED becomes child.
    mAddressSolicitRejected = false;

    mRouterSelectionJitterTimeout = 1 + Random::NonCrypto::GetUint8InRange(0, mRouterSelectionJitter);

    StopLeader();
    mStateUpdateTimer.Start(kStateUpdatePeriod);

    if (mRouterEligible)
    {
        Get<Mac::Mac>().SetBeaconEnabled(true);
    }

    Get<ThreadNetif>().SubscribeAllRoutersMulticast();

    VerifyOrExit(IsRouterIdValid(mPreviousRouterId), OT_NOOP);

    switch (aMode)
    {
    case kAttachSameDowngrade:
        SendAddressRelease();

        // reset children info if any
        if (HasChildren())
        {
            RemoveChildren();
        }

        // reset routerId info
        SetRouterId(kInvalidRouterId);
        break;

    case kAttachSame1:
    case kAttachSame2:
        if (HasChildren())
        {
            IgnoreError(BecomeRouter(ThreadStatusTlv::kHaveChildIdRequest));
        }

        break;

    case kAttachAny:
        // If attach was started due to receiving MLE Announce Messages, all rx-on-when-idle devices would
        // start attach immediately when receiving such Announce message as in Thread 1.1 specification,
        // Section 4.8.1,
        // "If the received value is newer and the channel and/or PAN ID in the Announce message differ
        //  from those currently in use, the receiving device attempts to attach using the channel and
        //  PAN ID received from the Announce message."
        //
        // That is, Parent-child relationship is highly unlikely to be kept in the new partition, so here
        // removes all children, leaving whether to become router according to the new partition status.
        if (IsAnnounceAttach() && HasChildren())
        {
            RemoveChildren();
        }

        // fall through
    case kAttachBetter:
        if (HasChildren() && mPreviousPartitionIdRouter != mLeaderData.GetPartitionId())
        {
            IgnoreError(BecomeRouter(ThreadStatusTlv::kParentPartitionChange));
        }

        break;
    }

exit:

    if (mRouterTable.GetActiveRouterCount() >= mRouterUpgradeThreshold &&
        (!IsRouterIdValid(mPreviousRouterId) || !HasChildren()))
    {
        SetRouterId(kInvalidRouterId);
    }
}

void MleRouter::SetStateRouter(uint16_t aRloc16)
{
    SetRloc16(aRloc16);

    SetRole(kRoleRouter);
    SetAttachState(kAttachStateIdle);
    mAttachCounter = 0;
    mAttachTimer.Stop();
    mMessageTransmissionTimer.Stop();
    StopAdvertiseTimer();
    ResetAdvertiseInterval();

    Get<ThreadNetif>().SubscribeAllRoutersMulticast();
    mPreviousPartitionIdRouter = mLeaderData.GetPartitionId();
    Get<NetworkData::Leader>().Stop();
    Get<Ip6::Ip6>().SetForwardingEnabled(true);
    Get<Ip6::Mpl>().SetTimerExpirations(kMplRouterDataMessageTimerExpirations);
    Get<Mac::Mac>().SetBeaconEnabled(true);

    // remove children that do not have matching RLOC16
    for (ChildTable::Iterator iter(GetInstance(), Child::kInStateValidOrRestoring); !iter.IsDone(); iter++)
    {
        if (RouterIdFromRloc16(iter.GetChild()->GetRloc16()) != mRouterId)
        {
            RemoveNeighbor(*iter.GetChild());
        }
    }
}

void MleRouter::SetStateLeader(uint16_t aRloc16)
{
    SetRloc16(aRloc16);

    SetRole(kRoleLeader);
    SetAttachState(kAttachStateIdle);
    mAttachCounter = 0;
    mAttachTimer.Stop();
    mMessageTransmissionTimer.Stop();
    StopAdvertiseTimer();
    ResetAdvertiseInterval();
    IgnoreError(GetLeaderAloc(mLeaderAloc.GetAddress()));
    Get<ThreadNetif>().AddUnicastAddress(mLeaderAloc);

    Get<ThreadNetif>().SubscribeAllRoutersMulticast();
    mPreviousPartitionIdRouter = mLeaderData.GetPartitionId();
    mStateUpdateTimer.Start(kStateUpdatePeriod);

    Get<NetworkData::Leader>().Start();
    Get<MeshCoP::ActiveDataset>().StartLeader();
    Get<MeshCoP::PendingDataset>().StartLeader();
    Get<Coap::Coap>().AddResource(mAddressSolicit);
    Get<Coap::Coap>().AddResource(mAddressRelease);
    Get<Ip6::Ip6>().SetForwardingEnabled(true);
    Get<Ip6::Mpl>().SetTimerExpirations(kMplRouterDataMessageTimerExpirations);
    Get<Mac::Mac>().SetBeaconEnabled(true);
    Get<AddressResolver>().Clear();

    // remove children that do not have matching RLOC16
    for (ChildTable::Iterator iter(GetInstance(), Child::kInStateValidOrRestoring); !iter.IsDone(); iter++)
    {
        if (RouterIdFromRloc16(iter.GetChild()->GetRloc16()) != mRouterId)
        {
            RemoveNeighbor(*iter.GetChild());
        }
    }

    otLogNoteMle("Leader partition id 0x%x", mLeaderData.GetPartitionId());
}

bool MleRouter::HandleAdvertiseTimer(TrickleTimer &aTimer)
{
    return aTimer.GetOwner<MleRouter>().HandleAdvertiseTimer();
}

bool MleRouter::HandleAdvertiseTimer(void)
{
    bool continueTrickle = true;

    VerifyOrExit(IsRouterEligible(), continueTrickle = false);

    SendAdvertisement();

exit:
    return continueTrickle;
}

void MleRouter::StopAdvertiseTimer(void)
{
    mAdvertiseTimer.Stop();
}

void MleRouter::ResetAdvertiseInterval(void)
{
    VerifyOrExit(IsRouterOrLeader(), OT_NOOP);

    if (!mAdvertiseTimer.IsRunning())
    {
        mAdvertiseTimer.Start(Time::SecToMsec(kAdvertiseIntervalMin), Time::SecToMsec(kAdvertiseIntervalMax),
                              TrickleTimer::kModeNormal);
    }

    mAdvertiseTimer.IndicateInconsistent();

exit:
    return;
}

<<<<<<< HEAD
#if OPENTHREAD_CONFIG_CSL_TRANSMITTER_ENABLE
otError Mle::AppendCslAccuracy(Message &aMessage)
{
    CslAccuracyTlv cslAccuracy;

    cslAccuracy.Init();
    cslAccuracy.SetAccuracy(static_cast<uint8_t>(otPlatTimeGetXtalAccuracy()));

    return aMessage.Append(&cslAccuracy, sizeof(CslAccuracyTlv));
}
#endif // OPENTHREAD_CONFIG_CSL_TRANSMITTER_ENABLE

otError MleRouter::SendAdvertisement(void)
=======
void MleRouter::SendAdvertisement(void)
>>>>>>> aa1b2927
{
    otError      error = OT_ERROR_NONE;
    Ip6::Address destination;
    Message *    message = NULL;

    // Suppress MLE Advertisements when trying to attach to a better partition.
    //
    // Without this suppression, a device may send an MLE Advertisement before receiving the MLE Child ID Response.
    // The candidate parent then removes the attaching device because the Source Address TLV includes an RLOC16 that
    // indicates a Router role (i.e. a Child ID equal to zero).
    VerifyOrExit(!IsAttaching(), OT_NOOP);

    // Suppress MLE Advertisements when transitioning to the router role.
    //
    // When trying to attach to a new partition, sending out advertisements as a REED can cause already-attached
    // children to detach.
    VerifyOrExit(!mAddressSolicitPending, OT_NOOP);

    VerifyOrExit((message = NewMleMessage()) != NULL, error = OT_ERROR_NO_BUFS);
    SuccessOrExit(error = AppendHeader(*message, Header::kCommandAdvertisement));
    SuccessOrExit(error = AppendSourceAddress(*message));
    SuccessOrExit(error = AppendLeaderData(*message));

    switch (mRole)
    {
    case kRoleDisabled:
    case kRoleDetached:
        OT_ASSERT(false);
        OT_UNREACHABLE_CODE(break);

    case kRoleChild:
        break;

    case kRoleRouter:
    case kRoleLeader:
        SuccessOrExit(error = AppendRoute(*message));
        break;
    }

    destination.SetToLinkLocalAllNodesMulticast();
    SuccessOrExit(error = SendMessage(*message, destination));

    LogMleMessage("Send Advertisement", destination);

exit:

    if (error != OT_ERROR_NONE)
    {
        otLogWarnMle("Failed to send Advertisement: %s", otThreadErrorToString(error));

        if (message != NULL)
        {
            message->Free();
        }
    }
}

otError MleRouter::SendLinkRequest(Neighbor *aNeighbor)
{
    static const uint8_t detachedTlvs[]      = {Tlv::kAddress16, Tlv::kRoute};
    static const uint8_t routerTlvs[]        = {Tlv::kLinkMargin};
    static const uint8_t validNeighborTlvs[] = {Tlv::kLinkMargin, Tlv::kRoute};
    otError              error               = OT_ERROR_NONE;
    Message *            message;
    Ip6::Address         destination;

    destination.Clear();

    VerifyOrExit((message = NewMleMessage()) != NULL, error = OT_ERROR_NO_BUFS);
    SuccessOrExit(error = AppendHeader(*message, Header::kCommandLinkRequest));
    SuccessOrExit(error = AppendVersion(*message));

    switch (mRole)
    {
    case kRoleDisabled:
        OT_ASSERT(false);
        OT_UNREACHABLE_CODE(break);

    case kRoleDetached:
        SuccessOrExit(error = AppendTlvRequest(*message, detachedTlvs, sizeof(detachedTlvs)));
        break;

    case kRoleChild:
        SuccessOrExit(error = AppendSourceAddress(*message));
        SuccessOrExit(error = AppendLeaderData(*message));
        break;

    case kRoleRouter:
    case kRoleLeader:
        if (aNeighbor == NULL || !aNeighbor->IsStateValid())
        {
            SuccessOrExit(error = AppendTlvRequest(*message, routerTlvs, sizeof(routerTlvs)));
        }
        else
        {
            SuccessOrExit(error = AppendTlvRequest(*message, validNeighborTlvs, sizeof(validNeighborTlvs)));
        }

        SuccessOrExit(error = AppendSourceAddress(*message));
        SuccessOrExit(error = AppendLeaderData(*message));
        break;
    }

#if OPENTHREAD_CONFIG_TIME_SYNC_ENABLE
    SuccessOrExit(error = AppendTimeRequest(*message));
#endif

    if (aNeighbor == NULL)
    {
        mChallenge.GenerateRandom();
        mChallengeTimeout = (((2 * kMaxResponseDelay) + kStateUpdatePeriod - 1) / kStateUpdatePeriod);

        SuccessOrExit(error = AppendChallenge(*message, mChallenge));
        destination.SetToLinkLocalAllRoutersMulticast();
    }
    else
    {
        if (!aNeighbor->IsStateValid())
        {
            aNeighbor->GenerateChallenge();
            SuccessOrExit(error = AppendChallenge(*message, aNeighbor->GetChallenge(), aNeighbor->GetChallengeSize()));
        }
        else
        {
            Challenge challenge;

            challenge.GenerateRandom();
            SuccessOrExit(error = AppendChallenge(*message, challenge));
        }

        destination.SetToLinkLocalAddress(aNeighbor->GetExtAddress());
    }

    SuccessOrExit(error = SendMessage(*message, destination));

    LogMleMessage("Send Link Request", destination);

exit:

    if (error != OT_ERROR_NONE && message != NULL)
    {
        message->Free();
    }

    return error;
}

void MleRouter::HandleLinkRequest(const Message &aMessage, const Ip6::MessageInfo &aMessageInfo, Neighbor *aNeighbor)
{
    otError       error    = OT_ERROR_NONE;
    Neighbor *    neighbor = NULL;
    Challenge     challenge;
    uint16_t      version;
    LeaderData    leaderData;
    uint16_t      sourceAddress;
    RequestedTlvs requestedTlvs;
#if OPENTHREAD_CONFIG_TIME_SYNC_ENABLE
    TimeRequestTlv timeRequest;
#endif

    LogMleMessage("Receive Link Request", aMessageInfo.GetPeerAddr());

    VerifyOrExit(IsRouterOrLeader(), error = OT_ERROR_INVALID_STATE);

    VerifyOrExit(!IsAttaching(), error = OT_ERROR_INVALID_STATE);

    // Challenge
    SuccessOrExit(error = ReadChallenge(aMessage, challenge));

    // Version
    SuccessOrExit(error = Tlv::ReadUint16Tlv(aMessage, Tlv::kVersion, version));
    VerifyOrExit(version >= OT_THREAD_VERSION_1_1, error = OT_ERROR_PARSE);

    // Leader Data
    switch (ReadLeaderData(aMessage, leaderData))
    {
    case OT_ERROR_NONE:
        VerifyOrExit(leaderData.GetPartitionId() == mLeaderData.GetPartitionId(), error = OT_ERROR_INVALID_STATE);
        break;
    case OT_ERROR_NOT_FOUND:
        break;
    default:
        ExitNow(error = OT_ERROR_PARSE);
    }

    // Source Address
    switch (Tlv::ReadUint16Tlv(aMessage, Tlv::kSourceAddress, sourceAddress))
    {
    case OT_ERROR_NONE:
        if (IsActiveRouter(sourceAddress))
        {
            Mac::ExtAddress macAddr;

            aMessageInfo.GetPeerAddr().ToExtAddress(macAddr);

            neighbor = mRouterTable.GetRouter(RouterIdFromRloc16(sourceAddress));
            VerifyOrExit(neighbor != NULL, error = OT_ERROR_PARSE);
            VerifyOrExit(!neighbor->IsStateLinkRequest(), error = OT_ERROR_ALREADY);

            if (!neighbor->IsStateValid())
            {
                const otThreadLinkInfo *linkInfo = static_cast<const otThreadLinkInfo *>(aMessageInfo.GetLinkInfo());

                neighbor->SetExtAddress(macAddr);
                neighbor->GetLinkInfo().Clear();
                neighbor->GetLinkInfo().AddRss(linkInfo->mRss);
                neighbor->ResetLinkFailures();
                neighbor->SetLastHeard(TimerMilli::GetNow());
                neighbor->SetState(Neighbor::kStateLinkRequest);
            }
            else
            {
                VerifyOrExit(neighbor->GetExtAddress() == macAddr, OT_NOOP);
            }
        }

        break;

    case OT_ERROR_NOT_FOUND:
        // lack of source address indicates router coming out of reset
        VerifyOrExit(aNeighbor && aNeighbor->IsStateValid() && IsActiveRouter(aNeighbor->GetRloc16()),
                     error = OT_ERROR_DROP);
        neighbor = aNeighbor;
        break;

    default:
        ExitNow(error = OT_ERROR_PARSE);
    }

    // TLV Request
    switch (ReadTlvRequest(aMessage, requestedTlvs))
    {
    case OT_ERROR_NONE:
        break;
    case OT_ERROR_NOT_FOUND:
        requestedTlvs.mNumTlvs = 0;
        break;
    default:
        ExitNow(error = OT_ERROR_PARSE);
    }

#if OPENTHREAD_CONFIG_TIME_SYNC_ENABLE
    if (neighbor != NULL)
    {
        if (Tlv::GetTlv(aMessage, Tlv::kTimeRequest, sizeof(timeRequest), timeRequest) == OT_ERROR_NONE)
        {
            neighbor->SetTimeSyncEnabled(true);
        }
        else
        {
            neighbor->SetTimeSyncEnabled(false);
        }
    }
#endif

    SuccessOrExit(error = SendLinkAccept(aMessageInfo, neighbor, requestedTlvs, challenge));

exit:

    if (error != OT_ERROR_NONE)
    {
        otLogNoteMle("Failed to process Link Request: %s", otThreadErrorToString(error));
    }
}

otError MleRouter::SendLinkAccept(const Ip6::MessageInfo &aMessageInfo,
                                  Neighbor *              aNeighbor,
                                  const RequestedTlvs &   aRequestedTlvs,
                                  const Challenge &       aChallenge)
{
    otError                 error        = OT_ERROR_NONE;
    const otThreadLinkInfo *linkInfo     = static_cast<const otThreadLinkInfo *>(aMessageInfo.GetLinkInfo());
    static const uint8_t    routerTlvs[] = {Tlv::kLinkMargin};
    Message *               message;
    Header::Command         command;
    uint8_t                 linkMargin;

    command = (aNeighbor == NULL || aNeighbor->IsStateValid()) ? Header::kCommandLinkAccept
                                                               : Header::kCommandLinkAcceptAndRequest;

    VerifyOrExit((message = NewMleMessage()) != NULL, error = OT_ERROR_NO_BUFS);
    SuccessOrExit(error = AppendHeader(*message, command));
    SuccessOrExit(error = AppendVersion(*message));
    SuccessOrExit(error = AppendSourceAddress(*message));
    SuccessOrExit(error = AppendResponse(*message, aChallenge));
    SuccessOrExit(error = AppendLinkFrameCounter(*message));
    SuccessOrExit(error = AppendMleFrameCounter(*message));

    // always append a link margin, regardless of whether or not it was requested
    linkMargin = LinkQualityInfo::ConvertRssToLinkMargin(Get<Mac::Mac>().GetNoiseFloor(), linkInfo->mRss);

    SuccessOrExit(error = AppendLinkMargin(*message, linkMargin));

    if (aNeighbor != NULL && IsActiveRouter(aNeighbor->GetRloc16()))
    {
        SuccessOrExit(error = AppendLeaderData(*message));
    }

    for (uint8_t i = 0; i < aRequestedTlvs.mNumTlvs; i++)
    {
        switch (aRequestedTlvs.mTlvs[i])
        {
        case Tlv::kRoute:
            SuccessOrExit(error = AppendRoute(*message));
            break;

        case Tlv::kAddress16:
            VerifyOrExit(aNeighbor != NULL, error = OT_ERROR_DROP);
            SuccessOrExit(error = AppendAddress16(*message, aNeighbor->GetRloc16()));
            break;

        case Tlv::kLinkMargin:
            break;

        default:
            ExitNow(error = OT_ERROR_DROP);
        }
    }

    if (aNeighbor != NULL && !aNeighbor->IsStateValid())
    {
        aNeighbor->GenerateChallenge();

        SuccessOrExit(error = AppendChallenge(*message, aNeighbor->GetChallenge(), aNeighbor->GetChallengeSize()));
        SuccessOrExit(error = AppendTlvRequest(*message, routerTlvs, sizeof(routerTlvs)));
        aNeighbor->SetLastHeard(TimerMilli::GetNow());
        aNeighbor->SetState(Neighbor::kStateLinkRequest);
    }

#if OPENTHREAD_CONFIG_TIME_SYNC_ENABLE
    if (aNeighbor != NULL && aNeighbor->IsTimeSyncEnabled())
    {
        message->SetTimeSync(true);
    }
#endif

    if (aMessageInfo.GetSockAddr().IsMulticast())
    {
        SuccessOrExit(error = AddDelayedResponse(*message, aMessageInfo.GetPeerAddr(),
                                                 1 + Random::NonCrypto::GetUint16InRange(0, kMaxResponseDelay)));

        LogMleMessage("Delay Link Accept", aMessageInfo.GetPeerAddr());
    }
    else
    {
        SuccessOrExit(error = SendMessage(*message, aMessageInfo.GetPeerAddr()));

        LogMleMessage("Send Link Accept", aMessageInfo.GetPeerAddr());
    }

exit:

    if (error != OT_ERROR_NONE && message != NULL)
    {
        message->Free();
    }

    return error;
}

void MleRouter::HandleLinkAccept(const Message &         aMessage,
                                 const Ip6::MessageInfo &aMessageInfo,
                                 uint32_t                aKeySequence,
                                 Neighbor *              aNeighbor)
{
    otError error = HandleLinkAccept(aMessage, aMessageInfo, aKeySequence, aNeighbor, false);

    if (error != OT_ERROR_NONE)
    {
        otLogWarnMle("Failed to process Link Accept: %s", otThreadErrorToString(error));
    }
}

void MleRouter::HandleLinkAcceptAndRequest(const Message &         aMessage,
                                           const Ip6::MessageInfo &aMessageInfo,
                                           uint32_t                aKeySequence,
                                           Neighbor *              aNeighbor)
{
    otError error = HandleLinkAccept(aMessage, aMessageInfo, aKeySequence, aNeighbor, true);

    if (error != OT_ERROR_NONE)
    {
        otLogWarnMle("Failed to process Link Accept and Request: %s", otThreadErrorToString(error));
    }
}

otError MleRouter::HandleLinkAccept(const Message &         aMessage,
                                    const Ip6::MessageInfo &aMessageInfo,
                                    uint32_t                aKeySequence,
                                    Neighbor *              aNeighbor,
                                    bool                    aRequest)
{
    static const uint8_t dataRequestTlvs[] = {Tlv::kNetworkData};

    otError                 error    = OT_ERROR_NONE;
    const otThreadLinkInfo *linkInfo = static_cast<const otThreadLinkInfo *>(aMessageInfo.GetLinkInfo());
    Router *                router;
    Neighbor::State         neighborState;
    Mac::ExtAddress         macAddr;
    uint16_t                version;
    Challenge               response;
    uint16_t                sourceAddress;
    uint32_t                linkFrameCounter;
    uint32_t                mleFrameCounter;
    uint8_t                 routerId;
    uint16_t                address16;
    RouteTlv                route;
    LeaderData              leaderData;
    uint8_t                 linkMargin;

    // Source Address
    SuccessOrExit(error = Tlv::ReadUint16Tlv(aMessage, Tlv::kSourceAddress, sourceAddress));

    if (aRequest)
    {
        LogMleMessage("Receive Link Accept and Request", aMessageInfo.GetPeerAddr(), sourceAddress);
    }
    else
    {
        LogMleMessage("Receive Link Accept", aMessageInfo.GetPeerAddr(), sourceAddress);
    }

    VerifyOrExit(IsActiveRouter(sourceAddress), error = OT_ERROR_PARSE);

    routerId      = RouterIdFromRloc16(sourceAddress);
    router        = mRouterTable.GetRouter(routerId);
    neighborState = (router != NULL) ? router->GetState() : Neighbor::kStateInvalid;

    // Response
    SuccessOrExit(error = ReadResponse(aMessage, response));

    // verify response
    switch (neighborState)
    {
    case Neighbor::kStateLinkRequest:
        VerifyOrExit(response.Matches(router->GetChallenge(), router->GetChallengeSize()), error = OT_ERROR_SECURITY);
        break;

    case Neighbor::kStateInvalid:
        VerifyOrExit((mChallengeTimeout > 0) && (response == mChallenge), error = OT_ERROR_SECURITY);

    case Neighbor::kStateValid:
        break;

    default:
        ExitNow(error = OT_ERROR_SECURITY);
    }

    // Remove stale neighbors
    if (aNeighbor && aNeighbor->GetRloc16() != sourceAddress)
    {
        RemoveNeighbor(*aNeighbor);
    }

    // Version
    SuccessOrExit(error = Tlv::ReadUint16Tlv(aMessage, Tlv::kVersion, version));
    VerifyOrExit(version >= OT_THREAD_VERSION_1_1, error = OT_ERROR_PARSE);

    // Link-Layer Frame Counter
    SuccessOrExit(error = Tlv::ReadUint32Tlv(aMessage, Tlv::kLinkFrameCounter, linkFrameCounter));

    // MLE Frame Counter
    switch (Tlv::ReadUint32Tlv(aMessage, Tlv::kMleFrameCounter, mleFrameCounter))
    {
    case OT_ERROR_NONE:
        break;
    case OT_ERROR_NOT_FOUND:
        mleFrameCounter = linkFrameCounter;
        break;
    default:
        ExitNow(error = OT_ERROR_PARSE);
    }

    // Link Margin
    switch (Tlv::ReadUint8Tlv(aMessage, Tlv::kLinkMargin, linkMargin))
    {
    case OT_ERROR_NONE:
        break;
    case OT_ERROR_NOT_FOUND:
        // Link Margin TLV may be skipped in Router Synchronization process after Reset
        VerifyOrExit(IsDetached(), error = OT_ERROR_NOT_FOUND);
        // Wait for an MLE Advertisement to establish a routing cost to the neighbor
        linkMargin = 0;
        break;
    default:
        ExitNow(error = OT_ERROR_PARSE);
    }

    switch (mRole)
    {
    case kRoleDisabled:
        OT_ASSERT(false);
        OT_UNREACHABLE_CODE(break);

    case kRoleDetached:
        // Address16
        SuccessOrExit(error = Tlv::ReadUint16Tlv(aMessage, Tlv::kAddress16, address16));
        VerifyOrExit(GetRloc16() == address16, error = OT_ERROR_DROP);

        // Leader Data
        SuccessOrExit(error = ReadLeaderData(aMessage, leaderData));
        SetLeaderData(leaderData.GetPartitionId(), leaderData.GetWeighting(), leaderData.GetLeaderRouterId());

        // Route
        SuccessOrExit(error = Tlv::GetTlv(aMessage, Tlv::kRoute, sizeof(route), route));
        VerifyOrExit(route.IsValid(), error = OT_ERROR_PARSE);
        mRouterTable.Clear();
        SuccessOrExit(error = ProcessRouteTlv(route));
        router = mRouterTable.GetRouter(routerId);
        VerifyOrExit(router != NULL, OT_NOOP);

        if (mLeaderData.GetLeaderRouterId() == RouterIdFromRloc16(GetRloc16()))
        {
            SetStateLeader(GetRloc16());
        }
        else
        {
            SetStateRouter(GetRloc16());
        }

        mRetrieveNewNetworkData = true;
        IgnoreError(SendDataRequest(aMessageInfo.GetPeerAddr(), dataRequestTlvs, sizeof(dataRequestTlvs), 0));

#if OPENTHREAD_CONFIG_TIME_SYNC_ENABLE
        Get<TimeSync>().HandleTimeSyncMessage(aMessage);
#endif
        break;

    case kRoleChild:
        VerifyOrExit(router != NULL, OT_NOOP);
        break;

    case kRoleRouter:
    case kRoleLeader:
        VerifyOrExit(router != NULL, OT_NOOP);

        // Leader Data
        SuccessOrExit(error = ReadLeaderData(aMessage, leaderData));
        VerifyOrExit(leaderData.GetPartitionId() == mLeaderData.GetPartitionId(), OT_NOOP);

        if (mRetrieveNewNetworkData ||
            (static_cast<int8_t>(leaderData.GetDataVersion() - Get<NetworkData::Leader>().GetVersion()) > 0))
        {
            IgnoreError(SendDataRequest(aMessageInfo.GetPeerAddr(), dataRequestTlvs, sizeof(dataRequestTlvs), 0));
        }

        // Route (optional)
        if (Tlv::GetTlv(aMessage, Tlv::kRoute, sizeof(route), route) == OT_ERROR_NONE)
        {
            VerifyOrExit(route.IsValid(), error = OT_ERROR_PARSE);
            SuccessOrExit(error = ProcessRouteTlv(route));
            UpdateRoutes(route, routerId);
        }

        // update routing table
        if (routerId != mRouterId && !IsRouterIdValid(router->GetNextHop()))
        {
            ResetAdvertiseInterval();
        }

        break;
    }

    // finish link synchronization
    aMessageInfo.GetPeerAddr().ToExtAddress(macAddr);
    router->SetExtAddress(macAddr);
    router->SetRloc16(sourceAddress);
    router->SetLinkFrameCounter(linkFrameCounter);
    router->SetMleFrameCounter(mleFrameCounter);
    router->SetLastHeard(TimerMilli::GetNow());
    router->SetDeviceMode(DeviceMode(DeviceMode::kModeFullThreadDevice | DeviceMode::kModeRxOnWhenIdle |
                                     DeviceMode::kModeFullNetworkData));
    router->GetLinkInfo().Clear();
    router->GetLinkInfo().AddRss(linkInfo->mRss);
    router->SetLinkQualityOut(LinkQualityInfo::ConvertLinkMarginToLinkQuality(linkMargin));
    router->ResetLinkFailures();
    router->SetState(Neighbor::kStateValid);
    router->SetKeySequence(aKeySequence);

    Signal(OT_NEIGHBOR_TABLE_EVENT_ROUTER_ADDED, *router);

    if (aRequest)
    {
        Challenge     challenge;
        RequestedTlvs requestedTlvs;

        // Challenge
        SuccessOrExit(error = ReadChallenge(aMessage, challenge));

        // TLV Request
        switch (ReadTlvRequest(aMessage, requestedTlvs))
        {
        case OT_ERROR_NONE:
            break;
        case OT_ERROR_NOT_FOUND:
            requestedTlvs.mNumTlvs = 0;
            break;
        default:
            ExitNow(error = OT_ERROR_PARSE);
        }

        SuccessOrExit(error = SendLinkAccept(aMessageInfo, router, requestedTlvs, challenge));
    }

exit:
    return error;
}

uint8_t MleRouter::LinkQualityToCost(uint8_t aLinkQuality)
{
    uint8_t rval;

    switch (aLinkQuality)
    {
    case 1:
        rval = kLinkQuality1LinkCost;
        break;

    case 2:
        rval = kLinkQuality2LinkCost;
        break;

    case 3:
        rval = kLinkQuality3LinkCost;
        break;

    default:
        rval = kLinkQuality0LinkCost;
        break;
    }

    return rval;
}

uint8_t MleRouter::GetLinkCost(uint8_t aRouterId)
{
    uint8_t rval = kMaxRouteCost;
    Router *router;

    router = mRouterTable.GetRouter(aRouterId);

    // NULL aRouterId indicates non-existing next hop, hence return kMaxRouteCost for it.
    VerifyOrExit(router != NULL, OT_NOOP);

    rval = mRouterTable.GetLinkCost(*router);

exit:
    return rval;
}

otError MleRouter::SetRouterSelectionJitter(uint8_t aRouterJitter)
{
    otError error = OT_ERROR_NONE;

    VerifyOrExit(aRouterJitter > 0, error = OT_ERROR_INVALID_ARGS);

    mRouterSelectionJitter = aRouterJitter;

exit:
    return error;
}

otError MleRouter::ProcessRouteTlv(const RouteTlv &aRoute)
{
    otError error = OT_ERROR_NONE;

    mRouterTable.UpdateRouterIdSet(aRoute.GetRouterIdSequence(), aRoute.GetRouterIdMask());

    if (IsRouter() && !mRouterTable.IsAllocated(mRouterId))
    {
        IgnoreError(BecomeDetached());
        error = OT_ERROR_NO_ROUTE;
    }

    return error;
}

bool MleRouter::IsSingleton(void)
{
    bool rval = true;

    if (IsAttached() && IsRouterEligible())
    {
        // not a singleton if any other routers exist
        if (mRouterTable.GetActiveRouterCount() > 1)
        {
            ExitNow(rval = false);
        }
    }

exit:
    return rval;
}

int MleRouter::ComparePartitions(bool              aSingletonA,
                                 const LeaderData &aLeaderDataA,
                                 bool              aSingletonB,
                                 const LeaderData &aLeaderDataB)
{
    int rval = 0;

    if (aSingletonA != aSingletonB)
    {
        ExitNow(rval = aSingletonB ? 1 : -1);
    }

    if (aLeaderDataA.GetWeighting() != aLeaderDataB.GetWeighting())
    {
        ExitNow(rval = aLeaderDataA.GetWeighting() > aLeaderDataB.GetWeighting() ? 1 : -1);
    }

    if (aLeaderDataA.GetPartitionId() != aLeaderDataB.GetPartitionId())
    {
        ExitNow(rval = aLeaderDataA.GetPartitionId() > aLeaderDataB.GetPartitionId() ? 1 : -1);
    }

exit:
    return rval;
}

bool MleRouter::IsSingleton(const RouteTlv &aRouteTlv)
{
    bool    rval  = true;
    uint8_t count = 0;

    // REEDs do not include a Route TLV and indicate not a singleton
    if (!aRouteTlv.IsValid())
    {
        ExitNow(rval = false);
    }

    // Check if 2 or more active routers
    for (uint8_t routerId = 0; routerId <= kMaxRouterId; routerId++)
    {
        if (aRouteTlv.IsRouterIdSet(routerId) && (++count >= 2))
        {
            ExitNow(rval = false);
        }
    }

exit:
    return rval;
}

otError MleRouter::HandleAdvertisement(const Message &         aMessage,
                                       const Ip6::MessageInfo &aMessageInfo,
                                       Neighbor *              aNeighbor)
{
    otError                 error    = OT_ERROR_NONE;
    const otThreadLinkInfo *linkInfo = static_cast<const otThreadLinkInfo *>(aMessageInfo.GetLinkInfo());
    uint8_t linkMargin = LinkQualityInfo::ConvertRssToLinkMargin(Get<Mac::Mac>().GetNoiseFloor(), linkInfo->mRss);
    Mac::ExtAddress macAddr;
    uint16_t        sourceAddress;
    LeaderData      leaderData;
    RouteTlv        route;
    uint32_t        partitionId;
    Router *        router;
    uint8_t         routerId;
    uint8_t         routerCount;

    aMessageInfo.GetPeerAddr().ToExtAddress(macAddr);

    // Source Address
    SuccessOrExit(error = Tlv::ReadUint16Tlv(aMessage, Tlv::kSourceAddress, sourceAddress));

    // Leader Data
    SuccessOrExit(error = ReadLeaderData(aMessage, leaderData));

    // Route Data (optional)
    if (Tlv::GetTlv(aMessage, Tlv::kRoute, sizeof(route), route) == OT_ERROR_NONE)
    {
        VerifyOrExit(route.IsValid(), error = OT_ERROR_PARSE);
    }
    else
    {
        // mark that a Route TLV was not included
        route.SetLength(0);
    }

    partitionId = leaderData.GetPartitionId();

    if (partitionId != mLeaderData.GetPartitionId())
    {
        otLogNoteMle("Different partition (peer:%u, local:%u)", partitionId, mLeaderData.GetPartitionId());

        VerifyOrExit(linkMargin >= OPENTHREAD_CONFIG_MLE_PARTITION_MERGE_MARGIN_MIN, error = OT_ERROR_LINK_MARGIN_LOW);

        if (route.IsValid() && IsFullThreadDevice() && (mPreviousPartitionIdTimeout > 0) &&
            (partitionId == mPreviousPartitionId))
        {
            VerifyOrExit((static_cast<int8_t>(route.GetRouterIdSequence() - mPreviousPartitionRouterIdSequence) > 0),
                         error = OT_ERROR_DROP);
        }

        if (IsChild() && (aNeighbor == &mParent || !IsFullThreadDevice()))
        {
            ExitNow();
        }

        if (ComparePartitions(IsSingleton(route), leaderData, IsSingleton(), mLeaderData) > 0
#if OPENTHREAD_CONFIG_TIME_SYNC_REQUIRED
            // if time sync is required, it will only migrate to a better network which also enables time sync.
            && aMessage.GetTimeSyncSeq() != OT_TIME_SYNC_INVALID_SEQ
#endif
        )
        {
            IgnoreError(BecomeChild(kAttachBetter));
        }

        ExitNow(error = OT_ERROR_DROP);
    }
    else if (leaderData.GetLeaderRouterId() != GetLeaderId())
    {
        VerifyOrExit(aNeighbor && aNeighbor->IsStateValid(), OT_NOOP);

        if (!IsChild())
        {
            otLogInfoMle("Leader ID mismatch");
            IgnoreError(BecomeDetached());
            error = OT_ERROR_DROP;
        }

        ExitNow();
    }

    VerifyOrExit(IsActiveRouter(sourceAddress) && route.IsValid(), OT_NOOP);
    routerId = RouterIdFromRloc16(sourceAddress);

#if OPENTHREAD_CONFIG_TIME_SYNC_ENABLE
    Get<TimeSync>().HandleTimeSyncMessage(aMessage);
#endif

    if (IsFullThreadDevice() && (aNeighbor && aNeighbor->IsStateValid()) &&
        ((mRouterTable.GetActiveRouterCount() == 0) ||
         (static_cast<int8_t>(route.GetRouterIdSequence() - mRouterTable.GetRouterIdSequence()) > 0)))
    {
        bool processRouteTlv = false;

        switch (mRole)
        {
        case kRoleDisabled:
        case kRoleDetached:
            break;

        case kRoleChild:
            if (sourceAddress == mParent.GetRloc16())
            {
                processRouteTlv = true;
            }
            else
            {
                router = mRouterTable.GetRouter(routerId);

                if (router != NULL && router->IsStateValid())
                {
                    processRouteTlv = true;
                }
            }

            break;

        case kRoleRouter:
        case kRoleLeader:
            processRouteTlv = true;
            break;
        }

        if (processRouteTlv)
        {
            SuccessOrExit(error = ProcessRouteTlv(route));
        }
    }

    switch (mRole)
    {
    case kRoleDisabled:
    case kRoleDetached:
        ExitNow();

    case kRoleChild:
        if (aNeighbor == &mParent)
        {
            // MLE Advertisement from parent
            router = &mParent;

            if (mParent.GetRloc16() != sourceAddress)
            {
                IgnoreError(BecomeDetached());
                ExitNow(error = OT_ERROR_NO_ROUTE);
            }

            if (IsFullThreadDevice())
            {
                Router *leader;

                if ((mRouterSelectionJitterTimeout == 0) &&
                    (mRouterTable.GetActiveRouterCount() < mRouterUpgradeThreshold))
                {
                    mRouterSelectionJitterTimeout = 1 + Random::NonCrypto::GetUint8InRange(0, mRouterSelectionJitter);
                    ExitNow();
                }

                leader = mRouterTable.GetLeader();

                if (leader != NULL)
                {
                    for (uint8_t id = 0, routeCount = 0; id <= kMaxRouterId; id++)
                    {
                        if (!route.IsRouterIdSet(id))
                        {
                            continue;
                        }

                        if (id != GetLeaderId())
                        {
                            routeCount++;
                            continue;
                        }

                        if (route.GetRouteCost(routeCount) > 0)
                        {
                            leader->SetNextHop(id);
                            leader->SetCost(route.GetRouteCost(routeCount));
                        }
                        else
                        {
                            leader->SetNextHop(kInvalidRouterId);
                            leader->SetCost(0);
                        }

                        break;
                    }
                }
            }
        }
        else
        {
            // MLE Advertisement not from parent, but from some other neighboring router
            router = mRouterTable.GetRouter(routerId);
            VerifyOrExit(router != NULL, OT_NOOP);

            if (IsFullThreadDevice() && !router->IsStateValid() && !router->IsStateLinkRequest() &&
                (mRouterTable.GetActiveLinkCount() < OPENTHREAD_CONFIG_MLE_CHILD_ROUTER_LINKS))
            {
                router->SetExtAddress(macAddr);
                router->GetLinkInfo().Clear();
                router->GetLinkInfo().AddRss(linkInfo->mRss);
                router->ResetLinkFailures();
                router->SetLastHeard(TimerMilli::GetNow());
                router->SetState(Neighbor::kStateLinkRequest);
                IgnoreError(SendLinkRequest(router));
                ExitNow(error = OT_ERROR_NO_ROUTE);
            }
        }

        router->SetLastHeard(TimerMilli::GetNow());

        ExitNow();

    case kRoleRouter:
        router = mRouterTable.GetRouter(routerId);
        VerifyOrExit(router != NULL, OT_NOOP);

        // check current active router number
        routerCount = 0;

        for (uint8_t id = 0; id <= kMaxRouterId; id++)
        {
            if (route.IsRouterIdSet(id))
            {
                routerCount++;
            }
        }

        if (routerCount > mRouterDowngradeThreshold && mRouterSelectionJitterTimeout == 0 &&
            HasMinDowngradeNeighborRouters() && HasSmallNumberOfChildren() &&
            HasOneNeighborWithComparableConnectivity(route, routerId))
        {
            mRouterSelectionJitterTimeout = 1 + Random::NonCrypto::GetUint8InRange(0, mRouterSelectionJitter);
        }

        // fall through

    case kRoleLeader:
        router = mRouterTable.GetRouter(routerId);
        VerifyOrExit(router != NULL, OT_NOOP);

        // Send unicast link request if no link to router and no unicast/multicast link request in progress
        if (!router->IsStateValid() && !router->IsStateLinkRequest() && (mChallengeTimeout == 0) &&
            (linkMargin >= OPENTHREAD_CONFIG_MLE_LINK_REQUEST_MARGIN_MIN))
        {
            router->SetExtAddress(macAddr);
            router->GetLinkInfo().Clear();
            router->GetLinkInfo().AddRss(linkInfo->mRss);
            router->ResetLinkFailures();
            router->SetLastHeard(TimerMilli::GetNow());
            router->SetState(Neighbor::kStateLinkRequest);
            IgnoreError(SendLinkRequest(router));
            ExitNow(error = OT_ERROR_NO_ROUTE);
        }

        router->SetLastHeard(TimerMilli::GetNow());
        break;
    }

    UpdateRoutes(route, routerId);

exit:
    if (aNeighbor && aNeighbor->GetRloc16() != sourceAddress)
    {
        // Remove stale neighbors
        RemoveNeighbor(*aNeighbor);
    }

    return error;
}

void MleRouter::UpdateRoutes(const RouteTlv &aRoute, uint8_t aRouterId)
{
    Router *neighbor;
    bool    resetAdvInterval = false;
    bool    changed          = false;

    neighbor = mRouterTable.GetRouter(aRouterId);
    VerifyOrExit(neighbor != NULL, OT_NOOP);

    // update link quality out to neighbor
    changed = UpdateLinkQualityOut(aRoute, *neighbor, resetAdvInterval);

    // update routes
    for (uint8_t routerId = 0, routeCount = 0; routerId <= kMaxRouterId; routerId++)
    {
        Router *router;
        Router *nextHop;
        uint8_t oldNextHop;
        uint8_t cost;

        if (!aRoute.IsRouterIdSet(routerId))
        {
            continue;
        }

        router = mRouterTable.GetRouter(routerId);

        if (router == NULL || router->GetRloc16() == GetRloc16() || router == neighbor)
        {
            routeCount++;
            continue;
        }

        oldNextHop = router->GetNextHop();
        nextHop    = mRouterTable.GetRouter(oldNextHop);

        cost = aRoute.GetRouteCost(routeCount);

        if (cost == 0)
        {
            cost = kMaxRouteCost;
        }

        if (nextHop == NULL || nextHop == neighbor)
        {
            // route has no next hop or next hop is neighbor (sender)

            if (cost + mRouterTable.GetLinkCost(*neighbor) < kMaxRouteCost)
            {
                if (nextHop == NULL && mRouterTable.GetLinkCost(*router) >= kMaxRouteCost)
                {
                    resetAdvInterval = true;
                }

                router->SetNextHop(aRouterId);
                router->SetCost(cost);
                changed = true;
            }
            else if (nextHop == neighbor)
            {
                if (mRouterTable.GetLinkCost(*router) >= kMaxRouteCost)
                {
                    resetAdvInterval = true;
                }

                router->SetNextHop(kInvalidRouterId);
                router->SetCost(0);
                router->SetLastHeard(TimerMilli::GetNow());
                changed = true;
            }
        }
        else
        {
            uint8_t curCost = router->GetCost() + mRouterTable.GetLinkCost(*nextHop);
            uint8_t newCost = cost + mRouterTable.GetLinkCost(*neighbor);

            if (newCost < curCost)
            {
                router->SetNextHop(aRouterId);
                router->SetCost(cost);
                changed = true;
            }
        }

        routeCount++;
    }

    if (resetAdvInterval)
    {
        ResetAdvertiseInterval();
    }

#if (OPENTHREAD_CONFIG_LOG_MLE && (OPENTHREAD_CONFIG_LOG_LEVEL >= OT_LOG_LEVEL_INFO))

    VerifyOrExit(changed, OT_NOOP);
    otLogInfoMle("Route table updated");

    for (RouterTable::Iterator iter(GetInstance()); !iter.IsDone(); iter++)
    {
        Router &router = *iter.GetRouter();

        otLogInfoMle("    %04x -> %04x, cost:%d %d, lqin:%d, lqout:%d, link:%s", router.GetRloc16(),
                     (router.GetNextHop() == kInvalidRouterId) ? 0xffff : Rloc16FromRouterId(router.GetNextHop()),
                     router.GetCost(), mRouterTable.GetLinkCost(router), router.GetLinkInfo().GetLinkQuality(),
                     router.GetLinkQualityOut(),
                     router.GetRloc16() == GetRloc16() ? "device" : (router.IsStateValid() ? "yes" : "no"));
    }

#else
    OT_UNUSED_VARIABLE(changed);
#endif

exit:
    return;
}

bool MleRouter::UpdateLinkQualityOut(const RouteTlv &aRoute, Router &aNeighbor, bool &aResetAdvInterval)
{
    bool    changed = false;
    uint8_t linkQuality;
    uint8_t myRouterId;
    uint8_t myRouteCount;
    uint8_t oldLinkCost;
    Router *nextHop;

    myRouterId = RouterIdFromRloc16(GetRloc16());
    VerifyOrExit(aRoute.IsRouterIdSet(myRouterId), OT_NOOP);

    myRouteCount = 0;
    for (uint8_t routerId = 0; routerId < myRouterId; routerId++)
    {
        myRouteCount += aRoute.IsRouterIdSet(routerId);
    }

    linkQuality = aRoute.GetLinkQualityIn(myRouteCount);
    VerifyOrExit(aNeighbor.GetLinkQualityOut() != linkQuality, OT_NOOP);

    oldLinkCost = mRouterTable.GetLinkCost(aNeighbor);

    aNeighbor.SetLinkQualityOut(linkQuality);
    nextHop = mRouterTable.GetRouter(aNeighbor.GetNextHop());

    // reset MLE advertisement timer if neighbor route cost changed to or from infinite
    if (nextHop == NULL && (oldLinkCost >= kMaxRouteCost) != (mRouterTable.GetLinkCost(aNeighbor) >= kMaxRouteCost))
    {
        aResetAdvInterval = true;
    }
    changed = true;

exit:
    return changed;
}

void MleRouter::HandleParentRequest(const Message &aMessage, const Ip6::MessageInfo &aMessageInfo)
{
    otError                 error    = OT_ERROR_NONE;
    const otThreadLinkInfo *linkInfo = static_cast<const otThreadLinkInfo *>(aMessageInfo.GetLinkInfo());
    Mac::ExtAddress         macAddr;
    uint16_t                version;
    uint8_t                 scanMask;
    Challenge               challenge;
    Router *                leader;
    Child *                 child;
#if OPENTHREAD_CONFIG_TIME_SYNC_ENABLE
    TimeRequestTlv timeRequest;
#endif

    LogMleMessage("Receive Parent Request", aMessageInfo.GetPeerAddr());

    VerifyOrExit(IsRouterEligible(), error = OT_ERROR_INVALID_STATE);

    // A Router MUST NOT send an MLE Parent Response if:

    // 0. It is detached or attempting to another partition
    VerifyOrExit(!IsDetached() && !IsAttaching(), error = OT_ERROR_DROP);

    // 1. It has no available Child capacity (if Max Child Count minus
    // Child Count would be equal to zero)
    // ==> verified below when allocating a child entry

    // 2. It is disconnected from its Partition (that is, it has not
    // received an updated ID sequence number within LEADER_TIMEOUT
    // seconds)
    VerifyOrExit(mRouterTable.GetLeaderAge() < mNetworkIdTimeout, error = OT_ERROR_DROP);

    // 3. Its current routing path cost to the Leader is infinite.
    leader = mRouterTable.GetLeader();
    OT_ASSERT(leader != NULL);

    VerifyOrExit(IsLeader() || GetLinkCost(GetLeaderId()) < kMaxRouteCost ||
                     (IsChild() && leader->GetCost() + 1 < kMaxRouteCost) ||
                     (leader->GetCost() + GetLinkCost(leader->GetNextHop()) < kMaxRouteCost),
                 error = OT_ERROR_DROP);

    aMessageInfo.GetPeerAddr().ToExtAddress(macAddr);

    // Version
    SuccessOrExit(error = Tlv::ReadUint16Tlv(aMessage, Tlv::kVersion, version));
    VerifyOrExit(version >= OT_THREAD_VERSION_1_1, error = OT_ERROR_PARSE);

    // Scan Mask
    SuccessOrExit(error = Tlv::ReadUint8Tlv(aMessage, Tlv::kScanMask, scanMask));

    switch (mRole)
    {
    case kRoleDisabled:
    case kRoleDetached:
        ExitNow();

    case kRoleChild:
        VerifyOrExit(ScanMaskTlv::IsEndDeviceFlagSet(scanMask), OT_NOOP);
        break;

    case kRoleRouter:
    case kRoleLeader:
        VerifyOrExit(ScanMaskTlv::IsRouterFlagSet(scanMask), OT_NOOP);
        break;
    }

    // Challenge
    SuccessOrExit(error = ReadChallenge(aMessage, challenge));

    child = mChildTable.FindChild(macAddr, Child::kInStateAnyExceptInvalid);

    if (child == NULL)
    {
        VerifyOrExit((child = mChildTable.GetNewChild()) != NULL, OT_NOOP);

        // MAC Address
        child->SetExtAddress(macAddr);
        child->GetLinkInfo().Clear();
        child->GetLinkInfo().AddRss(linkInfo->mRss);
        child->ResetLinkFailures();
        child->SetState(Neighbor::kStateParentRequest);
#if OPENTHREAD_CONFIG_TIME_SYNC_ENABLE
        if (Tlv::GetTlv(aMessage, Tlv::kTimeRequest, sizeof(timeRequest), timeRequest) == OT_ERROR_NONE)
        {
            child->SetTimeSyncEnabled(true);
        }
        else
        {
            child->SetTimeSyncEnabled(false);
        }
#endif
    }
    else if (TimerMilli::GetNow() - child->GetLastHeard() < kParentRequestRouterTimeout - kParentRequestDuplicateMargin)
    {
        ExitNow(error = OT_ERROR_DUPLICATED);
    }

    if (!child->IsStateValidOrRestoring())
    {
        child->SetLastHeard(TimerMilli::GetNow());
        child->SetTimeout(Time::MsecToSec(kMaxChildIdRequestTimeout));
    }

    SendParentResponse(child, challenge, !ScanMaskTlv::IsEndDeviceFlagSet(scanMask));

exit:

    if (error != OT_ERROR_NONE)
    {
        otLogWarnMle("Failed to process Parent Request: %s", otThreadErrorToString(error));
    }
}

void MleRouter::HandleStateUpdateTimer(Timer &aTimer)
{
    aTimer.GetOwner<MleRouter>().HandleStateUpdateTimer();
}

void MleRouter::HandleStateUpdateTimer(void)
{
    bool routerStateUpdate = false;

    VerifyOrExit(IsFullThreadDevice(), OT_NOOP);

    mStateUpdateTimer.Start(kStateUpdatePeriod);

    if (mChallengeTimeout > 0)
    {
        mChallengeTimeout--;
    }

    if (mPreviousPartitionIdTimeout > 0)
    {
        mPreviousPartitionIdTimeout--;
    }

    if (mRouterSelectionJitterTimeout > 0)
    {
        mRouterSelectionJitterTimeout--;

        if (mRouterSelectionJitterTimeout == 0)
        {
            routerStateUpdate = true;
        }
    }
#if OPENTHREAD_CONFIG_BACKBONE_ROUTER_ENABLE
    // Delay register only when `mRouterSelectionJitterTimeout` is 0,
    // that is, when the device has decided to stay as REED or Router.
    else if (mBackboneRouterRegistrationDelay > 0)
    {
        mBackboneRouterRegistrationDelay--;

        if (mBackboneRouterRegistrationDelay == 0)
        {
            // If no Backbone Router service after jitter, try to register its own Backbone Router Service.
            if (!Get<BackboneRouter::Leader>().HasPrimary())
            {
                if (Get<BackboneRouter::Local>().AddService() == OT_ERROR_NONE)
                {
                    Get<NetworkData::Notifier>().HandleServerDataUpdated();
                }
            }
        }
    }
#endif

    switch (mRole)
    {
    case kRoleDisabled:
        OT_ASSERT(false);
        OT_UNREACHABLE_CODE(break);

    case kRoleDetached:
        if (mChallengeTimeout == 0)
        {
            IgnoreError(BecomeDetached());
            ExitNow();
        }

        break;

    case kRoleChild:
        if (routerStateUpdate)
        {
            if (mRouterTable.GetActiveRouterCount() < mRouterUpgradeThreshold)
            {
                // upgrade to Router
                IgnoreError(BecomeRouter(ThreadStatusTlv::kTooFewRouters));
            }
            else
            {
                // send announce after decided to stay in REED if needed
                InformPreviousChannel();
            }

            if (!mAdvertiseTimer.IsRunning())
            {
                SendAdvertisement();

                mAdvertiseTimer.Start(Time::SecToMsec(kReedAdvertiseInterval),
                                      Time::SecToMsec(kReedAdvertiseInterval + kReedAdvertiseJitter),
                                      TrickleTimer::kModePlainTimer);
            }

            ExitNow();
        }

        // fall through

    case kRoleRouter:
        // verify path to leader
        otLogDebgMle("network id timeout = %d", mRouterTable.GetLeaderAge());

        if ((mRouterTable.GetActiveRouterCount() > 0) && (mRouterTable.GetLeaderAge() >= mNetworkIdTimeout))
        {
            otLogInfoMle("Router ID Sequence timeout");
            IgnoreError(BecomeChild(kAttachSame1));
        }

        if (routerStateUpdate && mRouterTable.GetActiveRouterCount() > mRouterDowngradeThreshold)
        {
            // downgrade to REED
            otLogNoteMle("Downgrade to REED");
            IgnoreError(BecomeChild(kAttachSameDowngrade));
        }

        break;

    case kRoleLeader:
        break;
    }

    // update children state
    for (ChildTable::Iterator iter(GetInstance(), Child::kInStateAnyExceptInvalid); !iter.IsDone(); iter++)
    {
        Child &  child   = *iter.GetChild();
        uint32_t timeout = 0;

        switch (child.GetState())
        {
        case Neighbor::kStateInvalid:
        case Neighbor::kStateChildIdRequest:
            continue;

        case Neighbor::kStateParentRequest:
        case Neighbor::kStateValid:
        case Neighbor::kStateRestored:
        case Neighbor::kStateChildUpdateRequest:
            timeout = Time::SecToMsec(child.GetTimeout());
            break;

        case Neighbor::kStateParentResponse:
        case Neighbor::kStateLinkRequest:
            OT_ASSERT(false);
            OT_UNREACHABLE_CODE(break);
        }

#if OPENTHREAD_CONFIG_CSL_TRANSMITTER_ENABLE
        if (child.IsCslSynchronized() &&
            TimerMilli::GetNow() - child.GetCslLastHeard() >= Time::SecToMsec(child.GetCslSyncTimeout()))
        {
            otLogInfoMle("Child CSL synchronization expired");
            child.SetCslSynchronized(false);
        }
#endif

        if (TimerMilli::GetNow() - child.GetLastHeard() >= timeout)
        {
            otLogInfoMle("Child timeout expired");
            RemoveNeighbor(child);
        }
        else if (IsRouterOrLeader() && child.IsStateRestored())
        {
            IgnoreError(SendChildUpdateRequest(child));
        }
    }

    // update router state
    for (RouterTable::Iterator iter(GetInstance()); !iter.IsDone(); iter++)
    {
        Router & router = *iter.GetRouter();
        uint32_t age;

        if (router.GetRloc16() == GetRloc16())
        {
            router.SetLastHeard(TimerMilli::GetNow());
            continue;
        }

        age = TimerMilli::GetNow() - router.GetLastHeard();

        if (router.IsStateValid())
        {
#if OPENTHREAD_CONFIG_MLE_SEND_LINK_REQUEST_ON_ADV_TIMEOUT == 0

            if (age >= Time::SecToMsec(kMaxNeighborAge))
            {
                otLogInfoMle("Router timeout expired");
                RemoveNeighbor(router);
                continue;
            }

#else

            if (age >= Time::SecToMsec(kMaxNeighborAge))
            {
                if (age < Time::SecToMsec(kMaxNeighborAge) + kMaxTransmissionCount * kUnicastRetransmissionDelay)
                {
                    otLogInfoMle("Router timeout expired");
                    IgnoreError(SendLinkRequest(&router));
                }
                else
                {
                    RemoveNeighbor(router);
                    continue;
                }
            }

#endif
        }
        else if (router.IsStateLinkRequest())
        {
            if (age >= kMaxLinkRequestTimeout)
            {
                otLogInfoMle("Link Request timeout expired");
                RemoveNeighbor(router);
                continue;
            }
        }

        if (IsLeader())
        {
            if (mRouterTable.GetRouter(router.GetNextHop()) == NULL &&
                mRouterTable.GetLinkCost(router) >= kMaxRouteCost && age >= Time::SecToMsec(kMaxLeaderToRouterTimeout))
            {
                otLogInfoMle("Router ID timeout expired (no route)");
                IgnoreError(mRouterTable.Release(router.GetRouterId()));
            }
        }
    }

    mRouterTable.ProcessTimerTick();

    SynchronizeChildNetworkData();

#if OPENTHREAD_CONFIG_TIME_SYNC_ENABLE
    if (IsRouterOrLeader())
    {
        Get<TimeSync>().ProcessTimeSync();
    }
#endif

exit:
    return;
}

void MleRouter::SendParentResponse(Child *aChild, const Challenge &aChallenge, bool aRoutersOnlyRequest)
{
    otError      error = OT_ERROR_NONE;
    Ip6::Address destination;
    Message *    message;
    uint16_t     delay;

    VerifyOrExit((message = NewMleMessage()) != NULL, error = OT_ERROR_NO_BUFS);
    message->SetDirectTransmission();

    SuccessOrExit(error = AppendHeader(*message, Header::kCommandParentResponse));
    SuccessOrExit(error = AppendSourceAddress(*message));
    SuccessOrExit(error = AppendLeaderData(*message));
    SuccessOrExit(error = AppendLinkFrameCounter(*message));
    SuccessOrExit(error = AppendMleFrameCounter(*message));
    SuccessOrExit(error = AppendResponse(*message, aChallenge));
#if OPENTHREAD_CONFIG_TIME_SYNC_ENABLE
    if (aChild->IsTimeSyncEnabled())
    {
        SuccessOrExit(error = AppendTimeParameter(*message));
    }
#endif

    aChild->GenerateChallenge();

    SuccessOrExit(error = AppendChallenge(*message, aChild->GetChallenge(), aChild->GetChallengeSize()));
    error = AppendLinkMargin(*message, aChild->GetLinkInfo().GetLinkMargin());
    SuccessOrExit(error);

    SuccessOrExit(error = AppendConnectivity(*message));
    SuccessOrExit(error = AppendVersion(*message));

    destination.SetToLinkLocalAddress(aChild->GetExtAddress());

    if (aRoutersOnlyRequest)
    {
        delay = 1 + Random::NonCrypto::GetUint16InRange(0, kParentResponseMaxDelayRouters);
    }
    else
    {
        delay = 1 + Random::NonCrypto::GetUint16InRange(0, kParentResponseMaxDelayAll);
    }

    SuccessOrExit(error = AddDelayedResponse(*message, destination, delay));

    LogMleMessage("Delay Parent Response", destination);

exit:

    if (error != OT_ERROR_NONE && message != NULL)
    {
        message->Free();
    }
}

uint8_t MleRouter::GetMaxChildIpAddresses(void) const
{
    uint8_t num = OPENTHREAD_CONFIG_MLE_IP_ADDRS_PER_CHILD;

#if OPENTHREAD_CONFIG_REFERENCE_DEVICE_ENABLE
    if (mMaxChildIpAddresses != 0)
    {
        num = mMaxChildIpAddresses;
    }
#endif

    return num;
}

#if OPENTHREAD_CONFIG_REFERENCE_DEVICE_ENABLE
otError MleRouter::SetMaxChildIpAddresses(uint8_t aMaxIpAddresses)
{
    otError error = OT_ERROR_NONE;

    VerifyOrExit(aMaxIpAddresses <= OPENTHREAD_CONFIG_MLE_IP_ADDRS_PER_CHILD, error = OT_ERROR_INVALID_ARGS);

    mMaxChildIpAddresses = aMaxIpAddresses;

exit:
    return error;
}
#endif

otError MleRouter::UpdateChildAddresses(const Message &aMessage, uint16_t aOffset, Child &aChild)
{
    otError                  error = OT_ERROR_NONE;
    AddressRegistrationEntry entry;
    Ip6::Address             address;
    Lowpan::Context          context;
    Tlv                      tlv;
    uint8_t                  registeredCount = 0;
    uint8_t                  storedCount     = 0;
    uint16_t                 offset          = 0;
    uint16_t                 end             = 0;

    VerifyOrExit(aMessage.Read(aOffset, sizeof(tlv), &tlv) == sizeof(tlv), error = OT_ERROR_PARSE);
    VerifyOrExit(tlv.GetLength() <= (aMessage.GetLength() - aOffset - sizeof(tlv)), error = OT_ERROR_PARSE);

    offset = aOffset + sizeof(tlv);
    end    = offset + tlv.GetLength();
    aChild.ClearIp6Addresses();

    while (offset < end)
    {
        uint8_t len;

        // read out the control field
        VerifyOrExit(aMessage.Read(offset, 1, &entry) == 1, error = OT_ERROR_PARSE);

        len = entry.GetLength();

        VerifyOrExit(aMessage.Read(offset, len, &entry) == len, error = OT_ERROR_PARSE);

        offset += len;
        registeredCount++;

        if (entry.IsCompressed())
        {
            if (Get<NetworkData::Leader>().GetContext(entry.GetContextId(), context) != OT_ERROR_NONE)
            {
                otLogWarnMle("Failed to get context %d for compressed address from child 0x%04x", entry.GetContextId(),
                             aChild.GetRloc16());
                continue;
            }

            memcpy(&address, context.mPrefix, BitVectorBytes(context.mPrefixLength));
            address.SetIid(entry.GetIid());
        }
        else
        {
            address = *entry.GetIp6Address();
        }

#if OPENTHREAD_CONFIG_REFERENCE_DEVICE_ENABLE
        if (mMaxChildIpAddresses > 0 && storedCount >= mMaxChildIpAddresses)
        {
            // Skip remaining address registration entries but keep logging skipped addresses.
            error = OT_ERROR_NO_BUFS;
        }
        else
#endif
        {
            // We try to accept/add as many IPv6 addresses as possible.
            // "Child ID/Update Response" will indicate the accepted
            // addresses.
            error = aChild.AddIp6Address(address);
        }

        if (error == OT_ERROR_NONE)
        {
            storedCount++;
            otLogInfoMle("Child 0x%04x IPv6 address[%d]=%s", aChild.GetRloc16(), storedCount,
                         address.ToString().AsCString());
        }
        else
        {
            otLogWarnMle("Error %s adding IPv6 address %s to child 0x%04x", otThreadErrorToString(error),
                         address.ToString().AsCString(), aChild.GetRloc16());
        }

        if (address.IsMulticast())
        {
            continue;
        }

        // We check if the same address is in-use by another child, if so
        // remove it. This implements "last-in wins" duplicate address
        // resolution policy.
        //
        // Duplicate addresses can occur if a previously attached child
        // attaches to same parent again (after a reset, memory wipe) using
        // a new random extended address before the old entry in the child
        // table is timed out and then trying to register its globally unique
        // IPv6 address as the new child.

        for (ChildTable::Iterator iter(GetInstance(), Child::kInStateValidOrRestoring); !iter.IsDone(); iter++)
        {
            if (iter.GetChild() == &aChild)
            {
                continue;
            }

            IgnoreError(iter.GetChild()->RemoveIp6Address(address));
        }

        // Clear EID-to-RLOC cache for the unicast address registered by the child.
        Get<AddressResolver>().Remove(address);
    }

    if (registeredCount == 0)
    {
        otLogInfoMle("Child 0x%04x has no registered IPv6 address", aChild.GetRloc16());
    }
    else
    {
        otLogInfoMle("Child 0x%04x has %d registered IPv6 address%s, %d address%s stored", aChild.GetRloc16(),
                     registeredCount, (registeredCount == 1) ? "" : "es", storedCount, (storedCount == 1) ? "" : "es");
    }

    error = OT_ERROR_NONE;

exit:
    return error;
}

void MleRouter::HandleChildIdRequest(const Message &         aMessage,
                                     const Ip6::MessageInfo &aMessageInfo,
                                     uint32_t                aKeySequence)
{
    otError                 error    = OT_ERROR_NONE;
    const otThreadLinkInfo *linkInfo = static_cast<const otThreadLinkInfo *>(aMessageInfo.GetLinkInfo());
    Mac::ExtAddress         macAddr;
    uint16_t                version;
    Challenge               response;
    uint32_t                linkFrameCounter;
    uint32_t                mleFrameCounter;
    uint8_t                 modeBitmask;
    DeviceMode              mode;
    uint32_t                timeout;
    RequestedTlvs           requestedTlvs;
    ActiveTimestampTlv      activeTimestamp;
    PendingTimestampTlv     pendingTimestamp;
    Child *                 child;
    Router *                router;
    uint8_t                 numTlvs;
    uint16_t                addressRegistrationOffset = 0;

    LogMleMessage("Receive Child ID Request", aMessageInfo.GetPeerAddr());

    VerifyOrExit(IsRouterEligible(), error = OT_ERROR_INVALID_STATE);

    // only process message when operating as a child, router, or leader
    VerifyOrExit(IsAttached(), error = OT_ERROR_INVALID_STATE);

    // Find Child
    aMessageInfo.GetPeerAddr().ToExtAddress(macAddr);

    child = mChildTable.FindChild(macAddr, Child::kInStateAnyExceptInvalid);
    VerifyOrExit(child != NULL, error = OT_ERROR_ALREADY);

    // Version
    SuccessOrExit(error = Tlv::ReadUint16Tlv(aMessage, Tlv::kVersion, version));
    VerifyOrExit(version >= OT_THREAD_VERSION_1_1, error = OT_ERROR_PARSE);

    // Response
    SuccessOrExit(error = ReadResponse(aMessage, response));
    VerifyOrExit(response.Matches(child->GetChallenge(), child->GetChallengeSize()), error = OT_ERROR_SECURITY);

    // Remove existing MLE messages
    Get<MeshForwarder>().RemoveMessages(*child, Message::kSubTypeMleGeneral);
    Get<MeshForwarder>().RemoveMessages(*child, Message::kSubTypeMleChildIdRequest);
    Get<MeshForwarder>().RemoveMessages(*child, Message::kSubTypeMleChildUpdateRequest);
    Get<MeshForwarder>().RemoveMessages(*child, Message::kSubTypeMleDataResponse);

    // Link-Layer Frame Counter
    SuccessOrExit(error = Tlv::ReadUint32Tlv(aMessage, Tlv::kLinkFrameCounter, linkFrameCounter));

    // MLE Frame Counter
    switch (Tlv::ReadUint32Tlv(aMessage, Tlv::kMleFrameCounter, mleFrameCounter))
    {
    case OT_ERROR_NONE:
        break;
    case OT_ERROR_NOT_FOUND:
        mleFrameCounter = linkFrameCounter;
        break;
    default:
        ExitNow(error = OT_ERROR_PARSE);
    }

    // Mode
    SuccessOrExit(error = Tlv::ReadUint8Tlv(aMessage, Tlv::kMode, modeBitmask));
    mode.Set(modeBitmask);

    // Timeout
    SuccessOrExit(error = Tlv::ReadUint32Tlv(aMessage, Tlv::kTimeout, timeout));

    // TLV Request
    SuccessOrExit(error = ReadTlvRequest(aMessage, requestedTlvs));
    VerifyOrExit(requestedTlvs.mNumTlvs <= Child::kMaxRequestTlvs, error = OT_ERROR_PARSE);

    // Active Timestamp
    activeTimestamp.SetLength(0);

    if (Tlv::GetTlv(aMessage, Tlv::kActiveTimestamp, sizeof(activeTimestamp), activeTimestamp) == OT_ERROR_NONE)
    {
        VerifyOrExit(activeTimestamp.IsValid(), error = OT_ERROR_PARSE);
    }

    // Pending Timestamp
    pendingTimestamp.SetLength(0);

    if (Tlv::GetTlv(aMessage, Tlv::kPendingTimestamp, sizeof(pendingTimestamp), pendingTimestamp) == OT_ERROR_NONE)
    {
        VerifyOrExit(pendingTimestamp.IsValid(), error = OT_ERROR_PARSE);
    }

    if (!mode.IsFullThreadDevice())
    {
        SuccessOrExit(error = Tlv::GetOffset(aMessage, Tlv::kAddressRegistration, addressRegistrationOffset));
        SuccessOrExit(error = UpdateChildAddresses(aMessage, addressRegistrationOffset, *child));
    }

    // Remove from router table
    router = mRouterTable.GetRouter(macAddr);
    if (router != NULL)
    {
        RemoveNeighbor(*router);
    }

    if (!child->IsStateValid())
    {
        child->SetState(Neighbor::kStateChildIdRequest);
    }
    else
    {
        RemoveNeighbor(*child);
    }

    child->SetLastHeard(TimerMilli::GetNow());
    child->SetLinkFrameCounter(linkFrameCounter);
    child->SetMleFrameCounter(mleFrameCounter);
    child->SetKeySequence(aKeySequence);
    child->SetDeviceMode(mode);
    child->SetVersion(static_cast<uint8_t>(version));
    child->GetLinkInfo().AddRss(linkInfo->mRss);
    child->SetTimeout(timeout);

    if (mode.IsFullNetworkData())
    {
        child->SetNetworkDataVersion(mLeaderData.GetDataVersion());
    }
    else
    {
        child->SetNetworkDataVersion(mLeaderData.GetStableDataVersion());
    }

    child->ClearRequestTlvs();

    for (numTlvs = 0; numTlvs < requestedTlvs.mNumTlvs; numTlvs++)
    {
        child->SetRequestTlv(numTlvs, requestedTlvs.mTlvs[numTlvs]);
    }

    if (activeTimestamp.GetLength() == 0 || Get<MeshCoP::ActiveDataset>().Compare(activeTimestamp) != 0)
    {
        child->SetRequestTlv(numTlvs++, Tlv::kActiveDataset);
    }

    if (pendingTimestamp.GetLength() == 0 || Get<MeshCoP::PendingDataset>().Compare(pendingTimestamp) != 0)
    {
        child->SetRequestTlv(numTlvs++, Tlv::kPendingDataset);
    }

    switch (mRole)
    {
    case kRoleDisabled:
    case kRoleDetached:
        OT_ASSERT(false);
        OT_UNREACHABLE_CODE(break);

    case kRoleChild:
        child->SetState(Neighbor::kStateChildIdRequest);
        IgnoreError(BecomeRouter(ThreadStatusTlv::kHaveChildIdRequest));
        break;

    case kRoleRouter:
    case kRoleLeader:
        SuccessOrExit(error = SendChildIdResponse(*child));
        break;
    }

exit:

    if (error != OT_ERROR_NONE)
    {
        otLogWarnMle("Failed to process Child ID Request: %s", otThreadErrorToString(error));
    }
}

void MleRouter::HandleChildUpdateRequest(const Message &         aMessage,
                                         const Ip6::MessageInfo &aMessageInfo,
                                         uint32_t                aKeySequence)
{
    static const uint8_t kMaxResponseTlvs = 10;

    otError         error = OT_ERROR_NONE;
    Mac::ExtAddress macAddr;
    uint8_t         modeBitmask;
    DeviceMode      mode;
    Challenge       challenge;
    LeaderData      leaderData;
    uint32_t        timeout;
    Child *         child;
    DeviceMode      oldMode;
    RequestedTlvs   requestedTlvs;
    uint8_t         tlvs[kMaxResponseTlvs];
    uint8_t         tlvslength                = 0;
    uint16_t        addressRegistrationOffset = 0;
    bool            childDidChange            = false;

    LogMleMessage("Receive Child Update Request from child", aMessageInfo.GetPeerAddr());

    // Mode
    SuccessOrExit(error = Tlv::ReadUint8Tlv(aMessage, Tlv::kMode, modeBitmask));
    mode.Set(modeBitmask);

    // Challenge
    switch (ReadChallenge(aMessage, challenge))
    {
    case OT_ERROR_NONE:
        tlvs[tlvslength++] = Tlv::kResponse;
        break;
    case OT_ERROR_NOT_FOUND:
        challenge.mLength = 0;
        break;
    default:
        ExitNow(error = OT_ERROR_PARSE);
    }

    // Find Child
    aMessageInfo.GetPeerAddr().ToExtAddress(macAddr);
    child = mChildTable.FindChild(macAddr, Child::kInStateAnyExceptInvalid);

    tlvs[tlvslength++] = Tlv::kSourceAddress;

    // Not proceed if the Child Update Request is from the peer which is not the device's child or
    // which was the device's child but becomes invalid.
    if (child == NULL || child->IsStateInvalid())
    {
        // For invalid non-sleepy child, Send Child Update Response with status TLV (error)
        if (mode.IsRxOnWhenIdle())
        {
            tlvs[tlvslength++] = Tlv::kStatus;
            SendChildUpdateResponse(NULL, aMessageInfo, tlvs, tlvslength, challenge);
        }

        ExitNow();
    }

    oldMode = child->GetDeviceMode();
    child->SetDeviceMode(mode);

    tlvs[tlvslength++] = Tlv::kMode;

    // Parent MUST include Leader Data TLV in Child Update Response
    tlvs[tlvslength++] = Tlv::kLeaderData;

    if (challenge.mLength != 0)
    {
        tlvs[tlvslength++] = Tlv::kMleFrameCounter;
        tlvs[tlvslength++] = Tlv::kLinkFrameCounter;
    }

    // Ip6 Address TLV
    if (Tlv::GetOffset(aMessage, Tlv::kAddressRegistration, addressRegistrationOffset) == OT_ERROR_NONE)
    {
        SuccessOrExit(error = UpdateChildAddresses(aMessage, addressRegistrationOffset, *child));
        tlvs[tlvslength++] = Tlv::kAddressRegistration;
    }

    // Leader Data
    switch (ReadLeaderData(aMessage, leaderData))
    {
    case OT_ERROR_NONE:
    case OT_ERROR_NOT_FOUND:
        break;
    default:
        ExitNow(error = OT_ERROR_PARSE);
    }

    // Timeout
    switch (Tlv::ReadUint32Tlv(aMessage, Tlv::kTimeout, timeout))
    {
    case OT_ERROR_NONE:
        if (child->GetTimeout() != timeout)
        {
            child->SetTimeout(timeout);
            childDidChange = true;
        }

        tlvs[tlvslength++] = Tlv::kTimeout;
        break;

    case OT_ERROR_NOT_FOUND:
        break;

    default:
        ExitNow(error = OT_ERROR_PARSE);
    }

    // TLV Request
    switch (ReadTlvRequest(aMessage, requestedTlvs))
    {
    case OT_ERROR_NONE:
        VerifyOrExit(requestedTlvs.mNumTlvs <= (kMaxResponseTlvs - tlvslength), error = OT_ERROR_PARSE);
        for (uint8_t i = 0; i < requestedTlvs.mNumTlvs; i++)
        {
            // Skip LeaderDataTlv since it is already included by default.
            if (requestedTlvs.mTlvs[i] != Tlv::kLeaderData)
            {
                tlvs[tlvslength++] = requestedTlvs.mTlvs[i];
            }
        }
        break;
    case OT_ERROR_NOT_FOUND:
        break;
    default:
        ExitNow(error = OT_ERROR_PARSE);
    }

#if OPENTHREAD_CONFIG_CSL_TRANSMITTER_ENABLE
    // CSL
    if (child->IsCslSynchronized())
    {
        CslChannelTlv cslChannel;
        CslTimeoutTlv cslTimeout;

        if (Tlv::GetTlv(aMessage, Tlv::kCslTimeout, sizeof(cslTimeout), cslTimeout) == OT_ERROR_NONE)
        {
            child->SetCslSyncTimeout(cslTimeout.GetTimeout());
        }

        if (Tlv::GetTlv(aMessage, Tlv::kCslChannel, sizeof(cslChannel), cslChannel) == OT_ERROR_NONE)
        {
            child->SetCslChannel(static_cast<uint8_t>(cslChannel.GetChannel()));
        }
        else
        {
            child->SetCslChannel(Get<Mac::Mac>().GetPanChannel());
        }

        tlvs[tlvslength++] = Tlv::kSourceAddress;
    }
#endif // OPENTHREAD_CONFIG_CSL_TRANSMITTER_ENABLE

    child->SetLastHeard(TimerMilli::GetNow());

    if (oldMode != child->GetDeviceMode())
    {
        otLogNoteMle("Child 0x%04x mode change 0x%02x -> 0x%02x [%s]", child->GetRloc16(), oldMode.Get(),
                     child->GetDeviceMode().Get(), child->GetDeviceMode().ToString().AsCString());

        childDidChange = true;

        // The `IndirectSender::HandleChildModeChange()` needs to happen
        // after "Child Update" message is fully parsed to ensure that
        // any registered IPv6 addresses included in the "Child Update"
        // are added to the child.

        Get<IndirectSender>().HandleChildModeChange(*child, oldMode);
    }

    if (child->IsStateRestoring())
    {
        SetChildStateToValid(*child);
        child->SetKeySequence(aKeySequence);
    }
    else if (child->IsStateValid())
    {
        if (childDidChange)
        {
            IgnoreError(StoreChild(*child));
        }
    }

    SendChildUpdateResponse(child, aMessageInfo, tlvs, tlvslength, challenge);

exit:

    if (error != OT_ERROR_NONE)
    {
        otLogWarnMle("Failed to process Child Update Request from child: %s", otThreadErrorToString(error));
    }
}

void MleRouter::HandleChildUpdateResponse(const Message &         aMessage,
                                          const Ip6::MessageInfo &aMessageInfo,
                                          uint32_t                aKeySequence,
                                          Neighbor *              aNeighbor)
{
    otError                 error    = OT_ERROR_NONE;
    const otThreadLinkInfo *linkInfo = static_cast<const otThreadLinkInfo *>(aMessageInfo.GetLinkInfo());
    uint16_t                sourceAddress;
    uint32_t                timeout;
    Challenge               response;
    uint8_t                 status;
    uint32_t                linkFrameCounter;
    uint32_t                mleFrameCounter;
    LeaderData              leaderData;
    Child *                 child;
    uint16_t                addressRegistrationOffset = 0;

    if ((aNeighbor == NULL) || IsActiveRouter(aNeighbor->GetRloc16()))
    {
        LogMleMessage("Receive Child Update Response from unknown child", aMessageInfo.GetPeerAddr());
        ExitNow(error = OT_ERROR_NOT_FOUND);
    }

    child = static_cast<Child *>(aNeighbor);

    // Response
    switch (ReadResponse(aMessage, response))
    {
    case OT_ERROR_NONE:
        VerifyOrExit(response.Matches(child->GetChallenge(), child->GetChallengeSize()), error = OT_ERROR_SECURITY);
        break;
    case OT_ERROR_NOT_FOUND:
        VerifyOrExit(child->IsStateValid(), error = OT_ERROR_SECURITY);
        break;
    default:
        ExitNow(error = OT_ERROR_NONE);
    }

    LogMleMessage("Receive Child Update Response from child", aMessageInfo.GetPeerAddr(), child->GetRloc16());

    // Source Address
    switch (Tlv::ReadUint16Tlv(aMessage, Tlv::kSourceAddress, sourceAddress))
    {
    case OT_ERROR_NONE:
        if (child->GetRloc16() != sourceAddress)
        {
            RemoveNeighbor(*child);
            ExitNow();
        }

        break;

    case OT_ERROR_NOT_FOUND:
        break;

    default:
        ExitNow(error = OT_ERROR_PARSE);
    }

    // Status
    switch (Tlv::ReadUint8Tlv(aMessage, Tlv::kStatus, status))
    {
    case OT_ERROR_NONE:
        VerifyOrExit(status != StatusTlv::kError, RemoveNeighbor(*child));
        break;
    case OT_ERROR_NOT_FOUND:
        break;
    default:
        ExitNow(error = OT_ERROR_PARSE);
    }

    // Link-Layer Frame Counter

    switch (Tlv::ReadUint32Tlv(aMessage, Tlv::kLinkFrameCounter, linkFrameCounter))
    {
    case OT_ERROR_NONE:
        child->SetLinkFrameCounter(linkFrameCounter);
        break;
    case OT_ERROR_NOT_FOUND:
        break;
    default:
        ExitNow(error = OT_ERROR_PARSE);
    }

    // MLE Frame Counter
    switch (Tlv::ReadUint32Tlv(aMessage, Tlv::kMleFrameCounter, mleFrameCounter))
    {
    case OT_ERROR_NONE:
        child->SetMleFrameCounter(mleFrameCounter);
        break;
    case OT_ERROR_NOT_FOUND:
        break;
    default:
        ExitNow(error = OT_ERROR_NONE);
    }

    // Timeout
    switch (Tlv::ReadUint32Tlv(aMessage, Tlv::kTimeout, timeout))
    {
    case OT_ERROR_NONE:
        child->SetTimeout(timeout);
        break;
    case OT_ERROR_NOT_FOUND:
        break;
    default:
        ExitNow(error = OT_ERROR_PARSE);
    }

    // Ip6 Address
    if (Tlv::GetOffset(aMessage, Tlv::kAddressRegistration, addressRegistrationOffset) == OT_ERROR_NONE)
    {
        SuccessOrExit(error = UpdateChildAddresses(aMessage, addressRegistrationOffset, *child));
    }

    // Leader Data
    switch (ReadLeaderData(aMessage, leaderData))
    {
    case OT_ERROR_NONE:
        if (child->IsFullNetworkData())
        {
            child->SetNetworkDataVersion(leaderData.GetDataVersion());
        }
        else
        {
            child->SetNetworkDataVersion(leaderData.GetStableDataVersion());
        }
        break;
    case OT_ERROR_NOT_FOUND:
        break;
    default:
        ExitNow(error = OT_ERROR_PARSE);
    }

    SetChildStateToValid(*child);
    child->SetLastHeard(TimerMilli::GetNow());
    child->SetKeySequence(aKeySequence);
    child->GetLinkInfo().AddRss(linkInfo->mRss);

exit:

    if (error != OT_ERROR_NONE)
    {
        otLogWarnMle("Failed to process Child Update Response from child: %s", otThreadErrorToString(error));
    }
}

void MleRouter::HandleDataRequest(const Message &         aMessage,
                                  const Ip6::MessageInfo &aMessageInfo,
                                  const Neighbor *        aNeighbor)
{
    otError             error = OT_ERROR_NONE;
    RequestedTlvs       requestedTlvs;
    ActiveTimestampTlv  activeTimestamp;
    PendingTimestampTlv pendingTimestamp;
    uint8_t             tlvs[4];
    uint8_t             numTlvs;

    LogMleMessage("Receive Data Request", aMessageInfo.GetPeerAddr());

    VerifyOrExit(aNeighbor && aNeighbor->IsStateValid(), error = OT_ERROR_SECURITY);

    // TLV Request
    SuccessOrExit(error = ReadTlvRequest(aMessage, requestedTlvs));
    VerifyOrExit(requestedTlvs.mNumTlvs <= sizeof(tlvs), error = OT_ERROR_PARSE);

    // Active Timestamp
    activeTimestamp.SetLength(0);

    if (Tlv::GetTlv(aMessage, Tlv::kActiveTimestamp, sizeof(activeTimestamp), activeTimestamp) == OT_ERROR_NONE)
    {
        VerifyOrExit(activeTimestamp.IsValid(), error = OT_ERROR_PARSE);
    }

    // Pending Timestamp
    pendingTimestamp.SetLength(0);

    if (Tlv::GetTlv(aMessage, Tlv::kPendingTimestamp, sizeof(pendingTimestamp), pendingTimestamp) == OT_ERROR_NONE)
    {
        VerifyOrExit(pendingTimestamp.IsValid(), error = OT_ERROR_PARSE);
    }

    memset(tlvs, Tlv::kInvalid, sizeof(tlvs));
    memcpy(tlvs, requestedTlvs.mTlvs, requestedTlvs.mNumTlvs);
    numTlvs = requestedTlvs.mNumTlvs;

    if (activeTimestamp.GetLength() == 0 || Get<MeshCoP::ActiveDataset>().Compare(activeTimestamp))
    {
        tlvs[numTlvs++] = Tlv::kActiveDataset;
    }

    if (pendingTimestamp.GetLength() == 0 || Get<MeshCoP::PendingDataset>().Compare(pendingTimestamp))
    {
        tlvs[numTlvs++] = Tlv::kPendingDataset;
    }

    SendDataResponse(aMessageInfo.GetPeerAddr(), tlvs, numTlvs, 0);

exit:

    if (error != OT_ERROR_NONE)
    {
        otLogWarnMle("Failed to process Data Request: %s", otThreadErrorToString(error));
    }
}

void MleRouter::HandleNetworkDataUpdateRouter(void)
{
    static const uint8_t tlvs[] = {Tlv::kNetworkData};
    Ip6::Address         destination;
    uint16_t             delay;

    VerifyOrExit(IsRouterOrLeader(), OT_NOOP);

    destination.SetToLinkLocalAllNodesMulticast();

    delay = IsLeader() ? 0 : Random::NonCrypto::GetUint16InRange(0, kUnsolicitedDataResponseJitter);
    SendDataResponse(destination, tlvs, sizeof(tlvs), delay);

    SynchronizeChildNetworkData();

exit:
    return;
}

void MleRouter::SynchronizeChildNetworkData(void)
{
    VerifyOrExit(IsRouterOrLeader(), OT_NOOP);

    for (ChildTable::Iterator iter(GetInstance(), Child::kInStateValid); !iter.IsDone(); iter++)
    {
        Child & child = *iter.GetChild();
        uint8_t version;

        if (child.IsRxOnWhenIdle())
        {
            continue;
        }

        if (child.IsFullNetworkData())
        {
            version = Get<NetworkData::Leader>().GetVersion();
        }
        else
        {
            version = Get<NetworkData::Leader>().GetStableVersion();
        }

        if (child.GetNetworkDataVersion() == version)
        {
            continue;
        }

        SuccessOrExit(SendChildUpdateRequest(child));
    }

exit:
    return;
}

#if OPENTHREAD_CONFIG_MLE_STEERING_DATA_SET_OOB_ENABLE
void MleRouter::SetSteeringData(const Mac::ExtAddress *aExtAddress)
{
    Mac::ExtAddress nullExtAddr;
    Mac::ExtAddress allowAnyExtAddr;

    nullExtAddr.Clear();
    allowAnyExtAddr.Fill(0xff);

    mSteeringData.Init();

    if ((aExtAddress == NULL) || (*aExtAddress == nullExtAddr))
    {
        // Clear steering data
        mSteeringData.Clear();
    }
    else if (*aExtAddress == allowAnyExtAddr)
    {
        // Set steering data to 0xFF
        mSteeringData.SetLength(1);
        mSteeringData.Set();
    }
    else
    {
        Mac::ExtAddress joinerId;

        // compute Joiner ID
        MeshCoP::ComputeJoinerId(*aExtAddress, joinerId);
        // compute Bloom Filter
        mSteeringData.ComputeBloomFilter(joinerId);
    }
}
#endif // OPENTHREAD_CONFIG_MLE_STEERING_DATA_SET_OOB_ENABLE

void MleRouter::HandleDiscoveryRequest(const Message &aMessage, const Ip6::MessageInfo &aMessageInfo)
{
    otError                      error = OT_ERROR_NONE;
    Tlv                          tlv;
    MeshCoP::Tlv                 meshcopTlv;
    MeshCoP::DiscoveryRequestTlv discoveryRequest;
    MeshCoP::ExtendedPanIdTlv    extPanId;
    uint16_t                     offset;
    uint16_t                     end;

    LogMleMessage("Receive Discovery Request", aMessageInfo.GetPeerAddr());

    // only Routers and REEDs respond
    VerifyOrExit(IsRouterEligible(), error = OT_ERROR_INVALID_STATE);

    // find MLE Discovery TLV
    VerifyOrExit(Tlv::GetOffset(aMessage, Tlv::kDiscovery, offset) == OT_ERROR_NONE, error = OT_ERROR_PARSE);
    aMessage.Read(offset, sizeof(tlv), &tlv);

    offset += sizeof(tlv);
    end = offset + sizeof(tlv) + tlv.GetLength();

    while (offset < end)
    {
        aMessage.Read(offset, sizeof(meshcopTlv), &meshcopTlv);

        switch (meshcopTlv.GetType())
        {
        case MeshCoP::Tlv::kDiscoveryRequest:
            aMessage.Read(offset, sizeof(discoveryRequest), &discoveryRequest);
            VerifyOrExit(discoveryRequest.IsValid(), error = OT_ERROR_PARSE);

            if (discoveryRequest.IsJoiner())
            {
#if OPENTHREAD_CONFIG_MLE_STEERING_DATA_SET_OOB_ENABLE

                if (!mSteeringData.IsCleared())
                {
                    break;
                }
                else // if steering data is not set out of band, fall back to network data
#endif               // OPENTHREAD_CONFIG_MLE_STEERING_DATA_SET_OOB_ENABLE
                {
                    VerifyOrExit(Get<NetworkData::Leader>().IsJoiningEnabled(), error = OT_ERROR_SECURITY);
                }
            }

            break;

        case MeshCoP::Tlv::kExtendedPanId:
            aMessage.Read(offset, sizeof(extPanId), &extPanId);
            VerifyOrExit(extPanId.IsValid(), error = OT_ERROR_PARSE);
            VerifyOrExit(Get<Mac::Mac>().GetExtendedPanId() != extPanId.GetExtendedPanId(), error = OT_ERROR_DROP);

            break;

        default:
            break;
        }

        offset += sizeof(meshcopTlv) + meshcopTlv.GetLength();
    }

    error = SendDiscoveryResponse(aMessageInfo.GetPeerAddr(), aMessage.GetPanId());

exit:

    if (error != OT_ERROR_NONE)
    {
        otLogWarnMle("Failed to process Discovery Request: %s", otThreadErrorToString(error));
    }
}

otError MleRouter::SendDiscoveryResponse(const Ip6::Address &aDestination, uint16_t aPanId)
{
    otError                       error = OT_ERROR_NONE;
    Message *                     message;
    uint16_t                      startOffset;
    Tlv                           tlv;
    MeshCoP::DiscoveryResponseTlv discoveryResponse;
    MeshCoP::NetworkNameTlv       networkName;
    const MeshCoP::Tlv *          steeringData;
    uint16_t                      delay;

    VerifyOrExit((message = NewMleMessage()) != NULL, error = OT_ERROR_NO_BUFS);
    message->SetSubType(Message::kSubTypeMleDiscoverResponse);
    message->SetPanId(aPanId);
    SuccessOrExit(error = AppendHeader(*message, Header::kCommandDiscoveryResponse));

    // Discovery TLV
    tlv.SetType(Tlv::kDiscovery);
    SuccessOrExit(error = message->Append(&tlv, sizeof(tlv)));

    startOffset = message->GetLength();

    // Discovery Response TLV
    discoveryResponse.Init();
    discoveryResponse.SetVersion(kThreadVersion);

    if (Get<KeyManager>().IsNativeCommissioningAllowed())
    {
        SuccessOrExit(
            error = Tlv::AppendUint16Tlv(*message, MeshCoP::Tlv::kCommissionerUdpPort, MeshCoP::kBorderAgentUdpPort));

        discoveryResponse.SetNativeCommissioner(true);
    }
    else
    {
        discoveryResponse.SetNativeCommissioner(false);
    }

    SuccessOrExit(error = discoveryResponse.AppendTo(*message));

    // Extended PAN ID TLV
    SuccessOrExit(error = Tlv::AppendTlv(*message, MeshCoP::Tlv::kExtendedPanId, Get<Mac::Mac>().GetExtendedPanId().m8,
                                         sizeof(Mac::ExtendedPanId)));

    // Network Name TLV
    networkName.Init();
    networkName.SetNetworkName(Get<Mac::Mac>().GetNetworkName().GetAsData());
    SuccessOrExit(error = networkName.AppendTo(*message));

#if OPENTHREAD_CONFIG_MLE_STEERING_DATA_SET_OOB_ENABLE

    // If steering data is set out of band, use that value.
    // Otherwise use the one from commissioning data.
    if (!mSteeringData.IsCleared())
    {
        SuccessOrExit(error = mSteeringData.AppendTo(*message));
    }
    else
#endif // OPENTHREAD_CONFIG_MLE_STEERING_DATA_SET_OOB_ENABLE
    {
        // Steering Data TLV
        steeringData = Get<NetworkData::Leader>().GetCommissioningDataSubTlv(MeshCoP::Tlv::kSteeringData);

        if (steeringData != NULL)
        {
            SuccessOrExit(error = steeringData->AppendTo(*message));
        }
    }

    // Joiner UDP Port TLV
    SuccessOrExit(error = Tlv::AppendUint16Tlv(*message, MeshCoP::Tlv::kJoinerUdpPort,
                                               Get<MeshCoP::JoinerRouter>().GetJoinerUdpPort()));

    tlv.SetLength(static_cast<uint8_t>(message->GetLength() - startOffset));
    message->Write(startOffset - sizeof(tlv), sizeof(tlv), &tlv);

    delay = Random::NonCrypto::GetUint16InRange(0, kDiscoveryMaxJitter + 1);

    SuccessOrExit(error = AddDelayedResponse(*message, aDestination, delay));

    LogMleMessage("Delay Discovery Response", aDestination);

exit:

    if (error != OT_ERROR_NONE)
    {
        otLogWarnMle("Failed to process Discovery Response: %s", otThreadErrorToString(error));

        if (message != NULL)
        {
            message->Free();
        }
    }

    return error;
}

otError MleRouter::SendChildIdResponse(Child &aChild)
{
    otError      error = OT_ERROR_NONE;
    Ip6::Address destination;
    Message *    message;

    VerifyOrExit((message = NewMleMessage()) != NULL, error = OT_ERROR_NO_BUFS);
    SuccessOrExit(error = AppendHeader(*message, Header::kCommandChildIdResponse));
    SuccessOrExit(error = AppendSourceAddress(*message));
    SuccessOrExit(error = AppendLeaderData(*message));
    SuccessOrExit(error = AppendActiveTimestamp(*message));
    SuccessOrExit(error = AppendPendingTimestamp(*message));

    if (aChild.GetRloc16() == 0)
    {
        uint16_t rloc16;

        // pick next Child ID that is not being used
        do
        {
            mNextChildId++;

            if (mNextChildId > kMaxChildId)
            {
                mNextChildId = kMinChildId;
            }

            rloc16 = Get<Mac::Mac>().GetShortAddress() | mNextChildId;

        } while (mChildTable.FindChild(rloc16, Child::kInStateAnyExceptInvalid) != NULL);

        // allocate Child ID
        aChild.SetRloc16(rloc16);
    }

    SuccessOrExit(error = AppendAddress16(*message, aChild.GetRloc16()));

    for (uint8_t i = 0; i < Child::kMaxRequestTlvs; i++)
    {
        switch (aChild.GetRequestTlv(i))
        {
        case Tlv::kNetworkData:
            SuccessOrExit(error = AppendNetworkData(*message, !aChild.IsFullNetworkData()));
            break;

        case Tlv::kRoute:
            SuccessOrExit(error = AppendRoute(*message));
            break;

        case Tlv::kActiveDataset:
            SuccessOrExit(error = AppendActiveDataset(*message));
            break;

        case Tlv::kPendingDataset:
            SuccessOrExit(error = AppendPendingDataset(*message));
            break;

        default:
            break;
        }
    }

    if (!aChild.IsFullThreadDevice())
    {
        SuccessOrExit(error = AppendChildAddresses(*message, aChild));
    }

    SetChildStateToValid(aChild);

    if (!aChild.IsRxOnWhenIdle())
    {
        Get<IndirectSender>().SetChildUseShortAddress(aChild, false);
    }

#if OPENTHREAD_CONFIG_TIME_SYNC_ENABLE
    if (aChild.IsTimeSyncEnabled())
    {
        message->SetTimeSync(true);
    }
#endif

    destination.SetToLinkLocalAddress(aChild.GetExtAddress());
    SuccessOrExit(error = SendMessage(*message, destination));

    LogMleMessage("Send Child ID Response", destination, aChild.GetRloc16());

exit:

    if (error != OT_ERROR_NONE && message != NULL)
    {
        message->Free();
    }

    return error;
}

otError MleRouter::SendChildUpdateRequest(Child &aChild)
{
    static const uint8_t tlvs[] = {Tlv::kTimeout, Tlv::kAddressRegistration};
    otError              error  = OT_ERROR_NONE;
    Ip6::Address         destination;
    Message *            message;

    if (!aChild.IsRxOnWhenIdle())
    {
        uint16_t childIndex = Get<ChildTable>().GetChildIndex(aChild);

        for (message = Get<MeshForwarder>().GetSendQueue().GetHead(); message; message = message->GetNext())
        {
            if (message->GetChildMask(childIndex) && message->GetSubType() == Message::kSubTypeMleChildUpdateRequest)
            {
                // No need to send the resync "Child Update Request" to the sleepy child
                // if there is one already queued.
                if (aChild.IsStateRestoring())
                {
                    ExitNow();
                }

                // Remove queued outdated "Child Update Request" when there is newer Network Data is to send.
                Get<MeshForwarder>().RemoveMessages(aChild, Message::kSubTypeMleChildUpdateRequest);
                break;
            }
        }
    }

    VerifyOrExit((message = NewMleMessage()) != NULL, error = OT_ERROR_NO_BUFS);
    message->SetSubType(Message::kSubTypeMleChildUpdateRequest);
    SuccessOrExit(error = AppendHeader(*message, Header::kCommandChildUpdateRequest));
    SuccessOrExit(error = AppendSourceAddress(*message));
    SuccessOrExit(error = AppendLeaderData(*message));
    SuccessOrExit(error = AppendNetworkData(*message, !aChild.IsFullNetworkData()));
    SuccessOrExit(error = AppendActiveTimestamp(*message));
    SuccessOrExit(error = AppendPendingTimestamp(*message));

    if (!aChild.IsStateValid())
    {
        SuccessOrExit(error = AppendTlvRequest(*message, tlvs, sizeof(tlvs)));
        aChild.GenerateChallenge();
        SuccessOrExit(error = AppendChallenge(*message, aChild.GetChallenge(), aChild.GetChallengeSize()));
    }

    destination.SetToLinkLocalAddress(aChild.GetExtAddress());
    SuccessOrExit(error = SendMessage(*message, destination));

    if (aChild.IsRxOnWhenIdle())
    {
        // only try to send a single Child Update Request message to an rx-on-when-idle child
        aChild.SetState(Child::kStateChildUpdateRequest);
    }

    LogMleMessage("Send Child Update Request to child", destination, aChild.GetRloc16());

exit:

    if (error != OT_ERROR_NONE && message != NULL)
    {
        message->Free();
    }

    return error;
}

void MleRouter::SendChildUpdateResponse(Child *                 aChild,
                                        const Ip6::MessageInfo &aMessageInfo,
                                        const uint8_t *         aTlvs,
                                        uint8_t                 aTlvsLength,
                                        const Challenge &       aChallenge)
{
    otError  error = OT_ERROR_NONE;
    Message *message;

    VerifyOrExit((message = NewMleMessage()) != NULL, error = OT_ERROR_NO_BUFS);
    SuccessOrExit(error = AppendHeader(*message, Header::kCommandChildUpdateResponse));

    for (int i = 0; i < aTlvsLength; i++)
    {
        switch (aTlvs[i])
        {
        case Tlv::kStatus:
            SuccessOrExit(error = AppendStatus(*message, StatusTlv::kError));
            break;

        case Tlv::kAddressRegistration:
            SuccessOrExit(error = AppendChildAddresses(*message, *aChild));
            break;

        case Tlv::kLeaderData:
            SuccessOrExit(error = AppendLeaderData(*message));
            break;

        case Tlv::kMode:
            SuccessOrExit(error = AppendMode(*message, aChild->GetDeviceMode()));
            break;

        case Tlv::kNetworkData:
            SuccessOrExit(error = AppendNetworkData(*message, !aChild->IsFullNetworkData()));
            SuccessOrExit(error = AppendActiveTimestamp(*message));
            SuccessOrExit(error = AppendPendingTimestamp(*message));
            break;

        case Tlv::kResponse:
            SuccessOrExit(error = AppendResponse(*message, aChallenge));
            break;

        case Tlv::kSourceAddress:
            SuccessOrExit(error = AppendSourceAddress(*message));
            break;

        case Tlv::kTimeout:
            SuccessOrExit(error = AppendTimeout(*message, aChild->GetTimeout()));
            break;

        case Tlv::kMleFrameCounter:
            SuccessOrExit(error = AppendMleFrameCounter(*message));
            break;

        case Tlv::kLinkFrameCounter:
            SuccessOrExit(error = AppendLinkFrameCounter(*message));
            break;

#if OPENTHREAD_CONFIG_CSL_RECEIVER_ENABLE
        case Tlv::kCslAccuracy:
            SuccessOrExit(error = AppendCslAccuracy(*message));
            break;
#endif
        }
    }

    SuccessOrExit(error = SendMessage(*message, aMessageInfo.GetPeerAddr()));

    if (aChild == NULL)
    {
        LogMleMessage("Send Child Update Response to child", aMessageInfo.GetPeerAddr());
    }
    else
    {
        LogMleMessage("Send Child Update Response to child", aMessageInfo.GetPeerAddr(), aChild->GetRloc16());
    }

exit:

    if (error != OT_ERROR_NONE && message != NULL)
    {
        message->Free();
    }
}

void MleRouter::SendDataResponse(const Ip6::Address &aDestination,
                                 const uint8_t *     aTlvs,
                                 uint8_t             aTlvsLength,
                                 uint16_t            aDelay)
{
    otError   error   = OT_ERROR_NONE;
    Message * message = NULL;
    Neighbor *neighbor;
    bool      stableOnly;

    if (mRetrieveNewNetworkData)
    {
        otLogInfoMle("Suppressing Data Response - waiting for new network data");
        ExitNow();
    }

    VerifyOrExit((message = NewMleMessage()) != NULL, error = OT_ERROR_NO_BUFS);
    message->SetSubType(Message::kSubTypeMleDataResponse);
    SuccessOrExit(error = AppendHeader(*message, Header::kCommandDataResponse));
    SuccessOrExit(error = AppendSourceAddress(*message));
    SuccessOrExit(error = AppendLeaderData(*message));
    SuccessOrExit(error = AppendActiveTimestamp(*message));
    SuccessOrExit(error = AppendPendingTimestamp(*message));

    for (int i = 0; i < aTlvsLength; i++)
    {
        switch (aTlvs[i])
        {
        case Tlv::kNetworkData:
            neighbor   = GetNeighbor(aDestination);
            stableOnly = neighbor != NULL ? !neighbor->IsFullNetworkData() : false;
            SuccessOrExit(error = AppendNetworkData(*message, stableOnly));
            break;

        case Tlv::kActiveDataset:
            SuccessOrExit(error = AppendActiveDataset(*message));
            break;

        case Tlv::kPendingDataset:
            SuccessOrExit(error = AppendPendingDataset(*message));
            break;
        }
    }

    if (aDelay)
    {
        // Remove MLE Data Responses from Send Message Queue.
        Get<MeshForwarder>().RemoveDataResponseMessages();

        // Remove multicast MLE Data Response from Delayed Message Queue.
        RemoveDelayedDataResponseMessage();

        SuccessOrExit(error = AddDelayedResponse(*message, aDestination, aDelay));
        LogMleMessage("Delay Data Response", aDestination);
    }
    else
    {
        SuccessOrExit(error = SendMessage(*message, aDestination));
        LogMleMessage("Send Data Response", aDestination);
    }

exit:

    if (error != OT_ERROR_NONE)
    {
        otLogWarnMle("Failed to send Data Response: %s", otThreadErrorToString(error));

        if (message != NULL)
        {
            message->Free();
        }
    }
}

bool MleRouter::IsMinimalChild(uint16_t aRloc16)
{
    bool rval = false;

    if (RouterIdFromRloc16(aRloc16) == RouterIdFromRloc16(Get<Mac::Mac>().GetShortAddress()))
    {
        Neighbor *neighbor;

        neighbor = GetNeighbor(aRloc16);

        rval = (neighbor != NULL) && (!neighbor->IsFullThreadDevice());
    }

    return rval;
}

void MleRouter::RemoveRouterLink(Router &aRouter)
{
    switch (mRole)
    {
    case kRoleChild:
        if (&aRouter == &mParent)
        {
            IgnoreError(BecomeDetached());
        }
        break;

#if OPENTHREAD_FTD
    case kRoleRouter:
    case kRoleLeader:
        mRouterTable.RemoveRouterLink(aRouter);
        break;
#endif

    default:
        break;
    }
}

void MleRouter::RemoveNeighbor(Neighbor &aNeighbor)
{
    if (&aNeighbor == &mParent)
    {
        if (IsChild())
        {
            IgnoreError(BecomeDetached());
        }
    }
    else if (!IsActiveRouter(aNeighbor.GetRloc16()))
    {
        if (aNeighbor.IsStateValidOrRestoring())
        {
            Signal(OT_NEIGHBOR_TABLE_EVENT_CHILD_REMOVED, aNeighbor);
        }

        Get<IndirectSender>().ClearAllMessagesForSleepyChild(static_cast<Child &>(aNeighbor));

        if (aNeighbor.IsFullThreadDevice())
        {
            // Clear all EID-to-RLOC entries associated with the child.
            Get<AddressResolver>().Remove(aNeighbor.GetRloc16());
        }

        IgnoreError(RemoveStoredChild(aNeighbor.GetRloc16()));
    }
    else if (aNeighbor.IsStateValid())
    {
        Signal(OT_NEIGHBOR_TABLE_EVENT_ROUTER_REMOVED, aNeighbor);
        mRouterTable.RemoveRouterLink(static_cast<Router &>(aNeighbor));
    }

    aNeighbor.GetLinkInfo().Clear();
    aNeighbor.SetState(Neighbor::kStateInvalid);
}

Neighbor *MleRouter::GetNeighbor(uint16_t aAddress)
{
    Neighbor *rval = NULL;

    if (aAddress == Mac::kShortAddrBroadcast || aAddress == Mac::kShortAddrInvalid)
    {
        ExitNow();
    }

    switch (mRole)
    {
    case kRoleDisabled:
        break;

    case kRoleDetached:
    case kRoleChild:
        rval = Mle::GetNeighbor(aAddress);
        break;

    case kRoleRouter:
    case kRoleLeader:
        rval = mChildTable.FindChild(aAddress, Child::kInStateValidOrRestoring);
        VerifyOrExit(rval == NULL, OT_NOOP);

        rval = mRouterTable.GetNeighbor(aAddress);
        break;
    }

exit:
    return rval;
}

Neighbor *MleRouter::GetNeighbor(const Mac::ExtAddress &aAddress)
{
    Neighbor *rval = NULL;

    switch (mRole)
    {
    case kRoleDisabled:
        break;

    case kRoleDetached:
    case kRoleChild:
        rval = Mle::GetNeighbor(aAddress);
        break;

    case kRoleRouter:
    case kRoleLeader:
        rval = mChildTable.FindChild(aAddress, Child::kInStateValidOrRestoring);
        VerifyOrExit(rval == NULL, OT_NOOP);

        rval = mRouterTable.GetNeighbor(aAddress);

        if (rval != NULL)
        {
            ExitNow();
        }

        if (IsAttaching())
        {
            rval = Mle::GetNeighbor(aAddress);
        }

        break;
    }

exit:
    return rval;
}

Neighbor *MleRouter::GetNeighbor(const Mac::Address &aAddress)
{
    Neighbor *rval = NULL;

    switch (aAddress.GetType())
    {
    case Mac::Address::kTypeShort:
        rval = GetNeighbor(aAddress.GetShort());
        break;

    case Mac::Address::kTypeExtended:
        rval = GetNeighbor(aAddress.GetExtended());
        break;

    default:
        break;
    }

    return rval;
}

Neighbor *MleRouter::GetNeighbor(const Ip6::Address &aAddress)
{
    Mac::Address    macAddr;
    Lowpan::Context context;
    Child *         child;
    Neighbor *      rval = NULL;

    if (aAddress.IsLinkLocal())
    {
        aAddress.ToExtAddress(macAddr);

        ExitNow(rval = GetNeighbor(macAddr));
    }

    if (Get<NetworkData::Leader>().GetContext(aAddress, context) != OT_ERROR_NONE)
    {
        context.mContextId = 0xff;
    }

    for (ChildTable::Iterator iter(GetInstance(), Child::kInStateValidOrRestoring); !iter.IsDone(); iter++)
    {
        child = iter.GetChild();

        if ((context.mContextId == kMeshLocalPrefixContextId) && aAddress.IsIidLocator() &&
            (aAddress.GetLocator() == child->GetRloc16()))
        {
            ExitNow(rval = child);
        }

        if (child->HasIp6Address(aAddress))
        {
            ExitNow(rval = child);
        }
    }

    VerifyOrExit(context.mContextId == kMeshLocalPrefixContextId, rval = NULL);

    if (aAddress.IsIidLocator())
    {
        rval = mRouterTable.GetNeighbor(aAddress.GetLocator());
    }

exit:
    return rval;
}

Neighbor *MleRouter::GetRxOnlyNeighborRouter(const Mac::Address &aAddress)
{
    Neighbor *rval = NULL;

    VerifyOrExit(IsChild(), rval = NULL);

    switch (aAddress.GetType())
    {
    case Mac::Address::kTypeShort:
        rval = mRouterTable.GetNeighbor(aAddress.GetShort());
        break;

    case Mac::Address::kTypeExtended:
        rval = mRouterTable.GetNeighbor(aAddress.GetExtended());
        break;

    default:
        break;
    }

exit:
    return rval;
}

uint16_t MleRouter::GetNextHop(uint16_t aDestination)
{
    uint8_t       destinationId = RouterIdFromRloc16(aDestination);
    uint8_t       routeCost;
    uint8_t       linkCost;
    uint16_t      rval = Mac::kShortAddrInvalid;
    const Router *router;
    const Router *nextHop;

    if (IsChild())
    {
        ExitNow(rval = Mle::GetNextHop(aDestination));
    }

    // The frame is destined to a child
    if (destinationId == mRouterId)
    {
        ExitNow(rval = aDestination);
    }

    router = mRouterTable.GetRouter(destinationId);
    VerifyOrExit(router != NULL, OT_NOOP);

    linkCost  = GetLinkCost(destinationId);
    routeCost = GetRouteCost(aDestination);

    if ((routeCost + GetLinkCost(router->GetNextHop())) < linkCost)
    {
        nextHop = mRouterTable.GetRouter(router->GetNextHop());
        VerifyOrExit(nextHop != NULL && !nextHop->IsStateInvalid(), OT_NOOP);

        rval = Rloc16FromRouterId(router->GetNextHop());
    }
    else if (linkCost < kMaxRouteCost)
    {
        rval = Rloc16FromRouterId(destinationId);
    }

exit:
    return rval;
}

uint8_t MleRouter::GetCost(uint16_t aRloc16)
{
    uint8_t routerId = RouterIdFromRloc16(aRloc16);
    uint8_t cost     = GetLinkCost(routerId);
    Router *router   = mRouterTable.GetRouter(routerId);
    uint8_t routeCost;

    VerifyOrExit(router != NULL && mRouterTable.GetRouter(router->GetNextHop()) != NULL, OT_NOOP);

    routeCost = GetRouteCost(aRloc16) + GetLinkCost(router->GetNextHop());

    if (cost > routeCost)
    {
        cost = routeCost;
    }

exit:
    return cost;
}

uint8_t MleRouter::GetRouteCost(uint16_t aRloc16) const
{
    uint8_t       rval = kMaxRouteCost;
    const Router *router;

    router = mRouterTable.GetRouter(RouterIdFromRloc16(aRloc16));
    VerifyOrExit(router != NULL && mRouterTable.GetRouter(router->GetNextHop()) != NULL, OT_NOOP);

    rval = router->GetCost();

exit:
    return rval;
}

otError MleRouter::SetPreferredRouterId(uint8_t aRouterId)
{
    otError error = OT_ERROR_NONE;

    VerifyOrExit(IsDetached() || IsDisabled(), error = OT_ERROR_INVALID_STATE);

    mPreviousRouterId = aRouterId;

exit:
    return error;
}

void MleRouter::SetRouterId(uint8_t aRouterId)
{
    mRouterId         = aRouterId;
    mPreviousRouterId = mRouterId;
}

otError MleRouter::GetChildInfoById(uint16_t aChildId, otChildInfo &aChildInfo)
{
    otError  error = OT_ERROR_NONE;
    Child *  child;
    uint16_t rloc16;

    if ((aChildId & ~kMaxChildId) != 0)
    {
        aChildId = ChildIdFromRloc16(aChildId);
    }

    rloc16 = Get<Mac::Mac>().GetShortAddress() | aChildId;
    child  = mChildTable.FindChild(rloc16, Child::kInStateAnyExceptInvalid);
    VerifyOrExit(child != NULL, error = OT_ERROR_NOT_FOUND);

    error = GetChildInfo(*child, aChildInfo);

exit:
    return error;
}

otError MleRouter::GetChildInfoByIndex(uint16_t aChildIndex, otChildInfo &aChildInfo)
{
    otError error = OT_ERROR_NONE;
    Child * child = NULL;

    child = mChildTable.GetChildAtIndex(aChildIndex);
    VerifyOrExit(child != NULL, error = OT_ERROR_NOT_FOUND);

    error = GetChildInfo(*child, aChildInfo);

exit:
    return error;
}

otError MleRouter::GetChildNextIp6Address(uint16_t                   aChildIndex,
                                          Child::Ip6AddressIterator &aIterator,
                                          Ip6::Address &             aAddress)
{
    otError error = OT_ERROR_NONE;
    Child * child = NULL;

    child = mChildTable.GetChildAtIndex(aChildIndex);
    VerifyOrExit(child != NULL, error = OT_ERROR_INVALID_ARGS);
    VerifyOrExit(child->IsStateValidOrRestoring(), error = OT_ERROR_INVALID_ARGS);

    error = child->GetNextIp6Address(aIterator, aAddress);

exit:
    return error;
}

void MleRouter::RestoreChildren(void)
{
    otError  error          = OT_ERROR_NONE;
    bool     foundDuplicate = false;
    uint16_t numChildren    = 0;

    for (Settings::ChildInfoIterator iter(GetInstance()); !iter.IsDone(); iter++)
    {
        Child *                    child;
        const Settings::ChildInfo &childInfo = iter.GetChildInfo();

        child = mChildTable.FindChild(childInfo.GetExtAddress(), Child::kInStateAnyExceptInvalid);

        if (child == NULL)
        {
            VerifyOrExit((child = mChildTable.GetNewChild()) != NULL, error = OT_ERROR_NO_BUFS);
        }
        else
        {
            foundDuplicate = true;
        }

        child->Clear();

        child->SetExtAddress(childInfo.GetExtAddress());
        child->GetLinkInfo().Clear();
        child->SetRloc16(childInfo.GetRloc16());
        child->SetTimeout(childInfo.GetTimeout());
        child->SetDeviceMode(DeviceMode(childInfo.GetMode()));
        child->SetState(Neighbor::kStateRestored);
        child->SetLastHeard(TimerMilli::GetNow());
        child->SetVersion(static_cast<uint8_t>(childInfo.GetVersion()));
        Get<IndirectSender>().SetChildUseShortAddress(*child, true);
        numChildren++;
    }

exit:

    if (foundDuplicate || (numChildren > mChildTable.GetMaxChildren()) || (error != OT_ERROR_NONE))
    {
        // If there is any error, e.g., there are more saved children
        // in non-volatile settings than could be restored or there are
        // duplicate entries with same extended address, refresh the stored
        // children info to ensure that the non-volatile settings remain
        // consistent with the child table.

        RefreshStoredChildren();
    }
}

otError MleRouter::RemoveStoredChild(uint16_t aChildRloc16)
{
    otError error = OT_ERROR_NOT_FOUND;

    for (Settings::ChildInfoIterator iter(GetInstance()); !iter.IsDone(); iter++)
    {
        if (iter.GetChildInfo().GetRloc16() == aChildRloc16)
        {
            error = iter.Delete();
            ExitNow();
        }
    }

exit:
    return error;
}

otError MleRouter::StoreChild(const Child &aChild)
{
    Settings::ChildInfo childInfo;

    IgnoreError(RemoveStoredChild(aChild.GetRloc16()));

    childInfo.Init();
    childInfo.SetExtAddress(aChild.GetExtAddress());
    childInfo.SetTimeout(aChild.GetTimeout());
    childInfo.SetRloc16(aChild.GetRloc16());
    childInfo.SetMode(aChild.GetDeviceMode().Get());
    childInfo.SetVersion(aChild.GetVersion());

    return Get<Settings>().AddChildInfo(childInfo);
}

void MleRouter::RefreshStoredChildren(void)
{
    SuccessOrExit(Get<Settings>().DeleteChildInfo());

    for (ChildTable::Iterator iter(GetInstance(), Child::kInStateAnyExceptInvalid); !iter.IsDone(); iter++)
    {
        SuccessOrExit(StoreChild(*iter.GetChild()));
    }

exit:
    return;
}

otError MleRouter::GetChildInfo(Child &aChild, otChildInfo &aChildInfo)
{
    otError error = OT_ERROR_NONE;

    VerifyOrExit(aChild.IsStateValidOrRestoring(), error = OT_ERROR_NOT_FOUND);

    memset(&aChildInfo, 0, sizeof(aChildInfo));
    aChildInfo.mExtAddress         = aChild.GetExtAddress();
    aChildInfo.mTimeout            = aChild.GetTimeout();
    aChildInfo.mRloc16             = aChild.GetRloc16();
    aChildInfo.mChildId            = ChildIdFromRloc16(aChild.GetRloc16());
    aChildInfo.mNetworkDataVersion = aChild.GetNetworkDataVersion();
    aChildInfo.mAge                = Time::MsecToSec(TimerMilli::GetNow() - aChild.GetLastHeard());
    aChildInfo.mLinkQualityIn      = aChild.GetLinkInfo().GetLinkQuality();
    aChildInfo.mAverageRssi        = aChild.GetLinkInfo().GetAverageRss();
    aChildInfo.mLastRssi           = aChild.GetLinkInfo().GetLastRss();
    aChildInfo.mFrameErrorRate     = aChild.GetLinkInfo().GetFrameErrorRate();
    aChildInfo.mMessageErrorRate   = aChild.GetLinkInfo().GetMessageErrorRate();
    aChildInfo.mRxOnWhenIdle       = aChild.IsRxOnWhenIdle();
    aChildInfo.mSecureDataRequest  = aChild.IsSecureDataRequest();
    aChildInfo.mFullThreadDevice   = aChild.IsFullThreadDevice();
    aChildInfo.mFullNetworkData    = aChild.IsFullNetworkData();
    aChildInfo.mIsStateRestoring   = aChild.IsStateRestoring();

exit:
    return error;
}

void MleRouter::GetNeighborInfo(Neighbor &aNeighbor, otNeighborInfo &aNeighInfo)
{
    aNeighInfo.mExtAddress        = aNeighbor.GetExtAddress();
    aNeighInfo.mAge               = Time::MsecToSec(TimerMilli::GetNow() - aNeighbor.GetLastHeard());
    aNeighInfo.mRloc16            = aNeighbor.GetRloc16();
    aNeighInfo.mLinkFrameCounter  = aNeighbor.GetLinkFrameCounter();
    aNeighInfo.mMleFrameCounter   = aNeighbor.GetMleFrameCounter();
    aNeighInfo.mLinkQualityIn     = aNeighbor.GetLinkInfo().GetLinkQuality();
    aNeighInfo.mAverageRssi       = aNeighbor.GetLinkInfo().GetAverageRss();
    aNeighInfo.mLastRssi          = aNeighbor.GetLinkInfo().GetLastRss();
    aNeighInfo.mFrameErrorRate    = aNeighbor.GetLinkInfo().GetFrameErrorRate();
    aNeighInfo.mMessageErrorRate  = aNeighbor.GetLinkInfo().GetMessageErrorRate();
    aNeighInfo.mRxOnWhenIdle      = aNeighbor.IsRxOnWhenIdle();
    aNeighInfo.mSecureDataRequest = aNeighbor.IsSecureDataRequest();
    aNeighInfo.mFullThreadDevice  = aNeighbor.IsFullThreadDevice();
    aNeighInfo.mFullNetworkData   = aNeighbor.IsFullNetworkData();
}

otError MleRouter::GetNextNeighborInfo(otNeighborInfoIterator &aIterator, otNeighborInfo &aNeighInfo)
{
    otError   error    = OT_ERROR_NONE;
    Neighbor *neighbor = NULL;
    int16_t   index;

    memset(&aNeighInfo, 0, sizeof(aNeighInfo));

    // Non-negative iterator value gives the Child index into child table

    if (aIterator >= 0)
    {
        for (index = aIterator;; index++)
        {
            Child *child = mChildTable.GetChildAtIndex(static_cast<uint16_t>(index));

            if (child == NULL)
            {
                break;
            }

            if (child->IsStateValid())
            {
                neighbor            = child;
                aNeighInfo.mIsChild = true;
                index++;
                aIterator = index;
                ExitNow();
            }
        }

        aIterator = 0;
    }

    // Negative iterator value gives the current index into mRouters array

    for (index = -aIterator; index <= kMaxRouterId; index++)
    {
        Router *router = mRouterTable.GetRouter(static_cast<uint8_t>(index));

        if (router != NULL && router->IsStateValid())
        {
            neighbor            = router;
            aNeighInfo.mIsChild = false;
            index++;
            aIterator = -index;
            ExitNow();
        }
    }

    aIterator = -index;
    error     = OT_ERROR_NOT_FOUND;

exit:

    if (neighbor != NULL)
    {
        GetNeighborInfo(*neighbor, aNeighInfo);
    }

    return error;
}

void MleRouter::ResolveRoutingLoops(uint16_t aSourceMac, uint16_t aDestRloc16)
{
    Router *router;

    if (aSourceMac != GetNextHop(aDestRloc16))
    {
        ExitNow();
    }

    // loop exists
    router = mRouterTable.GetRouter(RouterIdFromRloc16(aDestRloc16));
    VerifyOrExit(router != NULL, OT_NOOP);

    // invalidate next hop
    router->SetNextHop(kInvalidRouterId);
    ResetAdvertiseInterval();

exit:
    return;
}

otError MleRouter::CheckReachability(uint16_t aMeshDest, Ip6::Header &aIp6Header)
{
    otError error = OT_ERROR_NONE;

    if (IsChild())
    {
        error = Mle::CheckReachability(aMeshDest, aIp6Header);
        ExitNow();
    }

    if (aMeshDest == Get<Mac::Mac>().GetShortAddress())
    {
        // mesh destination is this device
        if (Get<ThreadNetif>().IsUnicastAddress(aIp6Header.GetDestination()))
        {
            // IPv6 destination is this device
            ExitNow();
        }
        else if (GetNeighbor(aIp6Header.GetDestination()) != NULL)
        {
            // IPv6 destination is an RFD child
            ExitNow();
        }
    }
    else if (RouterIdFromRloc16(aMeshDest) == mRouterId)
    {
        // mesh destination is a child of this device
        if (mChildTable.FindChild(aMeshDest, Child::kInStateValidOrRestoring))
        {
            ExitNow();
        }
    }
    else if (GetNextHop(aMeshDest) != Mac::kShortAddrInvalid)
    {
        // forwarding to another router and route is known
        ExitNow();
    }

    error = OT_ERROR_NO_ROUTE;

exit:
    return error;
}

otError MleRouter::SendAddressSolicit(ThreadStatusTlv::Status aStatus)
{
    otError          error = OT_ERROR_NONE;
    Ip6::MessageInfo messageInfo;
    Coap::Message *  message = NULL;

    VerifyOrExit(!mAddressSolicitPending, OT_NOOP);

    VerifyOrExit((message = Get<Coap::Coap>().NewMessage()) != NULL, error = OT_ERROR_NO_BUFS);

    SuccessOrExit(error = message->Init(OT_COAP_TYPE_CONFIRMABLE, OT_COAP_CODE_POST, OT_URI_PATH_ADDRESS_SOLICIT));
    SuccessOrExit(error = message->SetPayloadMarker());

    SuccessOrExit(error = Tlv::AppendTlv(*message, ThreadTlv::kExtMacAddress, Get<Mac::Mac>().GetExtAddress().m8,
                                         sizeof(Mac::ExtAddress)));

    if (IsRouterIdValid(mPreviousRouterId))
    {
        SuccessOrExit(error =
                          Tlv::AppendUint16Tlv(*message, ThreadTlv::kRloc16, Rloc16FromRouterId(mPreviousRouterId)));
    }

    SuccessOrExit(error = Tlv::AppendUint8Tlv(*message, ThreadTlv::kStatus, static_cast<uint8_t>(aStatus)));

#if OPENTHREAD_CONFIG_TIME_SYNC_ENABLE
    SuccessOrExit(error = AppendXtalAccuracy(*message));
#endif

    SuccessOrExit(error = GetLeaderAddress(messageInfo.GetPeerAddr()));
    messageInfo.SetSockAddr(GetMeshLocal16());
    messageInfo.SetPeerPort(kCoapUdpPort);

    SuccessOrExit(
        error = Get<Coap::Coap>().SendMessage(*message, messageInfo, &MleRouter::HandleAddressSolicitResponse, this));
    mAddressSolicitPending = true;

    LogMleMessage("Send Address Solicit", messageInfo.GetPeerAddr());

exit:

    if (error != OT_ERROR_NONE && message != NULL)
    {
        message->Free();
    }

    return error;
}

void MleRouter::SendAddressRelease(void)
{
    otError          error = OT_ERROR_NONE;
    Ip6::MessageInfo messageInfo;
    Coap::Message *  message;

    VerifyOrExit((message = Get<Coap::Coap>().NewMessage()) != NULL, error = OT_ERROR_NO_BUFS);

    SuccessOrExit(error = message->Init(OT_COAP_TYPE_CONFIRMABLE, OT_COAP_CODE_POST, OT_URI_PATH_ADDRESS_RELEASE));
    SuccessOrExit(error = message->SetPayloadMarker());

    SuccessOrExit(error = Tlv::AppendUint16Tlv(*message, ThreadTlv::kRloc16, Rloc16FromRouterId(mRouterId)));

    SuccessOrExit(error = Tlv::AppendTlv(*message, ThreadTlv::kExtMacAddress, Get<Mac::Mac>().GetExtAddress().m8,
                                         sizeof(Mac::ExtAddress)));

    messageInfo.SetSockAddr(GetMeshLocal16());
    SuccessOrExit(error = GetLeaderAddress(messageInfo.GetPeerAddr()));
    messageInfo.SetPeerPort(kCoapUdpPort);
    SuccessOrExit(error = Get<Coap::Coap>().SendMessage(*message, messageInfo));

    LogMleMessage("Send Address Release", messageInfo.GetPeerAddr());

exit:

    if (error != OT_ERROR_NONE)
    {
        otLogWarnMle("Failed to send Address Release: %s", otThreadErrorToString(error));

        if (message != NULL)
        {
            message->Free();
        }
    }
}

void MleRouter::HandleAddressSolicitResponse(void *               aContext,
                                             otMessage *          aMessage,
                                             const otMessageInfo *aMessageInfo,
                                             otError              aResult)
{
    static_cast<MleRouter *>(aContext)->HandleAddressSolicitResponse(
        static_cast<Coap::Message *>(aMessage), static_cast<const Ip6::MessageInfo *>(aMessageInfo), aResult);
}

void MleRouter::HandleAddressSolicitResponse(Coap::Message *         aMessage,
                                             const Ip6::MessageInfo *aMessageInfo,
                                             otError                 aResult)
{
    OT_UNUSED_VARIABLE(aMessageInfo);

    uint8_t             status;
    uint16_t            rloc16;
    ThreadRouterMaskTlv routerMaskTlv;
    uint8_t             routerId;
    Router *            router;
    Router *            leader;

    mAddressSolicitPending = false;

    VerifyOrExit(aResult == OT_ERROR_NONE && aMessage != NULL && aMessage != NULL, OT_NOOP);

    VerifyOrExit(aMessage->GetCode() == OT_COAP_CODE_CHANGED, OT_NOOP);

    LogMleMessage("Receive Address Reply", aMessageInfo->GetPeerAddr());

    SuccessOrExit(Tlv::ReadUint8Tlv(*aMessage, ThreadTlv::kStatus, status));

    if (status != ThreadStatusTlv::kSuccess)
    {
        mAddressSolicitRejected = true;

        if (IsRouterIdValid(mPreviousRouterId))
        {
            if (HasChildren())
            {
                RemoveChildren();
            }

            SetRouterId(kInvalidRouterId);
        }

        ExitNow();
    }

    SuccessOrExit(Tlv::ReadUint16Tlv(*aMessage, ThreadTlv::kRloc16, rloc16));
    routerId = RouterIdFromRloc16(rloc16);

    SuccessOrExit(ThreadTlv::GetTlv(*aMessage, ThreadTlv::kRouterMask, sizeof(routerMaskTlv), routerMaskTlv));
    VerifyOrExit(routerMaskTlv.IsValid(), OT_NOOP);

    // assign short address
    SetRouterId(routerId);

    SetStateRouter(Rloc16FromRouterId(mRouterId));
    mRouterTable.Clear();
    mRouterTable.UpdateRouterIdSet(routerMaskTlv.GetIdSequence(), routerMaskTlv.GetAssignedRouterIdMask());

    router = mRouterTable.GetRouter(routerId);
    VerifyOrExit(router != NULL, OT_NOOP);

    router->SetExtAddress(Get<Mac::Mac>().GetExtAddress());
    router->SetCost(0);

    router = mRouterTable.GetRouter(mParent.GetRouterId());
    VerifyOrExit(router != NULL, OT_NOOP);

    // Keep link to the parent in order to respond to Parent Requests before new link is established.
    *router = mParent;
    router->SetState(Neighbor::kStateValid);
    router->SetNextHop(kInvalidRouterId);
    router->SetCost(0);

    leader = mRouterTable.GetLeader();
    OT_ASSERT(leader != NULL);

    if (leader != router)
    {
        // Keep route path to the Leader reported by the parent before it is updated.
        leader->SetCost(mParentLeaderCost);
        leader->SetNextHop(RouterIdFromRloc16(mParent.GetRloc16()));
    }

    // send link request
    IgnoreError(SendLinkRequest(NULL));

    // send child id responses
    for (ChildTable::Iterator iter(GetInstance(), Child::kInStateChildIdRequest); !iter.IsDone(); iter++)
    {
        IgnoreError(SendChildIdResponse(*iter.GetChild()));
    }

exit:

    // send announce after received address solicit reply if needed
    InformPreviousChannel();
}

bool MleRouter::IsExpectedToBecomeRouter(void) const
{
    return IsRouterEligible() && !IsRouterOrLeader() &&
           (Get<RouterTable>().GetActiveRouterCount() < GetRouterUpgradeThreshold()) && !mAddressSolicitRejected;
}

void MleRouter::HandleAddressSolicit(void *aContext, otMessage *aMessage, const otMessageInfo *aMessageInfo)
{
    static_cast<MleRouter *>(aContext)->HandleAddressSolicit(*static_cast<Coap::Message *>(aMessage),
                                                             *static_cast<const Ip6::MessageInfo *>(aMessageInfo));
}

void MleRouter::HandleAddressSolicit(Coap::Message &aMessage, const Ip6::MessageInfo &aMessageInfo)
{
    otError         error = OT_ERROR_NONE;
    Mac::ExtAddress extAddress;
    uint16_t        rloc16;
    uint8_t         status;
    Router *        router = NULL;
#if OPENTHREAD_CONFIG_TIME_SYNC_ENABLE
    uint16_t xtalAccuracy;
#endif

    VerifyOrExit(aMessage.IsConfirmable() && aMessage.GetCode() == OT_COAP_CODE_POST, error = OT_ERROR_PARSE);

    LogMleMessage("Receive Address Solicit", aMessageInfo.GetPeerAddr());

    SuccessOrExit(error = Tlv::ReadTlv(aMessage, ThreadTlv::kExtMacAddress, &extAddress, sizeof(extAddress)));

    SuccessOrExit(error = Tlv::ReadUint8Tlv(aMessage, ThreadTlv::kStatus, status));

#if OPENTHREAD_CONFIG_TIME_SYNC_ENABLE
    // In a time sync enabled network, all routers' xtal accuracy must be less than the threshold.
    SuccessOrExit(Tlv::ReadUint16Tlv(aMessage, Tlv::kXtalAccuracy, xtalAccuracy));
    VerifyOrExit(xtalAccuracy <= Get<TimeSync>().GetXtalThreshold(), OT_NOOP);
#endif

    // see if allocation already exists
    router = mRouterTable.GetRouter(extAddress);

    if (router != NULL)
    {
        ExitNow();
    }

    // check the request reason
    switch (status)
    {
    case ThreadStatusTlv::kTooFewRouters:
        VerifyOrExit(mRouterTable.GetActiveRouterCount() < mRouterUpgradeThreshold, OT_NOOP);
        break;

    case ThreadStatusTlv::kHaveChildIdRequest:
    case ThreadStatusTlv::kParentPartitionChange:
        break;

    default:
        ExitNow(error = OT_ERROR_PARSE);
        OT_UNREACHABLE_CODE(break);
    }

    switch (Tlv::ReadUint16Tlv(aMessage, ThreadTlv::kRloc16, rloc16))
    {
    case OT_ERROR_NONE:
        router = mRouterTable.Allocate(RouterIdFromRloc16(rloc16));
        break;
    case OT_ERROR_NOT_FOUND:
        break;
    default:
        ExitNow(error = OT_ERROR_PARSE);
    }

    // allocate new router id
    if (router == NULL)
    {
        router = mRouterTable.Allocate();
    }
    else
    {
        otLogInfoMle("router id requested and provided!");
    }

    if (router != NULL)
    {
        router->SetExtAddress(extAddress);
    }
    else
    {
        otLogInfoMle("router address unavailable!");
    }

exit:

    if (error == OT_ERROR_NONE)
    {
        SendAddressSolicitResponse(aMessage, router, aMessageInfo);
    }
}

void MleRouter::SendAddressSolicitResponse(const Coap::Message &   aRequest,
                                           const Router *          aRouter,
                                           const Ip6::MessageInfo &aMessageInfo)
{
    otError             error = OT_ERROR_NONE;
    ThreadRouterMaskTlv routerMaskTlv;
    Coap::Message *     message;

    VerifyOrExit((message = Get<Coap::Coap>().NewMessage()) != NULL, error = OT_ERROR_NO_BUFS);

    SuccessOrExit(error = message->SetDefaultResponseHeader(aRequest));
    SuccessOrExit(error = message->SetPayloadMarker());

    SuccessOrExit(error = Tlv::AppendUint8Tlv(*message, ThreadTlv::kStatus,
                                              aRouter == NULL ? ThreadStatusTlv::kNoAddressAvailable
                                                              : ThreadStatusTlv::kSuccess));

    if (aRouter != NULL)
    {
        SuccessOrExit(error = Tlv::AppendUint16Tlv(*message, ThreadTlv::kRloc16, aRouter->GetRloc16()));

        routerMaskTlv.Init();
        routerMaskTlv.SetIdSequence(mRouterTable.GetRouterIdSequence());
        routerMaskTlv.SetAssignedRouterIdMask(mRouterTable.GetRouterIdSet());

        SuccessOrExit(error = routerMaskTlv.AppendTo(*message));
    }

    SuccessOrExit(error = Get<Coap::Coap>().SendMessage(*message, aMessageInfo));

    LogMleMessage("Send Address Reply", aMessageInfo.GetPeerAddr());

exit:

    if (error != OT_ERROR_NONE && message != NULL)
    {
        message->Free();
    }
}

void MleRouter::HandleAddressRelease(void *aContext, otMessage *aMessage, const otMessageInfo *aMessageInfo)
{
    static_cast<MleRouter *>(aContext)->HandleAddressRelease(*static_cast<Coap::Message *>(aMessage),
                                                             *static_cast<const Ip6::MessageInfo *>(aMessageInfo));
}

void MleRouter::HandleAddressRelease(Coap::Message &aMessage, const Ip6::MessageInfo &aMessageInfo)
{
    uint16_t        rloc16;
    Mac::ExtAddress extAddress;
    uint8_t         routerId;
    Router *        router;

    VerifyOrExit(aMessage.IsConfirmable() && aMessage.GetCode() == OT_COAP_CODE_POST, OT_NOOP);

    LogMleMessage("Receive Address Release", aMessageInfo.GetPeerAddr());

    SuccessOrExit(Tlv::ReadUint16Tlv(aMessage, ThreadTlv::kRloc16, rloc16));

    SuccessOrExit(Tlv::ReadTlv(aMessage, ThreadTlv::kExtMacAddress, &extAddress, sizeof(extAddress)));

    routerId = RouterIdFromRloc16(rloc16);
    router   = mRouterTable.GetRouter(routerId);

    VerifyOrExit((router != NULL) && (router->GetExtAddress() == extAddress), OT_NOOP);

    IgnoreError(mRouterTable.Release(routerId));

    SuccessOrExit(Get<Coap::Coap>().SendEmptyAck(aMessage, aMessageInfo));

    LogMleMessage("Send Address Release Reply", aMessageInfo.GetPeerAddr());

exit:
    return;
}

void MleRouter::FillConnectivityTlv(ConnectivityTlv &aTlv)
{
    Router *leader;
    uint8_t cost;
    int8_t  parentPriority = kParentPriorityMedium;

    if (mParentPriority != kParentPriorityUnspecified)
    {
        parentPriority = mParentPriority;
    }
    else
    {
        uint16_t numChildren = mChildTable.GetNumChildren(Child::kInStateValid);
        uint16_t maxAllowed  = mChildTable.GetMaxChildrenAllowed();

        if ((maxAllowed - numChildren) < (maxAllowed / 3))
        {
            parentPriority = kParentPriorityLow;
        }
        else
        {
            parentPriority = kParentPriorityMedium;
        }
    }

    aTlv.SetParentPriority(parentPriority);

    // compute leader cost and link qualities
    aTlv.SetLinkQuality1(0);
    aTlv.SetLinkQuality2(0);
    aTlv.SetLinkQuality3(0);

    leader = mRouterTable.GetLeader();
    cost   = (leader != NULL) ? leader->GetCost() : static_cast<uint8_t>(kMaxRouteCost);

    switch (mRole)
    {
    case kRoleDisabled:
    case kRoleDetached:
        cost = static_cast<uint8_t>(kMaxRouteCost);
        break;

    case kRoleChild:
        switch (mParent.GetLinkInfo().GetLinkQuality())
        {
        case 1:
            aTlv.SetLinkQuality1(aTlv.GetLinkQuality1() + 1);
            break;

        case 2:
            aTlv.SetLinkQuality2(aTlv.GetLinkQuality2() + 1);
            break;

        case 3:
            aTlv.SetLinkQuality3(aTlv.GetLinkQuality3() + 1);
            break;
        }

        cost += LinkQualityToCost(mParent.GetLinkInfo().GetLinkQuality());
        break;

    case kRoleRouter:
        if (leader != NULL)
        {
            cost += GetLinkCost(leader->GetNextHop());

            if (!IsRouterIdValid(leader->GetNextHop()) || GetLinkCost(GetLeaderId()) < cost)
            {
                cost = GetLinkCost(GetLeaderId());
            }
        }

        break;

    case kRoleLeader:
        cost = 0;
        break;
    }

    aTlv.SetActiveRouters(mRouterTable.GetActiveRouterCount());

    for (RouterTable::Iterator iter(GetInstance()); !iter.IsDone(); iter++)
    {
        Router &router = *iter.GetRouter();
        uint8_t linkQuality;

        if (router.GetRloc16() == GetRloc16())
        {
            // skip self
            continue;
        }

        if (!router.IsStateValid())
        {
            // skip non-neighbor routers
            continue;
        }

        linkQuality = router.GetLinkInfo().GetLinkQuality();

        if (linkQuality > router.GetLinkQualityOut())
        {
            linkQuality = router.GetLinkQualityOut();
        }

        switch (linkQuality)
        {
        case 1:
            aTlv.SetLinkQuality1(aTlv.GetLinkQuality1() + 1);
            break;

        case 2:
            aTlv.SetLinkQuality2(aTlv.GetLinkQuality2() + 1);
            break;

        case 3:
            aTlv.SetLinkQuality3(aTlv.GetLinkQuality3() + 1);
            break;
        }
    }

    aTlv.SetLeaderCost((cost < kMaxRouteCost) ? cost : static_cast<uint8_t>(kMaxRouteCost));
    aTlv.SetIdSequence(mRouterTable.GetRouterIdSequence());
    aTlv.SetSedBufferSize(OPENTHREAD_CONFIG_DEFAULT_SED_BUFFER_SIZE);
    aTlv.SetSedDatagramCount(OPENTHREAD_CONFIG_DEFAULT_SED_DATAGRAM_COUNT);
}

otError MleRouter::AppendConnectivity(Message &aMessage)
{
    ConnectivityTlv tlv;

    tlv.Init();
    FillConnectivityTlv(tlv);

    return tlv.AppendTo(aMessage);
}

otError MleRouter::AppendChildAddresses(Message &aMessage, Child &aChild)
{
    otError                   error;
    Ip6::Address              address;
    Child::Ip6AddressIterator iterator;
    Tlv                       tlv;
    AddressRegistrationEntry  entry;
    Lowpan::Context           context;
    uint8_t                   length      = 0;
    uint16_t                  startOffset = aMessage.GetLength();

    tlv.SetType(Tlv::kAddressRegistration);
    SuccessOrExit(error = aMessage.Append(&tlv, sizeof(tlv)));

    while (aChild.GetNextIp6Address(iterator, address) == OT_ERROR_NONE)
    {
        if (address.IsMulticast() || Get<NetworkData::Leader>().GetContext(address, context) != OT_ERROR_NONE)
        {
            // uncompressed entry
            entry.SetUncompressed();
            entry.SetIp6Address(address);
        }
        else if (context.mContextId != kMeshLocalPrefixContextId)
        {
            // compressed entry
            entry.SetContextId(context.mContextId);
            entry.SetIid(address.GetIid());
        }
        else
        {
            continue;
        }

        SuccessOrExit(error = aMessage.Append(&entry, entry.GetLength()));
        length += entry.GetLength();
    }

    tlv.SetLength(length);
    aMessage.Write(startOffset, sizeof(tlv), &tlv);

exit:
    return error;
}

void MleRouter::FillRouteTlv(RouteTlv &aTlv)
{
    uint8_t routerCount = 0;

    aTlv.SetRouterIdSequence(mRouterTable.GetRouterIdSequence());
    aTlv.SetRouterIdMask(mRouterTable.GetRouterIdSet());

    for (RouterTable::Iterator iter(GetInstance()); !iter.IsDone(); iter++, routerCount++)
    {
        Router &router = *iter.GetRouter();

        if (router.GetRloc16() == GetRloc16())
        {
            aTlv.SetLinkQualityIn(routerCount, 0);
            aTlv.SetLinkQualityOut(routerCount, 0);
            aTlv.SetRouteCost(routerCount, 1);
        }
        else
        {
            Router *nextHop;
            uint8_t linkCost;
            uint8_t routeCost;

            linkCost = mRouterTable.GetLinkCost(router);
            nextHop  = mRouterTable.GetRouter(router.GetNextHop());

            if (nextHop == NULL)
            {
                routeCost = linkCost;
            }
            else
            {
                routeCost = router.GetCost() + mRouterTable.GetLinkCost(*nextHop);

                if (linkCost < routeCost)
                {
                    routeCost = linkCost;
                }
            }

            if (routeCost >= kMaxRouteCost)
            {
                routeCost = 0;
            }

            aTlv.SetRouteCost(routerCount, routeCost);
            aTlv.SetLinkQualityOut(routerCount, router.GetLinkQualityOut());
            aTlv.SetLinkQualityIn(routerCount, router.GetLinkInfo().GetLinkQuality());
        }
    }

    aTlv.SetRouteDataLength(routerCount);
}

otError MleRouter::AppendRoute(Message &aMessage)
{
    RouteTlv tlv;

    tlv.Init();
    FillRouteTlv(tlv);

    return tlv.AppendTo(aMessage);
}

otError MleRouter::AppendActiveDataset(Message &aMessage)
{
    return Get<MeshCoP::ActiveDataset>().AppendMleDatasetTlv(aMessage);
}

otError MleRouter::AppendPendingDataset(Message &aMessage)
{
    return Get<MeshCoP::PendingDataset>().AppendMleDatasetTlv(aMessage);
}

bool MleRouter::HasMinDowngradeNeighborRouters(void)
{
    uint8_t linkQuality;
    uint8_t routerCount = 0;

    for (RouterTable::Iterator iter(GetInstance()); !iter.IsDone(); iter++)
    {
        Router &router = *iter.GetRouter();

        if (!router.IsStateValid())
        {
            continue;
        }

        linkQuality = router.GetLinkInfo().GetLinkQuality();

        if (linkQuality > router.GetLinkQualityOut())
        {
            linkQuality = router.GetLinkQualityOut();
        }

        if (linkQuality >= 2)
        {
            routerCount++;
        }
    }

    return routerCount >= kMinDowngradeNeighbors;
}

bool MleRouter::HasOneNeighborWithComparableConnectivity(const RouteTlv &aRoute, uint8_t aRouterId)
{
    bool rval = true;

    // process local neighbor routers
    for (RouterTable::Iterator iter(GetInstance()); !iter.IsDone(); iter++)
    {
        Router &router           = *iter.GetRouter();
        uint8_t localLinkQuality = 0;
        uint8_t peerLinkQuality  = 0;
        uint8_t routerCount      = 0;

        if (router.GetRouterId() == mRouterId)
        {
            routerCount++;
            continue;
        }

        // check if neighbor is valid
        if (router.IsStateValid())
        {
            // if neighbor is just peer
            if (router.GetRouterId() == aRouterId)
            {
                routerCount++;
                continue;
            }

            localLinkQuality = router.GetLinkInfo().GetLinkQuality();

            if (localLinkQuality > router.GetLinkQualityOut())
            {
                localLinkQuality = router.GetLinkQualityOut();
            }

            if (localLinkQuality >= 2)
            {
                // check if this neighbor router is in peer Route64 TLV
                if (!aRoute.IsRouterIdSet(router.GetRouterId()))
                {
                    ExitNow(rval = false);
                }

                // get the peer's two-way link quality to this router
                peerLinkQuality = aRoute.GetLinkQualityIn(routerCount);

                if (peerLinkQuality > aRoute.GetLinkQualityOut(routerCount))
                {
                    peerLinkQuality = aRoute.GetLinkQualityOut(routerCount);
                }

                // compare local link quality to this router with peer's
                if (peerLinkQuality >= localLinkQuality)
                {
                    routerCount++;
                    continue;
                }
                else
                {
                    ExitNow(rval = false);
                }
            }
        }

        routerCount++;
    }

exit:
    return rval;
}

void MleRouter::SetChildStateToValid(Child &aChild)
{
    VerifyOrExit(!aChild.IsStateValid(), OT_NOOP);

    aChild.SetState(Neighbor::kStateValid);
    IgnoreError(StoreChild(aChild));
    Signal(OT_NEIGHBOR_TABLE_EVENT_CHILD_ADDED, aChild);

exit:
    return;
}

bool MleRouter::HasChildren(void)
{
    return mChildTable.HasChildren(Child::kInStateValidOrAttaching);
}

void MleRouter::RemoveChildren(void)
{
    for (ChildTable::Iterator iter(GetInstance(), Child::kInStateValidOrRestoring); !iter.IsDone(); iter++)
    {
        RemoveNeighbor(*iter.GetChild());
    }
}

bool MleRouter::HasSmallNumberOfChildren(void)
{
    uint16_t numChildren = 0;
    uint8_t  routerCount = mRouterTable.GetActiveRouterCount();

    VerifyOrExit(routerCount > mRouterDowngradeThreshold, OT_NOOP);

    numChildren = mChildTable.GetNumChildren(Child::kInStateValid);

    return numChildren < (routerCount - mRouterDowngradeThreshold) * 3;

exit:
    return false;
}

otError MleRouter::SetAssignParentPriority(int8_t aParentPriority)
{
    otError error = OT_ERROR_NONE;

    VerifyOrExit(aParentPriority <= kParentPriorityHigh && aParentPriority >= kParentPriorityUnspecified,
                 error = OT_ERROR_INVALID_ARGS);

    mParentPriority = aParentPriority;

exit:
    return error;
}

otError MleRouter::GetMaxChildTimeout(uint32_t &aTimeout) const
{
    otError error = OT_ERROR_NOT_FOUND;

    VerifyOrExit(IsRouterOrLeader(), error = OT_ERROR_INVALID_STATE);

    for (ChildTable::Iterator iter(GetInstance(), Child::kInStateValid); !iter.IsDone(); iter++)
    {
        Child &child = *iter.GetChild();

        if (child.IsFullThreadDevice())
        {
            continue;
        }

        if (child.GetTimeout() > aTimeout)
        {
            aTimeout = child.GetTimeout();
        }

        error = OT_ERROR_NONE;
    }

exit:
    return error;
}

void MleRouter::Signal(otNeighborTableEvent aEvent, Neighbor &aNeighbor)
{
    if (mNeighborTableChangedCallback != NULL)
    {
        otNeighborTableEntryInfo info;
        otError                  error;

        OT_UNUSED_VARIABLE(error);

        info.mInstance = &GetInstance();

        switch (aEvent)
        {
        case OT_NEIGHBOR_TABLE_EVENT_CHILD_ADDED:
        case OT_NEIGHBOR_TABLE_EVENT_CHILD_REMOVED:
            error = GetChildInfo(static_cast<Child &>(aNeighbor), info.mInfo.mChild);
            OT_ASSERT(error == OT_ERROR_NONE);
            break;

        case OT_NEIGHBOR_TABLE_EVENT_ROUTER_ADDED:
        case OT_NEIGHBOR_TABLE_EVENT_ROUTER_REMOVED:
            GetNeighborInfo(aNeighbor, info.mInfo.mRouter);
            break;
        }

        mNeighborTableChangedCallback(aEvent, &info);
    }

#if OPENTHREAD_CONFIG_OTNS_ENABLE
    Get<Utils::Otns>().EmitNeighborChange(aEvent, aNeighbor);
#endif

    switch (aEvent)
    {
    case OT_NEIGHBOR_TABLE_EVENT_CHILD_ADDED:
        Get<Notifier>().Signal(OT_CHANGED_THREAD_CHILD_ADDED);
        break;

    case OT_NEIGHBOR_TABLE_EVENT_CHILD_REMOVED:
        Get<Notifier>().Signal(OT_CHANGED_THREAD_CHILD_REMOVED);
        break;

    default:
        break;
    }
}

bool MleRouter::HasSleepyChildrenSubscribed(const Ip6::Address &aAddress)
{
    bool rval = false;

    for (ChildTable::Iterator iter(GetInstance(), Child::kInStateValidOrRestoring); !iter.IsDone(); iter++)
    {
        Child &child = *iter.GetChild();

        if (child.IsRxOnWhenIdle())
        {
            continue;
        }

        if (IsSleepyChildSubscribed(aAddress, child))
        {
            ExitNow(rval = true);
        }
    }

exit:
    return rval;
}

bool MleRouter::IsSleepyChildSubscribed(const Ip6::Address &aAddress, Child &aChild)
{
    return aChild.IsStateValidOrRestoring() && !aChild.IsRxOnWhenIdle() && aChild.HasIp6Address(aAddress);
}

#if OPENTHREAD_CONFIG_TIME_SYNC_ENABLE
void MleRouter::HandleTimeSync(const Message &aMessage, const Ip6::MessageInfo &aMessageInfo, const Neighbor *aNeighbor)
{
    LogMleMessage("Receive Time Sync", aMessageInfo.GetPeerAddr());

    VerifyOrExit(aNeighbor && aNeighbor->IsStateValid(), OT_NOOP);

    Get<TimeSync>().HandleTimeSyncMessage(aMessage);

exit:
    return;
}

otError MleRouter::SendTimeSync(void)
{
    otError      error = OT_ERROR_NONE;
    Ip6::Address destination;
    Message *    message = NULL;

    VerifyOrExit((message = NewMleMessage()) != NULL, error = OT_ERROR_NO_BUFS);
    SuccessOrExit(error = AppendHeader(*message, Header::kCommandTimeSync));

    message->SetTimeSync(true);

    destination.SetToLinkLocalAllNodesMulticast();
    SuccessOrExit(error = SendMessage(*message, destination));

    LogMleMessage("Send Time Sync", destination);

exit:

    if (error != OT_ERROR_NONE && message != NULL)
    {
        message->Free();
    }

    return error;
}
#endif // OPENTHREAD_CONFIG_TIME_SYNC_ENABLE

} // namespace Mle
} // namespace ot

#endif // OPENTHREAD_FTD<|MERGE_RESOLUTION|>--- conflicted
+++ resolved
@@ -413,8 +413,7 @@
     return;
 }
 
-<<<<<<< HEAD
-#if OPENTHREAD_CONFIG_CSL_TRANSMITTER_ENABLE
+#if OPENTHREAD_CONFIG_MAC_CSL_TRANSMITTER_ENABLE
 otError Mle::AppendCslAccuracy(Message &aMessage)
 {
     CslAccuracyTlv cslAccuracy;
@@ -424,12 +423,9 @@
 
     return aMessage.Append(&cslAccuracy, sizeof(CslAccuracyTlv));
 }
-#endif // OPENTHREAD_CONFIG_CSL_TRANSMITTER_ENABLE
-
-otError MleRouter::SendAdvertisement(void)
-=======
+#endif // OPENTHREAD_CONFIG_MAC_CSL_TRANSMITTER_ENABLE
+
 void MleRouter::SendAdvertisement(void)
->>>>>>> aa1b2927
 {
     otError      error = OT_ERROR_NONE;
     Ip6::Address destination;
@@ -1857,7 +1853,7 @@
             OT_UNREACHABLE_CODE(break);
         }
 
-#if OPENTHREAD_CONFIG_CSL_TRANSMITTER_ENABLE
+#if OPENTHREAD_CONFIG_MAC_CSL_TRANSMITTER_ENABLE
         if (child.IsCslSynchronized() &&
             TimerMilli::GetNow() - child.GetCslLastHeard() >= Time::SecToMsec(child.GetCslSyncTimeout()))
         {
@@ -2466,7 +2462,7 @@
         ExitNow(error = OT_ERROR_PARSE);
     }
 
-#if OPENTHREAD_CONFIG_CSL_TRANSMITTER_ENABLE
+#if OPENTHREAD_CONFIG_MAC_CSL_TRANSMITTER_ENABLE
     // CSL
     if (child->IsCslSynchronized())
     {
@@ -2489,7 +2485,7 @@
 
         tlvs[tlvslength++] = Tlv::kSourceAddress;
     }
-#endif // OPENTHREAD_CONFIG_CSL_TRANSMITTER_ENABLE
+#endif // OPENTHREAD_CONFIG_MAC_CSL_TRANSMITTER_ENABLE
 
     child->SetLastHeard(TimerMilli::GetNow());
 
@@ -3214,7 +3210,7 @@
             SuccessOrExit(error = AppendLinkFrameCounter(*message));
             break;
 
-#if OPENTHREAD_CONFIG_CSL_RECEIVER_ENABLE
+#if OPENTHREAD_CONFIG_MAC_CSL_RECEIVER_ENABLE
         case Tlv::kCslAccuracy:
             SuccessOrExit(error = AppendCslAccuracy(*message));
             break;
