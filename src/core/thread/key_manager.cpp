--- conflicted
+++ resolved
@@ -87,21 +87,12 @@
 
     otCryptoHmacSha256Start(aCryptoContext, mMasterKey, mMasterKeyLength);
 
-<<<<<<< HEAD
-    keySequenceBytes[0] = aKeySequence >> 24;
-    keySequenceBytes[1] = aKeySequence >> 16;
-    keySequenceBytes[2] = aKeySequence >> 8;
-    keySequenceBytes[3] = aKeySequence >> 0;
-    otCryptoHmacSha256Update(aCryptoContext, keySequenceBytes, sizeof(keySequenceBytes));
-    otCryptoHmacSha256Update(aCryptoContext, kThreadString, sizeof(kThreadString));
-=======
     keySequenceBytes[0] = (aKeySequence >> 24) & 0xff;
     keySequenceBytes[1] = (aKeySequence >> 16) & 0xff;
     keySequenceBytes[2] = (aKeySequence >> 8) & 0xff;
     keySequenceBytes[3] = aKeySequence & 0xff;
-    otCryptoHmacSha256Update(keySequenceBytes, sizeof(keySequenceBytes));
-    otCryptoHmacSha256Update(kThreadString, sizeof(kThreadString));
->>>>>>> 4050c685
+    otCryptoHmacSha256Update(aCryptoContext, keySequenceBytes, sizeof(keySequenceBytes));
+    otCryptoHmacSha256Update(aCryptoContext, kThreadString, sizeof(kThreadString));
 
     otCryptoHmacSha256Finish(aCryptoContext, aKey);
 
