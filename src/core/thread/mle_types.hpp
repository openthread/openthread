/*
 *  Copyright (c) 2019, The OpenThread Authors.
 *  All rights reserved.
 *
 *  Redistribution and use in source and binary forms, with or without
 *  modification, are permitted provided that the following conditions are met:
 *  1. Redistributions of source code must retain the above copyright
 *     notice, this list of conditions and the following disclaimer.
 *  2. Redistributions in binary form must reproduce the above copyright
 *     notice, this list of conditions and the following disclaimer in the
 *     documentation and/or other materials provided with the distribution.
 *  3. Neither the name of the copyright holder nor the
 *     names of its contributors may be used to endorse or promote products
 *     derived from this software without specific prior written permission.
 *
 *  THIS SOFTWARE IS PROVIDED BY THE COPYRIGHT HOLDERS AND CONTRIBUTORS "AS IS"
 *  AND ANY EXPRESS OR IMPLIED WARRANTIES, INCLUDING, BUT NOT LIMITED TO, THE
 *  IMPLIED WARRANTIES OF MERCHANTABILITY AND FITNESS FOR A PARTICULAR PURPOSE
 *  ARE DISCLAIMED. IN NO EVENT SHALL THE COPYRIGHT HOLDER OR CONTRIBUTORS BE
 *  LIABLE FOR ANY DIRECT, INDIRECT, INCIDENTAL, SPECIAL, EXEMPLARY, OR
 *  CONSEQUENTIAL DAMAGES (INCLUDING, BUT NOT LIMITED TO, PROCUREMENT OF
 *  SUBSTITUTE GOODS OR SERVICES; LOSS OF USE, DATA, OR PROFITS; OR BUSINESS
 *  INTERRUPTION) HOWEVER CAUSED AND ON ANY THEORY OF LIABILITY, WHETHER IN
 *  CONTRACT, STRICT LIABILITY, OR TORT (INCLUDING NEGLIGENCE OR OTHERWISE)
 *  ARISING IN ANY WAY OUT OF THE USE OF THIS SOFTWARE, EVEN IF ADVISED OF THE
 *  POSSIBILITY OF SUCH DAMAGE.
 */

/**
 * @file
 *   This file includes definitions for MLE types and constants.
 */

#ifndef MLE_TYPES_HPP_
#define MLE_TYPES_HPP_

#include "openthread-core-config.h"

#include <limits.h>
#include <stdint.h>
#include <string.h>

#include <openthread/thread.h>

#include "common/clearable.hpp"
#include "common/encoding.hpp"
#include "common/equatable.hpp"
#include "common/string.hpp"
#include "mac/mac_types.hpp"
#include "net/ip6_address.hpp"

namespace ot {
namespace Mle {

/**
 * @addtogroup core-mle-core
 *
 * @brief
 *   This module includes definition for MLE types and constants.
 *
 * @{
 *
 */

enum
{
    kMaxChildren               = OPENTHREAD_CONFIG_MLE_MAX_CHILDREN,
    kMaxChildKeepAliveAttempts = 4, ///< Maximum keep alive attempts before attempting to reattach to a new Parent
    kFailedChildTransmissions  = OPENTHREAD_CONFIG_FAILED_CHILD_TRANSMISSIONS, ///< FAILED_CHILD_TRANSMISSIONS
#if OPENTHREAD_FTD && OPENTHREAD_CONFIG_BACKBONE_ROUTER_ENABLE
    // Extra one for core Backbone Router Service.
    kMaxServiceAlocs = OPENTHREAD_CONFIG_TMF_NETDATA_SERVICE_MAX_ALOCS + 1,
#else
    kMaxServiceAlocs      = OPENTHREAD_CONFIG_TMF_NETDATA_SERVICE_MAX_ALOCS,
#endif
};

/**
 * MLE Protocol Constants
 *
 */
enum
{
    kThreadVersion                  = OPENTHREAD_CONFIG_THREAD_VERSION, ///< Thread Version
    kUdpPort                        = 19788,                            ///< MLE UDP Port
    kParentRequestRouterTimeout     = 750,                              ///< Router Parent Request timeout
    kParentRequestDuplicateMargin   = 50,                               ///< Margin for duplicate parent request
    kParentRequestReedTimeout       = 1250,                             ///< Router and REEDs Parent Request timeout
    kAttachStartJitter              = 50,   ///< Maximum jitter time added to start of attach.
    kAnnounceProcessTimeout         = 250,  ///< Timeout after receiving Announcement before channel/pan-id change
    kAnnounceTimeout                = 1400, ///< Total timeout used for sending Announcement messages
    kMinAnnounceDelay               = 80,   ///< Minimum delay between Announcement messages
    kParentResponseMaxDelayRouters  = 500,  ///< Maximum delay for response for Parent Request sent to routers only
    kParentResponseMaxDelayAll      = 1000, ///< Maximum delay for response for Parent Request sent to all devices
    kUnicastRetransmissionDelay     = 1000, ///< Base delay before retransmitting an MLE unicast.
    kChildUpdateRequestPendingDelay = 100,  ///< Delay (in ms) for aggregating Child Update Request.
    kMaxTransmissionCount           = 3,    ///< Maximum number of times an MLE message may be transmitted.
    kMaxResponseDelay               = 1000, ///< Maximum delay before responding to a multicast request
    kMaxChildIdRequestTimeout       = 5000, ///< Maximum delay for receiving a Child ID Request
    kMaxChildUpdateResponseTimeout  = 2000, ///< Maximum delay for receiving a Child Update Response
    kMaxLinkRequestTimeout          = 2000, ///< Maximum delay for receiving a Link Accept
    kMinTimeoutKeepAlive            = (((kMaxChildKeepAliveAttempts + 1) * kUnicastRetransmissionDelay) /
                            1000), ///< Minimum timeout(in seconds) for keep alive
    kMinTimeoutDataPoll             = (OPENTHREAD_CONFIG_MAC_MINIMUM_POLL_PERIOD +
                           OPENTHREAD_CONFIG_FAILED_CHILD_TRANSMISSIONS * OPENTHREAD_CONFIG_MAC_RETX_POLL_PERIOD) /
                          1000, ///< Minimum timeout(in seconds) for data poll
    kMinTimeout = (kMinTimeoutKeepAlive >= kMinTimeoutDataPoll ? kMinTimeoutKeepAlive
                                                               : kMinTimeoutDataPoll), ///< Minimum timeout(in seconds)
};

enum
{
    kMinChildId       = 1,   ///< Minimum Child ID
    kMaxChildId       = 511, ///< Maximum Child ID
    kRouterIdOffset   = 10,  ///< Bit offset of Router ID in RLOC16
    kRlocPrefixLength = 14,  ///< Prefix length of RLOC in bytes
};

/**
 *  MLE TLV Constants
 */
enum
{
    kMinChallengeSize = 4, ///< Minimum Challenge size in bytes.
    kMaxChallengeSize = 8, ///< Maximum Challenge size in bytes.
};

/**
 * Routing Protocol Constants
 *
 */
enum
{
    kAdvertiseIntervalMin = 1, ///< ADVERTISEMENT_I_MIN (sec)
#if OPENTHREAD_CONFIG_MLE_LONG_ROUTES_ENABLE
    kAdvertiseIntervalMax = 5, ///< ADVERTISEMENT_I_MAX (sec) proposal
#else
    kAdvertiseIntervalMax = 32, ///< ADVERTISEMENT_I_MAX (sec)
#endif
    kFailedRouterTransmissions = 4,   ///< FAILED_ROUTER_TRANSMISSIONS
    kRouterIdReuseDelay        = 100, ///< ID_REUSE_DELAY (sec)
    kRouterIdSequencePeriod    = 10,  ///< ID_SEQUENCE_PERIOD (sec)
    kMaxNeighborAge            = 100, ///< MAX_NEIGHBOR_AGE (sec)
#if OPENTHREAD_CONFIG_MLE_LONG_ROUTES_ENABLE
    kMaxRouteCost = 127, ///< MAX_ROUTE_COST proposal
#else
    kMaxRouteCost         = 16, ///< MAX_ROUTE_COST
#endif
    kMaxRouterId                = OT_NETWORK_MAX_ROUTER_ID,                    ///< MAX_ROUTER_ID
    kInvalidRouterId            = kMaxRouterId + 1,                            ///< Value indicating incorrect Router Id
    kMaxRouters                 = OPENTHREAD_CONFIG_MLE_MAX_ROUTERS,           ///< MAX_ROUTERS
    kMinDowngradeNeighbors      = 7,                                           ///< MIN_DOWNGRADE_NEIGHBORS
    kNetworkIdTimeout           = 120,                                         ///< NETWORK_ID_TIMEOUT (sec)
    kParentRouteToLeaderTimeout = 20,                                          ///< PARENT_ROUTE_TO_LEADER_TIMEOUT (sec)
    kRouterSelectionJitter      = 120,                                         ///< ROUTER_SELECTION_JITTER (sec)
    kRouterDowngradeThreshold   = 23,                                          ///< ROUTER_DOWNGRADE_THRESHOLD (routers)
    kRouterUpgradeThreshold     = 16,                                          ///< ROUTER_UPGRADE_THRESHOLD (routers)
    kMaxLeaderToRouterTimeout   = 90,                                          ///< INFINITE_COST_TIMEOUT (sec)
    kReedAdvertiseInterval      = 570,                                         ///< REED_ADVERTISEMENT_INTERVAL (sec)
    kReedAdvertiseJitter        = 60,                                          ///< REED_ADVERTISEMENT_JITTER (sec)
    kLeaderWeight               = 64,                                          ///< Default leader weight
    kMleEndDeviceTimeout        = OPENTHREAD_CONFIG_MLE_CHILD_TIMEOUT_DEFAULT, ///< MLE_END_DEVICE_TIMEOUT (sec)
    kMeshLocalPrefixContextId   = 0,                                           ///< 0 is reserved for Mesh Local Prefix
};

/**
 * Parent Priority values
 *
 */
enum
{
    kParentPriorityHigh        = 1,  // Parent Priority High
    kParentPriorityMedium      = 0,  // Parent Priority Medium (default)
    kParentPriorityLow         = -1, // Parent Priority Low
    kParentPriorityUnspecified = -2, // Parent Priority Unspecified
};

enum
{
    kLinkQuality3LinkCost = 1,             ///< Link Cost for Link Quality 3
    kLinkQuality2LinkCost = 2,             ///< Link Cost for Link Quality 2
    kLinkQuality1LinkCost = 4,             ///< Link Cost for Link Quality 1
    kLinkQuality0LinkCost = kMaxRouteCost, ///< Link Cost for Link Quality 0
};

/**
 * Multicast Forwarding Constants
 *
 */
enum
{
    kMplChildDataMessageTimerExpirations  = 0, ///< Number of MPL retransmissions for Children.
    kMplRouterDataMessageTimerExpirations = 2, ///< Number of MPL retransmissions for Routers.
};

/**
 * This type represents a Thread device role.
 *
 */
enum DeviceRole
{
    kRoleDisabled = OT_DEVICE_ROLE_DISABLED, ///< The Thread stack is disabled.
    kRoleDetached = OT_DEVICE_ROLE_DETACHED, ///< Not currently participating in a Thread network/partition.
    kRoleChild    = OT_DEVICE_ROLE_CHILD,    ///< The Thread Child role.
    kRoleRouter   = OT_DEVICE_ROLE_ROUTER,   ///< The Thread Router role.
    kRoleLeader   = OT_DEVICE_ROLE_LEADER,   ///< The Thread Leader role.
};

/**
 * MLE Attach modes
 *
 */
enum AttachMode
{
    kAttachAny           = 0, ///< Attach to any Thread partition.
    kAttachSame1         = 1, ///< Attach to the same Thread partition (attempt 1 when losing connectivity).
    kAttachSame2         = 2, ///< Attach to the same Thread partition (attempt 2 when losing connectivity).
    kAttachBetter        = 3, ///< Attach to a better (i.e. higher weight/partition id) Thread partition.
    kAttachSameDowngrade = 4, ///< Attach to the same Thread partition during downgrade process.
};

/**
 * This enumeration represents the allocation of the ALOC Space
 *
 */
enum AlocAllocation
{
    kAloc16Leader                      = 0xfc00,
    kAloc16DhcpAgentStart              = 0xfc01,
    kAloc16DhcpAgentEnd                = 0xfc0f,
    kAloc16DhcpAgentMask               = 0x000f,
    kAloc16ServiceStart                = 0xfc10,
    kAloc16ServiceEnd                  = 0xfc2f,
    kAloc16CommissionerStart           = 0xfc30,
    kAloc16CommissionerEnd             = 0xfc37,
    kAloc16BackboneRouterPrimary       = 0xfc38,
    kAloc16CommissionerMask            = 0x0007,
    kAloc16NeighborDiscoveryAgentStart = 0xfc40,
    kAloc16NeighborDiscoveryAgentEnd   = 0xfc4e,
};

/**
 * Service IDs
 *
 */
enum
{
    kServiceMinId = 0x00, ///< Minimal Service ID.
    kServiceMaxId = 0x0f, ///< Maximal Service ID.
};

#if OPENTHREAD_CONFIG_THREAD_VERSION >= OT_THREAD_VERSION_1_2

/**
 * Backbone Router / MLR constants
 *
 */
enum
{
<<<<<<< HEAD
    kRegistrationDelayDefault         = 1200, ///< In seconds.
    kMlrTimeoutDefault                = 3600, ///< In seconds.
    kMlrTimeoutMin                    = 300,  ///< In seconds.
    kBackboneRouterRegistrationJitter = 5,    ///< In seconds.
    kParentAggregateDelay             = 5,    ///< In seconds.
    kNoBufDelay                       = 5,    ///< In seconds.
    kImmediateReRegisterDelay         = 1,    ///< In seconds.
    KResponseTimeoutDelay             = 30,   ///< In seconds.
    kDuaDadPeriod                     = 100,  ///< In seconds. Time period after which the address
                                              ///< becomes "Preferred" if no duplicate address error.
=======
    kRegistrationDelayDefault         = 1200, //< In seconds.
    kMlrTimeoutDefault                = 3600, //< In seconds.
    kMlrTimeoutMin                    = 300,  //< In seconds.
    kBackboneRouterRegistrationJitter = 5,    //< In seconds.
    kParentAggregateDelay             = 5,    //< In seconds.
>>>>>>> 1081b45b
};

static_assert(kMlrTimeoutDefault >= kMlrTimeoutMin,
              "kMlrTimeoutDefault must be larger than or equal to kMlrTimeoutMin");

<<<<<<< HEAD
/**
 * State change of Child's DUA
 *
 */
enum class ChildDuaState : uint8_t
{
    kAdded,   ///< A new DUA registered by the Child via Address Registration.
    kChanged, ///< A different DUA registered by the Child via Address Registration.
    kRemoved, ///< DUA registered by the Child is removed and not in Address Registration.
};
=======
static_assert(Mle::kParentAggregateDelay > 1, "kParentAggregateDelay should be larger than 1 second");

>>>>>>> 1081b45b
#endif // OPENTHREAD_CONFIG_THREAD_VERSION >= OT_THREAD_VERSION_1_2

/**
 * This type represents a MLE device mode.
 *
 */
class DeviceMode : public Equatable<DeviceMode>
{
public:
    enum
    {
        kModeRxOnWhenIdle      = 1 << 3, ///< If the device has its receiver on when not transmitting.
        kModeSecureDataRequest = 1 << 2, ///< If the device uses link layer security for all data requests.
        kModeFullThreadDevice  = 1 << 1, ///< If the device is an FTD.
        kModeFullNetworkData   = 1 << 0, ///< If the device requires the full Network Data.

        kInfoStringSize = 45, ///< String buffer size used for `ToString()`.
    };

    /**
     * This type defines the fixed-length `String` object returned from `ToString()`.
     *
     */
    typedef String<kInfoStringSize> InfoString;

    /**
     *  This structure represents an MLE Mode configuration.
     *
     */
    typedef otLinkModeConfig ModeConfig;

    /**
     * This is the default constructor for `DeviceMode` object.
     *
     */
    DeviceMode(void) {}

    /**
     * This constructor initializes a `DeviceMode` object from a given mode TLV bitmask.
     *
     * @param[in] aMode   A mode TLV bitmask to initialize the `DeviceMode` object.
     *
     */
    explicit DeviceMode(uint8_t aMode)
        : mMode(aMode)
    {
    }

    /**
     * This constructor initializes a `DeviceMode` object from a given mode configuration structure.
     *
     * @param[in] aModeConfig   A mode configuration to initialize the `DeviceMode` object.
     *
     */
    explicit DeviceMode(ModeConfig aModeConfig) { Set(aModeConfig); }

    /**
     * This method gets the device mode as a mode TLV bitmask.
     *
     * @returns The device mode as a mode TLV bitmask.
     *
     */
    uint8_t Get(void) const { return mMode; }

    /**
     * This method sets the device mode from a given mode TLV bitmask.
     *
     * @param[in] aMode   A mode TLV bitmask.
     *
     */
    void Set(uint8_t aMode) { mMode = aMode; }

    /**
     * This method gets the device mode as a mode configuration structure.
     *
     * @param[out] aModeConfig   A reference to a mode configuration structure to output the device mode.
     *
     */
    void Get(ModeConfig &aModeConfig) const;

    /**
     * this method sets the device mode from a given mode configuration structure.
     *
     * @param[in] aModeConfig   A mode configuration structure.
     *
     */
    void Set(const ModeConfig &aModeConfig);

    /**
     * This method indicates whether or not the device is rx-on-when-idle.
     *
     * @retval TRUE   If the device is rx-on-when-idle (non-sleepy).
     * @retval FALSE  If the device is not rx-on-when-idle (sleepy).
     *
     */
    bool IsRxOnWhenIdle(void) const { return (mMode & kModeRxOnWhenIdle) != 0; }

    /**
     * This method indicates whether or not the device uses secure IEEE 802.15.4 Data Request messages.
     *
     * @retval TRUE   If the device uses secure IEEE 802.15.4 Data Request (data poll) messages.
     * @retval FALSE  If the device uses any IEEE 802.15.4 Data Request (data poll) messages.
     *
     */
    bool IsSecureDataRequest(void) const { return (mMode & kModeSecureDataRequest) != 0; }

    /**
     * This method indicates whether or not the device is a Full Thread Device.
     *
     * @retval TRUE   If the device is Full Thread Device.
     * @retval FALSE  If the device if not Full Thread Device.
     *
     */
    bool IsFullThreadDevice(void) const { return (mMode & kModeFullThreadDevice) != 0; }

    /**
     * This method indicates whether or not the device requests Full Network Data.
     *
     * @retval TRUE   If the device requests Full Network Data.
     * @retval FALSE  If the device does not request Full Network Data (only stable Network Data).
     *
     */
    bool IsFullNetworkData(void) const { return (mMode & kModeFullNetworkData) != 0; }

    /**
     * This method indicates whether or not the device is a Minimal End Device.
     *
     * @retval TRUE   If the device is a Minimal End Device.
     * @retval FALSE  If the device is not a Minimal End Device.
     *
     */
    bool IsMinimalEndDevice(void) const
    {
        return (mMode & (kModeFullThreadDevice | kModeRxOnWhenIdle)) != (kModeFullThreadDevice | kModeRxOnWhenIdle);
    }

    /**
     * This method indicates whether or not the device mode flags are valid.
     *
     * An FTD which is not rx-on-when-idle (is sleepy) is considered invalid.
     *
     * @returns TRUE if , FALSE otherwise.
     * @retval TRUE   If the device mode flags are valid.
     * @retval FALSE  If the device mode flags are not valid.
     *
     */
    bool IsValid(void) const { return !IsFullThreadDevice() || IsRxOnWhenIdle(); }

    /**
     * This method converts the device mode into a human-readable string.
     *
     * @returns An `InfoString` object representing the device mode.
     *
     */
    InfoString ToString(void) const;

private:
    uint8_t mMode;
};

/**
 * This class represents a Mesh Local Prefix.
 *
 */
OT_TOOL_PACKED_BEGIN
class MeshLocalPrefix : public Ip6::NetworkPrefix
{
public:
    /**
     * This method derives and sets the Mesh Local Prefix from an Extended PAN ID.
     *
     * @param[in] aExtendedPanId   An Extended PAN ID.
     *
     */
    void SetFromExtendedPanId(const Mac::ExtendedPanId &aExtendedPanId);

} OT_TOOL_PACKED_END;

/**
 * This class represents the Thread Leader Data.
 *
 */
class LeaderData : public otLeaderData, public Clearable<LeaderData>
{
public:
    /**
     * This method returns the Partition ID value.
     *
     * @returns The Partition ID value.
     *
     */
    uint32_t GetPartitionId(void) const { return mPartitionId; }

    /**
     * This method sets the Partition ID value.
     *
     * @param[in]  aPartitionId  The Partition ID value.
     *
     */
    void SetPartitionId(uint32_t aPartitionId) { mPartitionId = aPartitionId; }

    /**
     * This method returns the Weighting value.
     *
     * @returns The Weighting value.
     *
     */
    uint8_t GetWeighting(void) const { return mWeighting; }

    /**
     * This method sets the Weighting value.
     *
     * @param[in]  aWeighting  The Weighting value.
     *
     */
    void SetWeighting(uint8_t aWeighting) { mWeighting = aWeighting; }

    /**
     * This method returns the Data Version value.
     *
     * @returns The Data Version value.
     *
     */
    uint8_t GetDataVersion(void) const { return mDataVersion; }

    /**
     * This method sets the Data Version value.
     *
     * @param[in]  aVersion  The Data Version value.
     *
     */
    void SetDataVersion(uint8_t aVersion) { mDataVersion = aVersion; }

    /**
     * This method returns the Stable Data Version value.
     *
     * @returns The Stable Data Version value.
     *
     */
    uint8_t GetStableDataVersion(void) const { return mStableDataVersion; }

    /**
     * This method sets the Stable Data Version value.
     *
     * @param[in]  aVersion  The Stable Data Version value.
     *
     */
    void SetStableDataVersion(uint8_t aVersion) { mStableDataVersion = aVersion; }

    /**
     * This method returns the Leader Router ID value.
     *
     * @returns The Leader Router ID value.
     *
     */
    uint8_t GetLeaderRouterId(void) const { return mLeaderRouterId; }

    /**
     * This method sets the Leader Router ID value.
     *
     * @param[in]  aRouterId  The Leader Router ID value.
     *
     */
    void SetLeaderRouterId(uint8_t aRouterId) { mLeaderRouterId = aRouterId; }
};

OT_TOOL_PACKED_BEGIN
class RouterIdSet : public Equatable<RouterIdSet>
{
public:
    /**
     * This method clears the Router Id Set.
     *
     */
    void Clear(void) { memset(mRouterIdSet, 0, sizeof(mRouterIdSet)); }

    /**
     * This method indicates whether or not a Router ID bit is set.
     *
     * @param[in]  aRouterId  The Router ID.
     *
     * @retval TRUE   If the Router ID bit is set.
     * @retval FALSE  If the Router ID bit is not set.
     *
     */
    bool Contains(uint8_t aRouterId) const { return (mRouterIdSet[aRouterId / 8] & (0x80 >> (aRouterId % 8))) != 0; }

    /**
     * This method sets a given Router ID.
     *
     * @param[in]  aRouterId  The Router ID to set.
     *
     */
    void Add(uint8_t aRouterId) { mRouterIdSet[aRouterId / 8] |= 0x80 >> (aRouterId % 8); }

    /**
     * This method removes a given Router ID.
     *
     * @param[in]  aRouterId  The Router ID to remove.
     *
     */
    void Remove(uint8_t aRouterId) { mRouterIdSet[aRouterId / 8] &= ~(0x80 >> (aRouterId % 8)); }

private:
    uint8_t mRouterIdSet[BitVectorBytes(Mle::kMaxRouterId + 1)];
} OT_TOOL_PACKED_END;

/**
 * This class represents a MLE key.
 *
 */
typedef Mac::Key Key;

/**
 * @}
 *
 */

} // namespace Mle
} // namespace ot

#endif // MLE_TYPES_HPP_<|MERGE_RESOLUTION|>--- conflicted
+++ resolved
@@ -257,7 +257,6 @@
  */
 enum
 {
-<<<<<<< HEAD
     kRegistrationDelayDefault         = 1200, ///< In seconds.
     kMlrTimeoutDefault                = 3600, ///< In seconds.
     kMlrTimeoutMin                    = 300,  ///< In seconds.
@@ -268,19 +267,13 @@
     KResponseTimeoutDelay             = 30,   ///< In seconds.
     kDuaDadPeriod                     = 100,  ///< In seconds. Time period after which the address
                                               ///< becomes "Preferred" if no duplicate address error.
-=======
-    kRegistrationDelayDefault         = 1200, //< In seconds.
-    kMlrTimeoutDefault                = 3600, //< In seconds.
-    kMlrTimeoutMin                    = 300,  //< In seconds.
-    kBackboneRouterRegistrationJitter = 5,    //< In seconds.
-    kParentAggregateDelay             = 5,    //< In seconds.
->>>>>>> 1081b45b
 };
 
 static_assert(kMlrTimeoutDefault >= kMlrTimeoutMin,
               "kMlrTimeoutDefault must be larger than or equal to kMlrTimeoutMin");
 
-<<<<<<< HEAD
+static_assert(Mle::kParentAggregateDelay > 1, "kParentAggregateDelay should be larger than 1 second");
+
 /**
  * State change of Child's DUA
  *
@@ -291,10 +284,7 @@
     kChanged, ///< A different DUA registered by the Child via Address Registration.
     kRemoved, ///< DUA registered by the Child is removed and not in Address Registration.
 };
-=======
-static_assert(Mle::kParentAggregateDelay > 1, "kParentAggregateDelay should be larger than 1 second");
-
->>>>>>> 1081b45b
+
 #endif // OPENTHREAD_CONFIG_THREAD_VERSION >= OT_THREAD_VERSION_1_2
 
 /**
