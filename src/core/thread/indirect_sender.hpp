--- conflicted
+++ resolved
@@ -251,15 +251,10 @@
         uint16_t  mCslPeriod;       ///< The CSL sample period in 10 symbols(160 microseconds)
         uint16_t  mCslPhase;        ///< The time when the next CSL sample will start.
         TimeMilli mCslLastHeard;    ///< Time when last frame containing CSL IE heard.
-
-<<<<<<< HEAD
-#endif // OPENTHREAD_CONFIG_MAC_CSL_TRANSMITTER_ENABLE
-        OT_STATIC_ASSERT(OPENTHREAD_CONFIG_NUM_MESSAGE_BUFFERS < (1UL << 14),
-                         "mQueuedMessageCount cannot fit max required!");
-=======
+#endif
+
         static_assert(OPENTHREAD_CONFIG_NUM_MESSAGE_BUFFERS < (1UL << 14),
                       "mQueuedMessageCount cannot fit max required!");
->>>>>>> 9e291e62
     };
 
     /**
