--- conflicted
+++ resolved
@@ -449,7 +449,7 @@
                 Get<Mac::Mac>().SetPanId(Mac::GenerateRandomPanId());
             }
         }
-#if OPENTHREAD_CONFIG_CSL_RECEIVER_ENABLE
+#if OPENTHREAD_CONFIG_MAC_CSL_RECEIVER_ENABLE
         if (Get<Mac::Mac>().ShouldIncludeCslIe() && mSendMessage->IsSubTypeMle())
         {
             mSendMessage->SetLinkSecurityEnabled(true);
@@ -610,32 +610,10 @@
 
 #if OPENTHREAD_CONFIG_MAC_HEADER_IE_SUPPORT
 #if OPENTHREAD_CONFIG_TIME_SYNC_ENABLE
-<<<<<<< HEAD
-    Get<Mac::Mac>().AppendHeaderIe(aFrame, aMessage.IsTimeSync());
+    IgnoreError(Get<Mac::Mac>().AppendHeaderIe(aFrame, aMessage.IsTimeSync()));
 #else
-    Get<Mac::Mac>().AppendHeaderIe(aFrame, false);
-#endif
-=======
-    if (aMessage.IsTimeSync())
-    {
-        Mac::TimeIe * ie;
-        uint8_t *     cur = NULL;
-        Mac::HeaderIe ieList[2];
-
-        ieList[0].Init();
-        ieList[0].SetId(Mac::Frame::kHeaderIeVendor);
-        ieList[0].SetLength(sizeof(Mac::TimeIe));
-        ieList[1].Init();
-        ieList[1].SetId(Mac::Frame::kHeaderIeTermination2);
-        ieList[1].SetLength(0);
-        IgnoreError(aFrame.AppendHeaderIe(ieList, 2));
-
-        cur = aFrame.GetHeaderIe(Mac::Frame::kHeaderIeVendor);
-        ie  = reinterpret_cast<Mac::TimeIe *>(cur + sizeof(Mac::HeaderIe));
-        ie->Init();
-    }
-
->>>>>>> aa1b2927
+    IgnoreError(Get<Mac::Mac>().AppendHeaderIe(aFrame, false));
+#endif
 #endif
 
     payload = aFrame.GetPayload();
