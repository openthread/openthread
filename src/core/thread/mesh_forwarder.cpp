/*
 *  Copyright (c) 2016, The OpenThread Authors.
 *  All rights reserved.
 *
 *  Redistribution and use in source and binary forms, with or without
 *  modification, are permitted provided that the following conditions are met:
 *  1. Redistributions of source code must retain the above copyright
 *     notice, this list of conditions and the following disclaimer.
 *  2. Redistributions in binary form must reproduce the above copyright
 *     notice, this list of conditions and the following disclaimer in the
 *     documentation and/or other materials provided with the distribution.
 *  3. Neither the name of the copyright holder nor the
 *     names of its contributors may be used to endorse or promote products
 *     derived from this software without specific prior written permission.
 *
 *  THIS SOFTWARE IS PROVIDED BY THE COPYRIGHT HOLDERS AND CONTRIBUTORS "AS IS"
 *  AND ANY EXPRESS OR IMPLIED WARRANTIES, INCLUDING, BUT NOT LIMITED TO, THE
 *  IMPLIED WARRANTIES OF MERCHANTABILITY AND FITNESS FOR A PARTICULAR PURPOSE
 *  ARE DISCLAIMED. IN NO EVENT SHALL THE COPYRIGHT HOLDER OR CONTRIBUTORS BE
 *  LIABLE FOR ANY DIRECT, INDIRECT, INCIDENTAL, SPECIAL, EXEMPLARY, OR
 *  CONSEQUENTIAL DAMAGES (INCLUDING, BUT NOT LIMITED TO, PROCUREMENT OF
 *  SUBSTITUTE GOODS OR SERVICES; LOSS OF USE, DATA, OR PROFITS; OR BUSINESS
 *  INTERRUPTION) HOWEVER CAUSED AND ON ANY THEORY OF LIABILITY, WHETHER IN
 *  CONTRACT, STRICT LIABILITY, OR TORT (INCLUDING NEGLIGENCE OR OTHERWISE)
 *  ARISING IN ANY WAY OUT OF THE USE OF THIS SOFTWARE, EVEN IF ADVISED OF THE
 *  POSSIBILITY OF SUCH DAMAGE.
 */

/**
 * @file
 *   This file implements mesh forwarding of IPv6/6LoWPAN messages.
 */

#include "mesh_forwarder.hpp"

#include "common/code_utils.hpp"
#include "common/debug.hpp"
#include "common/encoding.hpp"
#include "common/instance.hpp"
#include "common/locator_getters.hpp"
#include "common/message.hpp"
#include "common/random.hpp"
#include "common/time_ticker.hpp"
#include "net/ip6.hpp"
#include "net/ip6_filter.hpp"
#include "net/netif.hpp"
#include "net/tcp6.hpp"
#include "net/udp6.hpp"
#include "radio/radio.hpp"
#include "thread/mle.hpp"
#include "thread/mle_router.hpp"
#include "thread/thread_netif.hpp"

namespace ot {

RegisterLogModule("MeshForwarder");

void ThreadLinkInfo::SetFrom(const Mac::RxFrame &aFrame)
{
    Clear();

    if (kErrorNone != aFrame.GetSrcPanId(mPanId))
    {
        IgnoreError(aFrame.GetDstPanId(mPanId));
    }

    {
        Mac::PanId dstPanId;

        if (kErrorNone != aFrame.GetDstPanId(dstPanId))
        {
            dstPanId = mPanId;
        }

        mIsDstPanIdBroadcast = (dstPanId == Mac::kPanIdBroadcast);
    }

    mChannel      = aFrame.GetChannel();
    mRss          = aFrame.GetRssi();
    mLqi          = aFrame.GetLqi();
    mLinkSecurity = aFrame.GetSecurityEnabled();
#if OPENTHREAD_CONFIG_TIME_SYNC_ENABLE
    if (aFrame.GetTimeIe() != nullptr)
    {
        mNetworkTimeOffset = aFrame.ComputeNetworkTimeOffset();
        mTimeSyncSeq       = aFrame.ReadTimeSyncSeq();
    }
#endif
#if OPENTHREAD_CONFIG_MULTI_RADIO
    mRadioType = static_cast<uint8_t>(aFrame.GetRadioType());
#endif
}

MeshForwarder::MeshForwarder(Instance &aInstance)
    : InstanceLocator(aInstance)
    , mMessageNextOffset(0)
    , mSendMessage(nullptr)
    , mMeshSource()
    , mMeshDest()
    , mAddMeshHeader(false)
    , mEnabled(false)
    , mTxPaused(false)
    , mSendBusy(false)
#if OPENTHREAD_FTD && OPENTHREAD_CONFIG_MAC_COLLISION_AVOIDANCE_DELAY_ENABLE
    , mDelayNextTx(false)
    , mTxDelayTimer(aInstance, HandleTxDelayTimer)
#endif
    , mScheduleTransmissionTask(aInstance, MeshForwarder::ScheduleTransmissionTask)
#if OPENTHREAD_FTD
    , mIndirectSender(aInstance)
#endif
    , mDataPollSender(aInstance)
{
    mFragTag = Random::NonCrypto::GetUint16();

    ResetCounters();

#if OPENTHREAD_FTD
    mFragmentPriorityList.Clear();
#endif
}

void MeshForwarder::Start(void)
{
    if (!mEnabled)
    {
        Get<Mac::Mac>().SetRxOnWhenIdle(true);
#if OPENTHREAD_FTD
        mIndirectSender.Start();
#endif

        mEnabled = true;
    }
}

void MeshForwarder::Stop(void)
{
    VerifyOrExit(mEnabled);

    mDataPollSender.StopPolling();
    Get<TimeTicker>().UnregisterReceiver(TimeTicker::kMeshForwarder);
    Get<Mle::DiscoverScanner>().Stop();

    mSendQueue.DequeueAndFreeAll();
    mReassemblyList.DequeueAndFreeAll();

#if OPENTHREAD_FTD
    mIndirectSender.Stop();
    mFragmentPriorityList.Clear();
#endif

#if OPENTHREAD_FTD && OPENTHREAD_CONFIG_MAC_COLLISION_AVOIDANCE_DELAY_ENABLE
    mTxDelayTimer.Stop();
    mDelayNextTx = false;
#endif

    mEnabled     = false;
    mSendMessage = nullptr;
    Get<Mac::Mac>().SetRxOnWhenIdle(false);

exit:
    return;
}

void MeshForwarder::PrepareEmptyFrame(Mac::TxFrame &aFrame, const Mac::Address &aMacDest, bool aAckRequest)
{
    uint16_t fcf       = 0;
    bool     iePresent = CalcIePresent(nullptr);

    Mac::Address macSource;
    macSource.SetShort(Get<Mac::Mac>().GetShortAddress());

    if (macSource.IsShortAddrInvalid() || aMacDest.IsExtended())
    {
        macSource.SetExtended(Get<Mac::Mac>().GetExtAddress());
    }

    fcf = Mac::Frame::kFcfFrameData | Mac::Frame::kFcfPanidCompression | Mac::Frame::kFcfSecurityEnabled;

    if (iePresent)
    {
        fcf |= Mac::Frame::kFcfIePresent;
    }

    fcf |= CalcFrameVersion(Get<NeighborTable>().FindNeighbor(aMacDest), iePresent);

    if (aAckRequest)
    {
        fcf |= Mac::Frame::kFcfAckRequest;
    }

    fcf |= (aMacDest.IsShort()) ? Mac::Frame::kFcfDstAddrShort : Mac::Frame::kFcfDstAddrExt;
    fcf |= (macSource.IsShort()) ? Mac::Frame::kFcfSrcAddrShort : Mac::Frame::kFcfSrcAddrExt;

    aFrame.InitMacHeader(fcf, Mac::Frame::kKeyIdMode1 | Mac::Frame::kSecEncMic32);

    if (aFrame.IsDstPanIdPresent())
    {
        aFrame.SetDstPanId(Get<Mac::Mac>().GetPanId());
    }
    IgnoreError(aFrame.SetSrcPanId(Get<Mac::Mac>().GetPanId()));

    aFrame.SetDstAddr(aMacDest);
    aFrame.SetSrcAddr(macSource);
    aFrame.SetFramePending(false);
#if OPENTHREAD_CONFIG_MAC_HEADER_IE_SUPPORT
    if (iePresent)
    {
        AppendHeaderIe(nullptr, aFrame);
    }
#endif
    aFrame.SetPayloadLength(0);
}

void MeshForwarder::RemoveMessage(Message &aMessage)
{
    PriorityQueue *queue = aMessage.GetPriorityQueue();

    OT_ASSERT(queue != nullptr);

    if (queue == &mSendQueue)
    {
#if OPENTHREAD_FTD
        for (Child &child : Get<ChildTable>().Iterate(Child::kInStateAnyExceptInvalid))
        {
            IgnoreError(mIndirectSender.RemoveMessageFromSleepyChild(aMessage, child));
        }
#endif

        if (mSendMessage == &aMessage)
        {
            mSendMessage = nullptr;
        }
    }

    LogMessage(kMessageEvict, aMessage, kErrorNoBufs);
    queue->DequeueAndFree(aMessage);
}

void MeshForwarder::ResumeMessageTransmissions(void)
{
    if (mTxPaused)
    {
        mTxPaused = false;
        mScheduleTransmissionTask.Post();
    }
}

#if OPENTHREAD_FTD && OPENTHREAD_CONFIG_MAC_COLLISION_AVOIDANCE_DELAY_ENABLE
void MeshForwarder::HandleTxDelayTimer(Timer &aTimer)
{
    aTimer.Get<MeshForwarder>().HandleTxDelayTimer();
}

void MeshForwarder::HandleTxDelayTimer(void)
{
    mDelayNextTx = false;
    mScheduleTransmissionTask.Post();
    LogDebg("Tx delay timer expired");
}
#endif

#if OPENTHREAD_CONFIG_DELAY_AWARE_QUEUE_MANAGEMENT_ENABLE

Error MeshForwarder::UpdateEcnOrDrop(Message &aMessage, bool aPreparingToSend)
{
    // This method performs delay-aware active queue management for
    // direct message transmission. It parses the IPv6 header from
    // `aMessage` to determine if message is  ECN-capable. This is
    // then used along with the message's time-in-queue to decide
    // whether to keep the message as is, change the ECN field to
    // mark congestion, or drop the message. If the message is to be
    // dropped, this method clears the direct tx flag on `aMessage`
    // and removes it from the send queue (if no pending indirect tx)
    // and returns `kErrorDrop`. This method returns `kErrorNone`
    // when the message is kept as is or ECN field is updated.

    Error    error         = kErrorNone;
    uint32_t timeInQueue   = TimerMilli::GetNow() - aMessage.GetTimestamp();
    bool     shouldMarkEcn = (timeInQueue >= kTimeInQueueMarkEcn);
    bool     isEcnCapable  = false;

    VerifyOrExit(aMessage.IsDirectTransmission() && (aMessage.GetOffset() == 0));

    if (aMessage.GetType() == Message::kTypeIp6)
    {
        Ip6::Header ip6Header;

        IgnoreError(aMessage.Read(0, ip6Header));

        VerifyOrExit(!Get<ThreadNetif>().HasUnicastAddress(ip6Header.GetSource()));

        isEcnCapable = (ip6Header.GetEcn() != Ip6::kEcnNotCapable);

        if ((shouldMarkEcn && !isEcnCapable) || (timeInQueue >= kTimeInQueueDropMsg))
        {
            ExitNow(error = kErrorDrop);
        }

        if (shouldMarkEcn)
        {
            switch (ip6Header.GetEcn())
            {
            case Ip6::kEcnCapable0:
            case Ip6::kEcnCapable1:
                ip6Header.SetEcn(Ip6::kEcnMarked);
                aMessage.Write(0, ip6Header);
                LogMessage(kMessageMarkEcn, aMessage);
                break;

            case Ip6::kEcnMarked:
            case Ip6::kEcnNotCapable:
                break;
            }
        }
    }
#if OPENTHREAD_FTD
    else if (aMessage.GetType() == Message::kType6lowpan)
    {
        uint16_t               headerLength = 0;
        uint16_t               offset;
        bool                   hasFragmentHeader = false;
        Lowpan::FragmentHeader fragmentHeader;
        Lowpan::MeshHeader     meshHeader;

        IgnoreError(meshHeader.ParseFrom(aMessage, headerLength));

        offset = headerLength;

        if (fragmentHeader.ParseFrom(aMessage, offset, headerLength) == kErrorNone)
        {
            hasFragmentHeader = true;
            offset += headerLength;
        }

        if (!hasFragmentHeader || (fragmentHeader.GetDatagramOffset() == 0))
        {
            Ip6::Ecn ecn = Get<Lowpan::Lowpan>().DecompressEcn(aMessage, offset);

            isEcnCapable = (ecn != Ip6::kEcnNotCapable);

            if ((shouldMarkEcn && !isEcnCapable) || (timeInQueue >= kTimeInQueueDropMsg))
            {
                FragmentPriorityList::Entry *entry;

                entry = mFragmentPriorityList.FindEntry(meshHeader.GetSource(), fragmentHeader.GetDatagramTag());

                if (entry != nullptr)
                {
                    entry->MarkToDrop();
                    entry->ResetLifetime();
                }

                ExitNow(error = kErrorDrop);
            }

            if (shouldMarkEcn)
            {
                switch (ecn)
                {
                case Ip6::kEcnCapable0:
                case Ip6::kEcnCapable1:
                    Get<Lowpan::Lowpan>().MarkCompressedEcn(aMessage, offset);
                    LogMessage(kMessageMarkEcn, aMessage);
                    break;

                case Ip6::kEcnMarked:
                case Ip6::kEcnNotCapable:
                    break;
                }
            }
        }
        else if (hasFragmentHeader)
        {
            FragmentPriorityList::Entry *entry;

            entry = mFragmentPriorityList.FindEntry(meshHeader.GetSource(), fragmentHeader.GetDatagramTag());
            VerifyOrExit(entry != nullptr);

            if (entry->ShouldDrop())
            {
                error = kErrorDrop;
            }

            // We can clear the entry if it is the last fragment and
            // only if the message is being prepared to be sent out.
            if (aPreparingToSend && (fragmentHeader.GetDatagramOffset() + aMessage.GetLength() - offset >=
                                     fragmentHeader.GetDatagramSize()))
            {
                entry->Clear();
            }
        }
    }
#else
    OT_UNUSED_VARIABLE(aPreparingToSend);
#endif // OPENTHREAD_FTD

exit:
    if (error == kErrorDrop)
    {
        LogMessage(kMessageQueueMgmtDrop, aMessage);
        aMessage.ClearDirectTransmission();
        RemoveMessageIfNoPendingTx(aMessage);
    }

    return error;
}

Error MeshForwarder::RemoveAgedMessages(void)
{
    // This method goes through all messages in the send queue and
    // removes all aged messages determined based on the delay-aware
    // active queue management rules. It may also mark ECN on some
    // messages. It returns `kErrorNone` if at least one message was
    // removed, or `kErrorNotFound` if none was removed.

    Error    error = kErrorNotFound;
    Message *nextMessage;

    for (Message *message = mSendQueue.GetHead(); message != nullptr; message = nextMessage)
    {
        nextMessage = message->GetNext();

        // Exclude the current message being sent `mSendMessage`.
        if ((message == mSendMessage) || !message->IsDirectTransmission())
        {
            continue;
        }

        if (UpdateEcnOrDrop(*message, /* aPreparingToSend */ false) == kErrorDrop)
        {
            error = kErrorNone;
        }
    }

    return error;
}

#endif // OPENTHREAD_CONFIG_DELAY_AWARE_QUEUE_MANAGEMENT_ENABLE

#if (OPENTHREAD_CONFIG_MAX_FRAMES_IN_DIRECT_TX_QUEUE > 0)

bool MeshForwarder::IsDirectTxQueueOverMaxFrameThreshold(void) const
{
    uint16_t frameCount = 0;

    for (const Message &message : mSendQueue)
    {
        if (!message.IsDirectTransmission() || (&message == mSendMessage))
        {
            continue;
        }

        switch (message.GetType())
        {
        case Message::kTypeIp6:
        {
            // If it is an IPv6 message, we estimate the number of
            // fragment frames assuming typical header sizes and lowpan
            // compression. Since this estimate is only used for queue
            // management, we lean towards an under estimate in sense
            // that we may allow few more frames in the tx queue over
            // threshold in some rare cases.
            //
            // The constants below are derived as follows: Typical MAC
            // header (15 bytes) and MAC footer (6 bytes) leave 106
            // bytes for MAC payload. Next fragment header is 5 bytes
            // leaving 96 for next fragment payload. Lowpan compression
            // on average compresses 40 bytes IPv6 header into about 19
            // bytes leaving 87 bytes for the IPv6 payload, so the first
            // fragment can fit 87 + 40 = 127 bytes.

            static constexpr uint16_t kFirstFragmentMaxLength = 127;
            static constexpr uint16_t kNextFragmentSize       = 96;

            uint16_t length = message.GetLength();

            frameCount++;

            if (length > kFirstFragmentMaxLength)
            {
                frameCount += (length - kFirstFragmentMaxLength) / kNextFragmentSize;
            }

            break;
        }

        case Message::kType6lowpan:
        case Message::kTypeMacEmptyData:
            frameCount++;
            break;

        case Message::kTypeSupervision:
        default:
            break;
        }
    }

    return (frameCount > OPENTHREAD_CONFIG_MAX_FRAMES_IN_DIRECT_TX_QUEUE);
}

void MeshForwarder::ApplyDirectTxQueueLimit(Message &aMessage)
{
    VerifyOrExit(aMessage.IsDirectTransmission());
    VerifyOrExit(IsDirectTxQueueOverMaxFrameThreshold());

#if OPENTHREAD_CONFIG_DELAY_AWARE_QUEUE_MANAGEMENT_ENABLE
    if (RemoveAgedMessages() == kErrorNone)
    {
        VerifyOrExit(IsDirectTxQueueOverMaxFrameThreshold());
    }
#endif

    LogMessage(kMessageFullQueueDrop, aMessage);
    aMessage.ClearDirectTransmission();
    RemoveMessageIfNoPendingTx(aMessage);

exit:
    return;
}

#endif // (OPENTHREAD_CONFIG_MAX_FRAMES_IN_DIRECT_TX_QUEUE > 0)

void MeshForwarder::ScheduleTransmissionTask(Tasklet &aTasklet)
{
    aTasklet.Get<MeshForwarder>().ScheduleTransmissionTask();
}

void MeshForwarder::ScheduleTransmissionTask(void)
{
    VerifyOrExit(!mSendBusy && !mTxPaused);

#if OPENTHREAD_FTD && OPENTHREAD_CONFIG_MAC_COLLISION_AVOIDANCE_DELAY_ENABLE
    VerifyOrExit(!mDelayNextTx);
#endif

    mSendMessage = PrepareNextDirectTransmission();
    VerifyOrExit(mSendMessage != nullptr);

    if (mSendMessage->GetOffset() == 0)
    {
        mSendMessage->SetTxSuccess(true);
    }

    Get<Mac::Mac>().RequestDirectFrameTransmission();

exit:
    return;
}

Message *MeshForwarder::PrepareNextDirectTransmission(void)
{
    Message *curMessage, *nextMessage;
    Error    error = kErrorNone;

    for (curMessage = mSendQueue.GetHead(); curMessage; curMessage = nextMessage)
    {
        // We set the `nextMessage` here but it can be updated again
        // after the `switch(message.GetType())` since it may be
        // evicted during message processing (e.g., from the call to
        // `UpdateIp6Route()` due to Address Solicit).

        nextMessage = curMessage->GetNext();

        if (!curMessage->IsDirectTransmission() || curMessage->IsResolvingAddress())
        {
            continue;
        }

#if OPENTHREAD_CONFIG_DELAY_AWARE_QUEUE_MANAGEMENT_ENABLE
        if (UpdateEcnOrDrop(*curMessage) == kErrorDrop)
        {
            continue;
        }
#endif
        curMessage->SetDoNotEvict(true);

        switch (curMessage->GetType())
        {
        case Message::kTypeIp6:
            error = UpdateIp6Route(*curMessage);
            break;

#if OPENTHREAD_FTD

        case Message::kType6lowpan:
            error = UpdateMeshRoute(*curMessage);
            break;

#endif

#if OPENTHREAD_CONFIG_REFERENCE_DEVICE_ENABLE
        case Message::kTypeMacEmptyData:
            error = kErrorNone;
            break;
#endif

        default:
            error = kErrorDrop;
            break;
        }

        curMessage->SetDoNotEvict(false);

        // the next message may have been evicted during processing (e.g. due to Address Solicit)
        nextMessage = curMessage->GetNext();

        switch (error)
        {
        case kErrorNone:
            ExitNow();

#if OPENTHREAD_FTD
        case kErrorAddressQuery:
            curMessage->SetResolvingAddress(true);
            continue;
#endif

        default:
            LogMessage(kMessageDrop, *curMessage, error);
            mSendQueue.DequeueAndFree(*curMessage);
            continue;
        }
    }

exit:
    return curMessage;
}

Error MeshForwarder::UpdateIp6Route(Message &aMessage)
{
    Mle::MleRouter &mle   = Get<Mle::MleRouter>();
    Error           error = kErrorNone;
    Ip6::Header     ip6Header;

    mAddMeshHeader = false;

    IgnoreError(aMessage.Read(0, ip6Header));

    VerifyOrExit(!ip6Header.GetSource().IsMulticast(), error = kErrorDrop);

    GetMacSourceAddress(ip6Header.GetSource(), mMacAddrs.mSource);

    if (mle.IsDisabled() || mle.IsDetached())
    {
        if (ip6Header.GetDestination().IsLinkLocal() || ip6Header.GetDestination().IsLinkLocalMulticast())
        {
            GetMacDestinationAddress(ip6Header.GetDestination(), mMacAddrs.mDestination);
        }
        else
        {
            error = kErrorDrop;
        }

        ExitNow();
    }

    if (ip6Header.GetDestination().IsMulticast())
    {
        // With the exception of MLE multicasts and any other message
        // with link security disabled, an End Device transmits
        // multicasts, as IEEE 802.15.4 unicasts to its parent.

        if (mle.IsChild() && aMessage.IsLinkSecurityEnabled() && !aMessage.IsSubTypeMle())
        {
            mMacAddrs.mDestination.SetShort(mle.GetNextHop(Mac::kShortAddrBroadcast));
        }
        else
        {
            mMacAddrs.mDestination.SetShort(Mac::kShortAddrBroadcast);
        }
    }
    else if (ip6Header.GetDestination().IsLinkLocal())
    {
        GetMacDestinationAddress(ip6Header.GetDestination(), mMacAddrs.mDestination);
    }
    else if (mle.IsMinimalEndDevice())
    {
        mMacAddrs.mDestination.SetShort(mle.GetNextHop(Mac::kShortAddrBroadcast));
    }
    else
    {
#if OPENTHREAD_FTD
        error = UpdateIp6RouteFtd(ip6Header, aMessage);
#else
        OT_ASSERT(false);
#endif
    }

exit:
    return error;
}

bool MeshForwarder::GetRxOnWhenIdle(void) const
{
    return Get<Mac::Mac>().GetRxOnWhenIdle();
}

void MeshForwarder::SetRxOnWhenIdle(bool aRxOnWhenIdle)
{
    Get<Mac::Mac>().SetRxOnWhenIdle(aRxOnWhenIdle);

    if (aRxOnWhenIdle)
    {
        mDataPollSender.StopPolling();
#if OPENTHREAD_CONFIG_CHILD_SUPERVISION_ENABLE
        Get<Utils::SupervisionListener>().Stop();
#endif
    }
    else
    {
        mDataPollSender.StartPolling();
#if OPENTHREAD_CONFIG_CHILD_SUPERVISION_ENABLE
        Get<Utils::SupervisionListener>().Start();
#endif
    }
}

void MeshForwarder::GetMacSourceAddress(const Ip6::Address &aIp6Addr, Mac::Address &aMacAddr)
{
    aIp6Addr.GetIid().ConvertToMacAddress(aMacAddr);

    if (aMacAddr.GetExtended() != Get<Mac::Mac>().GetExtAddress())
    {
        aMacAddr.SetShort(Get<Mac::Mac>().GetShortAddress());
    }
}

void MeshForwarder::GetMacDestinationAddress(const Ip6::Address &aIp6Addr, Mac::Address &aMacAddr)
{
    if (aIp6Addr.IsMulticast())
    {
        aMacAddr.SetShort(Mac::kShortAddrBroadcast);
    }
    else if (Get<Mle::MleRouter>().IsRoutingLocator(aIp6Addr))
    {
        aMacAddr.SetShort(aIp6Addr.GetIid().GetLocator());
    }
    else
    {
        aIp6Addr.GetIid().ConvertToMacAddress(aMacAddr);
    }
}

Mac::TxFrame *MeshForwarder::HandleFrameRequest(Mac::TxFrames &aTxFrames)
{
    Mac::TxFrame *frame         = nullptr;
    bool          addFragHeader = false;

    VerifyOrExit(mEnabled && (mSendMessage != nullptr));

#if OPENTHREAD_CONFIG_MULTI_RADIO
    frame = &Get<RadioSelector>().SelectRadio(*mSendMessage, mMacAddrs.mDestination, aTxFrames);

    // If multi-radio link is supported, when sending frame with link
    // security enabled, Fragment Header is always included (even if
    // the message is small and does not require 6LoWPAN fragmentation).
    // This allows the Fragment Header's tag to be used to detect and
    // suppress duplicate received frames over different radio links.

    if (mSendMessage->IsLinkSecurityEnabled())
    {
        addFragHeader = true;
    }
#else
    frame = &aTxFrames.GetTxFrame();
#endif

    mSendBusy = true;

    switch (mSendMessage->GetType())
    {
    case Message::kTypeIp6:
        if (mSendMessage->GetSubType() == Message::kSubTypeMleDiscoverRequest)
        {
            frame = Get<Mle::DiscoverScanner>().PrepareDiscoveryRequestFrame(*frame);
            VerifyOrExit(frame != nullptr);
        }
#if OPENTHREAD_CONFIG_MAC_CSL_RECEIVER_ENABLE
        if (Get<Mac::Mac>().IsCslEnabled() && mSendMessage->IsSubTypeMle())
        {
            mSendMessage->SetLinkSecurityEnabled(true);
        }
#endif
        mMessageNextOffset =
            PrepareDataFrame(*frame, *mSendMessage, mMacAddrs, mAddMeshHeader, mMeshSource, mMeshDest, addFragHeader);

        if ((mSendMessage->GetSubType() == Message::kSubTypeMleChildIdRequest) && mSendMessage->IsLinkSecurityEnabled())
        {
            LogNote("Child ID Request requires fragmentation, aborting tx");
            mMessageNextOffset = mSendMessage->GetLength();
            ExitNow(frame = nullptr);
        }

        break;

#if OPENTHREAD_CONFIG_REFERENCE_DEVICE_ENABLE
    case Message::kTypeMacEmptyData:
    {
        Mac::Address macDestAddr;

        macDestAddr.SetShort(Get<Mle::MleRouter>().GetParent().GetRloc16());
        PrepareEmptyFrame(*frame, macDestAddr, /* aAckRequest */ true);
    }
    break;
#endif

#if OPENTHREAD_FTD

    case Message::kType6lowpan:
        SendMesh(*mSendMessage, *frame);
        break;

    case Message::kTypeSupervision:
        // A direct supervision message is possible in the case where
        // a sleepy child switches its mode (becomes non-sleepy) while
        // there is a pending indirect supervision message in the send
        // queue for it. The message would be then converted to a
        // direct tx.

        OT_FALL_THROUGH;
#endif

    default:
        mMessageNextOffset = mSendMessage->GetLength();
        ExitNow(frame = nullptr);
    }

    frame->SetIsARetransmission(false);

exit:
    return frame;
}

// This method constructs a MAC data from from a given IPv6 message.
//
// This method handles generation of MAC header, mesh header (if
// requested), lowpan compression of IPv6 header, lowpan fragmentation
// header (if message requires fragmentation or if it is explicitly
// requested by setting `aAddFragHeader` to `true`) It uses the
// message offset to construct next fragments. This method enables
// link security when message is MLE type and requires fragmentation.
// It returns the next offset into the message after the prepared
// frame.
//
uint16_t MeshForwarder::PrepareDataFrame(Mac::TxFrame &        aFrame,
                                         Message &             aMessage,
                                         const Mac::Addresses &aMacAddrs,
                                         bool                  aAddMeshHeader,
                                         uint16_t              aMeshSource,
                                         uint16_t              aMeshDest,
                                         bool                  aAddFragHeader)
{
    uint16_t     fcf;
    uint16_t     payloadLength;
    uint16_t     dstpan;
    uint8_t      secCtl;
    uint16_t     origMsgOffset;
    uint16_t     nextOffset;
    FrameBuilder frameBuilder;
    bool         iePresent = CalcIePresent(&aMessage);

start:

    // Initialize MAC header
    fcf = Mac::Frame::kFcfFrameData;

    fcf |= (aMacAddrs.mDestination.IsShort()) ? Mac::Frame::kFcfDstAddrShort : Mac::Frame::kFcfDstAddrExt;
    fcf |= (aMacAddrs.mSource.IsShort()) ? Mac::Frame::kFcfSrcAddrShort : Mac::Frame::kFcfSrcAddrExt;

    if (iePresent)
    {
        fcf |= Mac::Frame::kFcfIePresent;
    }

    fcf |= CalcFrameVersion(Get<NeighborTable>().FindNeighbor(aMacAddrs.mDestination), iePresent);

    // All unicast frames request ACK
    if (aMacAddrs.mDestination.IsExtended() || !aMacAddrs.mDestination.IsBroadcast())
    {
        fcf |= Mac::Frame::kFcfAckRequest;
    }

    if (aMessage.IsLinkSecurityEnabled())
    {
        fcf |= Mac::Frame::kFcfSecurityEnabled;

        switch (aMessage.GetSubType())
        {
        case Message::kSubTypeJoinerEntrust:
            secCtl = static_cast<uint8_t>(Mac::Frame::kKeyIdMode0);
            break;

        case Message::kSubTypeMleAnnounce:
            secCtl = static_cast<uint8_t>(Mac::Frame::kKeyIdMode2);
            break;

        default:
            secCtl = static_cast<uint8_t>(Mac::Frame::kKeyIdMode1);
            break;
        }

        secCtl |= Mac::Frame::kSecEncMic32;
    }
    else
    {
        secCtl = Mac::Frame::kSecNone;
    }

    dstpan = Get<Mac::Mac>().GetPanId();

    switch (aMessage.GetSubType())
    {
    case Message::kSubTypeMleAnnounce:
        aFrame.SetChannel(aMessage.GetChannel());
        dstpan = Mac::kPanIdBroadcast;
        break;

    case Message::kSubTypeMleDiscoverRequest:
    case Message::kSubTypeMleDiscoverResponse:
        dstpan = aMessage.GetPanId();
        break;

    default:
        break;
    }

    // Handle special case in 15.4-2015:
    //  Dest Address: Extended
    //  Source Address: Extended
    //  Dest PanId: Present
    //  Src Panid: Not Present
    //  Pan ID Compression: 0
    if (dstpan == Get<Mac::Mac>().GetPanId() &&
        ((fcf & Mac::Frame::kFcfFrameVersionMask) == Mac::Frame::kFcfFrameVersion2006 ||
         (fcf & Mac::Frame::kFcfDstAddrMask) != Mac::Frame::kFcfDstAddrExt ||
         (fcf & Mac::Frame::kFcfSrcAddrMask) != Mac::Frame::kFcfSrcAddrExt))
    {
#if OPENTHREAD_CONFIG_MAC_HEADER_IE_SUPPORT
        // Handle a special case in IEEE 802.15.4-2015, when Pan ID Compression is 0, but Src Pan ID is not present:
        //  Dest Address:       Extended
        //  Src Address:        Extended
        //  Dest Pan ID:        Present
        //  Src Pan ID:         Not Present
        //  Pan ID Compression: 0

        if ((fcf & Mac::Frame::kFcfFrameVersionMask) != Mac::Frame::kFcfFrameVersion2015 ||
            (fcf & Mac::Frame::kFcfDstAddrMask) != Mac::Frame::kFcfDstAddrExt ||
            (fcf & Mac::Frame::kFcfSrcAddrMask) != Mac::Frame::kFcfSrcAddrExt)
#endif
        {
            fcf |= Mac::Frame::kFcfPanidCompression;
        }
    }

    aFrame.InitMacHeader(fcf, secCtl);

    if (aFrame.IsDstPanIdPresent())
    {
        aFrame.SetDstPanId(dstpan);
    }

    IgnoreError(aFrame.SetSrcPanId(Get<Mac::Mac>().GetPanId()));
    aFrame.SetDstAddr(aMacAddrs.mDestination);
    aFrame.SetSrcAddr(aMacAddrs.mSource);

#if OPENTHREAD_CONFIG_MAC_HEADER_IE_SUPPORT
    if (iePresent)
    {
        AppendHeaderIe(&aMessage, aFrame);
    }
#endif

    frameBuilder.Init(aFrame.GetPayload(), aFrame.GetMaxPayloadLength());

#if OPENTHREAD_FTD

    // Initialize Mesh header
    if (aAddMeshHeader)
    {
        Mle::MleRouter &   mle = Get<Mle::MleRouter>();
        Lowpan::MeshHeader meshHeader;
        uint8_t            hopsLeft;
        uint16_t           maxPayloadLength;

        // Mesh Header frames are forwarded by routers over multiple
        // hops to reach a final destination. The forwarding path can
        // have routers supporting different radio links with varying
        // MTU sizes. Since the originator of the frame does not know the
        // path and the MTU sizes of supported radio links by the routers
        // in the path, we limit the max payload length of a Mesh Header
        // frame to a fixed minimum value (derived from 15.4 radio)
        // ensuring it can be handled by any radio link.
        //
        // Maximum payload length is calculated by subtracting the frame
        // header and footer lengths from the MTU size. The footer
        // length is derived by removing the `aFrame.GetFcsSize()` and
        // then adding the fixed `kMeshHeaderFrameFcsSize` instead
        // (updating the FCS size in the calculation of footer length).

        maxPayloadLength = kMeshHeaderFrameMtu - aFrame.GetHeaderLength() -
                           (aFrame.GetFooterLength() - aFrame.GetFcsSize() + kMeshHeaderFrameFcsSize);

        frameBuilder.Init(aFrame.GetPayload(), maxPayloadLength);

        if (mle.IsChild())
        {
            // REED sets hopsLeft to max (16) + 1. It does not know the route cost.
            hopsLeft = Mle::kMaxRouteCost + 1;
        }
        else
        {
            // Calculate the number of predicted hops.
            hopsLeft = mle.GetRouteCost(aMeshDest);

            if (hopsLeft != Mle::kMaxRouteCost)
            {
                hopsLeft += mle.GetLinkCost(Mle::RouterIdFromRloc16(mle.GetNextHop(aMeshDest)));
            }
            else
            {
                // In case there is no route to the destination router (only link).
                hopsLeft = mle.GetLinkCost(Mle::RouterIdFromRloc16(aMeshDest));
            }
        }

        // The hopsLft field MUST be incremented by one if the
        // destination RLOC16 is not that of an active Router.
        if (!Mle::IsActiveRouter(aMeshDest))
        {
            hopsLeft += 1;
        }

        meshHeader.Init(aMeshSource, aMeshDest, hopsLeft + Lowpan::MeshHeader::kAdditionalHopsLeft);

        IgnoreError(meshHeader.AppendTo(frameBuilder));
    }

#endif // OPENTHREAD_FTD

    // While performing lowpan compression, the message offset may be
    // changed to skip over the compressed IPv6 headers, we save the
    // original offset and set it back on `aMessage` at the end
    // before returning.

    origMsgOffset = aMessage.GetOffset();

    // Compress IPv6 Header
    if (aMessage.GetOffset() == 0)
    {
        uint16_t       fragHeaderOffset;
        uint16_t       maxFrameLength;
        Mac::Addresses macAddrs;

        // Before performing lowpan header compression, we reduce the
        // max length on `frameBuilder` to reserve bytes for first
        // fragment header. This ensures that lowpan compression will
        // leave room for a first fragment header. After the lowpan
        // header compression is done, we reclaim the reserved bytes
        // by setting the max length back to its original value.

        fragHeaderOffset = frameBuilder.GetLength();
        maxFrameLength   = frameBuilder.GetMaxLength();
        frameBuilder.SetMaxLength(maxFrameLength - sizeof(Lowpan::FragmentHeader::FirstFrag));

        if (aAddMeshHeader)
        {
            macAddrs.mSource.SetShort(aMeshSource);
            macAddrs.mDestination.SetShort(aMeshDest);
        }
        else
        {
            macAddrs = aMacAddrs;
        }

        SuccessOrAssert(Get<Lowpan::Lowpan>().Compress(aMessage, macAddrs, frameBuilder));

        frameBuilder.SetMaxLength(maxFrameLength);

        payloadLength = aMessage.GetLength() - aMessage.GetOffset();

        if (aAddFragHeader || (payloadLength > frameBuilder.GetRemainingLength()))
        {
            Lowpan::FragmentHeader::FirstFrag firstFragHeader;

            if ((!aMessage.IsLinkSecurityEnabled()) && aMessage.IsSubTypeMle())
            {
                // MLE messages that require fragmentation MUST use
                // link-layer security. We enable security and try
                // constructing the frame again.

                aMessage.SetOffset(0);
                aMessage.SetLinkSecurityEnabled(true);
                goto start;
            }

            // Insert Fragment header
            if (aMessage.GetDatagramTag() == 0)
            {
                // Avoid using datagram tag value 0, which indicates the tag has not been set
                if (mFragTag == 0)
                {
                    mFragTag++;
                }

                aMessage.SetDatagramTag(mFragTag++);
            }

            firstFragHeader.Init(aMessage.GetLength(), static_cast<uint16_t>(aMessage.GetDatagramTag()));
            SuccessOrAssert(frameBuilder.Insert(fragHeaderOffset, firstFragHeader));
        }
    }
    else
    {
        Lowpan::FragmentHeader::NextFrag nextFragHeader;

        nextFragHeader.Init(aMessage.GetLength(), static_cast<uint16_t>(aMessage.GetDatagramTag()),
                            aMessage.GetOffset());
        SuccessOrAssert(frameBuilder.Append(nextFragHeader));

        payloadLength = aMessage.GetLength() - aMessage.GetOffset();
    }

    if (payloadLength > frameBuilder.GetRemainingLength())
    {
        payloadLength = (frameBuilder.GetRemainingLength() & ~0x7);
    }

    // Copy IPv6 Payload
    SuccessOrAssert(frameBuilder.AppendBytesFromMessage(aMessage, aMessage.GetOffset(), payloadLength));
    aFrame.SetPayloadLength(frameBuilder.GetLength());

    nextOffset = aMessage.GetOffset() + payloadLength;

    if (nextOffset < aMessage.GetLength())
    {
        aFrame.SetFramePending(true);
#if OPENTHREAD_CONFIG_TIME_SYNC_ENABLE
        aMessage.SetTimeSync(false);
#endif
    }

    aMessage.SetOffset(origMsgOffset);

    return nextOffset;
}

Neighbor *MeshForwarder::UpdateNeighborOnSentFrame(Mac::TxFrame &      aFrame,
                                                   Error               aError,
                                                   const Mac::Address &aMacDest,
                                                   bool                aIsDataPoll)
{
    OT_UNUSED_VARIABLE(aIsDataPoll);

    Neighbor *neighbor = nullptr;

    VerifyOrExit(mEnabled);

    neighbor = Get<NeighborTable>().FindNeighbor(aMacDest);
    VerifyOrExit(neighbor != nullptr);

    VerifyOrExit(aFrame.GetAckRequest());

#if OPENTHREAD_CONFIG_RADIO_LINK_TREL_ENABLE
    // TREL radio link uses deferred ack model. We ignore
    // `SendDone` event from `Mac` layer with success status and
    // wait for deferred ack callback instead.
#if OPENTHREAD_CONFIG_MULTI_RADIO
    if (aFrame.GetRadioType() == Mac::kRadioTypeTrel)
#endif
    {
        VerifyOrExit(aError != kErrorNone);
    }
#endif // OPENTHREAD_CONFIG_RADIO_LINK_TREL_ENABLE

#if OPENTHREAD_CONFIG_MAC_CSL_RECEIVER_ENABLE
    if ((aFrame.GetHeaderIe(Mac::CslIe::kHeaderIeId) != nullptr) && aIsDataPoll)
    {
        UpdateNeighborLinkFailures(*neighbor, aError, /* aAllowNeighborRemove */ true,
                                   /* aFailLimit */ Mle::kFailedCslDataPollTransmissions);
    }
    else
#endif
    {
        UpdateNeighborLinkFailures(*neighbor, aError, /* aAllowNeighborRemove */ true);
    }

exit:
    return neighbor;
}

void MeshForwarder::UpdateNeighborLinkFailures(Neighbor &aNeighbor,
                                               Error     aError,
                                               bool      aAllowNeighborRemove,
                                               uint8_t   aFailLimit)
{
    // Update neighbor `LinkFailures` counter on ack error.

    if (aError == kErrorNone)
    {
        aNeighbor.ResetLinkFailures();
    }
    else if (aError == kErrorNoAck)
    {
        aNeighbor.IncrementLinkFailures();

        if (aAllowNeighborRemove && (Mle::IsActiveRouter(aNeighbor.GetRloc16())) &&
            (aNeighbor.GetLinkFailures() >= aFailLimit))
        {
            Get<Mle::MleRouter>().RemoveRouterLink(static_cast<Router &>(aNeighbor));
        }
    }
}

#if OPENTHREAD_CONFIG_RADIO_LINK_TREL_ENABLE
void MeshForwarder::HandleDeferredAck(Neighbor &aNeighbor, Error aError)
{
    bool allowNeighborRemove = true;

    VerifyOrExit(mEnabled);

    if (aError == kErrorNoAck)
    {
        LogInfo("Deferred ack timeout on trel for neighbor %s rloc16:0x%04x",
                aNeighbor.GetExtAddress().ToString().AsCString(), aNeighbor.GetRloc16());
    }

#if OPENTHREAD_CONFIG_MULTI_RADIO
    // In multi radio mode, `RadioSelector` will update the neighbor's
    // link failure counter and removes the neighbor if required.
    Get<RadioSelector>().UpdateOnDeferredAck(aNeighbor, aError, allowNeighborRemove);
#else
    UpdateNeighborLinkFailures(aNeighbor, aError, allowNeighborRemove);
#endif

exit:
    return;
}
#endif // #if OPENTHREAD_CONFIG_RADIO_LINK_TREL_ENABLE

void MeshForwarder::HandleSentFrame(Mac::TxFrame &aFrame, Error aError)
{
    Neighbor *   neighbor = nullptr;
    Mac::Address macDest;

    OT_ASSERT((aError == kErrorNone) || (aError == kErrorChannelAccessFailure) || (aError == kErrorAbort) ||
              (aError == kErrorNoAck));

    mSendBusy = false;

    VerifyOrExit(mEnabled);

#if OPENTHREAD_FTD && OPENTHREAD_CONFIG_MAC_COLLISION_AVOIDANCE_DELAY_ENABLE
    if (mDelayNextTx && (aError == kErrorNone))
    {
        mTxDelayTimer.Start(kTxDelayInterval);
        LogDebg("Start tx delay timer for %u msec", kTxDelayInterval);
    }
    else
    {
        mDelayNextTx = false;
    }
#endif

    if (!aFrame.IsEmpty())
    {
        IgnoreError(aFrame.GetDstAddr(macDest));
        neighbor = UpdateNeighborOnSentFrame(aFrame, aError, macDest);
    }

    UpdateSendMessage(aError, macDest, neighbor);

exit:
    return;
}

void MeshForwarder::UpdateSendMessage(Error aFrameTxError, Mac::Address &aMacDest, Neighbor *aNeighbor)
{
    Error txError = aFrameTxError;

    VerifyOrExit(mSendMessage != nullptr);

    OT_ASSERT(mSendMessage->IsDirectTransmission());

    if (aFrameTxError != kErrorNone)
    {
        // If the transmission of any fragment frame fails,
        // the overall message transmission is considered
        // as failed

        mSendMessage->SetTxSuccess(false);

#if OPENTHREAD_CONFIG_DROP_MESSAGE_ON_FRAGMENT_TX_FAILURE

        // We set the NextOffset to end of message to avoid sending
        // any remaining fragments in the message.

        mMessageNextOffset = mSendMessage->GetLength();
#endif
    }

    if (mMessageNextOffset < mSendMessage->GetLength())
    {
        mSendMessage->SetOffset(mMessageNextOffset);
        ExitNow();
    }

    txError = aFrameTxError;

    mSendMessage->ClearDirectTransmission();
    mSendMessage->SetOffset(0);

    if (aNeighbor != nullptr)
    {
        aNeighbor->GetLinkInfo().AddMessageTxStatus(mSendMessage->GetTxSuccess());
    }

#if !OPENTHREAD_CONFIG_DROP_MESSAGE_ON_FRAGMENT_TX_FAILURE

    // When `CONFIG_DROP_MESSAGE_ON_FRAGMENT_TX_FAILURE` is
    // disabled, all fragment frames of a larger message are
    // sent even if the transmission of an earlier fragment fail.
    // Note that `GetTxSuccess() tracks the tx success of the
    // entire message, while `aFrameTxError` represents the error
    // status of the last fragment frame transmission.

    if (!mSendMessage->GetTxSuccess() && (txError == kErrorNone))
    {
        txError = kErrorFailed;
    }
#endif

#if OPENTHREAD_CONFIG_HISTORY_TRACKER_ENABLE
    Get<Utils::HistoryTracker>().RecordTxMessage(*mSendMessage, aMacDest);
#endif

    LogMessage(kMessageTransmit, *mSendMessage, txError, &aMacDest);

    if (mSendMessage->GetType() == Message::kTypeIp6)
    {
        if (mSendMessage->GetTxSuccess())
        {
            mIpCounters.mTxSuccess++;
        }
        else
        {
            mIpCounters.mTxFailure++;
        }
    }

    switch (mSendMessage->GetSubType())
    {
    case Message::kSubTypeMleDiscoverRequest:
        // Note that `HandleDiscoveryRequestFrameTxDone()` may update
        // `mSendMessage` and mark it again for direct transmission.
        Get<Mle::DiscoverScanner>().HandleDiscoveryRequestFrameTxDone(*mSendMessage);
        break;

    case Message::kSubTypeMleChildIdRequest:
        if (mSendMessage->IsLinkSecurityEnabled())
        {
            // If the Child ID Request requires fragmentation and therefore
            // link layer security, the frame transmission will be aborted.
            // When the message is being freed, we signal to MLE to prepare a
            // shorter Child ID Request message (by only including mesh-local
            // address in the Address Registration TLV).

            LogInfo("Requesting shorter `Child ID Request`");
            Get<Mle::Mle>().RequestShorterChildIdRequest();
        }

        break;

    default:
        break;
    }

    RemoveMessageIfNoPendingTx(*mSendMessage);

exit:
    mScheduleTransmissionTask.Post();
}

void MeshForwarder::RemoveMessageIfNoPendingTx(Message &aMessage)
{
    VerifyOrExit(!aMessage.IsDirectTransmission() && !aMessage.IsChildPending());

    if (mSendMessage == &aMessage)
    {
        mSendMessage       = nullptr;
        mMessageNextOffset = 0;
    }

    mSendQueue.DequeueAndFree(aMessage);

exit:
    return;
}

void MeshForwarder::HandleReceivedFrame(Mac::RxFrame &aFrame)
{
    ThreadLinkInfo linkInfo;
    Mac::Addresses macAddrs;
    FrameData      frameData;
    Error          error = kErrorNone;

    VerifyOrExit(mEnabled, error = kErrorInvalidState);

    SuccessOrExit(error = aFrame.GetSrcAddr(macAddrs.mSource));
    SuccessOrExit(error = aFrame.GetDstAddr(macAddrs.mDestination));

    linkInfo.SetFrom(aFrame);

    frameData.Init(aFrame.GetPayload(), aFrame.GetPayloadLength());

#if OPENTHREAD_CONFIG_CHILD_SUPERVISION_ENABLE
    Get<Utils::SupervisionListener>().UpdateOnReceive(macAddrs.mSource, linkInfo.IsLinkSecurityEnabled());
#endif

    switch (aFrame.GetType())
    {
    case Mac::Frame::kFcfFrameData:
        if (Lowpan::MeshHeader::IsMeshHeader(frameData))
        {
#if OPENTHREAD_FTD
            HandleMesh(frameData, macAddrs.mSource, linkInfo);
#endif
        }
        else if (Lowpan::FragmentHeader::IsFragmentHeader(frameData))
        {
            HandleFragment(frameData, macAddrs, linkInfo);
        }
        else if (Lowpan::Lowpan::IsLowpanHc(frameData))
        {
            HandleLowpanHC(frameData, macAddrs, linkInfo);
        }
        else
        {
            VerifyOrExit(frameData.GetLength() == 0, error = kErrorNotLowpanDataFrame);

            LogFrame("Received empty payload frame", aFrame, kErrorNone);
        }

        break;

    case Mac::Frame::kFcfFrameBeacon:
        break;

    default:
        error = kErrorDrop;
        break;
    }

exit:

    if (error != kErrorNone)
    {
        LogFrame("Dropping rx frame", aFrame, error);
    }
}

void MeshForwarder::HandleFragment(FrameData &           aFrameData,
                                   const Mac::Addresses &aMacAddrs,
                                   const ThreadLinkInfo &aLinkInfo)
{
    Error                  error = kErrorNone;
    Lowpan::FragmentHeader fragmentHeader;
    Message *              message = nullptr;

    SuccessOrExit(error = fragmentHeader.ParseFrom(aFrameData));

#if OPENTHREAD_CONFIG_MULTI_RADIO

    if (aLinkInfo.mLinkSecurity)
    {
        Neighbor *neighbor = Get<NeighborTable>().FindNeighbor(aMacAddrs.mSource, Neighbor::kInStateAnyExceptInvalid);

        if (neighbor != nullptr)
        {
            uint16_t tag = fragmentHeader.GetDatagramTag();

            if (neighbor->IsLastRxFragmentTagSet())
            {
                VerifyOrExit(!neighbor->IsLastRxFragmentTagAfter(tag), error = kErrorDuplicated);

                if (neighbor->GetLastRxFragmentTag() == tag)
                {
                    VerifyOrExit(fragmentHeader.GetDatagramOffset() != 0, error = kErrorDuplicated);

                    // Duplication suppression for a "next fragment" is handled
                    // by the code below where the the datagram offset is
                    // checked against the offset of the corresponding message
                    // (same datagram tag and size) in Reassembly List. Note
                    // that if there is no matching message in the Reassembly
                    // List (e.g., in case the message is already fully
                    // assembled) the received "next fragment" frame would be
                    // dropped.
                }
            }

            neighbor->SetLastRxFragmentTag(tag);
        }
    }

#endif // OPENTHREAD_CONFIG_MULTI_RADIO

    if (fragmentHeader.GetDatagramOffset() == 0)
    {
        uint16_t datagramSize = fragmentHeader.GetDatagramSize();

#if OPENTHREAD_FTD
        UpdateRoutes(aFrameData, aMacAddrs);
#endif

        SuccessOrExit(error = FrameToMessage(aFrameData, datagramSize, aMacAddrs, message));

        VerifyOrExit(datagramSize >= message->GetLength(), error = kErrorParse);
        SuccessOrExit(error = message->SetLength(datagramSize));

        message->SetDatagramTag(fragmentHeader.GetDatagramTag());
        message->SetTimestampToNow();
        message->SetLinkInfo(aLinkInfo);

        VerifyOrExit(Get<Ip6::Filter>().Accept(*message), error = kErrorDrop);

#if OPENTHREAD_FTD
        SendIcmpErrorIfDstUnreach(*message, aMacAddrs);
#endif

        // Allow re-assembly of only one message at a time on a SED by clearing
        // any remaining fragments in reassembly list upon receiving of a new
        // (secure) first fragment.

        if (!GetRxOnWhenIdle() && message->IsLinkSecurityEnabled())
        {
            ClearReassemblyList();
        }

        mReassemblyList.Enqueue(*message);

        Get<TimeTicker>().RegisterReceiver(TimeTicker::kMeshForwarder);
    }
    else // Received frame is a "next fragment".
    {
        for (Message &msg : mReassemblyList)
        {
            // Security Check: only consider reassembly buffers that had the same Security Enabled setting.
            if (msg.GetLength() == fragmentHeader.GetDatagramSize() &&
                msg.GetDatagramTag() == fragmentHeader.GetDatagramTag() &&
                msg.GetOffset() == fragmentHeader.GetDatagramOffset() &&
                msg.GetOffset() + aFrameData.GetLength() <= fragmentHeader.GetDatagramSize() &&
                msg.IsLinkSecurityEnabled() == aLinkInfo.IsLinkSecurityEnabled())
            {
                message = &msg;
                break;
            }
        }

        // For a sleepy-end-device, if we receive a new (secure) next fragment
        // with a non-matching fragmentation offset or tag, it indicates that
        // we have either missed a fragment, or the parent has moved to a new
        // message with a new tag. In either case, we can safely clear any
        // remaining fragments stored in the reassembly list.

        if (!GetRxOnWhenIdle() && (message == nullptr) && aLinkInfo.IsLinkSecurityEnabled())
        {
            ClearReassemblyList();
        }

        VerifyOrExit(message != nullptr, error = kErrorDrop);

        message->WriteData(message->GetOffset(), aFrameData);
        message->MoveOffset(aFrameData.GetLength());
        message->AddRss(aLinkInfo.GetRss());
#if OPENTHREAD_CONFIG_MLE_LINK_METRICS_SUBJECT_ENABLE
        message->AddLqi(aLinkInfo.GetLqi());
#endif
        message->SetTimestampToNow();
    }

exit:

    if (error == kErrorNone)
    {
        if (message->GetOffset() >= message->GetLength())
        {
            mReassemblyList.Dequeue(*message);
            IgnoreError(HandleDatagram(*message, aLinkInfo, aMacAddrs.mSource));
        }
    }
    else
    {
        LogFragmentFrameDrop(error, aFrameData.GetLength(), aMacAddrs, fragmentHeader,
                             aLinkInfo.IsLinkSecurityEnabled());
        FreeMessage(message);
    }
}

void MeshForwarder::ClearReassemblyList(void)
{
    for (Message &message : mReassemblyList)
    {
        LogMessage(kMessageReassemblyDrop, message, kErrorNoFrameReceived);

        if (message.GetType() == Message::kTypeIp6)
        {
            mIpCounters.mRxFailure++;
        }

        mReassemblyList.DequeueAndFree(message);
    }
}

void MeshForwarder::HandleTimeTick(void)
{
    bool contineRxingTicks = false;

#if OPENTHREAD_FTD
    contineRxingTicks = mFragmentPriorityList.UpdateOnTimeTick();
#endif

    contineRxingTicks = UpdateReassemblyList() || contineRxingTicks;

    if (!contineRxingTicks)
    {
        Get<TimeTicker>().UnregisterReceiver(TimeTicker::kMeshForwarder);
    }
}

bool MeshForwarder::UpdateReassemblyList(void)
{
    TimeMilli now = TimerMilli::GetNow();

    for (Message &message : mReassemblyList)
    {
        if (now - message.GetTimestamp() >= TimeMilli::SecToMsec(kReassemblyTimeout))
        {
            LogMessage(kMessageReassemblyDrop, message, kErrorReassemblyTimeout);

            if (message.GetType() == Message::kTypeIp6)
            {
                mIpCounters.mRxFailure++;
            }

            mReassemblyList.DequeueAndFree(message);
        }
    }

    return mReassemblyList.GetHead() != nullptr;
}

Error MeshForwarder::FrameToMessage(const FrameData &     aFrameData,
                                    uint16_t              aDatagramSize,
                                    const Mac::Addresses &aMacAddrs,
                                    Message *&            aMessage)
{
    Error             error     = kErrorNone;
    FrameData         frameData = aFrameData;
    Message::Priority priority;

    SuccessOrExit(error = GetFramePriority(frameData, aMacAddrs, priority));

    aMessage = Get<MessagePool>().Allocate(Message::kTypeIp6, /* aReserveHeader */ 0, Message::Settings(priority));
    VerifyOrExit(aMessage, error = kErrorNoBufs);

    SuccessOrExit(error = Get<Lowpan::Lowpan>().Decompress(*aMessage, aMacAddrs, frameData, aDatagramSize));

    SuccessOrExit(error = aMessage->AppendData(frameData));
    aMessage->MoveOffset(frameData.GetLength());

exit:
    return error;
}

void MeshForwarder::HandleLowpanHC(const FrameData &     aFrameData,
                                   const Mac::Addresses &aMacAddrs,
                                   const ThreadLinkInfo &aLinkInfo)
{
    Error    error   = kErrorNone;
    Message *message = nullptr;

#if OPENTHREAD_FTD
    UpdateRoutes(aFrameData, aMacAddrs);
#endif

    SuccessOrExit(error = FrameToMessage(aFrameData, 0, aMacAddrs, message));

    message->SetLinkInfo(aLinkInfo);

    VerifyOrExit(Get<Ip6::Filter>().Accept(*message), error = kErrorDrop);

#if OPENTHREAD_FTD
    SendIcmpErrorIfDstUnreach(*message, aMacAddrs);
#endif

exit:

    if (error == kErrorNone)
    {
        IgnoreError(HandleDatagram(*message, aLinkInfo, aMacAddrs.mSource));
    }
    else
    {
        LogLowpanHcFrameDrop(error, aFrameData.GetLength(), aMacAddrs, aLinkInfo.IsLinkSecurityEnabled());
        FreeMessage(message);
    }
}

Error MeshForwarder::HandleDatagram(Message &aMessage, const ThreadLinkInfo &aLinkInfo, const Mac::Address &aMacSource)
{
#if OPENTHREAD_CONFIG_HISTORY_TRACKER_ENABLE
    Get<Utils::HistoryTracker>().RecordRxMessage(aMessage, aMacSource);
#endif

    LogMessage(kMessageReceive, aMessage, kErrorNone, &aMacSource);

    if (aMessage.GetType() == Message::kTypeIp6)
    {
        mIpCounters.mRxSuccess++;
    }

    return Get<Ip6::Ip6>().HandleDatagram(aMessage, Ip6::Ip6::kFromThreadNetif, &aLinkInfo);
}

Error MeshForwarder::GetFramePriority(const FrameData &     aFrameData,
                                      const Mac::Addresses &aMacAddrs,
                                      Message::Priority &   aPriority)
{
    Error        error = kErrorNone;
    Ip6::Headers headers;

    SuccessOrExit(error = headers.DecompressFrom(aFrameData, aMacAddrs, GetInstance()));

    aPriority = Ip6::Ip6::DscpToPriority(headers.GetIp6Header().GetDscp());

    // Only ICMPv6 error messages are prioritized.
    if (headers.IsIcmp6() && headers.GetIcmpHeader().IsError())
    {
        aPriority = Message::kPriorityNet;
    }

    if (headers.IsUdp())
    {
        uint16_t destPort = headers.GetUdpHeader().GetDestinationPort();

        if ((destPort == Mle::kUdpPort) || (destPort == Tmf::kUdpPort))
        {
            aPriority = Message::kPriorityNet;
        }
    }

exit:
    return error;
}

#if OPENTHREAD_CONFIG_REFERENCE_DEVICE_ENABLE
Error MeshForwarder::SendEmptyMessage(void)
{
    Error    error   = kErrorNone;
    Message *message = nullptr;

    VerifyOrExit(mEnabled && !Get<Mac::Mac>().GetRxOnWhenIdle() &&
                     Get<Mle::MleRouter>().GetParent().IsStateValidOrRestoring(),
                 error = kErrorInvalidState);

    message = Get<MessagePool>().Allocate(Message::kTypeMacEmptyData);
    VerifyOrExit(message != nullptr, error = kErrorNoBufs);

    SuccessOrExit(error = SendMessage(*message));

exit:
    FreeMessageOnError(message, error);
    LogDebg("Send empty message, error:%s", ErrorToString(error));
    return error;
}
#endif // OPENTHREAD_CONFIG_REFERENCE_DEVICE_ENABLE

bool MeshForwarder::CalcIePresent(const Message *aMessage)
{
    bool iePresent = false;

    OT_UNUSED_VARIABLE(aMessage);

#if OPENTHREAD_CONFIG_MAC_HEADER_IE_SUPPORT
#if OPENTHREAD_CONFIG_TIME_SYNC_ENABLE
    iePresent |= (aMessage != nullptr && aMessage->IsTimeSync());
#endif
#if OPENTHREAD_CONFIG_MAC_CSL_RECEIVER_ENABLE
    iePresent |= Get<Mac::Mac>().IsCslEnabled();
#endif
#endif

    return iePresent;
}

#if OPENTHREAD_CONFIG_MAC_HEADER_IE_SUPPORT
void MeshForwarder::AppendHeaderIe(const Message *aMessage, Mac::TxFrame &aFrame)
{
    uint8_t index     = 0;
    bool    iePresent = false;
    bool    payloadPresent =
        (aFrame.GetType() == Mac::Frame::kFcfFrameMacCmd) || (aMessage != nullptr && aMessage->GetLength() != 0);

#if OPENTHREAD_CONFIG_TIME_SYNC_ENABLE
    if (aMessage != nullptr && aMessage->IsTimeSync())
    {
        IgnoreError(aFrame.AppendHeaderIeAt<Mac::TimeIe>(index));
        iePresent = true;
    }
#endif
#if OPENTHREAD_CONFIG_MAC_CSL_RECEIVER_ENABLE
    if (Get<Mac::Mac>().IsCslEnabled())
    {
        IgnoreError(aFrame.AppendHeaderIeAt<Mac::CslIe>(index));
        aFrame.mInfo.mTxInfo.mCslPresent = true;
        iePresent                        = true;
    }
    else
    {
        aFrame.mInfo.mTxInfo.mCslPresent = false;
    }
#endif

    if (iePresent && payloadPresent)
    {
        // Assume no Payload IE in current implementation
        IgnoreError(aFrame.AppendHeaderIeAt<Mac::Termination2Ie>(index));
    }
}
#endif

uint16_t MeshForwarder::CalcFrameVersion(const Neighbor *aNeighbor, bool aIePresent)
{
    uint16_t version = Mac::Frame::kFcfFrameVersion2006;
    OT_UNUSED_VARIABLE(aNeighbor);

    if (aIePresent)
    {
        version = Mac::Frame::kFcfFrameVersion2015;
    }
#if OPENTHREAD_FTD && OPENTHREAD_CONFIG_MAC_CSL_TRANSMITTER_ENABLE
<<<<<<< HEAD
    else if (aNeighbor != nullptr && !Mle::IsActiveRouter(aNeighbor->GetRloc16()) &&
             static_cast<const Child *>(aNeighbor)->IsCslSynchronized())
=======
    else if (aNeighbor != nullptr && !Mle::MleRouter::IsActiveRouter(aNeighbor->GetRloc16()) &&
             Get<Mle::MleRouter>().IsRouterOrLeader() && static_cast<const Child *>(aNeighbor)->IsCslSynchronized())
>>>>>>> 9d70832b
    {
        version = Mac::Frame::kFcfFrameVersion2015;
    }
#endif
#if OPENTHREAD_CONFIG_MLE_LINK_METRICS_INITIATOR_ENABLE
    else if (aNeighbor != nullptr && aNeighbor->IsEnhAckProbingActive())
    {
        version = Mac::Frame::kFcfFrameVersion2015; ///< Set version to 2015 to fetch Link Metrics data in Enh-ACK.
    }
#endif

    return version;
}

// LCOV_EXCL_START

#if OT_SHOULD_LOG_AT(OT_LOG_LEVEL_NOTE)

const char *MeshForwarder::MessageActionToString(MessageAction aAction, Error aError)
{
    static const char *const kMessageActionStrings[] = {
        "Received",                    // (0) kMessageReceive
        "Sent",                        // (1) kMessageTransmit
        "Prepping indir tx",           // (2) kMessagePrepareIndirect
        "Dropping",                    // (3) kMessageDrop
        "Dropping (reassembly queue)", // (4) kMessageReassemblyDrop
        "Evicting",                    // (5) kMessageEvict
#if OPENTHREAD_CONFIG_DELAY_AWARE_QUEUE_MANAGEMENT_ENABLE
        "Marked ECN",            // (6) kMessageMarkEcn
        "Dropping (queue mgmt)", // (7) kMessageQueueMgmtDrop
#endif
#if (OPENTHREAD_CONFIG_MAX_FRAMES_IN_DIRECT_TX_QUEUE > 0)
        "Dropping (dir queue full)", // (8) kMessageFullQueueDrop
#endif
    };

    const char *string = kMessageActionStrings[aAction];

    static_assert(kMessageReceive == 0, "kMessageReceive value is incorrect");
    static_assert(kMessageTransmit == 1, "kMessageTransmit value is incorrect");
    static_assert(kMessagePrepareIndirect == 2, "kMessagePrepareIndirect value is incorrect");
    static_assert(kMessageDrop == 3, "kMessageDrop value is incorrect");
    static_assert(kMessageReassemblyDrop == 4, "kMessageReassemblyDrop value is incorrect");
    static_assert(kMessageEvict == 5, "kMessageEvict value is incorrect");
#if OPENTHREAD_CONFIG_DELAY_AWARE_QUEUE_MANAGEMENT_ENABLE
    static_assert(kMessageMarkEcn == 6, "kMessageMarkEcn is incorrect");
    static_assert(kMessageQueueMgmtDrop == 7, "kMessageQueueMgmtDrop is incorrect");
#if (OPENTHREAD_CONFIG_MAX_FRAMES_IN_DIRECT_TX_QUEUE > 0)
    static_assert(kMessageFullQueueDrop == 8, "kMessageFullQueueDrop is incorrect");
#endif
#else
#if (OPENTHREAD_CONFIG_MAX_FRAMES_IN_DIRECT_TX_QUEUE > 0)
    static_assert(kMessageFullQueueDrop == 6, "kMessageFullQueueDrop is incorrect");
#endif
#endif

    if ((aAction == kMessageTransmit) && (aError != kErrorNone))
    {
        string = "Failed to send";
    }

    return string;
}

const char *MeshForwarder::MessagePriorityToString(const Message &aMessage)
{
    return Message::PriorityToString(aMessage.GetPriority());
}

#if OPENTHREAD_CONFIG_LOG_SRC_DST_IP_ADDRESSES
void MeshForwarder::LogIp6SourceDestAddresses(const Ip6::Headers &aHeaders, LogLevel aLogLevel)
{
    uint16_t srcPort = aHeaders.GetSourcePort();
    uint16_t dstPort = aHeaders.GetDestinationPort();

    if (srcPort != 0)
    {
        LogAt(aLogLevel, "    src:[%s]:%d", aHeaders.GetSourceAddress().ToString().AsCString(), srcPort);
    }
    else
    {
        LogAt(aLogLevel, "    src:[%s]", aHeaders.GetSourceAddress().ToString().AsCString());
    }

    if (dstPort != 0)
    {
        LogAt(aLogLevel, "    dst:[%s]:%d", aHeaders.GetDestinationAddress().ToString().AsCString(), dstPort);
    }
    else
    {
        LogAt(aLogLevel, "    dst:[%s]", aHeaders.GetDestinationAddress().ToString().AsCString());
    }
}
#else
void MeshForwarder::LogIp6SourceDestAddresses(const Ip6::Headers &, LogLevel)
{
}
#endif

void MeshForwarder::LogIp6Message(MessageAction       aAction,
                                  const Message &     aMessage,
                                  const Mac::Address *aMacAddress,
                                  Error               aError,
                                  LogLevel            aLogLevel)
{
    Ip6::Headers headers;
    bool         shouldLogRss;
    bool         shouldLogRadio = false;
    const char * radioString    = "";

    SuccessOrExit(headers.ParseFrom(aMessage));

    shouldLogRss = (aAction == kMessageReceive) || (aAction == kMessageReassemblyDrop);

#if OPENTHREAD_CONFIG_MULTI_RADIO
    shouldLogRadio = true;
    radioString    = aMessage.IsRadioTypeSet() ? RadioTypeToString(aMessage.GetRadioType()) : "all";
#endif

    LogAt(aLogLevel, "%s IPv6 %s msg, len:%d, chksum:%04x, ecn:%s%s%s, sec:%s%s%s, prio:%s%s%s%s%s",
          MessageActionToString(aAction, aError), Ip6::Ip6::IpProtoToString(headers.GetIpProto()), aMessage.GetLength(),
          headers.GetChecksum(), Ip6::Ip6::EcnToString(headers.GetEcn()),
          (aMacAddress == nullptr) ? "" : ((aAction == kMessageReceive) ? ", from:" : ", to:"),
          (aMacAddress == nullptr) ? "" : aMacAddress->ToString().AsCString(),
          ToYesNo(aMessage.IsLinkSecurityEnabled()),
          (aError == kErrorNone) ? "" : ", error:", (aError == kErrorNone) ? "" : ErrorToString(aError),
          MessagePriorityToString(aMessage), shouldLogRss ? ", rss:" : "",
          shouldLogRss ? aMessage.GetRssAverager().ToString().AsCString() : "", shouldLogRadio ? ", radio:" : "",
          radioString);

    if (aAction != kMessagePrepareIndirect)
    {
        LogIp6SourceDestAddresses(headers, aLogLevel);
    }

exit:
    return;
}

void MeshForwarder::LogMessage(MessageAction       aAction,
                               const Message &     aMessage,
                               Error               aError,
                               const Mac::Address *aMacAddress)

{
    LogLevel logLevel = kLogLevelInfo;

    switch (aAction)
    {
    case kMessageReceive:
    case kMessageTransmit:
    case kMessagePrepareIndirect:
#if OPENTHREAD_CONFIG_DELAY_AWARE_QUEUE_MANAGEMENT_ENABLE
    case kMessageMarkEcn:
#endif
        logLevel = (aError == kErrorNone) ? kLogLevelInfo : kLogLevelNote;
        break;

    case kMessageDrop:
    case kMessageReassemblyDrop:
    case kMessageEvict:
#if OPENTHREAD_CONFIG_DELAY_AWARE_QUEUE_MANAGEMENT_ENABLE
    case kMessageQueueMgmtDrop:
#endif
#if (OPENTHREAD_CONFIG_MAX_FRAMES_IN_DIRECT_TX_QUEUE > 0)
    case kMessageFullQueueDrop:
#endif
        logLevel = kLogLevelNote;
        break;
    }

    VerifyOrExit(Instance::GetLogLevel() >= logLevel);

    switch (aMessage.GetType())
    {
    case Message::kTypeIp6:
        LogIp6Message(aAction, aMessage, aMacAddress, aError, logLevel);
        break;

#if OPENTHREAD_FTD
    case Message::kType6lowpan:
        LogMeshMessage(aAction, aMessage, aMacAddress, aError, logLevel);
        break;
#endif

    default:
        break;
    }

exit:
    return;
}

void MeshForwarder::LogFrame(const char *aActionText, const Mac::Frame &aFrame, Error aError)
{
    if (aError != kErrorNone)
    {
        LogNote("%s, aError:%s, %s", aActionText, ErrorToString(aError), aFrame.ToInfoString().AsCString());
    }
    else
    {
        LogInfo("%s, %s", aActionText, aFrame.ToInfoString().AsCString());
    }
}

void MeshForwarder::LogFragmentFrameDrop(Error                         aError,
                                         uint16_t                      aFrameLength,
                                         const Mac::Addresses &        aMacAddrs,
                                         const Lowpan::FragmentHeader &aFragmentHeader,
                                         bool                          aIsSecure)
{
    LogNote("Dropping rx frag frame, error:%s, len:%d, src:%s, dst:%s, tag:%d, offset:%d, dglen:%d, sec:%s",
            ErrorToString(aError), aFrameLength, aMacAddrs.mSource.ToString().AsCString(),
            aMacAddrs.mDestination.ToString().AsCString(), aFragmentHeader.GetDatagramTag(),
            aFragmentHeader.GetDatagramOffset(), aFragmentHeader.GetDatagramSize(), ToYesNo(aIsSecure));
}

void MeshForwarder::LogLowpanHcFrameDrop(Error                 aError,
                                         uint16_t              aFrameLength,
                                         const Mac::Addresses &aMacAddrs,
                                         bool                  aIsSecure)
{
    LogNote("Dropping rx lowpan HC frame, error:%s, len:%d, src:%s, dst:%s, sec:%s", ErrorToString(aError),
            aFrameLength, aMacAddrs.mSource.ToString().AsCString(), aMacAddrs.mDestination.ToString().AsCString(),
            ToYesNo(aIsSecure));
}

#else // #if OT_SHOULD_LOG_AT( OT_LOG_LEVEL_NOTE)

void MeshForwarder::LogMessage(MessageAction, const Message &, Error, const Mac::Address *)
{
}

void MeshForwarder::LogFrame(const char *, const Mac::Frame &, Error)
{
}

void MeshForwarder::LogFragmentFrameDrop(Error, uint16_t, const Mac::Addresses &, const Lowpan::FragmentHeader &, bool)
{
}

void MeshForwarder::LogLowpanHcFrameDrop(Error, uint16_t, const Mac::Addresses &, bool)
{
}

#endif // #if OT_SHOULD_LOG_AT( OT_LOG_LEVEL_NOTE)

// LCOV_EXCL_STOP

} // namespace ot<|MERGE_RESOLUTION|>--- conflicted
+++ resolved
@@ -1839,13 +1839,8 @@
         version = Mac::Frame::kFcfFrameVersion2015;
     }
 #if OPENTHREAD_FTD && OPENTHREAD_CONFIG_MAC_CSL_TRANSMITTER_ENABLE
-<<<<<<< HEAD
     else if (aNeighbor != nullptr && !Mle::IsActiveRouter(aNeighbor->GetRloc16()) &&
-             static_cast<const Child *>(aNeighbor)->IsCslSynchronized())
-=======
-    else if (aNeighbor != nullptr && !Mle::MleRouter::IsActiveRouter(aNeighbor->GetRloc16()) &&
              Get<Mle::MleRouter>().IsRouterOrLeader() && static_cast<const Child *>(aNeighbor)->IsCslSynchronized())
->>>>>>> 9d70832b
     {
         version = Mac::Frame::kFcfFrameVersion2015;
     }
