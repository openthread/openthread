--- conflicted
+++ resolved
@@ -58,7 +58,12 @@
 void ThreadLinkInfo::SetFrom(const Mac::RxFrame &aFrame)
 {
     Clear();
-    IgnoreError(aFrame.GetSrcPanId(mPanId));
+
+    if (OT_ERROR_NONE != aFrame.GetSrcPanId(mPanId))
+    {
+        IgnoreError(aFrame.GetDstPanId(mPanId));
+    }
+
     mChannel      = aFrame.GetChannel();
     mRss          = aFrame.GetRssi();
     mLqi          = aFrame.GetLqi();
@@ -902,26 +907,7 @@
     SuccessOrExit(error = aFrame.GetSrcAddr(macSource));
     SuccessOrExit(error = aFrame.GetDstAddr(macDest));
 
-<<<<<<< HEAD
-    if (OT_ERROR_NONE != aFrame.GetSrcPanId(linkInfo.mPanId))
-    {
-        linkInfo.mPanId = Get<Mac::Mac>().GetPanId();
-    }
-
-    linkInfo.mChannel      = aFrame.GetChannel();
-    linkInfo.mRss          = aFrame.GetRssi();
-    linkInfo.mLqi          = aFrame.GetLqi();
-    linkInfo.mLinkSecurity = aFrame.GetSecurityEnabled();
-#if OPENTHREAD_CONFIG_TIME_SYNC_ENABLE
-    if (aFrame.GetTimeIe() != nullptr)
-    {
-        linkInfo.mNetworkTimeOffset = aFrame.ComputeNetworkTimeOffset();
-        linkInfo.mTimeSyncSeq       = aFrame.ReadTimeSyncSeq();
-    }
-#endif
-=======
     linkInfo.SetFrom(aFrame);
->>>>>>> 5e34b506
 
     payload       = aFrame.GetPayload();
     payloadLength = aFrame.GetPayloadLength();
