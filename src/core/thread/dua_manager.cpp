/*
 *  Copyright (c) 2020, The OpenThread Authors.
 *  All rights reserved.
 *
 *  Redistribution and use in source and binary forms, with or without
 *  modification, are permitted provided that the following conditions are met:
 *  1. Redistributions of source code must retain the above copyright
 *     notice, this list of conditions and the following disclaimer.
 *  2. Redistributions in binary form must reproduce the above copyright
 *     notice, this list of conditions and the following disclaimer in the
 *     documentation and/or other materials provided with the distribution.
 *  3. Neither the name of the copyright holder nor the
 *     names of its contributors may be used to endorse or promote products
 *     derived from this software without specific prior written permission.
 *
 *  THIS SOFTWARE IS PROVIDED BY THE COPYRIGHT HOLDERS AND CONTRIBUTORS "AS IS"
 *  AND ANY EXPRESS OR IMPLIED WARRANTIES, INCLUDING, BUT NOT LIMITED TO, THE
 *  IMPLIED WARRANTIES OF MERCHANTABILITY AND FITNESS FOR A PARTICULAR PURPOSE
 *  ARE DISCLAIMED. IN NO EVENT SHALL THE COPYRIGHT HOLDER OR CONTRIBUTORS BE
 *  LIABLE FOR ANY DIRECT, INDIRECT, INCIDENTAL, SPECIAL, EXEMPLARY, OR
 *  CONSEQUENTIAL DAMAGES (INCLUDING, BUT NOT LIMITED TO, PROCUREMENT OF
 *  SUBSTITUTE GOODS OR SERVICES; LOSS OF USE, DATA, OR PROFITS; OR BUSINESS
 *  INTERRUPTION) HOWEVER CAUSED AND ON ANY THEORY OF LIABILITY, WHETHER IN
 *  CONTRACT, STRICT LIABILITY, OR TORT (INCLUDING NEGLIGENCE OR OTHERWISE)
 *  ARISING IN ANY WAY OUT OF THE USE OF THIS SOFTWARE, EVEN IF ADVISED OF THE
 *  POSSIBILITY OF SUCH DAMAGE.
 */

/**
 * @file
 *   This file implements managing DUA.
 */

#include "dua_manager.hpp"

#if OPENTHREAD_CONFIG_DUA_ENABLE || OPENTHREAD_CONFIG_TMF_PROXY_DUA_ENABLE

#include "common/code_utils.hpp"
#include "common/instance.hpp"
#include "common/locator-getters.hpp"
#include "common/logging.hpp"
#include "common/settings.hpp"
#include "net/ip6_address.hpp"
#include "thread/mle_types.hpp"
#include "thread/thread_netif.hpp"
#include "thread/thread_tlvs.hpp"
#include "thread/thread_uri_paths.hpp"
#include "utils/slaac_address.hpp"

namespace ot {

DuaManager::DuaManager(Instance &aInstance)
    : InstanceLocator(aInstance)
    , Notifier::Receiver(aInstance, DuaManager::HandleNotifierEvents)
    , mTimer(aInstance, DuaManager::HandleTimer, this)
    , mRegistrationTask(aInstance, DuaManager::HandleRegistrationTask, this)
    , mDuaNotification(OT_URI_PATH_DUA_REGISTRATION_NOTIFY, &DuaManager::HandleDuaNotification, this)
    , mIsDuaPending(false)
#if OPENTHREAD_CONFIG_DUA_ENABLE
    , mDuaState(kNotExist)
    , mDadCounter(0)
    , mLastRegistrationTime(0)
#endif
#if OPENTHREAD_CONFIG_TMF_PROXY_DUA_ENABLE
    , mChildIndexDuaRegistering(0)
    , mRegisterCurrentChildIndex(false)
#endif
{
    mDelay.mValue = 0;

#if OPENTHREAD_CONFIG_DUA_ENABLE
    mDomainUnicastAddress.Clear();
    mDomainUnicastAddress.mAddressOrigin      = OT_ADDRESS_ORIGIN_THREAD;
    mDomainUnicastAddress.mPreferred          = false;
    mDomainUnicastAddress.mValid              = true;
    mDomainUnicastAddress.mScopeOverride      = Ip6::Address::kGlobalScope;
    mDomainUnicastAddress.mScopeOverrideValid = true;

    mFixedDuaInterfaceIdentifier.Clear();
#endif

#if OPENTHREAD_CONFIG_TMF_PROXY_DUA_ENABLE
    mChildDuaMask.Clear();
    mChildDuaRegisteredMask.Clear();
#endif

    Get<Coap::Coap>().AddResource(mDuaNotification);
}

void DuaManager::HandleDomainPrefixUpdate(BackboneRouter::Leader::DomainPrefixState aState)
{
<<<<<<< HEAD
    const otIp6Prefix *prefix = nullptr;
=======
    const Ip6::Prefix *prefix;
>>>>>>> 8c094c6a

    if ((aState == BackboneRouter::Leader::kDomainPrefixRemoved) ||
        (aState == BackboneRouter::Leader::kDomainPrefixRefreshed))
    {
        if (mIsDuaPending)
        {
            IgnoreError(Get<Coap::Coap>().AbortTransaction(&DuaManager::HandleDuaResponse, this));
        }

#if OPENTHREAD_CONFIG_DUA_ENABLE
        RemoveDomainUnicastAddress();
#endif

#if OPENTHREAD_CONFIG_TMF_PROXY_DUA_ENABLE
        if (mChildDuaMask.HasAny())
        {
            mChildDuaMask.Clear();
            mChildDuaRegisteredMask.Clear();
            mRegisterCurrentChildIndex = false;
        }
#endif
    }

#if OPENTHREAD_CONFIG_DUA_ENABLE
    switch (aState)
    {
    case BackboneRouter::Leader::kDomainPrefixUnchanged:
        // In case removed for some reason e.g. the kDuaInvalid response from PBBR forcely
        VerifyOrExit(!Get<ThreadNetif>().HasUnicastAddress(GetDomainUnicastAddress()), OT_NOOP);

        // fall through
    case BackboneRouter::Leader::kDomainPrefixRefreshed:
    case BackboneRouter::Leader::kDomainPrefixAdded:
        prefix = Get<BackboneRouter::Leader>().GetDomainPrefix();
        OT_ASSERT(prefix != nullptr);
        break;
    default:
        ExitNow();
    }

    mDomainUnicastAddress.mPrefixLength = prefix->GetLength();
    mDomainUnicastAddress.GetAddress().Clear();
    mDomainUnicastAddress.GetAddress().SetPrefix(*prefix);

    // Apply cached DUA Interface Identifier manually specified.
    if (IsFixedDuaInterfaceIdentifierSet())
    {
        mDomainUnicastAddress.GetAddress().SetIid(mFixedDuaInterfaceIdentifier);
    }
    else
    {
        SuccessOrExit(GenerateDomainUnicastAddressIid());
    }

    AddDomainUnicastAddress();
#endif

exit:
    return;
}

#if OPENTHREAD_CONFIG_DUA_ENABLE
otError DuaManager::GenerateDomainUnicastAddressIid(void)
{
    otError error;
    uint8_t dadCounter = mDadCounter;

    if ((error = Get<Utils::Slaac>().GenerateIid(mDomainUnicastAddress, nullptr, 0, &dadCounter)) == OT_ERROR_NONE)
    {
        if (dadCounter != mDadCounter)
        {
            mDadCounter = dadCounter;
            IgnoreError(Store());
        }

        otLogInfoDua("Generated DUA: %s", mDomainUnicastAddress.GetAddress().ToString().AsCString());
    }
    else
    {
        otLogWarnDua("Generate DUA: %s", otThreadErrorToString(error));
    }

    return error;
}

otError DuaManager::SetFixedDuaInterfaceIdentifier(const Ip6::InterfaceIdentifier &aIid)
{
    otError error = OT_ERROR_NONE;

    VerifyOrExit(!aIid.IsReserved(), error = OT_ERROR_INVALID_ARGS);
    VerifyOrExit(mFixedDuaInterfaceIdentifier.IsUnspecified() || mFixedDuaInterfaceIdentifier != aIid, OT_NOOP);

    mFixedDuaInterfaceIdentifier = aIid;
    otLogInfoDua("Set DUA IID: %s", mFixedDuaInterfaceIdentifier.ToString().AsCString());

    if (Get<ThreadNetif>().HasUnicastAddress(GetDomainUnicastAddress()))
    {
        RemoveDomainUnicastAddress();
        mDomainUnicastAddress.GetAddress().SetIid(mFixedDuaInterfaceIdentifier);
        AddDomainUnicastAddress();
    }

exit:
    return error;
}

void DuaManager::ClearFixedDuaInterfaceIdentifier(void)
{
    // Nothing to clear.
    VerifyOrExit(IsFixedDuaInterfaceIdentifierSet(), OT_NOOP);

    if (GetDomainUnicastAddress().GetIid() == mFixedDuaInterfaceIdentifier &&
        Get<ThreadNetif>().HasUnicastAddress(GetDomainUnicastAddress()))
    {
        RemoveDomainUnicastAddress();

        if (GenerateDomainUnicastAddressIid() == OT_ERROR_NONE)
        {
            AddDomainUnicastAddress();
        }
    }

    otLogInfoDua("Cleared DUA IID: %s", mFixedDuaInterfaceIdentifier.ToString().AsCString());
    mFixedDuaInterfaceIdentifier.Clear();

exit:
    return;
}

void DuaManager::Restore(void)
{
    Settings::DadInfo dadInfo;

    SuccessOrExit(Get<Settings>().ReadDadInfo(dadInfo));
    mDadCounter = dadInfo.GetDadCounter();

exit:
    return;
}

otError DuaManager::Store(void)
{
    Settings::DadInfo dadInfo;

    dadInfo.SetDadCounter(mDadCounter);
    return Get<Settings>().SaveDadInfo(dadInfo);
}

void DuaManager::AddDomainUnicastAddress(void)
{
    mDuaState             = kToRegister;
    mLastRegistrationTime = TimerMilli::GetNow();
    Get<ThreadNetif>().AddUnicastAddress(mDomainUnicastAddress);
}

void DuaManager::RemoveDomainUnicastAddress(void)
{
    if (mDuaState == kRegistering && mIsDuaPending)
    {
        IgnoreError(Get<Coap::Coap>().AbortTransaction(&DuaManager::HandleDuaResponse, this));
    }

    mDuaState                        = kNotExist;
    mDomainUnicastAddress.mPreferred = false;
    Get<ThreadNetif>().RemoveUnicastAddress(mDomainUnicastAddress);
}

void DuaManager::UpdateRegistrationDelay(uint8_t aDelay)
{
    if (mDelay.mFields.mRegistrationDelay == 0 || mDelay.mFields.mRegistrationDelay > aDelay)
    {
        mDelay.mFields.mRegistrationDelay = aDelay;

        otLogDebgDua("update regdelay %d", mDelay.mFields.mRegistrationDelay);
        ScheduleTimer();
    }
}
#endif

void DuaManager::UpdateReregistrationDelay(void)
{
    uint16_t               delay = 0;
    otBackboneRouterConfig config;

    VerifyOrExit(Get<BackboneRouter::Leader>().GetConfig(config) == OT_ERROR_NONE, OT_NOOP);

    delay = config.mReregistrationDelay > 1 ? Random::NonCrypto::GetUint16InRange(1, config.mReregistrationDelay) : 1;

    if (mDelay.mFields.mReregistrationDelay == 0 || mDelay.mFields.mReregistrationDelay > delay)
    {
        mDelay.mFields.mReregistrationDelay = delay;
        ScheduleTimer();
        otLogDebgDua("update reregdelay %d", mDelay.mFields.mReregistrationDelay);
    }

exit:
    return;
}

void DuaManager::UpdateCheckDelay(uint8_t aDelay)
{
    if (mDelay.mFields.mCheckDelay == 0 || mDelay.mFields.mCheckDelay > aDelay)
    {
        mDelay.mFields.mCheckDelay = aDelay;

        otLogDebgDua("update checkdelay %d", mDelay.mFields.mCheckDelay);
        ScheduleTimer();
    }
}

void DuaManager::HandleNotifierEvents(Events aEvents)
{
    Mle::MleRouter &mle = Get<Mle::MleRouter>();

    if (aEvents.Contains(kEventThreadRoleChanged))
    {
        if (mle.HasRestored())
        {
            UpdateReregistrationDelay();
        }
#if OPENTHREAD_CONFIG_DUA_ENABLE && OPENTHREAD_FTD
        else if (mle.IsRouter())
        {
            // Wait for link establishment with neighboring routers.
            UpdateRegistrationDelay(kNewRouterRegistrationDelay);
        }
        else if (mle.IsExpectedToBecomeRouter())
        {
            // Will check again in case the device decides to stay REED when jitter timeout expires.
            UpdateRegistrationDelay(mle.GetRouterSelectionJitterTimeout() + 1);
        }
#endif
    }

    if (aEvents.ContainsAny(kEventIp6AddressAdded))
    {
        mRegistrationTask.Post();
    }
}

void DuaManager::HandleBackboneRouterPrimaryUpdate(BackboneRouter::Leader::State               aState,
                                                   const BackboneRouter::BackboneRouterConfig &aConfig)
{
    OT_UNUSED_VARIABLE(aConfig);

    if (aState == BackboneRouter::Leader::kStateAdded || aState == BackboneRouter::Leader::kStateToTriggerRereg)
    {
        UpdateReregistrationDelay();
    }
}

void DuaManager::HandleTimer(void)
{
    bool attempt = false;

    otLogDebgDua("regdelay %d, reregdelay %d, checkdelay %d", mDelay.mFields.mRegistrationDelay,
                 mDelay.mFields.mReregistrationDelay, mDelay.mFields.mCheckDelay);

#if OPENTHREAD_CONFIG_DUA_ENABLE
    if (mDuaState != kNotExist && TimerMilli::GetNow() > mLastRegistrationTime + Mle::kDuaDadPeriod)
    {
        mDomainUnicastAddress.mPreferred = true;
    }

    if ((mDelay.mFields.mRegistrationDelay > 0) && (--mDelay.mFields.mRegistrationDelay == 0))
    {
        attempt = true;
    }
#endif

    if ((mDelay.mFields.mCheckDelay > 0) && (--mDelay.mFields.mCheckDelay == 0))
    {
        attempt = true;
    }

    if ((mDelay.mFields.mReregistrationDelay > 0) && (--mDelay.mFields.mReregistrationDelay == 0))
    {
#if OPENTHREAD_CONFIG_DUA_ENABLE
        if (mDuaState != kNotExist)
        {
            mDuaState = kToRegister;
        }
#endif

#if OPENTHREAD_CONFIG_TMF_PROXY_DUA_ENABLE
        mChildDuaRegisteredMask.Clear();
#endif
        attempt = true;
    }

    if (attempt)
    {
        mRegistrationTask.Post();
    }

    ScheduleTimer();
}

void DuaManager::ScheduleTimer(void)
{
    if (mDelay.mValue == 0)
    {
        mTimer.Stop();
    }
    else if (!mTimer.IsRunning())
    {
        mTimer.Start(kStateUpdatePeriod);
    }
}

void DuaManager::PerformNextRegistration(void)
{
    otError          error   = OT_ERROR_NONE;
    Mle::MleRouter & mle     = Get<Mle::MleRouter>();
    Coap::Message *  message = nullptr;
    Ip6::MessageInfo messageInfo;
    Ip6::Address     dua;

    VerifyOrExit(mle.IsAttached(), error = OT_ERROR_INVALID_STATE);
    VerifyOrExit(Get<BackboneRouter::Leader>().HasPrimary(), error = OT_ERROR_INVALID_STATE);

    // Only allow one outgoing DUA.req
    VerifyOrExit(!mIsDuaPending, error = OT_ERROR_BUSY);

    // Only send DUA.req when necessary
#if OPENTHREAD_CONFIG_DUA_ENABLE
#if OPENTHREAD_CONFIG_TMF_PROXY_DUA_ENABLE
    VerifyOrExit(mle.IsRouterOrLeader() || !mle.IsExpectedToBecomeRouter(), error = OT_ERROR_INVALID_STATE);
    VerifyOrExit((mDuaState == kToRegister && mDelay.mFields.mRegistrationDelay == 0) ||
                     (mChildDuaMask.HasAny() && mChildDuaMask != mChildDuaRegisteredMask),
                 error = OT_ERROR_NOT_FOUND);
#else
    VerifyOrExit(mDuaState == kToRegister && mDelay.mFields.mRegistrationDelay == 0, error = OT_ERROR_NOT_FOUND);
#endif // OPENTHREAD_CONFIG_TMF_PROXY_DUA_ENABLE

    VerifyOrExit(mle.IsFullThreadDevice() || mle.GetParent().IsThreadVersion1p1(), error = OT_ERROR_INVALID_STATE);
#endif // OPENTHREAD_CONFIG_DUA_ENABLE

    // Prepare DUA.req
    VerifyOrExit((message = Get<Coap::Coap>().NewPriorityMessage()) != nullptr, error = OT_ERROR_NO_BUFS);

    SuccessOrExit(error =
                      message->Init(OT_COAP_TYPE_CONFIRMABLE, OT_COAP_CODE_POST, OT_URI_PATH_DUA_REGISTRATION_REQUEST));
    SuccessOrExit(error = message->SetPayloadMarker());

#if OPENTHREAD_CONFIG_DUA_ENABLE
    if (mDuaState == kToRegister && mDelay.mFields.mRegistrationDelay == 0)
    {
        dua = GetDomainUnicastAddress();
        SuccessOrExit(error = Tlv::AppendTlv(*message, ThreadTlv::kTarget, &dua, sizeof(dua)));
        SuccessOrExit(error = Tlv::AppendTlv(*message, ThreadTlv::kMeshLocalEid, &mle.GetMeshLocal64().GetIid(),
                                             sizeof(Ip6::InterfaceIdentifier)));
        mDuaState             = kRegistering;
        mLastRegistrationTime = TimerMilli::GetNow();
    }
    else
#endif // OPENTHREAD_CONFIG_DUA_ENABLE
    {
#if OPENTHREAD_CONFIG_TMF_PROXY_DUA_ENABLE
        uint32_t            lastTransactionTime;
        const Ip6::Address *duaPtr = nullptr;
        Child *             child  = nullptr;

        if (!mRegisterCurrentChildIndex)
        {
            for (Child &iter : Get<ChildTable>().Iterate(Child::kInStateValid))
            {
                uint16_t childIndex = Get<ChildTable>().GetChildIndex(iter);

                if (mChildDuaMask.Get(childIndex) && !mChildDuaRegisteredMask.Get(childIndex))
                {
                    mChildIndexDuaRegistering = childIndex;
                    break;
                }
            }
        }

        child  = Get<ChildTable>().GetChildAtIndex(mChildIndexDuaRegistering);
        duaPtr = child->GetDomainUnicastAddress();

        OT_ASSERT(duaPtr != nullptr);

        dua = *duaPtr;
        SuccessOrExit(error = Tlv::AppendTlv(*message, ThreadTlv::kTarget, &dua, sizeof(dua)));
        SuccessOrExit(error = Tlv::AppendTlv(*message, ThreadTlv::kMeshLocalEid, &child->GetMeshLocalIid(),
                                             sizeof(Ip6::InterfaceIdentifier)));

        lastTransactionTime = Time::MsecToSec(TimerMilli::GetNow() - child->GetLastHeard());
        SuccessOrExit(error = Tlv::AppendUint32Tlv(*message, ThreadTlv::kLastTransactionTime, lastTransactionTime));
#endif // OPENTHREAD_CONFIG_TMF_PROXY_DUA_ENABLE
    }

    if (!mle.IsFullThreadDevice() && mle.GetParent().IsThreadVersion1p1())
    {
        uint8_t pbbrServiceId;

        SuccessOrExit(error = Get<BackboneRouter::Leader>().GetServiceId(pbbrServiceId));
        SuccessOrExit(error = mle.GetServiceAloc(pbbrServiceId, messageInfo.GetPeerAddr()));
    }
    else
    {
        messageInfo.GetPeerAddr().SetToRoutingLocator(mle.GetMeshLocalPrefix(),
                                                      Get<BackboneRouter::Leader>().GetServer16());
    }

    messageInfo.SetPeerPort(kCoapUdpPort);
    messageInfo.SetSockAddr(Get<Mle::MleRouter>().GetMeshLocal16());

    SuccessOrExit(error = Get<Coap::Coap>().SendMessage(*message, messageInfo, &DuaManager::HandleDuaResponse, this));

    mIsDuaPending = true;

    // TODO: (DUA) need update when CSL is enabled.
    if (!Get<Mle::Mle>().IsRxOnWhenIdle())
    {
        Get<DataPollSender>().SendFastPolls();
    }

exit:
    if (error == OT_ERROR_NO_BUFS)
    {
        UpdateCheckDelay(Mle::kNoBufDelay);
    }

    if (error != OT_ERROR_NONE && message != nullptr)
    {
        message->Free();
    }

    otLogInfoDua("Sent DUA.req for DUA %s: %s", dua.ToString().AsCString(), otThreadErrorToString(error));
}

void DuaManager::HandleDuaResponse(Coap::Message &aMessage, const Ip6::MessageInfo &aMessageInfo, otError aResult)
{
    OT_UNUSED_VARIABLE(aMessageInfo);
    otError error;

    mIsDuaPending = false;

    if (aResult == OT_ERROR_RESPONSE_TIMEOUT)
    {
        UpdateCheckDelay(Mle::KResponseTimeoutDelay);
        ExitNow(error = aResult);
    }

    VerifyOrExit(aResult == OT_ERROR_NONE && aMessage.GetCode() == OT_COAP_CODE_CHANGED, error = OT_ERROR_PARSE);

    error = ProcessDuaResponse(aMessage);

exit:
    if (error != OT_ERROR_RESPONSE_TIMEOUT)
    {
        mRegistrationTask.Post();
    }

    otLogInfoDua("Received DUA.req: %s", otThreadErrorToString(error));
}

void DuaManager::HandleDuaNotification(Coap::Message &aMessage, const Ip6::MessageInfo &aMessageInfo)
{
    OT_UNUSED_VARIABLE(aMessageInfo);
    otError error;

    OT_UNUSED_VARIABLE(error);

    VerifyOrExit(aMessage.GetCode() == OT_COAP_CODE_POST, error = OT_ERROR_PARSE);

    if (aMessage.IsConfirmable() && Get<Coap::Coap>().SendEmptyAck(aMessage, aMessageInfo) == OT_ERROR_NONE)
    {
        otLogInfoDua("Sent DUA.ntf acknowledgment");
    }

    error = ProcessDuaResponse(aMessage);

exit:
    otLogInfoDua("Received DUA.ntf: %d", otThreadErrorToString(error));
}

otError DuaManager::ProcessDuaResponse(Coap::Message &aMessage)
{
    otError      error = OT_ERROR_NONE;
    Ip6::Address target;
    uint8_t      status;

    SuccessOrExit(error = Tlv::FindUint8Tlv(aMessage, ThreadTlv::kStatus, status));
    SuccessOrExit(error = Tlv::FindTlv(aMessage, ThreadTlv::kTarget, &target, sizeof(target)));

#if OPENTHREAD_CONFIG_DUA_ENABLE
    if (Get<ThreadNetif>().HasUnicastAddress(target))
    {
        switch (static_cast<ThreadStatusTlv::DuaStatus>(status))
        {
        case ThreadStatusTlv::kDuaSuccess:
            mLastRegistrationTime = TimerMilli::GetNow();
            mDuaState             = kRegistered;
            break;
        case ThreadStatusTlv::kDuaReRegister:
            mDuaState                  = kToRegister;
            mDelay.mFields.mCheckDelay = Mle::kImmediateReRegisterDelay;
            break;
        case ThreadStatusTlv::kDuaInvalid:
            // Domain Prefix might be invalid.
            RemoveDomainUnicastAddress();
            break;
        case ThreadStatusTlv::kDuaDuplicate:
            RemoveDomainUnicastAddress();
            mDadCounter++;

            if (GenerateDomainUnicastAddressIid() == OT_ERROR_NONE)
            {
                AddDomainUnicastAddress();
            }

            break;
        case ThreadStatusTlv::kDuaNoResources:
        case ThreadStatusTlv::kDuaNotPrimary:
        case ThreadStatusTlv::kDuaGeneralFailure:
            UpdateReregistrationDelay();
            break;
        }
    }
    else
#endif
#if OPENTHREAD_CONFIG_TMF_PROXY_DUA_ENABLE
    {
        Child *child = Get<ChildTable>().GetChildAtIndex(mChildIndexDuaRegistering);

        VerifyOrExit(child != NULL, error = OT_ERROR_NOT_FOUND);
        VerifyOrExit(child->HasIp6Address(target), error = OT_ERROR_NOT_FOUND);

        mRegisterCurrentChildIndex = false;

        switch (status)
        {
        case ThreadStatusTlv::kDuaSuccess:
            // Mark as Registered
            mChildDuaRegisteredMask.Set(mChildIndexDuaRegistering, true);
            break;
        case ThreadStatusTlv::kDuaReRegister:
            mRegisterCurrentChildIndex = true;
            mDelay.mFields.mCheckDelay = Mle::kImmediateReRegisterDelay;
            break;
        case ThreadStatusTlv::kDuaInvalid:
        case ThreadStatusTlv::kDuaDuplicate:
            SendAddressNotification(target, static_cast<ThreadStatusTlv::DuaStatus>(status), *child);
            IgnoreError(child->RemoveIp6Address(target));
            mChildDuaMask.Set(mChildIndexDuaRegistering, false);
            mChildDuaRegisteredMask.Set(mChildIndexDuaRegistering, false);
            break;
        case ThreadStatusTlv::kDuaNoResources:
        case ThreadStatusTlv::kDuaNotPrimary:
        case ThreadStatusTlv::kDuaGeneralFailure:
            UpdateReregistrationDelay();
            break;
        }
    }
#endif // OPENTHREAD_CONFIG_TMF_PROXY_DUA_ENABLE

exit:
    ScheduleTimer();
    return error;
}

#if OPENTHREAD_CONFIG_TMF_PROXY_DUA_ENABLE
void DuaManager::SendAddressNotification(Ip6::Address &             aAddress,
                                         ThreadStatusTlv::DuaStatus aStatus,
                                         const Child &              aChild)
{
    Coap::Message *  message = nullptr;
    Ip6::MessageInfo messageInfo;
    otError          error;

    VerifyOrExit((message = Get<Coap::Coap>().NewPriorityMessage()) != nullptr, error = OT_ERROR_NO_BUFS);

    SuccessOrExit(error =
                      message->Init(OT_COAP_TYPE_CONFIRMABLE, OT_COAP_CODE_POST, OT_URI_PATH_DUA_REGISTRATION_NOTIFY));
    SuccessOrExit(error = message->SetPayloadMarker());

    SuccessOrExit(error = Tlv::AppendUint8Tlv(*message, ThreadTlv::kStatus, static_cast<uint8_t>(aStatus)));
    SuccessOrExit(error = Tlv::AppendTlv(*message, ThreadTlv::kTarget, &aAddress, sizeof(aAddress)));

    messageInfo.GetPeerAddr().SetToRoutingLocator(Get<Mle::MleRouter>().GetMeshLocalPrefix(), aChild.GetRloc16());
    messageInfo.SetPeerPort(kCoapUdpPort);
    messageInfo.SetSockAddr(Get<Mle::MleRouter>().GetMeshLocal16());

    SuccessOrExit(error = Get<Coap::Coap>().SendMessage(*message, messageInfo));

    otLogInfoDua("Sent ADDR_NTF for child %04x DUA %s", aChild.GetRloc16(), aAddress.ToString().AsCString());

exit:
    if (error != OT_ERROR_NONE)
    {
        // TODO: (DUA) (P4) may enhance to  guarantee the delivery of DUA.ntf
        otLogWarnDua("Sent ADDR_NTF for child %04x DUA %s Error %s", aChild.GetRloc16(),
                     aAddress.ToString().AsCString(), otThreadErrorToString(error));

        if (message != NULL)
        {
            message->Free();
        }
    }
}

void DuaManager::UpdateChildDomainUnicastAddress(const Child &aChild, Mle::ChildDuaState aState)
{
    uint16_t childIndex = Get<ChildTable>().GetChildIndex(aChild);

    if ((aState == Mle::ChildDuaState::kRemoved || aState == Mle::ChildDuaState::kChanged) &&
        mChildDuaMask.Get(childIndex))
    {
        // Abort on going proxy DUA.req for this child
#if OPENTHREAD_CONFIG_DUA_ENABLE
        if (mIsDuaPending && mDuaState != DuaState::kRegistering && mChildIndexDuaRegistering == childIndex)
#else
        if (mIsDuaPending && mChildIndexDuaRegistering == childIndex)
#endif
        {
            IgnoreError(Get<Coap::Coap>().AbortTransaction(&DuaManager::HandleDuaResponse, this));

            // Reset mRegisterCurrentChildIndex properly
            mRegisterCurrentChildIndex = mRegisterCurrentChildIndex && (aState == Mle::ChildDuaState::kRemoved);
        }

        mChildDuaMask.Set(childIndex, false);
        mChildDuaRegisteredMask.Set(childIndex, false);
    }

    if (aState == Mle::ChildDuaState::kAdded || aState == Mle::ChildDuaState::kChanged)
    {
        if (mChildDuaMask == mChildDuaRegisteredMask)
        {
            UpdateCheckDelay(Random::NonCrypto::GetUint8InRange(1, Mle::kParentAggregateDelay));
        }

        mChildDuaMask.Set(childIndex, true);
        mChildDuaRegisteredMask.Set(childIndex, false);
    }

    return;
}
#endif // OPENTHREAD_CONFIG_TMF_PROXY_DUA_ENABLE

} // namespace ot

#endif // OPENTHREAD_CONFIG_DUA_ENABLE || OPENTHREAD_CONFIG_TMF_PROXY_DUA_ENABLE<|MERGE_RESOLUTION|>--- conflicted
+++ resolved
@@ -89,11 +89,7 @@
 
 void DuaManager::HandleDomainPrefixUpdate(BackboneRouter::Leader::DomainPrefixState aState)
 {
-<<<<<<< HEAD
-    const otIp6Prefix *prefix = nullptr;
-=======
-    const Ip6::Prefix *prefix;
->>>>>>> 8c094c6a
+    const Ip6::Prefix *prefix = nullptr;
 
     if ((aState == BackboneRouter::Leader::kDomainPrefixRemoved) ||
         (aState == BackboneRouter::Leader::kDomainPrefixRefreshed))
