--- conflicted
+++ resolved
@@ -1439,7 +1439,6 @@
     return error;
 }
 
-<<<<<<< HEAD
 #if OPENTHREAD_CONFIG_MAC_CSL_RECEIVER_ENABLE
 otError Mle::AppendCslChannel(Message &aMessage)
 {
@@ -1466,13 +1465,6 @@
 }
 #endif // OPENTHREAD_CONFIG_MAC_CSL_RECEIVER_ENABLE
 
-void Mle::HandleNotifierEvents(Notifier::Receiver &aReceiver, Events aEvents)
-{
-    static_cast<Mle &>(aReceiver).HandleNotifierEvents(aEvents);
-}
-
-=======
->>>>>>> 6dddd555
 void Mle::HandleNotifierEvents(Events aEvents)
 {
     VerifyOrExit(!IsDisabled(), OT_NOOP);
