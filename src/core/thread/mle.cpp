--- conflicted
+++ resolved
@@ -62,14 +62,9 @@
     mMesh(aThreadNetif.GetMeshForwarder()),
     mMleRouter(aThreadNetif.GetMle()),
     mNetworkData(aThreadNetif.GetNetworkDataLeader()),
-<<<<<<< HEAD
-    mParentRequestTimer(aThreadNetif.GetInstance(), &Mle::HandleParentRequestTimer, this),
-    mSendChildUpdateRequest(aThreadNetif.GetInstance(), &Mle::HandleSendChildUpdateRequest, this)
-=======
-    mParentRequestTimer(aThreadNetif.GetIp6().mTimerScheduler, &HandleParentRequestTimer, this),
+    mParentRequestTimer(aThreadNetif.GetIp6().mTimerScheduler, &Mle::HandleParentRequestTimer, this),
     mSocket(aThreadNetif.GetIp6().mUdp),
-    mSendChildUpdateRequest(aThreadNetif.GetIp6().mTaskletScheduler, &HandleSendChildUpdateRequest, this)
->>>>>>> 9c984488
+    mSendChildUpdateRequest(aThreadNetif.GetIp6().mTaskletScheduler, &Mle::HandleSendChildUpdateRequest, this)
 {
     mDeviceState = kDeviceStateDisabled;
     mDeviceMode = ModeTlv::kModeRxOnWhenIdle | ModeTlv::kModeSecureDataRequest | ModeTlv::kModeFFD |
@@ -167,7 +162,7 @@
 
     // memcpy(&sockaddr.mAddr, &mLinkLocal64.GetAddress(), sizeof(sockaddr.mAddr));
     sockaddr.mPort = kUdpPort;
-    SuccessOrExit(error = mSocket.Open(mNetif.GetInstance(), &Mle::HandleUdpReceive, this));
+    SuccessOrExit(error = mSocket.Open(&Mle::HandleUdpReceive, this));
     SuccessOrExit(error = mSocket.Bind(sockaddr));
 
 exit:
@@ -179,7 +174,7 @@
     ThreadError error = kThreadError_None;
 
     SuccessOrExit(error = Stop());
-    SuccessOrExit(error = mSocket.Close(mNetif.GetInstance()));
+    SuccessOrExit(error = mSocket.Close());
 
 exit:
     return error;
@@ -240,11 +235,7 @@
     mDiscoverContext = aContext;
     mMesh.SetDiscoverParameters(aScanChannels, aScanDuration);
 
-<<<<<<< HEAD
-    VerifyOrExit((message = Ip6::Udp::NewMessage(mNetif.GetInstance(), 0)) != NULL, ;);
-=======
     VerifyOrExit((message = mSocket.NewMessage(0)) != NULL, ;);
->>>>>>> 9c984488
     message->SetLinkSecurityEnabled(false);
     message->SetMleDiscoverRequest(true);
     message->SetPanId(aPanId);
@@ -335,11 +326,6 @@
     return (mDeviceState == kDeviceStateChild ||
             mDeviceState == kDeviceStateRouter ||
             mDeviceState == kDeviceStateLeader);
-}
-
-otInstance *Mle::GetInstance(void)
-{
-    return mNetif.GetInstance();
 }
 
 DeviceState Mle::GetDeviceState(void) const
@@ -360,11 +346,7 @@
     mParentRequestTimer.Stop();
     mMesh.SetRxOnWhenIdle(true);
     mMleRouter.HandleDetachStart();
-<<<<<<< HEAD
-    Ip6::Ip6::SetForwardingEnabled(mNetif.GetInstance(), false);
-=======
     mNetif.GetIp6().SetForwardingEnabled(false);
->>>>>>> 9c984488
 
     otLogInfoMle("Mode -> Detached\n");
     return kThreadError_None;
@@ -391,11 +373,7 @@
         mMleRouter.HandleChildStart(mParentRequestMode);
     }
 
-<<<<<<< HEAD
-    Ip6::Ip6::SetForwardingEnabled(mNetif.GetInstance(), false);
-=======
     mNetif.GetIp6().SetForwardingEnabled(false);
->>>>>>> 9c984488
 
     otLogInfoMle("Mode -> Child\n");
     return kThreadError_None;
@@ -957,7 +935,7 @@
 {
     if ((aFlags & (OT_IP6_ADDRESS_ADDED | OT_IP6_ADDRESS_REMOVED)) != 0)
     {
-        if (!mNetif.IsUnicastAddress(GetInstance(), mMeshLocal64.GetAddress()))
+        if (!mNetif.IsUnicastAddress(mMeshLocal64.GetAddress()))
         {
             // Mesh Local EID was removed, choose a new one and add it back
             for (int i = 8; i < 16; i++)
@@ -1103,11 +1081,7 @@
         mParentRequest.mChallenge[i] = static_cast<uint8_t>(otPlatRandomGet());
     }
 
-<<<<<<< HEAD
-    VerifyOrExit((message = Ip6::Udp::NewMessage(mNetif.GetInstance(), 0)) != NULL, ;);
-=======
     VerifyOrExit((message = mSocket.NewMessage(0)) != NULL, ;);
->>>>>>> 9c984488
     message->SetLinkSecurityEnabled(false);
     SuccessOrExit(error = AppendHeader(*message, Header::kCommandParentRequest));
     SuccessOrExit(error = AppendMode(*message, mDeviceMode));
@@ -1174,11 +1148,7 @@
     Message *message;
     Ip6::Address destination;
 
-<<<<<<< HEAD
-    VerifyOrExit((message = Ip6::Udp::NewMessage(mNetif.GetInstance(), 0)) != NULL, ;);
-=======
     VerifyOrExit((message = mSocket.NewMessage(0)) != NULL, ;);
->>>>>>> 9c984488
     message->SetLinkSecurityEnabled(false);
     SuccessOrExit(error = AppendHeader(*message, Header::kCommandChildIdRequest));
     SuccessOrExit(error = AppendResponse(*message, mChildIdRequest.mChallenge, mChildIdRequest.mChallengeLength));
@@ -1224,11 +1194,7 @@
     ThreadError error = kThreadError_None;
     Message *message;
 
-<<<<<<< HEAD
-    VerifyOrExit((message = Ip6::Udp::NewMessage(mNetif.GetInstance(), 0)) != NULL, ;);
-=======
     VerifyOrExit((message = mSocket.NewMessage(0)) != NULL, ;);
->>>>>>> 9c984488
     message->SetLinkSecurityEnabled(false);
     SuccessOrExit(error = AppendHeader(*message, Header::kCommandDataRequest));
     SuccessOrExit(error = AppendTlvRequest(*message, aTlvs, aTlvsLength));
@@ -1275,11 +1241,7 @@
     Ip6::Address destination;
     Message *message;
 
-<<<<<<< HEAD
-    VerifyOrExit((message = Ip6::Udp::NewMessage(mNetif.GetInstance(), 0)) != NULL, ;);
-=======
     VerifyOrExit((message = mSocket.NewMessage(0)) != NULL, ;);
->>>>>>> 9c984488
     message->SetLinkSecurityEnabled(false);
     SuccessOrExit(error = AppendHeader(*message, Header::kCommandChildUpdateRequest));
     SuccessOrExit(error = AppendMode(*message, mDeviceMode));
@@ -1345,7 +1307,7 @@
     uint8_t nonce[13];
     uint8_t tag[4];
     uint8_t tagLength;
-    Crypto::AesCcm aesCcm(&GetInstance()->mCryptoContext);
+    Crypto::AesCcm aesCcm;
     uint8_t buf[64];
     uint16_t length;
     Ip6::MessageInfo messageInfo;
@@ -1417,7 +1379,7 @@
     uint16_t messageTagLength;
     uint8_t nonce[13];
     Mac::ExtAddress macAddr;
-    Crypto::AesCcm aesCcm(&GetInstance()->mCryptoContext);
+    Crypto::AesCcm aesCcm;
     uint16_t mleOffset;
     uint8_t buf[64];
     uint16_t length;
@@ -1848,11 +1810,7 @@
     SuccessOrExit(error = Tlv::GetTlv(aMessage, Tlv::kLinkMargin, sizeof(linkMarginTlv), linkMarginTlv));
     VerifyOrExit(linkMarginTlv.IsValid(), error = kThreadError_Parse);
 
-<<<<<<< HEAD
-    linkMargin = LinkQualityInfo::ConvertRssToLinkMargin(GetInstance(), threadMessageInfo->mRss);
-=======
     linkMargin = LinkQualityInfo::ConvertRssToLinkMargin(mMac.GetNoiseFloor(), threadMessageInfo->mRss);
->>>>>>> 9c984488
 
     if (linkMargin > linkMarginTlv.GetLinkMargin())
     {
@@ -1932,11 +1890,7 @@
     mParent.mValid.mMleFrameCounter = mleFrameCounter.GetFrameCounter();
     mParent.mMode = ModeTlv::kModeFFD | ModeTlv::kModeRxOnWhenIdle | ModeTlv::kModeFullNetworkData;
     mParent.mLinkInfo.Clear();
-<<<<<<< HEAD
-    mParent.mLinkInfo.AddRss(GetInstance(), threadMessageInfo->mRss);
-=======
     mParent.mLinkInfo.AddRss(mMac.GetNoiseFloor(), threadMessageInfo->mRss);
->>>>>>> 9c984488
     mParent.mState = Neighbor::kStateValid;
     mParent.mKeySequence = aKeySequence;
 
@@ -2224,11 +2178,7 @@
     MeshCoP::ExtendedPanIdTlv extPanId;
     MeshCoP::NetworkNameTlv networkName;
 
-<<<<<<< HEAD
-    VerifyOrExit((message = Ip6::Udp::NewMessage(mNetif.GetInstance(), 0)) != NULL, ;);
-=======
     VerifyOrExit((message = mSocket.NewMessage(0)) != NULL, ;);
->>>>>>> 9c984488
     message->SetLinkSecurityEnabled(false);
     message->SetMleDiscoverResponse(true);
     message->SetPanId(aPanId);
@@ -2419,20 +2369,15 @@
         ExitNow(error = kThreadError_None);
     }
 
-    if (mNetif.IsUnicastAddress(GetInstance(), aIp6Header.GetDestination()))
+    if (mNetif.IsUnicastAddress(aIp6Header.GetDestination()))
     {
         ExitNow(error = kThreadError_None);
     }
 
     memcpy(&dst, GetMeshLocal16(), kRlocPrefixLength);
     dst.mFields.m16[7] = HostSwap16(aMeshSource);
-<<<<<<< HEAD
-    Ip6::Icmp::SendError(mNetif.GetInstance(), dst, Ip6::IcmpHeader::kTypeDstUnreach,
-                         Ip6::IcmpHeader::kCodeDstUnreachNoRoute, aIp6Header);
-=======
     mNetif.GetIp6().mIcmp.SendError(dst, Ip6::IcmpHeader::kTypeDstUnreach, Ip6::IcmpHeader::kCodeDstUnreachNoRoute,
                                     aIp6Header);
->>>>>>> 9c984488
 
 exit:
     return error;
