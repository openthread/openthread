/*
 *  Copyright (c) 2016, The OpenThread Authors.
 *  All rights reserved.
 *
 *  Redistribution and use in source and binary forms, with or without
 *  modification, are permitted provided that the following conditions are met:
 *  1. Redistributions of source code must retain the above copyright
 *     notice, this list of conditions and the following disclaimer.
 *  2. Redistributions in binary form must reproduce the above copyright
 *     notice, this list of conditions and the following disclaimer in the
 *     documentation and/or other materials provided with the distribution.
 *  3. Neither the name of the copyright holder nor the
 *     names of its contributors may be used to endorse or promote products
 *     derived from this software without specific prior written permission.
 *
 *  THIS SOFTWARE IS PROVIDED BY THE COPYRIGHT HOLDERS AND CONTRIBUTORS "AS IS"
 *  AND ANY EXPRESS OR IMPLIED WARRANTIES, INCLUDING, BUT NOT LIMITED TO, THE
 *  IMPLIED WARRANTIES OF MERCHANTABILITY AND FITNESS FOR A PARTICULAR PURPOSE
 *  ARE DISCLAIMED. IN NO EVENT SHALL THE COPYRIGHT HOLDER OR CONTRIBUTORS BE
 *  LIABLE FOR ANY DIRECT, INDIRECT, INCIDENTAL, SPECIAL, EXEMPLARY, OR
 *  CONSEQUENTIAL DAMAGES (INCLUDING, BUT NOT LIMITED TO, PROCUREMENT OF
 *  SUBSTITUTE GOODS OR SERVICES; LOSS OF USE, DATA, OR PROFITS; OR BUSINESS
 *  INTERRUPTION) HOWEVER CAUSED AND ON ANY THEORY OF LIABILITY, WHETHER IN
 *  CONTRACT, STRICT LIABILITY, OR TORT (INCLUDING NEGLIGENCE OR OTHERWISE)
 *  ARISING IN ANY WAY OUT OF THE USE OF THIS SOFTWARE, EVEN IF ADVISED OF THE
 *  POSSIBILITY OF SUCH DAMAGE.
 */

/**
 * @file
 *   This file implements MLE functionality required for the Thread Child, Router and Leader roles.
 */

#include "mle.hpp"

#include "instance/instance.hpp"
#include "openthread/platform/toolchain.h"
#include "radio/ble_secure.hpp"
#include "utils/static_counter.hpp"

namespace ot {
namespace Mle {

RegisterLogModule("Mle");

const otMeshLocalPrefix Mle::kMeshLocalPrefixInit = {
    {0xfd, 0xde, 0xad, 0x00, 0xbe, 0xef, 0x00, 0x00},
};

Mle::Mle(Instance &aInstance)
    : InstanceLocator(aInstance)
    , mRetrieveNewNetworkData(false)
    , mRequestRouteTlv(false)
    , mHasRestored(false)
    , mInitiallyAttachedAsSleepy(false)
    , mRole(kRoleDisabled)
    , mLastSavedRole(kRoleDisabled)
    , mDeviceMode(DeviceMode::kModeRxOnWhenIdle)
    , mRloc16(kInvalidRloc16)
    , mPreviousParentRloc(kInvalidRloc16)
    , mStoreFrameCounterAhead(kDefaultStoreFrameCounterAhead)
    , mTimeout(kDefaultChildTimeout)
#if OPENTHREAD_CONFIG_MAC_CSL_RECEIVER_ENABLE
    , mCslTimeout(kDefaultCslTimeout)
#endif
    , mNeighborTable(aInstance)
    , mDelayedSender(aInstance)
    , mSocket(aInstance, *this)
    , mPrevRoleRestorer(aInstance)
    , mAttacher(aInstance)
    , mDetacher(aInstance)
    , mRetxTracker(aInstance)
    , mAnnounceHandler(aInstance)
#if OPENTHREAD_CONFIG_PARENT_SEARCH_ENABLE
    , mParentSearch(aInstance)
#endif
#if OPENTHREAD_CONFIG_WAKEUP_COORDINATOR_ENABLE
    , mWakeupTxScheduler(aInstance)
    , mWedAttachState(kWedDetached)
    , mWedAttachTimer(aInstance)
#endif
#if OPENTHREAD_FTD
    , mRouterEligible(true)
    , mAddressSolicitPending(false)
    , mAddressSolicitRejected(false)
#if OPENTHREAD_CONFIG_REFERENCE_DEVICE_ENABLE
    , mCcmEnabled(false)
    , mThreadVersionCheckEnabled(true)
#endif
    , mNetworkIdTimeout(kNetworkIdTimeout)
    , mRouterUpgradeThreshold(kRouterUpgradeThreshold)
    , mRouterDowngradeThreshold(kRouterDowngradeThreshold)
    , mPreviousPartitionRouterIdSequence(0)
    , mPreviousPartitionIdTimeout(0)
    , mChildRouterLinks(kChildRouterLinks)
    , mAlternateRloc16Timeout(0)
#if OPENTHREAD_CONFIG_REFERENCE_DEVICE_ENABLE
    , mMaxChildIpAddresses(0)
#endif
    , mParentPriority(kParentPriorityUnspecified)
    , mPreviousPartitionIdRouter(0)
    , mPreviousPartitionId(0)
#if OPENTHREAD_CONFIG_REFERENCE_DEVICE_ENABLE
    , mPreferredLeaderPartitionId(0)
#endif
    , mAdvertiseTrickleTimer(aInstance, Mle::HandleAdvertiseTrickleTimer)
    , mChildTable(aInstance)
    , mRouterTable(aInstance)
#endif // OPENTHREAD_FTD
#if OPENTHREAD_CONFIG_P2P_ENABLE
    , mP2p(aInstance)
#endif
{
    mParent.Init(aInstance);

    mLeaderData.Clear();
    mParent.Clear();
    ResetCounters();

    mLinkLocalAddress.InitAsThreadOrigin();
    mLinkLocalAddress.GetAddress().SetToLinkLocalAddress(Get<Mac::Mac>().GetExtAddress());

    mMeshLocalEid.InitAsThreadOriginMeshLocal();
    mMeshLocalEid.GetAddress().GetIid().GenerateRandom();

    mMeshLocalRloc.InitAsThreadOriginMeshLocal();
    mMeshLocalRloc.GetAddress().GetIid().SetToLocator(0);
    mMeshLocalRloc.mRloc = true;

    mLinkLocalAllThreadNodes.Clear();
    mLinkLocalAllThreadNodes.GetAddress().mFields.m16[0] = BigEndian::HostSwap16(0xff32);
    mLinkLocalAllThreadNodes.GetAddress().mFields.m16[7] = BigEndian::HostSwap16(0x0001);

    mRealmLocalAllThreadNodes.Clear();
    mRealmLocalAllThreadNodes.GetAddress().mFields.m16[0] = BigEndian::HostSwap16(0xff33);
    mRealmLocalAllThreadNodes.GetAddress().mFields.m16[7] = BigEndian::HostSwap16(0x0001);

    mMeshLocalPrefix.Clear();
    SetMeshLocalPrefix(AsCoreType(&kMeshLocalPrefixInit));

#if OPENTHREAD_FTD

    mDeviceMode.Set(mDeviceMode.Get() | DeviceMode::kModeFullThreadDevice | DeviceMode::kModeFullNetworkData);

#if OPENTHREAD_CONFIG_MLE_DEVICE_PROPERTY_LEADER_WEIGHT_ENABLE
    mLeaderWeight = mDeviceProperties.CalculateLeaderWeight();
#else
    mLeaderWeight = kDefaultLeaderWeight;
#endif

    mLeaderAloc.InitAsThreadOriginMeshLocal();

    SetRouterId(kInvalidRouterId);

#if OPENTHREAD_CONFIG_MLE_STEERING_DATA_SET_OOB_ENABLE
    mSteeringData.Clear();
#endif

#endif // OPENTHREAD_FTD
}

Error Mle::Enable(void)
{
    Error error = kErrorNone;

    UpdateLinkLocalAddress();
    SuccessOrExit(error = mSocket.Open(Ip6::kNetifThreadInternal));
    SuccessOrExit(error = mSocket.Bind(kUdpPort));

#if OPENTHREAD_CONFIG_PARENT_SEARCH_ENABLE
    mParentSearch.SetEnabled(true);
#endif
exit:
    return error;
}

void Mle::ScheduleChildUpdateRequest(void)
{
    mDelayedSender.ScheduleChildUpdateRequestToParent(kChildUpdateRequestDelay);
}

Error Mle::Disable(void)
{
    Error error = kErrorNone;

    Stop(kKeepNetworkDatasets);
    SuccessOrExit(error = mSocket.Close());
    Get<ThreadNetif>().RemoveUnicastAddress(mLinkLocalAddress);

exit:
    return error;
}

Error Mle::Start(StartMode aMode)
{
    Error error = kErrorNone;

    // cannot bring up the interface if IEEE 802.15.4 promiscuous mode is enabled
    VerifyOrExit(!Get<Radio>().GetPromiscuous(), error = kErrorInvalidState);
    VerifyOrExit(Get<ThreadNetif>().IsUp(), error = kErrorInvalidState);

    if (Get<Mac::Mac>().GetPanId() == Mac::kPanIdBroadcast)
    {
        Get<Mac::Mac>().SetPanId(Mac::GenerateRandomPanId());
    }

    SetStateDetached();

    Get<ThreadNetif>().AddUnicastAddress(mMeshLocalEid);

    Get<ThreadNetif>().SubscribeMulticast(mLinkLocalAllThreadNodes);
    Get<ThreadNetif>().SubscribeMulticast(mRealmLocalAllThreadNodes);

    SetRloc16(GetRloc16());

    Get<KeyManager>().Start();

    mAttacher.Start(aMode);

exit:
    return error;
}

void Mle::Stop(StopMode aMode)
{
    if (aMode == kUpdateNetworkDatasets)
    {
        IgnoreError(Get<MeshCoP::ActiveDatasetManager>().Restore());
        IgnoreError(Get<MeshCoP::PendingDatasetManager>().Restore());
    }

    VerifyOrExit(!IsDisabled());

    mDelayedSender.Stop();
    mPrevRoleRestorer.Stop();
    mAnnounceHandler.Stop();
    Get<KeyManager>().Stop();
    SetStateDetached();
    Get<ThreadNetif>().UnsubscribeMulticast(mRealmLocalAllThreadNodes);
    Get<ThreadNetif>().UnsubscribeMulticast(mLinkLocalAllThreadNodes);
    Get<ThreadNetif>().RemoveUnicastAddress(mMeshLocalRloc);
    Get<ThreadNetif>().RemoveUnicastAddress(mMeshLocalEid);

    SetRole(kRoleDisabled);

exit:
    mDetacher.HandleStop();
}

const Counters &Mle::GetCounters(void)
{
    UpdateRoleTimeCounters(mRole);

    return mCounters;
}

void Mle::ResetCounters(void)
{
    ClearAllBytes(mCounters);
    mLastUpdatedTimestamp = Get<UptimeTracker>().GetUptime();
}

uint32_t Mle::GetCurrentAttachDuration(void) const
{
    return IsAttached() ? Get<UptimeTracker>().GetUptimeInSeconds() - mLastAttachTime : 0;
}

void Mle::UpdateRoleTimeCounters(DeviceRole aRole)
{
    UptimeMsec currentUptimeMsec = Get<UptimeTracker>().GetUptime();
    uint64_t   durationMsec      = currentUptimeMsec - mLastUpdatedTimestamp;

    mLastUpdatedTimestamp = currentUptimeMsec;

    mCounters.mTrackedTime += durationMsec;

    switch (aRole)
    {
    case kRoleDisabled:
        mCounters.mDisabledTime += durationMsec;
        break;
    case kRoleDetached:
        mCounters.mDetachedTime += durationMsec;
        break;
    case kRoleChild:
        mCounters.mChildTime += durationMsec;
        break;
    case kRoleRouter:
        mCounters.mRouterTime += durationMsec;
        break;
    case kRoleLeader:
        mCounters.mLeaderTime += durationMsec;
        break;
    }
}

void Mle::SetRole(DeviceRole aRole)
{
    DeviceRole oldRole = mRole;

    SuccessOrExit(Get<Notifier>().Update(mRole, aRole, kEventThreadRoleChanged));

    LogNote("Role %s -> %s", RoleToString(oldRole), RoleToString(mRole));

    if ((oldRole == kRoleDetached) && IsAttached())
    {
        mLastAttachTime = Get<UptimeTracker>().GetUptimeInSeconds();
    }

    UpdateRoleTimeCounters(oldRole);

    switch (mRole)
    {
    case kRoleDisabled:
        mCounters.mDisabledRole++;
        break;
    case kRoleDetached:
        mCounters.mDetachedRole++;
        break;
    case kRoleChild:
        mCounters.mChildRole++;
        break;
    case kRoleRouter:
        mCounters.mRouterRole++;
        break;
    case kRoleLeader:
        mCounters.mLeaderRole++;
        break;
    }

#if OPENTHREAD_CONFIG_BLE_TCAT_ENABLE
    IgnoreError(Get<Ble::BleSecure>().NotifyAdvertisementChanged());
#endif

    // If the previous state is disabled, the parent can be in kStateRestored.
    if (!IsChild() && oldRole != kRoleDisabled)
    {
        mParent.SetState(Neighbor::kStateInvalid);
    }

    if ((oldRole == kRoleDetached) && IsChild())
    {
        // On transition from detached to child, we remember whether we
        // attached as sleepy or not. This is then used to determine
        // whether or not we need to re-attach on mode changes between
        // rx-on and sleepy (rx-off). If we initially attach as sleepy,
        // then rx-on/off mode changes are allowed without re-attach.

        mInitiallyAttachedAsSleepy = !GetDeviceMode().IsRxOnWhenIdle();
    }

#if OPENTHREAD_CONFIG_MAC_CSL_RECEIVER_ENABLE
    Get<Mac::Mac>().SetCslCapable(IsCslSupported() && !IsRxOnWhenIdle());
#endif

exit:
    return;
}

void Mle::Restore(void)
{
    Settings::NetworkInfo networkInfo;
    Settings::ParentInfo  parentInfo;

    IgnoreError(Get<MeshCoP::ActiveDatasetManager>().Restore());
    IgnoreError(Get<MeshCoP::PendingDatasetManager>().Restore());

#if OPENTHREAD_CONFIG_DUA_ENABLE
    Get<DuaManager>().Restore();
#endif

    SuccessOrExit(Get<Settings>().Read(networkInfo));

    Get<KeyManager>().SetCurrentKeySequence(networkInfo.GetKeySequence(),
                                            KeyManager::kForceUpdate | KeyManager::kGuardTimerUnchanged);
    Get<KeyManager>().SetMleFrameCounter(networkInfo.GetMleFrameCounter());
    Get<KeyManager>().SetAllMacFrameCounters(networkInfo.GetMacFrameCounter(), /* aSetIfLarger */ false);

#if OPENTHREAD_MTD
    mDeviceMode.Set(networkInfo.GetDeviceMode() & ~DeviceMode::kModeFullThreadDevice);
#else
    mDeviceMode.Set(networkInfo.GetDeviceMode());
#endif

    // force re-attach when version mismatch.
    VerifyOrExit(networkInfo.GetVersion() == kThreadVersion);

    mLastSavedRole = static_cast<DeviceRole>(networkInfo.GetRole());

    switch (mLastSavedRole)
    {
    case kRoleChild:
    case kRoleRouter:
    case kRoleLeader:
        break;

    default:
        ExitNow();
    }

#if OPENTHREAD_MTD
    if (IsChildRloc16(networkInfo.GetRloc16()))
#endif
    {
        Get<Mac::Mac>().SetShortAddress(networkInfo.GetRloc16());
        mRloc16 = networkInfo.GetRloc16();
    }
    Get<Mac::Mac>().SetExtAddress(networkInfo.GetExtAddress());

    mMeshLocalEid.GetAddress().SetIid(networkInfo.GetMeshLocalIid());

    if (networkInfo.GetRloc16() == kInvalidRloc16)
    {
        ExitNow();
    }

    if (IsChildRloc16(networkInfo.GetRloc16()))
    {
        if (Get<Settings>().Read(parentInfo) != kErrorNone)
        {
            // If the restored RLOC16 corresponds to an end-device, it
            // is expected that the `ParentInfo` settings to be valid
            // as well. The device can still recover from such an invalid
            // setting by skipping the re-attach ("Child Update Request"
            // exchange) and going through the full attach process.

            LogWarn("Invalid settings - no saved parent info with valid end-device RLOC16 0x%04x",
                    networkInfo.GetRloc16());
            ExitNow();
        }

        mParent.Clear();
        mParent.SetExtAddress(parentInfo.GetExtAddress());
        mParent.SetVersion(parentInfo.GetVersion());
        mParent.SetDeviceMode(DeviceMode(DeviceMode::kModeFullThreadDevice | DeviceMode::kModeRxOnWhenIdle |
                                         DeviceMode::kModeFullNetworkData));
        mParent.SetRloc16(ParentRloc16ForRloc16(networkInfo.GetRloc16()));
        mParent.SetState(Neighbor::kStateRestored);

        mPreviousParentRloc = mParent.GetRloc16();
    }
#if OPENTHREAD_FTD
    else
    {
        SetRouterId(RouterIdFromRloc16(GetRloc16()));
        SetPreviousPartitionId(networkInfo.GetPreviousPartitionId());
        Get<ChildTable>().Restore();
    }
#endif

    // Successfully restored the network information from
    // non-volatile settings after boot.
    mHasRestored = true;

exit:
    return;
}

void Mle::Store(void)
{
    Settings::NetworkInfo networkInfo;

    networkInfo.Init();

    if (IsAttached())
    {
        // Only update network information while we are attached to
        // avoid losing/overwriting previous information when a reboot
        // occurs after a message is sent but before attaching.

        networkInfo.SetRole(mRole);
        networkInfo.SetRloc16(GetRloc16());
        networkInfo.SetPreviousPartitionId(mLeaderData.GetPartitionId());
        networkInfo.SetExtAddress(Get<Mac::Mac>().GetExtAddress());
        networkInfo.SetMeshLocalIid(mMeshLocalEid.GetAddress().GetIid());
        networkInfo.SetVersion(kThreadVersion);
        mLastSavedRole = mRole;

        if (IsChild())
        {
            Settings::ParentInfo parentInfo;

            parentInfo.Init();
            parentInfo.SetExtAddress(mParent.GetExtAddress());
            parentInfo.SetVersion(mParent.GetVersion());

            Get<Settings>().Save(parentInfo);
        }
    }
    else
    {
        // When not attached, read out any previous saved `NetworkInfo`.
        // If there is none, it indicates that device was never attached
        // before. In that case, no need to save any info (note that on
        // a device reset the MLE/MAC frame counters would reset but
        // device also starts with a new randomly generated extended
        // address. If there is a previously saved `NetworkInfo`, we
        // just update the key sequence and MAC and MLE frame counters.

        SuccessOrExit(Get<Settings>().Read(networkInfo));
    }

    networkInfo.SetKeySequence(Get<KeyManager>().GetCurrentKeySequence());
    networkInfo.SetMleFrameCounter(Get<KeyManager>().GetMleFrameCounter() + mStoreFrameCounterAhead);
    networkInfo.SetMacFrameCounter(Get<KeyManager>().GetMaximumMacFrameCounter() + mStoreFrameCounterAhead);
    networkInfo.SetDeviceMode(mDeviceMode.Get());

    Get<Settings>().Save(networkInfo);

    Get<KeyManager>().SetStoredMleFrameCounter(networkInfo.GetMleFrameCounter());
    Get<KeyManager>().SetStoredMacFrameCounter(networkInfo.GetMacFrameCounter());

    LogDebg("Store Network Information");

exit:
    return;
}

Error Mle::BecomeDetached(void)
{
    Error error = kErrorNone;

    VerifyOrExit(!IsDisabled(), error = kErrorInvalidState);

    if (IsDetached() && mAttacher.WillStartAttachSoon())
    {
        // Already detached and waiting to start an attach attempt, so
        // there is not need to make any changes.
        ExitNow();
    }

    // Not in reattach stage after reset
    if (mAttacher.IsReattachWithDatasetDone())
    {
        IgnoreError(Get<MeshCoP::PendingDatasetManager>().Restore());
    }

#if OPENTHREAD_CONFIG_PARENT_SEARCH_ENABLE
    mParentSearch.SetRecentlyDetached();
#endif

    SetStateDetached();
    mParent.SetState(Neighbor::kStateInvalid);
    SetRloc16(kInvalidRloc16);
    mAttacher.Attach(kAnyPartition);

exit:
    return error;
}

Error Mle::BecomeChild(void)
{
    Error error = kErrorNone;

    VerifyOrExit(!IsDisabled(), error = kErrorInvalidState);
    VerifyOrExit(!IsAttaching(), error = kErrorBusy);

    mAttacher.Attach(kAnyPartition);

exit:
    return error;
}

Error Mle::SearchForBetterParent(void)
{
    Error error = kErrorNone;

    VerifyOrExit(IsChild(), error = kErrorInvalidState);
    mAttacher.Attach(kBetterParent);

exit:
    return error;
}

bool Mle::IsAttached(void) const { return (IsChild() || IsRouter() || IsLeader()); }

bool Mle::IsRouterOrLeader(void) const { return (IsRouter() || IsLeader()); }

void Mle::SetStateDetached(void)
{
#if OPENTHREAD_FTD && OPENTHREAD_CONFIG_BACKBONE_ROUTER_ENABLE
    Get<BackboneRouter::Local>().Reset();
#endif
#if OPENTHREAD_CONFIG_THREAD_VERSION >= OT_THREAD_VERSION_1_2
    Get<BackboneRouter::Leader>().Reset();
#endif

#if OPENTHREAD_FTD
    if (IsLeader())
    {
        Get<ThreadNetif>().RemoveUnicastAddress(mLeaderAloc);
    }
#endif

    SetRole(kRoleDetached);
    mAttacher.CancelAttachOnRoleChange();
    mDelayedSender.RemoveScheduledChildUpdateRequestToParent();
    mRetxTracker.Stop();
    mInitiallyAttachedAsSleepy = false;
    Get<MeshForwarder>().SetRxOnWhenIdle(true);
    Get<Mac::Mac>().SetBeaconEnabled(false);
#if OPENTHREAD_FTD
    ClearAlternateRloc16();
    HandleDetachStart();
#endif
}

void Mle::SetStateChild(uint16_t aRloc16)
{
#if OPENTHREAD_FTD
    if (IsLeader())
    {
        Get<ThreadNetif>().RemoveUnicastAddress(mLeaderAloc);
    }
#endif

    SetRloc16(aRloc16);
    SetRole(kRoleChild);
    mAttacher.CancelAttachOnRoleChange();
    Get<Mac::Mac>().SetBeaconEnabled(false);
    mRetxTracker.UpdateOnRoleChangeToChild();
    mPrevRoleRestorer.Stop();

#if OPENTHREAD_FTD
    if (IsFullThreadDevice())
    {
        HandleChildStart();
    }
#endif

    if (mAnnounceHandler.IsAnnounceAttaching())
    {
        mAnnounceHandler.HandleAnnounceAttachSuccess();
    }

#if OPENTHREAD_CONFIG_PARENT_SEARCH_ENABLE
    mParentSearch.UpdateState();
#endif

    if ((mPreviousParentRloc != kInvalidRloc16) && (mPreviousParentRloc != mParent.GetRloc16()))
    {
        mCounters.mParentChanges++;

#if OPENTHREAD_CONFIG_MLE_INFORM_PREVIOUS_PARENT_ON_REATTACH
        InformPreviousParent();
#endif
    }

    mPreviousParentRloc = mParent.GetRloc16();
}

uint32_t Mle::GenerateRandomDelay(uint32_t aMaxDelay) const
{
    // Generates a random delay within `[1, aMaxDelay]` (inclusive).

    return 1 + Random::NonCrypto::GetUint32InRange(0, aMaxDelay);
}

void Mle::SetTimeout(uint32_t aTimeout, TimeoutAction aAction)
{
    // Determine `kMinTimeout` based on other parameters. `kMaxTimeout`
    // is set (per spec) to minimum Delay Timer value for a Pending
    // Operational Dataset when updating the Network Key which is 8
    // hours.

    static constexpr uint32_t kMinPollPeriod       = OPENTHREAD_CONFIG_MAC_MINIMUM_POLL_PERIOD;
    static constexpr uint32_t kRetxPollPeriod      = OPENTHREAD_CONFIG_MAC_RETX_POLL_PERIOD;
    static constexpr uint32_t kMinTimeoutDataPoll  = kMinPollPeriod + kFailedChildTransmissions * kRetxPollPeriod;
    static constexpr uint32_t kMinTimeoutKeepAlive = (kMaxChildKeepAliveAttempts + 1) * kUnicastRetxDelay;
    static constexpr uint32_t kMinTimeout          = Time::MsecToSec(OT_MAX(kMinTimeoutKeepAlive, kMinTimeoutDataPoll));
    static constexpr uint32_t kMaxTimeout          = (8 * Time::kOneHourInSec);

    static_assert(kMinTimeout <= kMaxTimeout, "Min timeout MUST be less than Max timeout");

    aTimeout = Clamp(aTimeout, kMinTimeout, kMaxTimeout);

    VerifyOrExit(mTimeout != aTimeout);

    mTimeout = aTimeout;

    Get<DataPollSender>().RecalculatePollPeriod();

    if (IsChild() && (aAction == kSendChildUpdateToParent))
    {
        IgnoreError(SendChildUpdateRequestToParent());
    }

exit:
    return;
}

Error Mle::SetDeviceMode(DeviceMode aDeviceMode)
{
    Error      error   = kErrorNone;
    DeviceMode oldMode = mDeviceMode;

#if OPENTHREAD_MTD
    VerifyOrExit(!aDeviceMode.IsFullThreadDevice(), error = kErrorInvalidArgs);
#endif

    VerifyOrExit(aDeviceMode.IsValid(), error = kErrorInvalidArgs);
    VerifyOrExit(mDeviceMode != aDeviceMode);
    mDeviceMode = aDeviceMode;

#if OPENTHREAD_CONFIG_HISTORY_TRACKER_ENABLE
    Get<HistoryTracker::Local>().RecordNetworkInfo();
#endif

#if OPENTHREAD_CONFIG_OTNS_ENABLE
    Get<Utils::Otns>().EmitDeviceMode(mDeviceMode);
#endif

    LogNote("Mode 0x%02x -> 0x%02x [%s]", oldMode.Get(), mDeviceMode.Get(), mDeviceMode.ToString().AsCString());

    Store();

#if OPENTHREAD_FTD
    if (!aDeviceMode.IsFullThreadDevice())
    {
        ClearAlternateRloc16();
    }
#endif

    if (IsAttached())
    {
        bool shouldReattach = false;

        // We need to re-attach when switching between MTD/FTD modes.

        if (oldMode.IsFullThreadDevice() != mDeviceMode.IsFullThreadDevice())
        {
            shouldReattach = true;
        }

        // If we initially attached as sleepy we allow mode changes
        // between rx-on/off without a re-attach (we send "Child Update
        // Request" to update the parent). But if we initially attached
        // as rx-on, we require a re-attach on switching from rx-on to
        // sleepy (rx-off) mode.

        if (!mInitiallyAttachedAsSleepy && oldMode.IsRxOnWhenIdle() && !mDeviceMode.IsRxOnWhenIdle())
        {
            shouldReattach = true;
        }

        if (shouldReattach)
        {
            mAttacher.ResetAttachCounter();
            IgnoreError(BecomeDetached());
            ExitNow();
        }
    }

    if (IsDetached())
    {
        mAttacher.ResetAttachCounter();
        SetStateDetached();
        mAttacher.Attach(kAnyPartition);
    }
    else if (IsChild())
    {
        SetStateChild(GetRloc16());
        IgnoreError(SendChildUpdateRequestToParent());
    }

exit:
    return error;
}

void Mle::UpdateLinkLocalAddress(void)
{
    Get<ThreadNetif>().RemoveUnicastAddress(mLinkLocalAddress);
    mLinkLocalAddress.GetAddress().GetIid().SetFromExtAddress(Get<Mac::Mac>().GetExtAddress());
    Get<ThreadNetif>().AddUnicastAddress(mLinkLocalAddress);

    Get<Notifier>().Signal(kEventThreadLinkLocalAddrChanged);
}

void Mle::SetMeshLocalPrefix(const Ip6::NetworkPrefix &aMeshLocalPrefix)
{
    VerifyOrExit(mMeshLocalPrefix != aMeshLocalPrefix);

    mMeshLocalPrefix = aMeshLocalPrefix;

    // We ask `ThreadNetif` to apply the new mesh-local prefix which
    // will then update all of its assigned unicast addresses that are
    // marked as mesh-local, as well as all of the subscribed mesh-local
    // prefix-based multicast addresses (such as link-local or
    // realm-local All Thread Nodes addresses). It is important to call
    // `ApplyNewMeshLocalPrefix()` first so that `ThreadNetif` can
    // correctly signal the updates. It will first signal the removal
    // of the previous address based on the old prefix, and then the
    // addition of the new address with the new mesh-local prefix.

    Get<ThreadNetif>().ApplyNewMeshLocalPrefix();

    // Some of the addresses may already be updated from the
    // `ApplyNewMeshLocalPrefix()` call, but we apply the new prefix to
    // them in case they are not yet added to the `Netif`. This ensures
    // that addresses are always updated and other modules can retrieve
    // them using methods such as `GetMeshLocalRloc()`, `GetMeshLocalEid()`
    // or `GetLinkLocalAllThreadNodesAddress()`, even if they have not
    // yet been added to the `Netif`.

    mMeshLocalEid.GetAddress().SetPrefix(mMeshLocalPrefix);
    mMeshLocalRloc.GetAddress().SetPrefix(mMeshLocalPrefix);
    mLinkLocalAllThreadNodes.GetAddress().SetMulticastNetworkPrefix(mMeshLocalPrefix);
    mRealmLocalAllThreadNodes.GetAddress().SetMulticastNetworkPrefix(mMeshLocalPrefix);

#if OPENTHREAD_FTD && OPENTHREAD_CONFIG_BACKBONE_ROUTER_ENABLE
    Get<BackboneRouter::Local>().ApplyNewMeshLocalPrefix();
#endif

    Get<Notifier>().Signal(kEventThreadMeshLocalAddrChanged);

exit:
    return;
}

#if OPENTHREAD_CONFIG_REFERENCE_DEVICE_ENABLE
Error Mle::SetMeshLocalIid(const Ip6::InterfaceIdentifier &aMlIid)
{
    Error error = kErrorNone;

    VerifyOrExit(!Get<ThreadNetif>().HasUnicastAddress(mMeshLocalEid), error = kErrorInvalidState);

    mMeshLocalEid.GetAddress().SetIid(aMlIid);
exit:
    return error;
}
#endif

void Mle::SetRloc16(uint16_t aRloc16)
{
    uint16_t oldRloc16 = GetRloc16();

    if (aRloc16 != oldRloc16)
    {
        LogNote("RLOC16 %04x -> %04x", oldRloc16, aRloc16);
    }

    if (Get<ThreadNetif>().HasUnicastAddress(mMeshLocalRloc) &&
        (mMeshLocalRloc.GetAddress().GetIid().GetLocator() != aRloc16))
    {
        Get<ThreadNetif>().RemoveUnicastAddress(mMeshLocalRloc);
        Get<Tmf::Agent>().ClearRequests(mMeshLocalRloc.GetAddress());
    }

    Get<Mac::Mac>().SetShortAddress(aRloc16);
    mRloc16 = aRloc16;

    if (aRloc16 != kInvalidRloc16)
    {
        // We can always call `AddUnicastAddress(mMeshLocat16)` and if
        // the address is already added, it will perform no action.

        mMeshLocalRloc.GetAddress().GetIid().SetLocator(aRloc16);
        Get<ThreadNetif>().AddUnicastAddress(mMeshLocalRloc);
#if OPENTHREAD_FTD
        Get<AddressResolver>().RestartAddressQueries();
#endif
    }
    else
    {
#if OPENTHREAD_FTD
        ClearAlternateRloc16();
#endif
    }
}

void Mle::SetLeaderData(const LeaderData &aLeaderData)
{
    SetLeaderData(aLeaderData.GetPartitionId(), aLeaderData.GetWeighting(), aLeaderData.GetLeaderRouterId());
}

void Mle::SetLeaderData(uint32_t aPartitionId, uint8_t aWeighting, uint8_t aLeaderRouterId)
{
    if (mLeaderData.GetPartitionId() != aPartitionId)
    {
#if OPENTHREAD_FTD
        HandlePartitionChange();
#endif
        Get<Notifier>().Signal(kEventThreadPartitionIdChanged);
        mCounters.mPartitionIdChanges++;
    }
    else
    {
        Get<Notifier>().SignalIfFirst(kEventThreadPartitionIdChanged);
    }

    mLeaderData.SetPartitionId(aPartitionId);
    mLeaderData.SetWeighting(aWeighting);
    mLeaderData.SetLeaderRouterId(aLeaderRouterId);
}

void Mle::GetLeaderRloc(Ip6::Address &aAddress) const
{
    aAddress.SetToRoutingLocator(mMeshLocalPrefix, GetLeaderRloc16());
}

void Mle::GetLeaderAloc(Ip6::Address &aAddress) const
{
    aAddress.SetToAnycastLocator(mMeshLocalPrefix, Aloc16::ForLeader());
}

void Mle::GetCommissionerAloc(uint16_t aSessionId, Ip6::Address &aAddress) const
{
    aAddress.SetToAnycastLocator(mMeshLocalPrefix, Aloc16::FromCommissionerSessionId(aSessionId));
}

void Mle::GetServiceAloc(uint8_t aServiceId, Ip6::Address &aAddress) const
{
    aAddress.SetToAnycastLocator(mMeshLocalPrefix, Aloc16::FromServiceId(aServiceId));
}

const LeaderData &Mle::GetLeaderData(void)
{
    mLeaderData.SetDataVersion(Get<NetworkData::Leader>().GetVersion(NetworkData::kFullSet));
    mLeaderData.SetStableDataVersion(Get<NetworkData::Leader>().GetVersion(NetworkData::kStableSubset));

    return mLeaderData;
}

bool Mle::HasUnregisteredAddress(void)
{
    bool retval = false;

    // Checks whether there are any addresses in addition to the mesh-local
    // address that need to be registered.

    for (const Ip6::Netif::UnicastAddress &addr : Get<ThreadNetif>().GetUnicastAddresses())
    {
        if (!addr.GetAddress().IsLinkLocalUnicast() && !IsRoutingLocator(addr.GetAddress()) &&
            !IsAnycastLocator(addr.GetAddress()) && addr.GetAddress() != GetMeshLocalEid())
        {
            ExitNow(retval = true);
        }
    }

    if (!IsRxOnWhenIdle())
    {
        // For sleepy end-device, we register any external multicast
        // addresses.

        retval = Get<ThreadNetif>().HasAnyExternalMulticastAddress();
    }

exit:
    return retval;
}

#if OPENTHREAD_CONFIG_MAC_CSL_RECEIVER_ENABLE
void Mle::SetCslTimeout(uint32_t aTimeout)
{
    VerifyOrExit(mCslTimeout != aTimeout);

    mCslTimeout = aTimeout;

    Get<DataPollSender>().RecalculatePollPeriod();

    if (Get<Mac::Mac>().IsCslEnabled())
    {
        ScheduleChildUpdateRequest();
    }

exit:
    return;
}

bool Mle::IsCslSupported(void) const { return IsChild() && GetParent().IsThreadVersion1p2OrHigher(); }
#endif

void Mle::InitNeighbor(Neighbor &aNeighbor, const RxInfo &aRxInfo)
{
    aNeighbor.GetExtAddress().SetFromIid(aRxInfo.mMessageInfo.GetPeerAddr().GetIid());
    aNeighbor.GetLinkInfo().Clear();
    aNeighbor.GetLinkInfo().AddRss(aRxInfo.mMessage.GetAverageRss());
    aNeighbor.ResetLinkFailures();
    aNeighbor.SetLastHeard(TimerMilli::GetNow());
}

void Mle::ScheduleChildUpdateRequestIfMtdChild(void)
{
    if (IsChild() && !IsFullThreadDevice())
    {
        ScheduleChildUpdateRequest();
    }
}

void Mle::HandleNotifierEvents(Events aEvents)
{
    VerifyOrExit(!IsDisabled());

    if (aEvents.ContainsAny(kEventIp6AddressAdded | kEventIp6AddressRemoved))
    {
        if (!Get<ThreadNetif>().HasUnicastAddress(mMeshLocalEid.GetAddress()))
        {
            mMeshLocalEid.GetAddress().GetIid().GenerateRandom();

            Get<ThreadNetif>().AddUnicastAddress(mMeshLocalEid);
            Get<Notifier>().Signal(kEventThreadMeshLocalAddrChanged);
        }

        ScheduleChildUpdateRequestIfMtdChild();
    }

    if (aEvents.ContainsAny(kEventIp6MulticastSubscribed | kEventIp6MulticastUnsubscribed) &&
        ShouldRegisterMulticastAddrsWithParent())
    {
        ScheduleChildUpdateRequestIfMtdChild();
    }

    if (aEvents.Contains(kEventThreadNetdataChanged))
    {
#if OPENTHREAD_FTD
        if (IsFullThreadDevice())
        {
            HandleNetworkDataUpdateRouter();
        }
        else
#endif
        {
            if (!aEvents.Contains(kEventThreadRoleChanged))
            {
                ScheduleChildUpdateRequest();
            }
        }
    }

    if (aEvents.ContainsAny(kEventThreadRoleChanged | kEventThreadKeySeqCounterChanged))
    {
        // Store the settings on a key seq change, or when role changes and device
        // is attached (i.e., skip `Store()` on role change to detached).

        if (aEvents.Contains(kEventThreadKeySeqCounterChanged) || IsAttached())
        {
            Store();
        }
    }

#if OPENTHREAD_FTD
    if (aEvents.Contains(kEventSecurityPolicyChanged))
    {
        HandleSecurityPolicyChanged();
    }
#endif

    if (aEvents.Contains(kEventSupportedChannelMaskChanged))
    {
        Mac::ChannelMask channelMask = Get<Mac::Mac>().GetSupportedChannelMask();

        if (!channelMask.ContainsChannel(Get<Mac::Mac>().GetPanChannel()) && (mRole != kRoleDisabled))
        {
            LogWarn("Channel %u is not in the supported channel mask %s, detach the network gracefully!",
                    Get<Mac::Mac>().GetPanChannel(), channelMask.ToString().AsCString());
            IgnoreError(DetachGracefully(nullptr, nullptr));
        }
    }

exit:
    return;
}

bool Mle::ShouldRegisterMulticastAddrsWithParent(void) const
{
    // When multicast subscription changes, SED always notifies
    // its parent as it depends on its parent for indirect
    // transmission. Since Thread 1.2, MED MAY also notify its
    // parent of 1.2 or higher version as it could depend on its
    // parent to perform Multicast Listener Report.

    bool shouldRegister = !IsRxOnWhenIdle();

#if (OPENTHREAD_CONFIG_THREAD_VERSION >= OT_THREAD_VERSION_1_2)
    shouldRegister |= !IsFullThreadDevice() && GetParent().IsThreadVersion1p2OrHigher();
#endif

    return shouldRegister;
}

Error Mle::SendDataRequestToParent(void)
{
    Ip6::Address destination;

    destination.SetToLinkLocalAddress(mParent.GetExtAddress());

    return SendDataRequest(destination);
}

Error Mle::SendDataRequest(const Ip6::Address &aDestination)
{
    static const uint8_t kTlvs[] = {Tlv::kNetworkData, Tlv::kRoute};

    Error error = kErrorNone;

    VerifyOrExit(IsAttached());

    // Based on `mRequestRouteTlv` include both Network Data and Route
    // TLVs or only Network Data TLV.

    error = SendDataRequest(aDestination, kTlvs, mRequestRouteTlv ? 2 : 1);

    mRetxTracker.UpdateOnDataRequestTx();

exit:
    return error;
}

#if OPENTHREAD_CONFIG_MLE_LINK_METRICS_INITIATOR_ENABLE
Error Mle::SendDataRequestForLinkMetricsReport(const Ip6::Address                      &aDestination,
                                               const LinkMetrics::Initiator::QueryInfo &aQueryInfo)
{
    static const uint8_t kTlvs[] = {Tlv::kLinkMetricsReport};

    return SendDataRequest(aDestination, kTlvs, sizeof(kTlvs), &aQueryInfo);
}

Error Mle::SendDataRequest(const Ip6::Address                      &aDestination,
                           const uint8_t                           *aTlvs,
                           uint8_t                                  aTlvsLength,
                           const LinkMetrics::Initiator::QueryInfo *aQueryInfo)
#else
Error Mle::SendDataRequest(const Ip6::Address &aDestination, const uint8_t *aTlvs, uint8_t aTlvsLength)
#endif
{
    Error      error = kErrorNone;
    TxMessage *message;

    VerifyOrExit((message = NewMleMessage(kCommandDataRequest)) != nullptr, error = kErrorNoBufs);
    SuccessOrExit(error = message->AppendTlvRequestTlv(aTlvs, aTlvsLength));

#if OPENTHREAD_CONFIG_MLE_LINK_METRICS_INITIATOR_ENABLE
    if (aQueryInfo != nullptr)
    {
        SuccessOrExit(error = Get<LinkMetrics::Initiator>().AppendLinkMetricsQueryTlv(*message, *aQueryInfo));
    }
#endif

    SuccessOrExit(error = message->AppendActiveAndPendingTimestampTlvs());

    SuccessOrExit(error = message->SendTo(aDestination));
    Log(kMessageSend, kTypeDataRequest, aDestination);

    if (!IsRxOnWhenIdle())
    {
        Get<DataPollSender>().SendFastPolls(DataPollSender::kDefaultFastPolls);
    }

exit:
    FreeMessageOnError(message, error);
    return error;
}

Error Mle::SendChildUpdateRequestToParent(void) { return SendChildUpdateRequestToParent(kNormalChildUpdateRequest); }

Error Mle::SendChildUpdateRequestToParent(ChildUpdateRequestMode aMode)
{
    Error                   error = kErrorNone;
    Ip6::Address            destination;
    TxMessage              *message     = nullptr;
    AddressRegistrationMode addrRegMode = kAppendAllAddresses;

    if (!mParent.IsStateValidOrRestoring())
    {
        LogWarn("No valid parent when sending Child Update Request");
        IgnoreError(BecomeDetached());
        ExitNow();
    }

    mDelayedSender.RemoveScheduledChildUpdateRequestToParent();

    // Track Child Update retx, except when gracefully detaching
    // i.e., sending Child Update with zero timeout, or restoring
    // previous child role (re-establishing link with parent).

    switch (aMode)
    {
    case kNormalChildUpdateRequest:
    case kAppendChallengeTlv:
        mRetxTracker.UpdateOnChildUpdateRequestTx();
        break;

    case kAppendZeroTimeout:
    case kToRestoreChildRole:
        break;
    }

    VerifyOrExit((message = NewMleMessage(kCommandChildUpdateRequest)) != nullptr, error = kErrorNoBufs);
    SuccessOrExit(error = message->AppendModeTlv(mDeviceMode));

    switch (aMode)
    {
    case kNormalChildUpdateRequest:
    case kAppendZeroTimeout:
        break;
    case kAppendChallengeTlv:
        mPrevRoleRestorer.GenerateRandomChallenge();
        OT_FALL_THROUGH;

    case kToRestoreChildRole:
        // The challenge used for child role restoration is generated
        // only once, specifically when the `mPrevRoleRestorer` state
        // changes and the process starts. We reuse this single challenge
        // for all "Child Update Request" retries. This prevents a new
        // challenge from invalidating a potentially delayed, yet correct,
        // response from the parent.

        SuccessOrExit(error = message->AppendChallengeTlv(mPrevRoleRestorer.GetChallenge()));
        break;
    }

    switch (mRole)
    {
    case kRoleDetached:
        addrRegMode = kAppendMeshLocalOnly;
        break;

    case kRoleChild:
        SuccessOrExit(error = message->AppendSourceAddressTlv());
        SuccessOrExit(error = message->AppendLeaderDataTlv());
        SuccessOrExit(error = message->AppendTimeoutTlv((aMode == kAppendZeroTimeout) ? 0 : mTimeout));
        SuccessOrExit(error = message->AppendSupervisionIntervalTlvIfSleepyChild());
#if OPENTHREAD_CONFIG_MAC_CSL_RECEIVER_ENABLE
        if (Get<Mac::Mac>().IsCslEnabled())
        {
            SuccessOrExit(error = message->AppendCslChannelTlv());
            SuccessOrExit(error = message->AppendCslTimeoutTlv());
        }
#endif
        break;

    case kRoleDisabled:
    case kRoleRouter:
    case kRoleLeader:
        OT_ASSERT(false);
    }

    if (!IsFullThreadDevice())
    {
        SuccessOrExit(error = message->AppendAddressRegistrationTlv(addrRegMode));
    }

    destination.SetToLinkLocalAddress(mParent.GetExtAddress());
    SuccessOrExit(error = message->SendTo(destination));

    Log(kMessageSend, kTypeChildUpdateRequestAsChild, destination);

    if (!IsRxOnWhenIdle())
    {
        Get<MeshForwarder>().SetRxOnWhenIdle(false);
#if OPENTHREAD_CONFIG_MAC_CSL_RECEIVER_ENABLE
        Get<DataPollSender>().SetAttachMode(!Get<Mac::Mac>().IsCslEnabled());
#else
        Get<DataPollSender>().SetAttachMode(true);
#endif
    }
    else
    {
        Get<MeshForwarder>().SetRxOnWhenIdle(true);
    }

exit:
    FreeMessageOnError(message, error);
    return error;
}

Error Mle::SendChildUpdateRejectResponse(ChildUpdateResponseInfo &aInfo)
{
    // Send a reject response which only includes a Source Address TLV,
    // a Status TLV, and a Response TLV when request contained a
    // Challenge TLV.

    aInfo.mTlvList.Clear();

    aInfo.mTlvList.Add(Tlv::kSourceAddress);
    aInfo.mTlvList.Add(Tlv::kStatus);

    if (!aInfo.mChallenge.IsEmpty())
    {
        aInfo.mTlvList.Add(Tlv::kResponse);
    }

    return SendChildUpdateResponse(aInfo);
}

Error Mle::SendChildUpdateResponse(const ChildUpdateResponseInfo &aInfo)
{
    Error      error = kErrorNone;
    TxMessage *message;
    bool       checkAddress = false;

    VerifyOrExit((message = NewMleMessage(kCommandChildUpdateResponse)) != nullptr, error = kErrorNoBufs);

    for (uint8_t tlvType : aInfo.mTlvList)
    {
        switch (tlvType)
        {
        case Tlv::kSourceAddress:
            SuccessOrExit(error = message->AppendSourceAddressTlv());
            break;

        case Tlv::kLeaderData:
            SuccessOrExit(error = message->AppendLeaderDataTlv());
            break;

        case Tlv::kTimeout:
            SuccessOrExit(error = message->AppendTimeoutTlv(mTimeout));
            break;

        case Tlv::kStatus:
            SuccessOrExit(error = message->AppendStatusTlv(kStatusError));
            break;

        case Tlv::kAddressRegistration:
            if (!IsFullThreadDevice())
            {
                // We only register the mesh-local address in the "Child
                // Update Response" message and if there are additional
                // addresses to register we follow up with a "Child Update
                // Request".

                SuccessOrExit(error = message->AppendAddressRegistrationTlv(kAppendMeshLocalOnly));
                checkAddress = true;
            }

            break;

        case Tlv::kResponse:
            SuccessOrExit(error = message->AppendResponseTlv(aInfo.mChallenge));
            break;

        case Tlv::kLinkFrameCounter:
            SuccessOrExit(error = message->AppendLinkFrameCounterTlv());
            break;

        case Tlv::kMleFrameCounter:
            SuccessOrExit(error = message->AppendMleFrameCounterTlv());
            break;

        case Tlv::kSupervisionInterval:
            SuccessOrExit(error = message->AppendSupervisionIntervalTlvIfSleepyChild());
            break;

#if OPENTHREAD_CONFIG_MAC_CSL_RECEIVER_ENABLE
        case Tlv::kCslTimeout:
            if (Get<Mac::Mac>().IsCslEnabled())
            {
                SuccessOrExit(error = message->AppendCslTimeoutTlv());
            }
            break;
#endif
        }
    }

    SuccessOrExit(error = message->SendTo(aInfo.mDestination));

    Log(kMessageSend, kTypeChildUpdateResponseAsChild, aInfo.mDestination);

    if (checkAddress && HasUnregisteredAddress())
    {
        IgnoreError(SendChildUpdateRequestToParent());
    }

exit:
    FreeMessageOnError(message, error);
    return error;
}

void Mle::SendAnnounce(uint8_t aChannel, AnnounceMode aMode)
{
    Ip6::Address destination;

    destination.SetToLinkLocalAllNodesMulticast();

    SendAnnounce(aChannel, destination, aMode);
}

void Mle::SendAnnounce(uint8_t aChannel, const Ip6::Address &aDestination, AnnounceMode aMode)
{
    Error              error = kErrorNone;
    MeshCoP::Timestamp activeTimestamp;
    TxMessage         *message = nullptr;

    VerifyOrExit(Get<Mac::Mac>().GetSupportedChannelMask().ContainsChannel(aChannel), error = kErrorInvalidArgs);
    VerifyOrExit((message = NewMleMessage(kCommandAnnounce)) != nullptr, error = kErrorNoBufs);
    message->SetLinkSecurityEnabled(true);
    message->SetChannel(aChannel);

    SuccessOrExit(error = Tlv::Append<ChannelTlv>(*message, ChannelTlvValue(Get<Mac::Mac>().GetPanChannel())));

    switch (aMode)
    {
    case kOrphanAnnounce:
        activeTimestamp.SetToOrphanAnnounce();
        SuccessOrExit(error = Tlv::Append<ActiveTimestampTlv>(*message, activeTimestamp));
        break;

    case kNormalAnnounce:
        SuccessOrExit(error = message->AppendActiveTimestampTlv());
        break;
    }

    SuccessOrExit(error = Tlv::Append<PanIdTlv>(*message, Get<Mac::Mac>().GetPanId()));

    SuccessOrExit(error = message->SendTo(aDestination));

    LogInfo("Send Announce on channel %d", aChannel);

exit:
    FreeMessageOnError(message, error);
}

#if OPENTHREAD_CONFIG_MLE_LINK_METRICS_SUBJECT_ENABLE
Error Mle::SendLinkMetricsManagementResponse(const Ip6::Address &aDestination, LinkMetrics::Status aStatus)
{
    Error      error = kErrorNone;
    TxMessage *message;
    Tlv        tlv;
    ot::Tlv    statusSubTlv;

    VerifyOrExit((message = NewMleMessage(kCommandLinkMetricsManagementResponse)) != nullptr, error = kErrorNoBufs);

    tlv.SetType(Tlv::kLinkMetricsManagement);
    statusSubTlv.SetType(LinkMetrics::SubTlv::kStatus);
    statusSubTlv.SetLength(sizeof(aStatus));
    tlv.SetLength(static_cast<uint8_t>(statusSubTlv.GetSize()));

    SuccessOrExit(error = message->Append(tlv));
    SuccessOrExit(error = message->Append(statusSubTlv));
    SuccessOrExit(error = message->Append(aStatus));

    SuccessOrExit(error = message->SendTo(aDestination));

exit:
    FreeMessageOnError(message, error);
    return error;
}
#endif

#if OPENTHREAD_CONFIG_MLE_LINK_METRICS_INITIATOR_ENABLE
Error Mle::SendLinkProbe(const Ip6::Address &aDestination, uint8_t aSeriesId, uint8_t *aBuf, uint8_t aLength)
{
    Error      error = kErrorNone;
    TxMessage *message;
    Tlv        tlv;

    VerifyOrExit((message = NewMleMessage(kCommandLinkProbe)) != nullptr, error = kErrorNoBufs);

    tlv.SetType(Tlv::kLinkProbe);
    tlv.SetLength(sizeof(aSeriesId) + aLength);

    SuccessOrExit(error = message->Append(tlv));
    SuccessOrExit(error = message->Append(aSeriesId));
    SuccessOrExit(error = message->AppendBytes(aBuf, aLength));

    SuccessOrExit(error = message->SendTo(aDestination));

exit:
    FreeMessageOnError(message, error);
    return error;
}
#endif

Error Mle::ProcessMessageSecurity(Crypto::AesCcm::Mode    aMode,
                                  Message                &aMessage,
                                  const Ip6::MessageInfo &aMessageInfo,
                                  uint16_t                aCmdOffset,
                                  const SecurityHeader   &aHeader)
{
    // This method performs MLE message security. Based on `aMode` it
    // can be used to encrypt and append tag to `aMessage` or to
    // decrypt and validate the tag in a received `aMessage` (which is
    // then removed from `aMessage`).
    //
    // `aCmdOffset` in both cases specifies the offset in `aMessage`
    // to the start of MLE payload (i.e., the command field).
    //
    // When decrypting, possible errors are:
    // `kErrorNone` decrypted and verified tag, tag is also removed.
    // `kErrorParse` message does not contain the tag
    // `kErrorSecurity` message tag is invalid.
    //
    // When encrypting, possible errors are:
    // `kErrorNone` message encrypted and tag appended to message.
    // `kErrorNoBufs` could not grow the message to append the tag.

    Error               error = kErrorNone;
    Crypto::AesCcm      aesCcm;
    uint8_t             nonce[Crypto::AesCcm::kNonceSize];
    uint8_t             tag[kMleSecurityTagSize];
    Mac::ExtAddress     extAddress;
    uint32_t            keySequence;
    uint16_t            payloadLength   = aMessage.GetLength() - aCmdOffset;
    const Ip6::Address *senderAddress   = &aMessageInfo.GetSockAddr();
    const Ip6::Address *receiverAddress = &aMessageInfo.GetPeerAddr();

    switch (aMode)
    {
    case Crypto::AesCcm::kEncrypt:
        // Use the initialized values for `senderAddress`,
        // `receiverAddress` and `payloadLength`
        break;

    case Crypto::AesCcm::kDecrypt:
        senderAddress   = &aMessageInfo.GetPeerAddr();
        receiverAddress = &aMessageInfo.GetSockAddr();
        // Ensure message contains command field (uint8_t) and
        // tag. Then exclude the tag from payload to decrypt.
        VerifyOrExit(aCmdOffset + sizeof(uint8_t) + kMleSecurityTagSize <= aMessage.GetLength(), error = kErrorParse);
        payloadLength -= kMleSecurityTagSize;
        break;
    }

    extAddress.SetFromIid(senderAddress->GetIid());
    Crypto::AesCcm::GenerateNonce(extAddress, aHeader.GetFrameCounter(), Mac::Frame::kSecurityEncMic32, nonce);

    keySequence = aHeader.GetKeyId();

    aesCcm.SetKey(keySequence == Get<KeyManager>().GetCurrentKeySequence()
                      ? Get<KeyManager>().GetCurrentMleKey()
                      : Get<KeyManager>().GetTemporaryMleKey(keySequence));

    aesCcm.Init(sizeof(Ip6::Address) + sizeof(Ip6::Address) + sizeof(SecurityHeader), payloadLength,
                kMleSecurityTagSize, nonce, sizeof(nonce));

    aesCcm.Header(*senderAddress);
    aesCcm.Header(*receiverAddress);
    aesCcm.Header(aHeader);

#ifdef FUZZING_BUILD_MODE_UNSAFE_FOR_PRODUCTION
    if (aMode == Crypto::AesCcm::kDecrypt)
    {
        // Skip decrypting the message under fuzz build mode
        aMessage.RemoveFooter(kMleSecurityTagSize);
        ExitNow();
    }
#endif

    aesCcm.Payload(aMessage, aCmdOffset, payloadLength, aMode);
    aesCcm.Finalize(tag);

    if (aMode == Crypto::AesCcm::kEncrypt)
    {
        SuccessOrExit(error = aMessage.Append(tag));
    }
    else
    {
        VerifyOrExit(aMessage.Compare(aMessage.GetLength() - kMleSecurityTagSize, tag), error = kErrorSecurity);
        aMessage.RemoveFooter(kMleSecurityTagSize);
    }

exit:
    return error;
}

void Mle::HandleUdpReceive(Message &aMessage, const Ip6::MessageInfo &aMessageInfo)
{
    Error           error = kErrorNone;
    RxInfo          rxInfo(aMessage, aMessageInfo);
    uint8_t         securitySuite;
    SecurityHeader  header;
    uint32_t        keySequence;
    uint32_t        frameCounter;
    Mac::ExtAddress extAddr;
    uint8_t         command;
    Neighbor       *neighbor;
#if OPENTHREAD_FTD
    bool isNeighborRxOnly = false;
#endif

    LogDebg("Receive MLE message");

    VerifyOrExit(aMessage.GetOrigin() == Message::kOriginThreadNetif);
    VerifyOrExit(aMessageInfo.GetPeerAddr().IsLinkLocalUnicast());
    VerifyOrExit(aMessageInfo.GetSockAddr().IsLinkLocalUnicastOrMulticast());

    VerifyOrExit(aMessageInfo.GetHopLimit() == kMleHopLimit, error = kErrorParse);

    SuccessOrExit(error = aMessage.Read(aMessage.GetOffset(), securitySuite));
    aMessage.MoveOffset(sizeof(securitySuite));

    if (securitySuite == kNoSecurity)
    {
        SuccessOrExit(error = aMessage.Read(aMessage.GetOffset(), command));
        aMessage.MoveOffset(sizeof(command));

        switch (command)
        {
#if OPENTHREAD_FTD
        case kCommandDiscoveryRequest:
            HandleDiscoveryRequest(rxInfo);
            break;
#endif
        case kCommandDiscoveryResponse:
            Get<DiscoverScanner>().HandleDiscoveryResponse(rxInfo);
            break;

        default:
            break;
        }

        ExitNow();
    }

    VerifyOrExit(!IsDisabled(), error = kErrorInvalidState);
    VerifyOrExit(securitySuite == k154Security, error = kErrorParse);

    SuccessOrExit(error = aMessage.Read(aMessage.GetOffset(), header));
    aMessage.MoveOffset(sizeof(header));

    VerifyOrExit(header.IsSecurityControlValid(), error = kErrorParse);

    keySequence  = header.GetKeyId();
    frameCounter = header.GetFrameCounter();

    SuccessOrExit(
        error = ProcessMessageSecurity(Crypto::AesCcm::kDecrypt, aMessage, aMessageInfo, aMessage.GetOffset(), header));

    IgnoreError(aMessage.Read(aMessage.GetOffset(), command));
    aMessage.MoveOffset(sizeof(command));

    extAddr.SetFromIid(aMessageInfo.GetPeerAddr().GetIid());
    neighbor = (command == kCommandChildIdResponse) ? mNeighborTable.FindParent(extAddr)
                                                    : mNeighborTable.FindNeighbor(extAddr);

#if OPENTHREAD_FTD
    if (neighbor == nullptr)
    {
        // As an FTD child, we may have rx-only neighbors. We find and set
        // `neighbor` to perform security processing (frame counter
        // and key sequence checks) for messages from such neighbors.

        neighbor         = mNeighborTable.FindRxOnlyNeighborRouter(extAddr);
        isNeighborRxOnly = true;
    }
#endif

    if (neighbor != nullptr && neighbor->IsStateValid())
    {
        if (keySequence == neighbor->GetKeySequence())
        {
#if OPENTHREAD_CONFIG_MULTI_RADIO
            // Only when counter is exactly one off, we allow it to be
            // used for updating radio link info (by `RadioSelector`)
            // before message is dropped as a duplicate. This handles
            // the common case where a broadcast MLE message (such as
            // Link Advertisement) is received over multiple radio
            // links.

            if ((frameCounter + 1) == neighbor->GetMleFrameCounter())
            {
                OT_ASSERT(aMessage.IsRadioTypeSet());
                Get<RadioSelector>().UpdateOnReceive(*neighbor, aMessage.GetRadioType(), /* IsDuplicate */ true);

#if OPENTHREAD_CONFIG_RADIO_LINK_TREL_ENABLE
                CheckTrelPeerAddrOnSecureMleRx(aMessage);
#endif

                // We intentionally exit without setting the error to
                // skip logging "Failed to process UDP" at the exit
                // label. Note that in multi-radio mode, receiving
                // duplicate MLE message (with one-off counter) would
                // be common and ok for broadcast MLE messages (e.g.
                // MLE Link Advertisements).

                ExitNow();
            }
#endif
            VerifyOrExit(frameCounter >= neighbor->GetMleFrameCounter(), error = kErrorDuplicated);
        }
        else
        {
            VerifyOrExit(keySequence > neighbor->GetKeySequence(), error = kErrorDuplicated);
            neighbor->SetKeySequence(keySequence);
            neighbor->GetLinkFrameCounters().Reset();
            neighbor->SetLinkAckFrameCounter(0);
        }

        neighbor->SetMleFrameCounter(frameCounter + 1);
    }

#if OPENTHREAD_CONFIG_RADIO_LINK_TREL_ENABLE
    CheckTrelPeerAddrOnSecureMleRx(aMessage);
#endif

#if OPENTHREAD_CONFIG_MULTI_RADIO
    if (neighbor != nullptr)
    {
        OT_ASSERT(aMessage.IsRadioTypeSet());
        Get<RadioSelector>().UpdateOnReceive(*neighbor, aMessage.GetRadioType(), /* IsDuplicate */ false);
    }
#endif

#if OPENTHREAD_FTD
    if (isNeighborRxOnly)
    {
        // Clear the `neighbor` if it is a rx-only one before calling
        // `Handle{Msg}()`, except for a subset of MLE messages such
        // as MLE Advertisement. This ensures that, as an FTD child,
        // we are selective about which messages to process from
        // rx-only neighbors.

        switch (command)
        {
        case kCommandAdvertisement:
        case kCommandLinkRequest:
        case kCommandLinkAccept:
        case kCommandLinkAcceptAndRequest:
            break;

        default:
            neighbor = nullptr;
            break;
        }
    }
#endif

    rxInfo.mKeySequence  = keySequence;
    rxInfo.mFrameCounter = frameCounter;
    rxInfo.mNeighbor     = neighbor;

    switch (command)
    {
    case kCommandAdvertisement:
        HandleAdvertisement(rxInfo);
        break;

    case kCommandDataResponse:
        HandleDataResponse(rxInfo);
        break;

    case kCommandParentResponse:
        mAttacher.HandleParentResponse(rxInfo);
        break;

    case kCommandChildIdResponse:
        mAttacher.HandleChildIdResponse(rxInfo);
        break;

    case kCommandAnnounce:
        mAnnounceHandler.HandleAnnounce(rxInfo);
        break;

    case kCommandChildUpdateRequest:
        HandleChildUpdateRequest(rxInfo);
        break;

    case kCommandChildUpdateResponse:
        HandleChildUpdateResponse(rxInfo);
        break;

#if OPENTHREAD_FTD
    case kCommandLinkRequest:
        HandleLinkRequest(rxInfo);
        break;

    case kCommandLinkAccept:
        HandleLinkAccept(rxInfo);
        break;

    case kCommandLinkAcceptAndRequest:
        HandleLinkAcceptAndRequest(rxInfo);
        break;

    case kCommandDataRequest:
        HandleDataRequest(rxInfo);
        break;

    case kCommandParentRequest:
        HandleParentRequest(rxInfo);
        break;

    case kCommandChildIdRequest:
        HandleChildIdRequest(rxInfo);
        break;
#endif // OPENTHREAD_FTD

#if OPENTHREAD_CONFIG_TIME_SYNC_ENABLE
    case kCommandTimeSync:
        HandleTimeSync(rxInfo);
        break;
#endif

#if OPENTHREAD_CONFIG_MLE_LINK_METRICS_SUBJECT_ENABLE
    case kCommandLinkMetricsManagementRequest:
        HandleLinkMetricsManagementRequest(rxInfo);
        break;
#endif

#if OPENTHREAD_CONFIG_MLE_LINK_METRICS_INITIATOR_ENABLE
    case kCommandLinkMetricsManagementResponse:
        HandleLinkMetricsManagementResponse(rxInfo);
        break;
#endif

#if OPENTHREAD_CONFIG_MLE_LINK_METRICS_SUBJECT_ENABLE
    case kCommandLinkProbe:
        HandleLinkProbe(rxInfo);
        break;
#endif

#if OPENTHREAD_CONFIG_P2P_ENABLE
#if OPENTHREAD_CONFIG_WAKEUP_COORDINATOR_ENABLE
    case kCommandP2pLinkRequest:
        mP2p.HandleP2pLinkRequest(rxInfo);
        break;

    case kCommandP2pLinkAccept:
        mP2p.HandleP2pLinkAccept(rxInfo);
        break;
#endif

#if OPENTHREAD_CONFIG_WAKEUP_END_DEVICE_ENABLE
    case kCommandP2pLinkAcceptAndRequest:
        mP2p.HandleP2pLinkAcceptAndRequest(rxInfo);
        break;
#endif

    case kCommandP2pLinkTearDown:
        mP2p.HandleP2pLinkTearDown(rxInfo);
        break;
#endif // OPENTHREAD_CONFIG_P2P_ENABLE

    default:
        ExitNow(error = kErrorDrop);
    }

    ProcessKeySequence(rxInfo);

#if OPENTHREAD_CONFIG_MULTI_RADIO
    // If we could not find a neighbor matching the MAC address of the
    // received MLE messages, or if the neighbor is now invalid, we
    // check again after the message is handled with a relaxed neighbor
    // state filer. The processing of the received MLE message may
    // create a new neighbor or change the neighbor table (e.g.,
    // receiving a "Parent Request" from a new child, or processing a
    // "Link Request" from a previous child which is being promoted to a
    // router).

    if ((neighbor == nullptr) || neighbor->IsStateInvalid())
    {
        neighbor = Get<NeighborTable>().FindNeighbor(extAddr, Neighbor::kInStateAnyExceptInvalid);

        if (neighbor != nullptr)
        {
            Get<RadioSelector>().UpdateOnReceive(*neighbor, aMessage.GetRadioType(), /* aIsDuplicate */ false);
        }
    }
#endif

exit:
    // We skip logging failures for broadcast MLE messages since it
    // can be common to receive such messages from adjacent Thread
    // networks.
    if (!aMessageInfo.GetSockAddr().IsMulticast() || !aMessage.IsDstPanIdBroadcast())
    {
        LogProcessError(kTypeGenericUdp, error);
    }
}

void Mle::ProcessKeySequence(RxInfo &aRxInfo)
{
    // In case key sequence is larger, we determine whether to adopt it
    // or not. The `Handle{MleMsg}()` methods set the `rxInfo.mClass`
    // based on the message command type and the included TLVs. If
    // there is any error during parsing of the message the `mClass`
    // remains as its default value of `RxInfo::kUnknown`. Message
    // classes are determined based on this:
    //
    // Authoritative : Larger key seq MUST be adopted.
    // Peer          : If from a known neighbor
    //                    If difference is 1, adopt
    //                    Otherwise don't adopt and try to re-sync with
    //                    neighbor.
    //                 Otherwise larger key seq MUST NOT be adopted.

    bool                          isNextKeySeq;
    KeyManager::KeySeqUpdateFlags flags = 0;

    VerifyOrExit(aRxInfo.mKeySequence > Get<KeyManager>().GetCurrentKeySequence());

    isNextKeySeq = (aRxInfo.mKeySequence - Get<KeyManager>().GetCurrentKeySequence() == 1);

    switch (aRxInfo.mClass)
    {
    case RxInfo::kAuthoritativeMessage:
        flags = KeyManager::kForceUpdate;
        break;

    case RxInfo::kPeerMessage:
        VerifyOrExit(aRxInfo.IsNeighborStateValid());

        if (!isNextKeySeq)
        {
            LogInfo("Large key seq jump in peer class msg from 0x%04x ", aRxInfo.mNeighbor->GetRloc16());
            ReestablishLinkWithNeighbor(*aRxInfo.mNeighbor);
            ExitNow();
        }

        flags = KeyManager::kApplySwitchGuard;
        break;

    case RxInfo::kUnknown:
        ExitNow();
    }

    if (isNextKeySeq)
    {
        flags |= KeyManager::kResetGuardTimer;
    }

    Get<KeyManager>().SetCurrentKeySequence(aRxInfo.mKeySequence, flags);

exit:
    return;
}

#if OPENTHREAD_CONFIG_RADIO_LINK_TREL_ENABLE
void Mle::CheckTrelPeerAddrOnSecureMleRx(const Message &aMessage)
{
    OT_UNUSED_VARIABLE(aMessage);

#if OPENTHREAD_CONFIG_MULTI_RADIO
    if (aMessage.IsRadioTypeSet() && aMessage.GetRadioType() == Mac::kRadioTypeTrel)
#endif
    {
        Get<Trel::Link>().CheckPeerAddrOnRxSuccess(Trel::Link::kAllowPeerSockAddrUpdate);
    }
}
#endif

void Mle::ReestablishLinkWithNeighbor(Neighbor &aNeighbor)
{
    VerifyOrExit(IsAttached() && aNeighbor.IsStateValid());

    if (IsChild() && (&aNeighbor == &mParent))
    {
        IgnoreError(SendChildUpdateRequestToParent(kAppendChallengeTlv));
        ExitNow();
    }

#if OPENTHREAD_FTD
    VerifyOrExit(IsFullThreadDevice());

    if (IsRouterRloc16(aNeighbor.GetRloc16()))
    {
        SendLinkRequest(static_cast<Router *>(&aNeighbor));
    }
    else if (Get<ChildTable>().Contains(aNeighbor))
    {
        Child &child = static_cast<Child &>(aNeighbor);

        child.SetState(Child::kStateChildUpdateRequest);
        IgnoreError(SendChildUpdateRequestToChild(child));
    }
#endif

exit:
    return;
}

void Mle::HandleAdvertisement(RxInfo &aRxInfo)
{
    Error      error = kErrorNone;
    uint16_t   sourceAddress;
    LeaderData leaderData;

    VerifyOrExit(IsAttached());

    SuccessOrExit(error = Tlv::Find<SourceAddressTlv>(aRxInfo.mMessage, sourceAddress));

    Log(kMessageReceive, kTypeAdvertisement, aRxInfo.mMessageInfo.GetPeerAddr(), sourceAddress);

    SuccessOrExit(error = aRxInfo.mMessage.ReadLeaderDataTlv(leaderData));

#if OPENTHREAD_FTD
    if (IsFullThreadDevice())
    {
        SuccessOrExit(error = HandleAdvertisementOnFtd(aRxInfo, sourceAddress, leaderData));
    }
#endif

    if (IsChild())
    {
        VerifyOrExit(aRxInfo.mNeighbor == &mParent);

        if (mParent.GetRloc16() != sourceAddress)
        {
            // Remove stale parent.
            IgnoreError(BecomeDetached());
            ExitNow();
        }

        if ((leaderData.GetPartitionId() != mLeaderData.GetPartitionId()) ||
            (leaderData.GetLeaderRouterId() != GetLeaderId()))
        {
            SetLeaderData(leaderData);

#if OPENTHREAD_FTD
            SuccessOrExit(error = ReadAndProcessRouteTlvOnFtdChild(aRxInfo, mParent.GetRouterId()));
#endif

            mRetrieveNewNetworkData = true;
        }

        mParent.SetLastHeard(TimerMilli::GetNow());
    }
    else // Device is router or leader
    {
        VerifyOrExit(aRxInfo.IsNeighborStateValid());
    }

    if (mRetrieveNewNetworkData || IsNetworkDataNewer(leaderData))
    {
        mDelayedSender.ScheduleDataRequest(aRxInfo.mMessageInfo.GetPeerAddr(),
                                           GenerateRandomDelay(kMleMaxResponseDelay));
    }

    aRxInfo.mClass = RxInfo::kPeerMessage;

exit:
    LogProcessError(kTypeAdvertisement, error);
}

void Mle::HandleDataResponse(RxInfo &aRxInfo)
{
    Error error;

    Log(kMessageReceive, kTypeDataResponse, aRxInfo.mMessageInfo.GetPeerAddr());

    VerifyOrExit(aRxInfo.IsNeighborStateValid(), error = kErrorDrop);

#if OPENTHREAD_CONFIG_MLE_LINK_METRICS_INITIATOR_ENABLE
    {
        OffsetRange offsetRange;

        if (Tlv::FindTlvValueOffsetRange(aRxInfo.mMessage, Tlv::kLinkMetricsReport, offsetRange) == kErrorNone)
        {
            Get<LinkMetrics::Initiator>().HandleReport(aRxInfo.mMessage, offsetRange,
                                                       aRxInfo.mMessageInfo.GetPeerAddr());
        }
    }
#endif

#if OPENTHREAD_FTD
    SuccessOrExit(error = ReadAndProcessRouteTlvOnFtdChild(aRxInfo, mParent.GetRouterId()));
#endif

    error = HandleLeaderData(aRxInfo);

    if (!mRetxTracker.IsWaitingForDataResponse() && !IsRxOnWhenIdle())
    {
        // Stop fast data poll request by MLE since we received
        // the response.
        Get<DataPollSender>().StopFastPolls();
    }

    SuccessOrExit(error);
    aRxInfo.mClass = RxInfo::kPeerMessage;

exit:
    LogProcessError(kTypeDataResponse, error);
}

bool Mle::IsNetworkDataNewer(const LeaderData &aLeaderData)
{
    return SerialNumber::IsGreater(aLeaderData.GetDataVersion(GetNetworkDataType()),
                                   Get<NetworkData::Leader>().GetVersion(GetNetworkDataType()));
}

Error Mle::HandleLeaderData(RxInfo &aRxInfo)
{
    Error              error = kErrorNone;
    LeaderData         leaderData;
    MeshCoP::Timestamp activeTimestamp;
    MeshCoP::Timestamp pendingTimestamp;
    bool               saveActiveDataset  = false;
    bool               savePendingDataset = false;
    bool               dataRequest        = false;

    SuccessOrExit(error = aRxInfo.mMessage.ReadLeaderDataTlv(leaderData));

    if ((leaderData.GetPartitionId() != mLeaderData.GetPartitionId()) ||
        (leaderData.GetWeighting() != mLeaderData.GetWeighting()) || (leaderData.GetLeaderRouterId() != GetLeaderId()))
    {
        if (IsChild())
        {
            SetLeaderData(leaderData);
            mRetrieveNewNetworkData = true;
        }
        else
        {
            ExitNow(error = kErrorDrop);
        }
    }
    else if (!mRetrieveNewNetworkData)
    {
        VerifyOrExit(IsNetworkDataNewer(leaderData));
    }

    switch (Tlv::Find<ActiveTimestampTlv>(aRxInfo.mMessage, activeTimestamp))
    {
    case kErrorNone:
#if OPENTHREAD_FTD
        if (IsLeader())
        {
            break;
        }
#endif
        if (activeTimestamp != Get<MeshCoP::ActiveDatasetManager>().GetTimestamp())
        {
            // Send an MLE Data Request if the received timestamp
            // mismatches the local value and the message does not
            // include the dataset.

            VerifyOrExit(aRxInfo.mMessage.ContainsTlv(Tlv::kActiveDataset), dataRequest = true);
            saveActiveDataset = true;
        }

        break;

    case kErrorNotFound:
        break;

    default:
        ExitNow(error = kErrorParse);
    }

    switch (Tlv::Find<PendingTimestampTlv>(aRxInfo.mMessage, pendingTimestamp))
    {
    case kErrorNone:
#if OPENTHREAD_FTD
        if (IsLeader())
        {
            break;
        }
#endif
        if (pendingTimestamp != Get<MeshCoP::PendingDatasetManager>().GetTimestamp())
        {
            VerifyOrExit(aRxInfo.mMessage.ContainsTlv(Tlv::kPendingDataset), dataRequest = true);
            savePendingDataset = true;
        }

        break;

    case kErrorNotFound:
        break;

    default:
        ExitNow(error = kErrorParse);
    }

    switch (error = aRxInfo.mMessage.ReadAndSetNetworkDataTlv(leaderData))
    {
    case kErrorNone:
        break;
    case kErrorNotFound:
        dataRequest = true;
        OT_FALL_THROUGH;
    default:
        ExitNow();
    }

#if OPENTHREAD_FTD
    if (IsLeader())
    {
        Get<NetworkData::Leader>().IncrementVersionAndStableVersion();
    }
    else
#endif
    {
        // We previously confirmed the message contains an
        // Active or a Pending Dataset TLV before setting the
        // corresponding `saveDataset` flag.

        if (saveActiveDataset)
        {
            IgnoreError(aRxInfo.mMessage.ReadAndSaveActiveDataset(activeTimestamp));
        }

        if (savePendingDataset)
        {
            IgnoreError(aRxInfo.mMessage.ReadAndSavePendingDataset(pendingTimestamp));
        }
    }

    mRetrieveNewNetworkData = false;

exit:

    if (dataRequest)
    {
        uint32_t delay;

        if (aRxInfo.mMessageInfo.GetSockAddr().IsMulticast())
        {
            delay = GenerateRandomDelay(kMleMaxResponseDelay);
        }
        else
        {
            // This method may have been called from an MLE request
            // handler.  We add a minimum delay here so that the MLE
            // response is enqueued before the MLE Data Request.
            delay = 10;
        }

        mDelayedSender.ScheduleDataRequest(aRxInfo.mMessageInfo.GetPeerAddr(), delay);
    }
    else if (error == kErrorNone)
    {
        mRetxTracker.UpdateOnDataResponseRx();
    }

    return error;
}

void Mle::HandleChildUpdateRequest(RxInfo &aRxInfo)
{
#if OPENTHREAD_FTD
    if (IsRouterOrLeader())
    {
        HandleChildUpdateRequestOnParent(aRxInfo);
    }
    else
#endif
    {
        HandleChildUpdateRequestOnChild(aRxInfo);
    }
}

void Mle::HandleChildUpdateRequestOnChild(RxInfo &aRxInfo)
{
    Error                   error           = kErrorNone;
    bool                    canTrustMessage = aRxInfo.IsNeighborStateValid();
    uint8_t                 linkMarginOut;
    uint16_t                sourceAddress;
    ChildUpdateResponseInfo info;
    TlvList                 requestedTlvList;

    if (!IsAttached())
    {
        // If detached and trying to restore our role as a child, we
        // allow processing of a received "Child Update Request"
        // and send a response. But since we have not yet established
        // trust with any device (including our former parent),
        // we will not save any of the content (TLVs) from the
        // message (`canTrustMessage` will be `false`).

        VerifyOrExit(mPrevRoleRestorer.IsRestoringChildRole());
    }

    SuccessOrExit(error = Tlv::Find<SourceAddressTlv>(aRxInfo.mMessage, sourceAddress));

    Log(kMessageReceive, kTypeChildUpdateRequestAsChild, aRxInfo.mMessageInfo.GetPeerAddr(), sourceAddress);

    info.mDestination = aRxInfo.mMessageInfo.GetPeerAddr();

    info.mTlvList.Add(Tlv::kSourceAddress);
    info.mTlvList.Add(Tlv::kLeaderData);

    switch (aRxInfo.mMessage.ReadChallengeTlv(info.mChallenge))
    {
    case kErrorNone:
        info.mTlvList.Add(Tlv::kResponse);
        info.mTlvList.Add(Tlv::kMleFrameCounter);
        info.mTlvList.Add(Tlv::kLinkFrameCounter);
        break;
    case kErrorNotFound:
        info.mChallenge.Clear();
        break;
    default:
        ExitNow(error = kErrorParse);
    }

    if (aRxInfo.mNeighbor == &mParent)
    {
        uint8_t status;

        switch (Tlv::Find<StatusTlv>(aRxInfo.mMessage, status))
        {
        case kErrorNone:
            VerifyOrExit(status != kStatusError, IgnoreError(BecomeDetached()));
            break;
        case kErrorNotFound:
            break;
        default:
            ExitNow(error = kErrorParse);
        }

        if (mParent.GetRloc16() != sourceAddress)
        {
            IgnoreError(BecomeDetached());
            ExitNow();
        }

        if (canTrustMessage)
        {
            SuccessOrExit(error = HandleLeaderData(aRxInfo));

            switch (Tlv::Find<LinkMarginTlv>(aRxInfo.mMessage, linkMarginOut))
            {
            case kErrorNone:
                mParent.SetLinkQualityOut(LinkQualityForLinkMargin(linkMarginOut));
                break;
            case kErrorNotFound:
                break;
            default:
                ExitNow(error = kErrorParse);
            }
        }

#if OPENTHREAD_CONFIG_MAC_CSL_RECEIVER_ENABLE
        {
            Mac::CslAccuracy cslAccuracy;

            if (aRxInfo.mMessage.ReadCslClockAccuracyTlv(cslAccuracy) == kErrorNone)
            {
                // MUST include CSL timeout TLV when request includes
                // CSL accuracy
                info.mTlvList.Add(Tlv::kCslTimeout);
            }
        }
#endif

        switch (aRxInfo.mMessage.ReadTlvRequestTlv(requestedTlvList))
        {
        case kErrorNone:
            info.mTlvList.AddElementsFrom(requestedTlvList);
            break;
        case kErrorNotFound:
            break;
        default:
            ExitNow(error = kErrorParse);
        }
    }
    else
    {
        // This device is not a child of the Child Update Request source.
        error = SendChildUpdateRejectResponse(info);
        ExitNow();
    }

    aRxInfo.mClass = RxInfo::kPeerMessage;
    ProcessKeySequence(aRxInfo);

#if OPENTHREAD_CONFIG_MULTI_RADIO
    if ((aRxInfo.mNeighbor != nullptr) && !info.mChallenge.IsEmpty())
    {
        aRxInfo.mNeighbor->ClearLastRxFragmentTag();
    }
#endif

    error = SendChildUpdateResponse(info);

exit:
    LogProcessError(kTypeChildUpdateRequestAsChild, error);
}

void Mle::HandleChildUpdateResponse(RxInfo &aRxInfo)
{
#if OPENTHREAD_FTD
    if (IsRouterOrLeader())
    {
        HandleChildUpdateResponseOnParent(aRxInfo);
    }
    else
#endif
    {
        HandleChildUpdateResponseOnChild(aRxInfo);
    }
}

void Mle::HandleChildUpdateResponseOnChild(RxInfo &aRxInfo)
{
    Error       error = kErrorNone;
    uint8_t     status;
    DeviceMode  mode;
    RxChallenge response;
    uint32_t    linkFrameCounter;
    uint32_t    mleFrameCounter;
    uint16_t    sourceAddress;
    uint32_t    timeout;
    uint8_t     linkMarginOut;

    Log(kMessageReceive, kTypeChildUpdateResponseAsChild, aRxInfo.mMessageInfo.GetPeerAddr());

    switch (aRxInfo.mMessage.ReadResponseTlv(response))
    {
    case kErrorNone:
        break;
    case kErrorNotFound:
        response.Clear();
        break;
    default:
        ExitNow(error = kErrorParse);
    }

    switch (mRole)
    {
    case kRoleDetached:
        VerifyOrExit(mPrevRoleRestorer.IsRestoringChildRole(), error = kErrorSecurity);
        VerifyOrExit(response == mPrevRoleRestorer.GetChallenge(), error = kErrorSecurity);
        break;

    case kRoleChild:
        VerifyOrExit((aRxInfo.mNeighbor == &mParent) && mParent.IsStateValid(), error = kErrorSecurity);
        break;

    default:
        OT_ASSERT(false);
    }

    if (Tlv::Find<StatusTlv>(aRxInfo.mMessage, status) == kErrorNone)
    {
        IgnoreError(BecomeDetached());
        ExitNow();
    }

    SuccessOrExit(error = aRxInfo.mMessage.ReadModeTlv(mode));
    VerifyOrExit(mode == mDeviceMode, error = kErrorDrop);

    switch (mRole)
    {
    case kRoleDetached:
        SuccessOrExit(error = aRxInfo.mMessage.ReadFrameCounterTlvs(linkFrameCounter, mleFrameCounter));

        mParent.GetLinkFrameCounters().SetAll(linkFrameCounter);
        mParent.SetLinkAckFrameCounter(linkFrameCounter);
        mParent.SetMleFrameCounter(mleFrameCounter);

        mParent.SetState(Neighbor::kStateValid);
        SetStateChild(GetRloc16());

        mRetrieveNewNetworkData = true;

#if OPENTHREAD_FTD
        if (IsFullThreadDevice())
        {
            mRequestRouteTlv = true;
        }
#endif

        OT_FALL_THROUGH;

    case kRoleChild:
        SuccessOrExit(error = Tlv::Find<SourceAddressTlv>(aRxInfo.mMessage, sourceAddress));

        if (!HasMatchingRouterIdWith(sourceAddress))
        {
            IgnoreError(BecomeDetached());
            ExitNow();
        }

        SuccessOrExit(error = HandleLeaderData(aRxInfo));

        switch (Tlv::Find<TimeoutTlv>(aRxInfo.mMessage, timeout))
        {
        case kErrorNone:
            SuccessOrExit(mDetacher.HandleChildUpdateResponse(timeout));
            SetTimeout(timeout, kDoNotSendChildUpdateToParent);
            break;
        case kErrorNotFound:
            break;
        default:
            ExitNow(error = kErrorParse);
        }

#if OPENTHREAD_CONFIG_MAC_CSL_RECEIVER_ENABLE
        {
            Mac::CslAccuracy cslAccuracy;

            switch (aRxInfo.mMessage.ReadCslClockAccuracyTlv(cslAccuracy))
            {
            case kErrorNone:
                Get<Mac::Mac>().SetCslParentAccuracy(cslAccuracy);
                break;
            case kErrorNotFound:
                break;
            default:
                ExitNow(error = kErrorParse);
            }
        }
#endif

        if (!IsRxOnWhenIdle())
        {
            Get<DataPollSender>().SetAttachMode(false);
            Get<MeshForwarder>().SetRxOnWhenIdle(false);
        }
        else
        {
            Get<MeshForwarder>().SetRxOnWhenIdle(true);
        }

        break;

    default:
        OT_ASSERT(false);
    }

    switch (Tlv::Find<LinkMarginTlv>(aRxInfo.mMessage, linkMarginOut))
    {
    case kErrorNone:
        mParent.SetLinkQualityOut(LinkQualityForLinkMargin(linkMarginOut));
        break;
    case kErrorNotFound:
        break;
    default:
        ExitNow(error = kErrorParse);
    }

    aRxInfo.mClass = response.IsEmpty() ? RxInfo::kPeerMessage : RxInfo::kAuthoritativeMessage;

exit:

    if (error == kErrorNone)
    {
        mRetxTracker.UpdateOnChildUpdateResponseRx();
    }

    LogProcessError(kTypeChildUpdateResponseAsChild, error);
}

#if OPENTHREAD_CONFIG_MLE_LINK_METRICS_SUBJECT_ENABLE
void Mle::HandleLinkMetricsManagementRequest(RxInfo &aRxInfo)
{
    Error               error = kErrorNone;
    LinkMetrics::Status status;

    Log(kMessageReceive, kTypeLinkMetricsManagementRequest, aRxInfo.mMessageInfo.GetPeerAddr());

    VerifyOrExit(aRxInfo.IsNeighborStateValid(), error = kErrorInvalidState);

    SuccessOrExit(
        error = Get<LinkMetrics::Subject>().HandleManagementRequest(aRxInfo.mMessage, *aRxInfo.mNeighbor, status));

    error = SendLinkMetricsManagementResponse(aRxInfo.mMessageInfo.GetPeerAddr(), status);

    aRxInfo.mClass = RxInfo::kPeerMessage;

exit:
    LogProcessError(kTypeLinkMetricsManagementRequest, error);
}
#endif

#if OPENTHREAD_CONFIG_TIME_SYNC_ENABLE
void Mle::HandleTimeSync(RxInfo &aRxInfo)
{
    Log(kMessageReceive, kTypeTimeSync, aRxInfo.mMessageInfo.GetPeerAddr());

    VerifyOrExit(aRxInfo.IsNeighborStateValid());

    aRxInfo.mClass = RxInfo::kPeerMessage;

    Get<TimeSync>().HandleTimeSyncMessage(aRxInfo.mMessage);

exit:
    return;
}
#endif

#if OPENTHREAD_CONFIG_MLE_LINK_METRICS_INITIATOR_ENABLE
void Mle::HandleLinkMetricsManagementResponse(RxInfo &aRxInfo)
{
    Error error = kErrorNone;

    Log(kMessageReceive, kTypeLinkMetricsManagementResponse, aRxInfo.mMessageInfo.GetPeerAddr());

    VerifyOrExit(aRxInfo.IsNeighborStateValid(), error = kErrorInvalidState);

    error =
        Get<LinkMetrics::Initiator>().HandleManagementResponse(aRxInfo.mMessage, aRxInfo.mMessageInfo.GetPeerAddr());

    aRxInfo.mClass = RxInfo::kPeerMessage;

exit:
    LogProcessError(kTypeLinkMetricsManagementResponse, error);
}
#endif

#if OPENTHREAD_CONFIG_MLE_LINK_METRICS_SUBJECT_ENABLE
void Mle::HandleLinkProbe(RxInfo &aRxInfo)
{
    Error   error = kErrorNone;
    uint8_t seriesId;

    Log(kMessageReceive, kTypeLinkProbe, aRxInfo.mMessageInfo.GetPeerAddr());

    VerifyOrExit(aRxInfo.IsNeighborStateValid(), error = kErrorInvalidState);

    SuccessOrExit(error = Get<LinkMetrics::Subject>().HandleLinkProbe(aRxInfo.mMessage, seriesId));
    aRxInfo.mNeighbor->AggregateLinkMetrics(seriesId, LinkMetrics::SeriesInfo::kSeriesTypeLinkProbe,
                                            aRxInfo.mMessage.GetAverageLqi(), aRxInfo.mMessage.GetAverageRss());

    aRxInfo.mClass = RxInfo::kPeerMessage;

exit:
    LogProcessError(kTypeLinkProbe, error);
}
#endif

uint16_t Mle::GetParentRloc16(void) const { return (mParent.IsStateValid() ? mParent.GetRloc16() : kInvalidRloc16); }

Error Mle::GetParentInfo(Router::Info &aParentInfo) const
{
    Error error = kErrorNone;

    // Skip the check for reference device since it needs to get the
    // original parent's info even after role change.

#if !OPENTHREAD_CONFIG_REFERENCE_DEVICE_ENABLE
    VerifyOrExit(IsChild(), error = kErrorInvalidState);
#endif

    aParentInfo.SetFrom(mParent);
    ExitNow();

exit:
    return error;
}

bool Mle::IsRoutingLocator(const Ip6::Address &aAddress) const
{
    return IsMeshLocalAddress(aAddress) && aAddress.GetIid().IsRoutingLocator();
}

bool Mle::IsAnycastLocator(const Ip6::Address &aAddress) const
{
    return IsMeshLocalAddress(aAddress) && aAddress.GetIid().IsAnycastLocator();
}

bool Mle::IsMeshLocalAddress(const Ip6::Address &aAddress) const { return (aAddress.GetPrefix() == mMeshLocalPrefix); }

#if OPENTHREAD_CONFIG_MLE_INFORM_PREVIOUS_PARENT_ON_REATTACH
void Mle::InformPreviousParent(void)
{
    Error            error   = kErrorNone;
    Message         *message = nullptr;
    Ip6::MessageInfo messageInfo;

    VerifyOrExit((message = Get<Ip6::Ip6>().NewMessage(0)) != nullptr, error = kErrorNoBufs);
    SuccessOrExit(error = message->SetLength(0));

    messageInfo.SetSockAddr(GetMeshLocalEid());
    messageInfo.GetPeerAddr().SetToRoutingLocator(mMeshLocalPrefix, mPreviousParentRloc);

    SuccessOrExit(error = Get<Ip6::Ip6>().SendDatagram(*message, messageInfo, Ip6::kProtoNone));

    LogNote("Sending message to inform previous parent 0x%04x", mPreviousParentRloc);

exit:
    LogWarnOnError(error, "inform previous parent");
    FreeMessageOnError(message, error);
}
#endif // OPENTHREAD_CONFIG_MLE_INFORM_PREVIOUS_PARENT_ON_REATTACH

#if OPENTHREAD_CONFIG_PARENT_SEARCH_ENABLE

void Mle::ParentSearch::SetEnabled(bool aEnabled)
{
    VerifyOrExit(mEnabled != aEnabled);
    mEnabled = aEnabled;
    StartTimer();

exit:
    return;
}

void Mle::ParentSearch::HandleTimer(void)
{
    AttachMode attachMode;

    LogInfo("PeriodicParentSearch: %s interval passed", mIsInBackoff ? "Backoff" : "Check");

    if (mBackoffWasCanceled)
    {
        // Backoff can be canceled if the device switches to a new parent.
        // from `UpdateParentSearchState()`. We want to limit this to happen
        // only once within a backoff interval.

        if (TimerMilli::GetNow() - mBackoffCancelTime >= kBackoffInterval)
        {
            mBackoffWasCanceled = false;
            LogInfo("PeriodicParentSearch: Backoff cancellation is allowed on parent switch");
        }
    }

    mIsInBackoff = false;

    VerifyOrExit(Get<Mle>().IsChild());

#if OPENTHREAD_FTD
    if (Get<Mle>().IsFullThreadDevice())
    {
        SuccessOrExit(SelectBetterParent());
        attachMode = kSelectedParent;
    }
    else
#endif
    {
        int8_t parentRss;

        parentRss = Get<Mle>().GetParent().GetLinkInfo().GetAverageRss();
        LogInfo("PeriodicParentSearch: Parent RSS %d", parentRss);
        VerifyOrExit(parentRss != Radio::kInvalidRssi);

        VerifyOrExit(parentRss < kRssThreshold);
        LogInfo("PeriodicParentSearch: Parent RSS less than %d, searching for new parents", kRssThreshold);

        mIsInBackoff = true;
        attachMode   = kBetterParent;
    }

    Get<Mle>().mCounters.mBetterParentAttachAttempts++;
    Get<Mle>().mAttacher.Attach(attachMode);

exit:
    StartTimer();
}

#if OPENTHREAD_FTD
Error Mle::ParentSearch::SelectBetterParent(void)
{
    Error error = kErrorNone;

    mSelectedParent = nullptr;

    for (Router &router : Get<RouterTable>())
    {
        CompareAndUpdateSelectedParent(router);
    }

    VerifyOrExit(mSelectedParent != nullptr, error = kErrorNotFound);
    mSelectedParent->RestartParentReselectTimeout();

    LogInfo("PeriodicParentSearch: Selected router 0x%04x as parent with RSS %d", mSelectedParent->GetRloc16(),
            mSelectedParent->GetLinkInfo().GetAverageRss());

exit:
    return error;
}

void Mle::ParentSearch::CompareAndUpdateSelectedParent(Router &aRouter)
{
    int8_t routerRss;

    VerifyOrExit(aRouter.IsSelectableAsParent());
    VerifyOrExit(aRouter.GetParentReselectTimeout() == 0);
    VerifyOrExit(aRouter.GetRloc16() != Get<Mle>().GetParent().GetRloc16());

    routerRss = aRouter.GetLinkInfo().GetAverageRss();
    VerifyOrExit(routerRss != Radio::kInvalidRssi);

    if (mSelectedParent == nullptr)
    {
        VerifyOrExit(routerRss >= Get<Mle>().GetParent().GetLinkInfo().GetAverageRss() + kRssMarginOverParent);
    }
    else
    {
        VerifyOrExit(routerRss > mSelectedParent->GetLinkInfo().GetAverageRss());
    }

    mSelectedParent = &aRouter;

exit:
    return;
}

#endif // OPENTHREAD_FTD

void Mle::ParentSearch::StartTimer(void)
{
    uint32_t interval;

    if (!mEnabled)
    {
        mTimer.Stop();
        ExitNow();
    }

    interval = Random::NonCrypto::GetUint32InRange(0, kJitterInterval);

    if (mIsInBackoff)
    {
        interval += kBackoffInterval;
    }
    else
    {
        interval += kCheckInterval;
    }

    mTimer.Start(interval);

    LogInfo("PeriodicParentSearch: (Re)starting timer for %s interval", mIsInBackoff ? "backoff" : "check");

exit:
    return;
}

void Mle::ParentSearch::UpdateState(void)
{
#if OPENTHREAD_CONFIG_MLE_INFORM_PREVIOUS_PARENT_ON_REATTACH

    // If we are in middle of backoff and backoff was not canceled
    // recently and we recently detached from a previous parent,
    // then we check if the new parent is different from the previous
    // one, and if so, we cancel the backoff mode and also remember
    // the backoff cancel time. This way the canceling of backoff
    // is allowed only once within a backoff window.
    //
    // The reason behind the canceling of the backoff is to handle
    // the scenario where a previous parent is not available for a
    // short duration (e.g., it is going through a software update)
    // and the child switches to a less desirable parent. With this
    // model the child will check for other parents sooner and have
    // the chance to switch back to the original (and possibly
    // preferred) parent more quickly.

    if (mIsInBackoff && !mBackoffWasCanceled && mRecentlyDetached)
    {
        if ((Get<Mle>().mPreviousParentRloc != kInvalidRloc16) &&
            (Get<Mle>().mPreviousParentRloc != Get<Mle>().mParent.GetRloc16()))
        {
            mIsInBackoff        = false;
            mBackoffWasCanceled = true;
            mBackoffCancelTime  = TimerMilli::GetNow();
            LogInfo("PeriodicParentSearch: Canceling backoff on switching to a new parent");
        }
    }

#endif // OPENTHREAD_CONFIG_MLE_INFORM_PREVIOUS_PARENT_ON_REATTACH

    mRecentlyDetached = false;

    if (!mIsInBackoff)
    {
        StartTimer();
    }
}
#endif // OPENTHREAD_CONFIG_PARENT_SEARCH_ENABLE

#if OT_SHOULD_LOG_AT(OT_LOG_LEVEL_INFO)
void Mle::Log(MessageAction aAction, MessageType aType, const Ip6::Address &aAddress)
{
    Log(aAction, aType, aAddress, kInvalidRloc16);
}

void Mle::Log(MessageAction aAction, MessageType aType, const Ip6::Address &aAddress, uint16_t aRloc)
{
    static constexpr uint16_t kRlocStringSize = 17;

    String<kRlocStringSize> rlocString;

    if (aRloc != kInvalidRloc16)
    {
        rlocString.Append(",0x%04x", aRloc);
    }

    LogInfo("%s %s%s (%s%s)", MessageActionToString(aAction), MessageTypeToString(aType),
            MessageTypeActionToSuffixString(aType, aAction), aAddress.ToString().AsCString(), rlocString.AsCString());
}
#endif

#if OT_SHOULD_LOG_AT(OT_LOG_LEVEL_WARN)
void Mle::LogProcessError(MessageType aType, Error aError) { LogError(kMessageReceive, aType, aError); }

void Mle::LogSendError(MessageType aType, Error aError) { LogError(kMessageSend, aType, aError); }

void Mle::LogError(MessageAction aAction, MessageType aType, Error aError)
{
    if (aError != kErrorNone)
    {
        if (aAction == kMessageReceive && (aError == kErrorDrop || aError == kErrorNoRoute))
        {
            LogInfo("Failed to %s %s%s: %s", "process", MessageTypeToString(aType),
                    MessageTypeActionToSuffixString(aType, aAction), ErrorToString(aError));
        }
        else
        {
            LogWarn("Failed to %s %s%s: %s", aAction == kMessageSend ? "send" : "process", MessageTypeToString(aType),
                    MessageTypeActionToSuffixString(aType, aAction), ErrorToString(aError));
        }
    }
}

const char *Mle::MessageActionToString(MessageAction aAction)
{
    static const char *const kMessageActionStrings[] = {
        "Send",           // (0) kMessageSend
        "Receive",        // (1) kMessageReceive
        "Delay",          // (2) kMessageDelay
        "Remove Delayed", // (3) kMessageRemoveDelayed
    };

    struct EnumCheck
    {
        InitEnumValidatorCounter();
        ValidateNextEnum(kMessageSend);
        ValidateNextEnum(kMessageReceive);
        ValidateNextEnum(kMessageDelay);
        ValidateNextEnum(kMessageRemoveDelayed);
    };

    return kMessageActionStrings[aAction];
}

const char *Mle::MessageTypeToString(MessageType aType)
{
    static const char *const kMessageTypeStrings[] = {
        "Advertisement",         // (0)  kTypeAdvertisement
        "Announce",              // (1)  kTypeAnnounce
        "Child ID Request",      // (2)  kTypeChildIdRequest
        "Child ID Request",      // (3)  kTypeChildIdRequestShort
        "Child ID Response",     // (4)  kTypeChildIdResponse
        "Child Update Request",  // (5)  kTypeChildUpdateRequestAsChild
        "Child Update Response", // (6)  kTypeChildUpdateResponseAsChild
        "Data Request",          // (7)  kTypeDataRequest
        "Data Response",         // (8)  kTypeDataResponse
        "Discovery Request",     // (9)  kTypeDiscoveryRequest
        "Discovery Response",    // (10) kTypeDiscoveryResponse
        "delayed message",       // (11) kTypeGenericDelayed
        "UDP",                   // (12) kTypeGenericUdp
        "Parent Request",        // (13) kTypeParentRequestToRouters
        "Parent Request",        // (14) kTypeParentRequestToRoutersReeds
        "Parent Response",       // (15) kTypeParentResponse
#if OPENTHREAD_FTD
        "Address Release",         // (16) kTypeAddressRelease
        "Address Release Reply",   // (17) kTypeAddressReleaseReply
        "Address Reply",           // (18) kTypeAddressReply
        "Address Solicit",         // (19) kTypeAddressSolicit
        "Child Update Request",    // (20) kTypeChildUpdateRequestOfChild
        "Child Update Response",   // (21) kTypeChildUpdateResponseOfChild
        "Child Update Response",   // (22) kTypeChildUpdateResponseOfUnknownChild
        "Link Accept",             // (23) kTypeLinkAccept
        "Link Accept and Request", // (24) kTypeLinkAcceptAndRequest
        "Link Reject",             // (25) kTypeLinkReject
        "Link Request",            // (26) kTypeLinkRequest
        "Parent Request",          // (27) kTypeParentRequest
#endif
#if OPENTHREAD_CONFIG_MLE_LINK_METRICS_INITIATOR_ENABLE || OPENTHREAD_CONFIG_MLE_LINK_METRICS_SUBJECT_ENABLE
        "Link Metrics Management Request",  // (28) kTypeLinkMetricsManagementRequest
        "Link Metrics Management Response", // (29) kTypeLinkMetricsManagementResponse
        "Link Probe",                       // (30) kTypeLinkProbe
#endif
#if OPENTHREAD_CONFIG_TIME_SYNC_ENABLE
        "Time Sync", // (31) kTypeTimeSync
#endif
#if OPENTHREAD_CONFIG_P2P_ENABLE
        "P2P Link Request",            // (32) kTypeP2pLinkRequest
        "P2P Link Accept and Request", // (33) kTypeP2pLinkAcceptAndRequest
        "P2P Link Accept",             // (34) kTypeP2pLinkAccept
        "P2P Link Tear Down",          // (35) kTypeP2pLinkTearDown
#endif
    };

    struct EnumCheck
    {
        InitEnumValidatorCounter();
        ValidateNextEnum(kTypeAdvertisement);
        ValidateNextEnum(kTypeAnnounce);
        ValidateNextEnum(kTypeChildIdRequest);
        ValidateNextEnum(kTypeChildIdRequestShort);
        ValidateNextEnum(kTypeChildIdResponse);
        ValidateNextEnum(kTypeChildUpdateRequestAsChild);
        ValidateNextEnum(kTypeChildUpdateResponseAsChild);
        ValidateNextEnum(kTypeDataRequest);
        ValidateNextEnum(kTypeDataResponse);
        ValidateNextEnum(kTypeDiscoveryRequest);
        ValidateNextEnum(kTypeDiscoveryResponse);
        ValidateNextEnum(kTypeGenericDelayed);
        ValidateNextEnum(kTypeGenericUdp);
        ValidateNextEnum(kTypeParentRequestToRouters);
        ValidateNextEnum(kTypeParentRequestToRoutersReeds);
        ValidateNextEnum(kTypeParentResponse);
#if OPENTHREAD_FTD
        ValidateNextEnum(kTypeAddressRelease);
        ValidateNextEnum(kTypeAddressReleaseReply);
        ValidateNextEnum(kTypeAddressReply);
        ValidateNextEnum(kTypeAddressSolicit);
        ValidateNextEnum(kTypeChildUpdateRequestOfChild);
        ValidateNextEnum(kTypeChildUpdateResponseOfChild);
        ValidateNextEnum(kTypeChildUpdateResponseOfUnknownChild);
        ValidateNextEnum(kTypeLinkAccept);
        ValidateNextEnum(kTypeLinkAcceptAndRequest);
        ValidateNextEnum(kTypeLinkReject);
        ValidateNextEnum(kTypeLinkRequest);
        ValidateNextEnum(kTypeParentRequest);
#endif
#if OPENTHREAD_CONFIG_MLE_LINK_METRICS_INITIATOR_ENABLE || OPENTHREAD_CONFIG_MLE_LINK_METRICS_SUBJECT_ENABLE
        ValidateNextEnum(kTypeLinkMetricsManagementRequest);
        ValidateNextEnum(kTypeLinkMetricsManagementResponse);
        ValidateNextEnum(kTypeLinkProbe);
#endif
#if OPENTHREAD_CONFIG_TIME_SYNC_ENABLE
        ValidateNextEnum(kTypeTimeSync);
#endif
#if OPENTHREAD_CONFIG_P2P_ENABLE
        ValidateNextEnum(kTypeP2pLinkRequest);
        ValidateNextEnum(kTypeP2pLinkAcceptAndRequest);
        ValidateNextEnum(kTypeP2pLinkAccept);
        ValidateNextEnum(kTypeP2pLinkTearDown);
#endif
    };

    return kMessageTypeStrings[aType];
}

const char *Mle::MessageTypeActionToSuffixString(MessageType aType, MessageAction aAction)
{
    const char *str = "";

    OT_UNUSED_VARIABLE(aAction); // Not currently used in non-FTD builds

    switch (aType)
    {
    case kTypeChildIdRequestShort:
        str = " - short";
        break;
    case kTypeChildUpdateRequestAsChild:
    case kTypeChildUpdateResponseAsChild:
        str = " as child";
        break;
    case kTypeParentRequestToRouters:
        str = " to routers";
        break;
    case kTypeParentRequestToRoutersReeds:
        str = " to routers and REEDs";
        break;
#if OPENTHREAD_FTD
    case kTypeChildUpdateRequestOfChild:
    case kTypeChildUpdateResponseOfChild:
        str = (aAction == kMessageReceive) ? " from child" : " to child";
        break;
    case kTypeChildUpdateResponseOfUnknownChild:
        str = (aAction == kMessageReceive) ? " from unknown child" : " to child";
        break;
#endif // OPENTHREAD_FTD
    default:
        break;
    }

    return str;
}

#endif // #if OT_SHOULD_LOG_AT( OT_LOG_LEVEL_WARN)

#if OPENTHREAD_CONFIG_MLE_LINK_METRICS_INITIATOR_ENABLE
Error Mle::SendLinkMetricsManagementRequest(const Ip6::Address &aDestination, const ot::Tlv &aSubTlv)
{
    Error      error   = kErrorNone;
    TxMessage *message = NewMleMessage(kCommandLinkMetricsManagementRequest);
    Tlv        tlv;

    VerifyOrExit(message != nullptr, error = kErrorNoBufs);

    tlv.SetType(Tlv::kLinkMetricsManagement);
    tlv.SetLength(static_cast<uint8_t>(aSubTlv.GetSize()));

    SuccessOrExit(error = message->Append(tlv));
    SuccessOrExit(error = aSubTlv.AppendTo(*message));

    error = message->SendTo(aDestination);

exit:
    FreeMessageOnError(message, error);
    return error;
}
#endif

#if OPENTHREAD_CONFIG_MAC_CSL_RECEIVER_ENABLE
uint64_t Mle::CalcParentCslMetric(const Mac::CslAccuracy &aCslAccuracy) const
{
    // This function calculates the overall time that device will operate
    // on battery by summing sequence of "ON quants" over a period of time.

    static constexpr uint64_t usInSecond = 1000000;

    uint64_t cslPeriodUs  = kMinCslPeriod * kUsPerTenSymbols;
    uint64_t cslTimeoutUs = GetCslTimeout() * usInSecond;
    uint64_t k            = cslTimeoutUs / cslPeriodUs;

    return k * (k + 1) * cslPeriodUs / usInSecond * aCslAccuracy.GetClockAccuracy() +
           aCslAccuracy.GetUncertaintyInMicrosec() * k;
}
#endif

#if OPENTHREAD_CONFIG_WAKEUP_COORDINATOR_ENABLE
void Mle::HandleWedAttachTimer(void)
{
    switch (mWedAttachState)
    {
    case kWedAttaching:
        // Connection timeout
        if (!IsRxOnWhenIdle())
        {
            Get<MeshForwarder>().SetRxOnWhenIdle(false);
        }

        LogInfo("Connection window closed");

        mWedAttachState = kWedDetached;
        mWakeupCallback.InvokeAndClearIfSet(kErrorFailed);
        break;
    default:
        break;
    }
}

Error Mle::Wakeup(const Mac::ExtAddress &aWedAddress,
                  uint16_t               aIntervalUs,
                  uint16_t               aDurationMs,
                  WakeupCallback         aCallback,
                  void                  *aCallbackContext)
{
    Error              error = kErrorNone;
    Mac::WakeupRequest wakeupRequest;

    VerifyOrExit((aIntervalUs > 0) && (aDurationMs > 0), error = kErrorInvalidArgs);
    VerifyOrExit(aIntervalUs < aDurationMs * Time::kOneMsecInUsec, error = kErrorInvalidArgs);
    VerifyOrExit(mWedAttachState == kWedDetached, error = kErrorInvalidState);

    wakeupRequest.SetExtAddress(aWedAddress);
    SuccessOrExit(error = mWakeupTxScheduler.WakeUp(wakeupRequest, aIntervalUs, aDurationMs));

    mWedAttachState = kWedAttaching;
    mWakeupCallback.Set(aCallback, aCallbackContext);
    Get<MeshForwarder>().SetRxOnWhenIdle(true);
    mWedAttachTimer.FireAt(mWakeupTxScheduler.GetTxEndTime() + mWakeupTxScheduler.GetConnectionWindowUs());

    LogInfo("Connection window open");

exit:
    return error;
}
#endif // OPENTHREAD_CONFIG_WAKEUP_COORDINATOR_ENABLE

#if OPENTHREAD_CONFIG_WAKEUP_END_DEVICE_ENABLE
void Mle::HandleWakeupFrame(const Mac::WakeupInfo &aWakeupInfo)
{
    OT_UNUSED_VARIABLE(aWakeupInfo);

#if OPENTHREAD_CONFIG_P2P_ENABLE
    mP2p.HandleP2pWakeup(aWakeupInfo);
#endif
}
#endif

//---------------------------------------------------------------------------------------------------------------------
// TlvList

void Mle::TlvList::Add(uint8_t aTlvType)
{
    VerifyOrExit(!Contains(aTlvType));

    if (PushBack(aTlvType) != kErrorNone)
    {
        LogWarn("Failed to include TLV %d", aTlvType);
    }

exit:
    return;
}

void Mle::TlvList::AddElementsFrom(const TlvList &aTlvList)
{
    for (uint8_t tlvType : aTlvList)
    {
        Add(tlvType);
    }
}

//---------------------------------------------------------------------------------------------------------------------
// DelayedSender

Mle::DelayedSender::DelayedSender(Instance &aInstance)
    : InstanceLocator(aInstance)
    , mTimer(aInstance)
{
}

void Mle::DelayedSender::Stop(void)
{
    mTimer.Stop();
    mSchedules.DequeueAndFreeAll();
}

void Mle::DelayedSender::ScheduleDataRequest(const Ip6::Address &aDestination, uint32_t aDelay)
{
    VerifyOrExit(!HasMatchingSchedule(kTypeDataRequest, aDestination));
    AddSchedule(kTypeDataRequest, aDestination, aDelay, nullptr, 0);

exit:
    return;
}

void Mle::DelayedSender::ScheduleChildUpdateRequestToParent(uint32_t aDelay)
{
    Ip6::Address destination;

    destination.SetToLinkLocalAddress(Get<Mle>().mParent.GetExtAddress());
    VerifyOrExit(!HasMatchingSchedule(kTypeChildUpdateRequestAsChild, destination));
    AddSchedule(kTypeChildUpdateRequestAsChild, destination, aDelay, nullptr, 0);

exit:
    return;
}

void Mle::DelayedSender::RemoveScheduledChildUpdateRequestToParent(void)
{
    Ip6::Address destination;

    destination.SetToLinkLocalAddress(Get<Mle>().mParent.GetExtAddress());
    RemoveMatchingSchedules(kTypeChildUpdateRequestAsChild, destination);
}

#if OPENTHREAD_FTD

void Mle::DelayedSender::ScheduleParentResponse(const ParentResponseInfo &aInfo, uint32_t aDelay)
{
    Ip6::Address destination;

    destination.SetToLinkLocalAddress(aInfo.mChildExtAddress);

    RemoveMatchingSchedules(kTypeParentResponse, destination);
    AddSchedule(kTypeParentResponse, destination, aDelay, &aInfo, sizeof(aInfo));
}

void Mle::DelayedSender::RemoveScheduledParentResponses(void)
{
    Ip6::Address destination;

    // The unspecified address will clear all parent responses to any destination
    destination.Clear();

    RemoveMatchingSchedules(kTypeParentResponse, destination);
}

void Mle::DelayedSender::ScheduleAdvertisement(const Ip6::Address &aDestination, uint32_t aDelay)
{
    VerifyOrExit(!HasMatchingSchedule(kTypeAdvertisement, aDestination));
    AddSchedule(kTypeAdvertisement, aDestination, aDelay, nullptr, 0);

exit:
    return;
}

void Mle::DelayedSender::ScheduleMulticastDataResponse(uint32_t aDelay)
{
    Ip6::Address destination;

    destination.SetToLinkLocalAllNodesMulticast();

    Get<MeshForwarder>().RemoveDataResponseMessages();
    RemoveMatchingSchedules(kTypeDataResponse, destination);
    AddSchedule(kTypeDataResponse, destination, aDelay, nullptr, 0);
}

void Mle::DelayedSender::ScheduleLinkRequest(const Router &aRouter, uint32_t aDelay)
{
    Ip6::Address destination;
    uint16_t     routerRloc16;

    destination.SetToLinkLocalAddress(aRouter.GetExtAddress());

    VerifyOrExit(!HasMatchingSchedule(kTypeLinkRequest, destination));
    routerRloc16 = aRouter.GetRloc16();
    AddSchedule(kTypeLinkRequest, destination, aDelay, &routerRloc16, sizeof(uint16_t));

exit:
    return;
}

void Mle::DelayedSender::RemoveScheduledLinkRequest(const Router &aRouter)
{
    Ip6::Address destination;

    destination.SetToLinkLocalAddress(aRouter.GetExtAddress());
    RemoveMatchingSchedules(kTypeLinkRequest, destination);
}

bool Mle::DelayedSender::HasAnyScheduledLinkRequest(const Router &aRouter) const
{
    Ip6::Address destination;

    destination.SetToLinkLocalAddress(aRouter.GetExtAddress());

    return HasMatchingSchedule(kTypeLinkRequest, destination);
}

void Mle::DelayedSender::ScheduleLinkAccept(const LinkAcceptInfo &aInfo, uint32_t aDelay)
{
    Ip6::Address destination;

    destination.SetToLinkLocalAddress(aInfo.mExtAddress);

    RemoveMatchingSchedules(kTypeLinkAccept, destination);
    AddSchedule(kTypeLinkAccept, destination, aDelay, &aInfo, sizeof(aInfo));
}

void Mle::DelayedSender::ScheduleDiscoveryResponse(const Ip6::Address          &aDestination,
                                                   const DiscoveryResponseInfo &aInfo,
                                                   uint32_t                     aDelay)
{
    AddSchedule(kTypeDiscoveryResponse, aDestination, aDelay, &aInfo, sizeof(aInfo));
}

#endif // OPENTHREAD_FTD

void Mle::DelayedSender::AddSchedule(MessageType         aMessageType,
                                     const Ip6::Address &aDestination,
                                     uint32_t            aDelay,
                                     const void         *aInfo,
                                     uint16_t            aInfoSize)
{
    Schedule *schedule = Get<MessagePool>().Allocate(Message::kTypeOther);
    Header    header;

    VerifyOrExit(schedule != nullptr);

    header.mSendTime    = TimerMilli::GetNow() + aDelay;
    header.mDestination = aDestination;
    header.mMessageType = aMessageType;
    SuccessOrExit(schedule->Append(header));

    if (aInfo != nullptr)
    {
        SuccessOrExit(schedule->AppendBytes(aInfo, aInfoSize));
    }

    mTimer.FireAtIfEarlier(header.mSendTime);

    mSchedules.Enqueue(*schedule);
    schedule = nullptr;

    Log(kMessageDelay, aMessageType, aDestination);

exit:
    FreeMessage(schedule);
}

void Mle::DelayedSender::HandleTimer(void)
{
    NextFireTime nextSendTime;
    MessageQueue schedulesToExecute;

    for (Schedule &schedule : mSchedules)
    {
        Header header;

        header.ReadFrom(schedule);

        if (nextSendTime.GetNow() < header.mSendTime)
        {
            nextSendTime.UpdateIfEarlier(header.mSendTime);
        }
        else
        {
            mSchedules.Dequeue(schedule);
            schedulesToExecute.Enqueue(schedule);
        }
    }

    mTimer.FireAt(nextSendTime);

    for (Schedule &schedule : schedulesToExecute)
    {
        Execute(schedule);
    }

    schedulesToExecute.DequeueAndFreeAll();
}

void Mle::DelayedSender::Execute(const Schedule &aSchedule)
{
    Header header;

    header.ReadFrom(aSchedule);

    switch (header.mMessageType)
    {
    case kTypeDataRequest:
        IgnoreError(Get<Mle>().SendDataRequest(header.mDestination));
        break;

    case kTypeChildUpdateRequestAsChild:
        IgnoreError(Get<Mle>().SendChildUpdateRequestToParent());
        break;

#if OPENTHREAD_FTD
    case kTypeParentResponse:
    {
        ParentResponseInfo info;

        IgnoreError(aSchedule.Read(sizeof(Header), info));
        Get<Mle>().SendParentResponse(info);
        break;
    }

    case kTypeAdvertisement:
        Get<Mle>().SendAdvertisement(header.mDestination);
        break;

    case kTypeDataResponse:
        Get<Mle>().SendMulticastDataResponse();
        break;

    case kTypeLinkAccept:
    {
        LinkAcceptInfo info;

        IgnoreError(aSchedule.Read(sizeof(Header), info));
        IgnoreError(Get<Mle>().SendLinkAccept(info));
        break;
    }

    case kTypeLinkRequest:
    {
        uint16_t rloc16;
        Router  *router;

        IgnoreError(aSchedule.Read(sizeof(Header), rloc16));
        router = Get<RouterTable>().FindRouterByRloc16(rloc16);

        if (router != nullptr)
        {
            Get<Mle>().SendLinkRequest(router);
        }

        break;
    }

    case kTypeDiscoveryResponse:
    {
        DiscoveryResponseInfo info;

        IgnoreError(aSchedule.Read(sizeof(Header), info));
        IgnoreError(Get<Mle>().SendDiscoveryResponse(header.mDestination, info));
        break;
    }
#endif // OPENTHREAD_FTD

    default:
        break;
    }
}

bool Mle::DelayedSender::Match(const Schedule &aSchedule, MessageType aMessageType, const Ip6::Address &aDestination)
{
    // If `aDestination` is `::` (the unspecified address), the
    // address check is skipped, effectively accepting any
    // destination address.

    bool   matches = false;
    Header header;

    header.ReadFrom(aSchedule);

    VerifyOrExit(header.mMessageType == aMessageType);

    if (!aDestination.IsUnspecified())
    {
        VerifyOrExit(header.mDestination == aDestination);
    }

    matches = true;

exit:
    return matches;
}

bool Mle::DelayedSender::HasMatchingSchedule(MessageType aMessageType, const Ip6::Address &aDestination) const
{
    bool hasMatching = false;

    for (const Schedule &schedule : mSchedules)
    {
        if (Match(schedule, aMessageType, aDestination))
        {
            hasMatching = true;
            break;
        }
    }

    return hasMatching;
}

void Mle::DelayedSender::RemoveMatchingSchedules(MessageType aMessageType, const Ip6::Address &aDestination)
{
    for (Schedule &schedule : mSchedules)
    {
        if (Match(schedule, aMessageType, aDestination))
        {
            LogRemove(schedule);
            mSchedules.DequeueAndFree(schedule);
        }
    }
}

#if OT_SHOULD_LOG_AT(OT_LOG_LEVEL_INFO)
void Mle::DelayedSender::LogRemove(const Schedule &aSchedule)
{
    Header header;

    header.ReadFrom(aSchedule);
    Log(kMessageRemoveDelayed, header.mMessageType, header.mDestination);
}
#else
void Mle::DelayedSender::LogRemove(const Schedule &) {}
#endif

//---------------------------------------------------------------------------------------------------------------------
// TxMessage

Mle::TxMessage *Mle::NewMleMessage(Command aCommand)
{
    Error             error = kErrorNone;
    TxMessage        *message;
    Message::Settings settings(kNoLinkSecurity, Message::kPriorityNet);
    uint8_t           securitySuite;

    message = static_cast<TxMessage *>(mSocket.NewMessage(0, settings));
    VerifyOrExit(message != nullptr, error = kErrorNoBufs);

    securitySuite = k154Security;

    if ((aCommand == kCommandDiscoveryRequest) || (aCommand == kCommandDiscoveryResponse))
    {
        securitySuite = kNoSecurity;
    }

    message->SetSubType(Message::kSubTypeMle);
    message->SetMleCommand(aCommand);

    SuccessOrExit(error = message->Append(securitySuite));

    if (securitySuite == k154Security)
    {
        SecurityHeader securityHeader;

        // The other fields in security header are updated in the
        // message in `TxMessage::SendTo()` before message is sent.

        securityHeader.InitSecurityControl();
        SuccessOrExit(error = message->Append(securityHeader));
    }

    error = message->Append<uint8_t>(aCommand);

exit:
    FreeAndNullMessageOnError(message, error);
    return message;
}

Error Mle::TxMessage::AppendSourceAddressTlv(void)
{
    return Tlv::Append<SourceAddressTlv>(*this, Get<Mle>().GetRloc16());
}

Error Mle::TxMessage::AppendStatusTlv(Status aStatus) { return Tlv::Append<StatusTlv>(*this, aStatus); }

Error Mle::TxMessage::AppendModeTlv(DeviceMode aMode) { return Tlv::Append<ModeTlv>(*this, aMode.Get()); }

Error Mle::TxMessage::AppendTimeoutTlv(uint32_t aTimeout) { return Tlv::Append<TimeoutTlv>(*this, aTimeout); }

Error Mle::TxMessage::AppendChallengeTlv(const TxChallenge &aChallenge)
{
    return Tlv::Append<ChallengeTlv>(*this, &aChallenge, sizeof(aChallenge));
}

Error Mle::TxMessage::AppendResponseTlv(const RxChallenge &aResponse)
{
    return Tlv::Append<ResponseTlv>(*this, aResponse.GetBytes(), aResponse.GetLength());
}

Error Mle::TxMessage::AppendLinkFrameCounterTlv(void)
{
    uint32_t counter;

    // When including Link-layer Frame Counter TLV in an MLE message
    // the value is set to the maximum MAC frame counter on all
    // supported radio links. All radio links must also start using
    // the same counter value as the value included in the TLV.

    counter = Get<KeyManager>().GetMaximumMacFrameCounter();

#if OPENTHREAD_CONFIG_MULTI_RADIO
    Get<KeyManager>().SetAllMacFrameCounters(counter, /* aSetIfLarger */ true);
#endif

    return Tlv::Append<LinkFrameCounterTlv>(*this, counter);
}

Error Mle::TxMessage::AppendMleFrameCounterTlv(void)
{
    return Tlv::Append<MleFrameCounterTlv>(*this, Get<KeyManager>().GetMleFrameCounter());
}

Error Mle::TxMessage::AppendLinkAndMleFrameCounterTlvs(void)
{
    Error error;

    SuccessOrExit(error = AppendLinkFrameCounterTlv());
    error = AppendMleFrameCounterTlv();

exit:
    return error;
}

Error Mle::TxMessage::AppendAddress16Tlv(uint16_t aRloc16) { return Tlv::Append<Address16Tlv>(*this, aRloc16); }

Error Mle::TxMessage::AppendLeaderDataTlv(void)
{
    LeaderDataTlv leaderDataTlv;

    Get<Mle>().mLeaderData.SetDataVersion(Get<NetworkData::Leader>().GetVersion(NetworkData::kFullSet));
    Get<Mle>().mLeaderData.SetStableDataVersion(Get<NetworkData::Leader>().GetVersion(NetworkData::kStableSubset));

    leaderDataTlv.Init();
    leaderDataTlv.Set(Get<Mle>().mLeaderData);

    return leaderDataTlv.AppendTo(*this);
}

Error Mle::TxMessage::AppendNetworkDataTlv(NetworkData::Type aType)
{
    Error   error = kErrorNone;
    uint8_t networkData[NetworkData::NetworkData::kMaxSize];
    uint8_t length;

    VerifyOrExit(!Get<Mle>().mRetrieveNewNetworkData, error = kErrorInvalidState);

    length = sizeof(networkData);
    IgnoreError(Get<NetworkData::Leader>().CopyNetworkData(aType, networkData, length));

    error = Tlv::Append<NetworkDataTlv>(*this, networkData, length);

exit:
    return error;
}

Error Mle::TxMessage::AppendTlvRequestTlv(const uint8_t *aTlvs, uint8_t aTlvsLength)
{
    return Tlv::Append<TlvRequestTlv>(*this, aTlvs, aTlvsLength);
}

Error Mle::TxMessage::AppendScanMaskTlv(uint8_t aScanMask) { return Tlv::Append<ScanMaskTlv>(*this, aScanMask); }

Error Mle::TxMessage::AppendLinkMarginTlv(uint8_t aLinkMargin)
{
    return Tlv::Append<LinkMarginTlv>(*this, aLinkMargin);
}

Error Mle::TxMessage::AppendVersionTlv(void) { return Tlv::Append<VersionTlv>(*this, kThreadVersion); }

Error Mle::TxMessage::AppendAddressRegistrationTlv(AddressRegistrationMode aMode)
{
    Error    error = kErrorNone;
    Tlv      tlv;
    uint8_t  counter     = 0;
    uint16_t startOffset = GetLength();

    tlv.SetType(Tlv::kAddressRegistration);
    SuccessOrExit(error = Append(tlv));

    // Prioritize ML-EID
    SuccessOrExit(error = AppendAddressRegistrationEntry(Get<Mle>().GetMeshLocalEid()));

    // Continue to append the other addresses if not `kAppendMeshLocalOnly` mode
    VerifyOrExit(aMode != kAppendMeshLocalOnly);
    counter++;

#if OPENTHREAD_CONFIG_DUA_ENABLE
    if (Get<ThreadNetif>().HasUnicastAddress(Get<DuaManager>().GetDomainUnicastAddress()))
    {
        // Prioritize DUA, compressed entry
        SuccessOrExit(error = AppendAddressRegistrationEntry(Get<DuaManager>().GetDomainUnicastAddress()));
        counter++;
    }
#endif

    for (const Ip6::Netif::UnicastAddress &addr : Get<ThreadNetif>().GetUnicastAddresses())
    {
        if (addr.GetAddress().IsLoopback() || addr.GetAddress().IsLinkLocalUnicast() ||
            Get<Mle>().IsRoutingLocator(addr.GetAddress()) || Get<Mle>().IsAnycastLocator(addr.GetAddress()) ||
            addr.GetAddress() == Get<Mle>().GetMeshLocalEid())
        {
            continue;
        }

#if OPENTHREAD_CONFIG_DUA_ENABLE
        if (addr.GetAddress() == Get<DuaManager>().GetDomainUnicastAddress())
        {
            continue;
        }
#endif

        SuccessOrExit(error = AppendAddressRegistrationEntry(addr.GetAddress()));
        counter++;
        // only continue to append if there is available entry.
        VerifyOrExit(counter < kMaxIpAddressesToRegister);
    }

    // Append external multicast addresses.  For sleepy end device,
    // register all external multicast addresses with the parent for
    // indirect transmission. Since Thread 1.2, non-sleepy MED should
    // also register external multicast addresses of scope larger than
    // realm with a 1.2 or higher parent.

    if (Get<Mle>().ShouldRegisterMulticastAddrsWithParent())
    {
        for (const Ip6::Netif::MulticastAddress &addr : Get<ThreadNetif>().IterateExternalMulticastAddresses())
        {
#if (OPENTHREAD_CONFIG_THREAD_VERSION >= OT_THREAD_VERSION_1_2)
            // For Thread 1.2 MED, skip multicast address with scope not
            // larger than realm local when registering.
            if (Get<Mle>().IsRxOnWhenIdle() && !addr.GetAddress().IsMulticastLargerThanRealmLocal())
            {
                continue;
            }
#endif

            SuccessOrExit(error = AppendAddressRegistrationEntry(addr.GetAddress()));
            counter++;
            // only continue to append if there is available entry.
            VerifyOrExit(counter < kMaxIpAddressesToRegister);
        }
    }

exit:

    if (error == kErrorNone)
    {
        tlv.SetLength(static_cast<uint8_t>(GetLength() - startOffset - sizeof(Tlv)));
        Write(startOffset, tlv);
    }

    return error;
}

Error Mle::TxMessage::AppendAddressRegistrationEntry(const Ip6::Address &aAddress)
{
    uint8_t ctlByte = AddressRegistrationTlv::kControlByteUncompressed;
    Error   error;

    if (!aAddress.IsMulticast())
    {
        Lowpan::Context context;

        Get<NetworkData::Leader>().FindContextForAddress(aAddress, context);

        if (context.IsValid() && context.GetCompressFlag())
        {
            ctlByte = AddressRegistrationTlv::ControlByteFor(context.GetContextId());
        }
    }

    SuccessOrExit(error = Append(ctlByte));

    if (ctlByte == AddressRegistrationTlv::kControlByteUncompressed)
    {
        error = Append(aAddress);
    }
    else
    {
        error = Append(aAddress.GetIid());
    }

exit:
    return error;
}

Error Mle::TxMessage::AppendSupervisionIntervalTlvIfSleepyChild(void)
{
    Error error = kErrorNone;

    VerifyOrExit(!Get<Mle>().IsRxOnWhenIdle());
    error = AppendSupervisionIntervalTlv(Get<SupervisionListener>().GetInterval());

exit:
    return error;
}

Error Mle::TxMessage::AppendSupervisionIntervalTlv(uint16_t aInterval)
{
    return Tlv::Append<SupervisionIntervalTlv>(*this, aInterval);
}

#if OPENTHREAD_CONFIG_TIME_SYNC_ENABLE
Error Mle::TxMessage::AppendTimeRequestTlv(void)
{
    // `TimeRequestTlv` has no value.
    return Tlv::Append<TimeRequestTlv>(*this, nullptr, 0);
}

Error Mle::TxMessage::AppendTimeParameterTlv(void)
{
    TimeParameterTlv tlv;

    tlv.Init();
    tlv.SetTimeSyncPeriod(Get<TimeSync>().GetTimeSyncPeriod());
    tlv.SetXtalThreshold(Get<TimeSync>().GetXtalThreshold());

    return tlv.AppendTo(*this);
}

Error Mle::TxMessage::AppendXtalAccuracyTlv(void)
{
    return Tlv::Append<XtalAccuracyTlv>(*this, otPlatTimeGetXtalAccuracy());
}
#endif // OPENTHREAD_CONFIG_TIME_SYNC_ENABLE

Error Mle::TxMessage::AppendActiveTimestampTlv(void)
{
    Error                     error     = kErrorNone;
    const MeshCoP::Timestamp &timestamp = Get<MeshCoP::ActiveDatasetManager>().GetTimestamp();

    VerifyOrExit(timestamp.IsValid());
    error = Tlv::Append<ActiveTimestampTlv>(*this, timestamp);

exit:
    return error;
}

Error Mle::TxMessage::AppendPendingTimestampTlv(void)
{
    Error                     error     = kErrorNone;
    const MeshCoP::Timestamp &timestamp = Get<MeshCoP::PendingDatasetManager>().GetTimestamp();

    VerifyOrExit(timestamp.IsValid());
    error = Tlv::Append<PendingTimestampTlv>(*this, timestamp);

exit:
    return error;
}

Error Mle::TxMessage::AppendActiveAndPendingTimestampTlvs(void)
{
    Error error;

    SuccessOrExit(error = AppendActiveTimestampTlv());
    error = AppendPendingTimestampTlv();

exit:
    return error;
}

#if OPENTHREAD_CONFIG_MAC_CSL_RECEIVER_ENABLE
Error Mle::TxMessage::AppendCslChannelTlv(void)
{
    // CSL channel value of zero indicates that the CSL channel is not
    // specified. We can use this value in the TLV as well.

    return Tlv::Append<CslChannelTlv>(*this, ChannelTlvValue(Get<Mac::Mac>().GetCslChannel()));
}

Error Mle::TxMessage::AppendCslTimeoutTlv(void)
{
    uint32_t timeout = Get<Mle>().GetCslTimeout();

    if (timeout == 0)
    {
        timeout = Get<Mle>().GetTimeout();
    }

    return Tlv::Append<CslTimeoutTlv>(*this, timeout);
}
#endif // OPENTHREAD_CONFIG_MAC_CSL_RECEIVER_ENABLE

#if OPENTHREAD_CONFIG_MAC_CSL_TRANSMITTER_ENABLE
Error Mle::TxMessage::AppendCslClockAccuracyTlv(void)
{
    CslClockAccuracyTlv cslClockAccuracyTlv;

    cslClockAccuracyTlv.Init();
    cslClockAccuracyTlv.SetCslClockAccuracy(Get<Radio>().GetCslAccuracy());
    cslClockAccuracyTlv.SetCslUncertainty(Get<Radio>().GetCslUncertainty());

    return Append(cslClockAccuracyTlv);
}
#endif

Error Mle::TxMessage::SendTo(const Ip6::Address &aDestination)
{
    Error            error  = kErrorNone;
    uint16_t         offset = 0;
    uint8_t          securitySuite;
    Ip6::MessageInfo messageInfo;

    messageInfo.SetPeerAddr(aDestination);
    messageInfo.SetSockAddr(Get<Mle>().mLinkLocalAddress.GetAddress());
    messageInfo.SetPeerPort(kUdpPort);
    messageInfo.SetHopLimit(kMleHopLimit);

    IgnoreError(Read(offset, securitySuite));
    offset += sizeof(securitySuite);

    if (securitySuite == k154Security)
    {
        SecurityHeader header;

        // Update the fields in the security header

        IgnoreError(Read(offset, header));
        header.SetFrameCounter(Get<KeyManager>().GetMleFrameCounter());
        header.SetKeyId(Get<KeyManager>().GetCurrentKeySequence());
        Write(offset, header);
        offset += sizeof(SecurityHeader);

        SuccessOrExit(
            error = Get<Mle>().ProcessMessageSecurity(Crypto::AesCcm::kEncrypt, *this, messageInfo, offset, header));

        Get<KeyManager>().IncrementMleFrameCounter();
    }

    SuccessOrExit(error = Get<Mle>().mSocket.SendTo(*this, messageInfo));

exit:
    return error;
}

#if OPENTHREAD_FTD

Error Mle::TxMessage::AppendConnectivityTlv(void)
{
    ConnectivityTlv tlv;

    tlv.Init();
    Get<Mle>().FillConnectivityTlv(tlv);

    return tlv.AppendTo(*this);
}

Error Mle::TxMessage::AppendAddressRegistrationTlv(Child &aChild)
{
    Error    error;
    Tlv      tlv;
    uint16_t startOffset = GetLength();

    tlv.SetType(Tlv::kAddressRegistration);
    SuccessOrExit(error = Append(tlv));

    // The parent must echo back all registered IPv6 addresses except
    // for the ML-EID, which is excluded by `Child::GetIp6Addresses()`.

    for (const Ip6::Address &address : aChild.GetIp6Addresses())
    {
        SuccessOrExit(error = AppendAddressRegistrationEntry(address));
    }

    tlv.SetLength(static_cast<uint8_t>(GetLength() - startOffset - sizeof(Tlv)));
    Write(startOffset, tlv);

exit:
    return error;
}

Error Mle::TxMessage::AppendRouteTlv(Neighbor *aNeighbor)
{
    RouteTlv tlv;

    tlv.Init();
    Get<RouterTable>().FillRouteTlv(tlv, aNeighbor);

    return tlv.AppendTo(*this);
}

Error Mle::TxMessage::AppendActiveDatasetTlv(void) { return AppendDatasetTlv(MeshCoP::Dataset::kActive); }

Error Mle::TxMessage::AppendPendingDatasetTlv(void) { return AppendDatasetTlv(MeshCoP::Dataset::kPending); }

Error Mle::TxMessage::AppendDatasetTlv(MeshCoP::Dataset::Type aDatasetType)
{
    Error            error = kErrorNotFound;
    Tlv::Type        tlvType;
    MeshCoP::Dataset dataset;

    switch (aDatasetType)
    {
    case MeshCoP::Dataset::kActive:
        error   = Get<MeshCoP::ActiveDatasetManager>().Read(dataset);
        tlvType = Tlv::kActiveDataset;
        break;

    case MeshCoP::Dataset::kPending:
        error   = Get<MeshCoP::PendingDatasetManager>().Read(dataset);
        tlvType = Tlv::kPendingDataset;
        break;
    default:
        OT_ASSERT(false);
    }

    if (error != kErrorNone)
    {
        // If there's no dataset, no need to append TLV. We'll treat it
        // as success.

        ExitNow(error = kErrorNone);
    }

    // Remove the Timestamp TLV from Dataset before appending to the
    // message. The Timestamp is appended as its own MLE TLV to the
    // message.

    dataset.RemoveTimestamp(aDatasetType);

    error = Tlv::AppendTlv(*this, tlvType, dataset.GetBytes(), dataset.GetLength());

exit:
    return error;
}

Error Mle::TxMessage::AppendSteeringDataTlv(void)
{
    Error                 error = kErrorNone;
    MeshCoP::SteeringData steeringData;

#if OPENTHREAD_CONFIG_MLE_STEERING_DATA_SET_OOB_ENABLE
    if (!Get<Mle>().mSteeringData.IsEmpty())
    {
        steeringData = Get<Mle>().mSteeringData;
    }
    else
#endif
    {
        SuccessOrExit(Get<NetworkData::Leader>().FindSteeringData(steeringData));
    }

    error = Tlv::Append<MeshCoP::SteeringDataTlv>(*this, steeringData.GetData(), steeringData.GetLength());

exit:
    return error;
}

#endif // OPENTHREAD_FTD

//---------------------------------------------------------------------------------------------------------------------
// RxMessage

bool Mle::RxMessage::ContainsTlv(Tlv::Type aTlvType) const
{
    OffsetRange offsetRange;

    return Tlv::FindTlvValueOffsetRange(*this, aTlvType, offsetRange) == kErrorNone;
}

Error Mle::RxMessage::ReadModeTlv(DeviceMode &aMode) const
{
    Error   error;
    uint8_t modeBitmask;

    SuccessOrExit(error = Tlv::Find<ModeTlv>(*this, modeBitmask));
    aMode.Set(modeBitmask);

exit:
    return error;
}

Error Mle::RxMessage::ReadVersionTlv(uint16_t &aVersion) const
{
    Error error;

    SuccessOrExit(error = Tlv::Find<VersionTlv>(*this, aVersion));
    VerifyOrExit(aVersion >= kThreadVersion1p1, error = kErrorParse);

exit:
    return error;
}

Error Mle::RxMessage::ReadChallengeOrResponse(uint8_t aTlvType, RxChallenge &aRxChallenge) const
{
    Error       error;
    OffsetRange offsetRange;

    SuccessOrExit(error = Tlv::FindTlvValueOffsetRange(*this, aTlvType, offsetRange));
    error = aRxChallenge.ReadFrom(*this, offsetRange);

exit:
    return error;
}

Error Mle::RxMessage::ReadChallengeTlv(RxChallenge &aChallenge) const
{
    return ReadChallengeOrResponse(Tlv::kChallenge, aChallenge);
}

Error Mle::RxMessage::ReadResponseTlv(RxChallenge &aResponse) const
{
    return ReadChallengeOrResponse(Tlv::kResponse, aResponse);
}

Error Mle::RxMessage::ReadAndMatchResponseTlvWith(const TxChallenge &aChallenge) const
{
    Error       error;
    RxChallenge response;

    SuccessOrExit(error = ReadResponseTlv(response));
    VerifyOrExit(response == aChallenge, error = kErrorSecurity);

exit:
    return error;
}

Error Mle::RxMessage::ReadFrameCounterTlvs(uint32_t &aLinkFrameCounter, uint32_t &aMleFrameCounter) const
{
    Error error;

    SuccessOrExit(error = Tlv::Find<LinkFrameCounterTlv>(*this, aLinkFrameCounter));

    switch (Tlv::Find<MleFrameCounterTlv>(*this, aMleFrameCounter))
    {
    case kErrorNone:
        break;
    case kErrorNotFound:
        aMleFrameCounter = aLinkFrameCounter;
        break;
    default:
        error = kErrorParse;
        break;
    }

exit:
    return error;
}

Error Mle::RxMessage::ReadLeaderDataTlv(LeaderData &aLeaderData) const
{
    Error         error;
    LeaderDataTlv leaderDataTlv;

    SuccessOrExit(error = Tlv::FindTlv(*this, leaderDataTlv));
    VerifyOrExit(leaderDataTlv.IsValid(), error = kErrorParse);
    leaderDataTlv.Get(aLeaderData);

exit:
    return error;
}

Error Mle::RxMessage::ReadAndSetNetworkDataTlv(const LeaderData &aLeaderData) const
{
    Error       error;
    OffsetRange offsetRange;

    SuccessOrExit(error = Tlv::FindTlvValueOffsetRange(*this, Tlv::kNetworkData, offsetRange));

    error = Get<NetworkData::Leader>().SetNetworkData(aLeaderData.GetDataVersion(NetworkData::kFullSet),
                                                      aLeaderData.GetDataVersion(NetworkData::kStableSubset),
                                                      Get<Mle>().GetNetworkDataType(), *this, offsetRange);
exit:
    return error;
}

Error Mle::RxMessage::ReadAndSaveActiveDataset(const MeshCoP::Timestamp &aActiveTimestamp) const
{
    return ReadAndSaveDataset(MeshCoP::Dataset::kActive, aActiveTimestamp);
}

Error Mle::RxMessage::ReadAndSavePendingDataset(const MeshCoP::Timestamp &aPendingTimestamp) const
{
    return ReadAndSaveDataset(MeshCoP::Dataset::kPending, aPendingTimestamp);
}

Error Mle::RxMessage::ReadAndSaveDataset(MeshCoP::Dataset::Type    aDatasetType,
                                         const MeshCoP::Timestamp &aTimestamp) const
{
    Error            error   = kErrorNone;
    Tlv::Type        tlvType = (aDatasetType == MeshCoP::Dataset::kActive) ? Tlv::kActiveDataset : Tlv::kPendingDataset;
    MeshCoP::Dataset dataset;
    OffsetRange      offsetRange;

    SuccessOrExit(error = Tlv::FindTlvValueOffsetRange(*this, tlvType, offsetRange));

    SuccessOrExit(error = dataset.SetFrom(*this, offsetRange));
    SuccessOrExit(error = dataset.ValidateTlvs());
    SuccessOrExit(error = dataset.WriteTimestamp(aDatasetType, aTimestamp));

    switch (aDatasetType)
    {
    case MeshCoP::Dataset::kActive:
        error = Get<MeshCoP::ActiveDatasetManager>().Save(dataset);
        break;
    case MeshCoP::Dataset::kPending:
        error = Get<MeshCoP::PendingDatasetManager>().Save(dataset);
        break;
    }

exit:
    return error;
}

Error Mle::RxMessage::ReadTlvRequestTlv(TlvList &aTlvList) const
{
    Error       error;
    OffsetRange offsetRange;

    SuccessOrExit(error = Tlv::FindTlvValueOffsetRange(*this, Tlv::kTlvRequest, offsetRange));

    offsetRange.ShrinkLength(aTlvList.GetMaxSize());

    ReadBytes(offsetRange, aTlvList.GetArrayBuffer());
    aTlvList.SetLength(static_cast<uint8_t>(offsetRange.GetLength()));

exit:
    return error;
}

#if OPENTHREAD_CONFIG_MAC_CSL_RECEIVER_ENABLE
Error Mle::RxMessage::ReadCslClockAccuracyTlv(Mac::CslAccuracy &aCslAccuracy) const
{
    Error               error;
    CslClockAccuracyTlv clockAccuracyTlv;

    SuccessOrExit(error = Tlv::FindTlv(*this, clockAccuracyTlv));
    VerifyOrExit(clockAccuracyTlv.IsValid(), error = kErrorParse);
    aCslAccuracy.SetClockAccuracy(clockAccuracyTlv.GetCslClockAccuracy());
    aCslAccuracy.SetUncertainty(clockAccuracyTlv.GetCslUncertainty());

exit:
    return error;
}
#endif

#if OPENTHREAD_FTD
Error Mle::RxMessage::ReadRouteTlv(RouteTlv &aRouteTlv) const
{
    Error error;

    SuccessOrExit(error = Tlv::FindTlv(*this, aRouteTlv));
    VerifyOrExit(aRouteTlv.IsValid(), error = kErrorParse);

exit:
    return error;
}
#endif

//---------------------------------------------------------------------------------------------------------------------
// ParentCandidate

void Mle::ParentCandidate::Clear(void)
{
    Instance &instance = GetInstance();

    ClearAllBytes(*this);
    Init(instance);
}

void Mle::ParentCandidate::CopyTo(Parent &aParent) const
{
    // We use an intermediate pointer to copy `ParentCandidate`
    // to silence code checker's warning about object slicing
    // (assigning a sub-class to base class instance).

    const Parent *candidateAsParent = this;

    aParent = *candidateAsParent;
}

//----------------------------------------------------------------------------------------------------------------------
// PrevRoleRestorer

Mle::PrevRoleRestorer::PrevRoleRestorer(Instance &aInstance)
    : InstanceLocator(aInstance)
    , mState(kIdle)
    , mAttempts(0)
    , mTimer(aInstance)
{
}

Error Mle::PrevRoleRestorer::Start(void)
{
    // Starts the process of restoring the device to its previously
    // saved role after MLE  start.
    //
    // Returns `kErrorNone` if the restoration process begins
    // successfully. An error is returned if:
    // - No previous role was saved.
    // - The saved role info is inconsistent (e.g., RLOC16 indicates a
    //   router/leader, but `mLastSavedRole` doesn't match).

    Error error = kErrorFailed;

    mState    = kIdle;
    mAttempts = 0;
    VerifyOrExit(Get<Mle>().IsDetached());
    VerifyOrExit(Get<Mle>().GetRloc16() != kInvalidRloc16);

    if (IsRouterRloc16(Get<Mle>().GetRloc16()))
    {
#if OPENTHREAD_FTD
        VerifyOrExit((Get<Mle>().mLastSavedRole == kRoleRouter) || (Get<Mle>().mLastSavedRole == kRoleLeader));
        VerifyOrExit(Get<Mle>().IsRouterEligible());

        Get<MeshForwarder>().SetRxOnWhenIdle(true);
        SetState(kRestoringRouterOrLeaderRole);
        DetermineMaxLinkRequestAttempts();
        mTimer.Start(Get<Mle>().GenerateRandomDelay(kMaxStartDelay));
        error = kErrorNone;
#endif
        ExitNow();
    }

    VerifyOrExit(Get<Mle>().mLastSavedRole == kRoleChild);
    VerifyOrExit(Get<Mle>().mParent.IsStateValidOrRestoring());
    SetState(kRestoringChildRole);
    GenerateRandomChallenge();
    mAttempts = kMaxChildUpdatesToRestoreRole;
    mTimer.Start(Get<Mle>().GenerateRandomDelay(kMaxStartDelay));
    error = kErrorNone;

exit:
    return error;
}

void Mle::PrevRoleRestorer::Stop(void)
{
    SetState(kIdle);
    mTimer.Stop();
}

void Mle::PrevRoleRestorer::SetState(State aState)
{
    mState = aState;

    if (mState != kIdle)
    {
        LogInfo("Attempting to restore prev role: %s", RoleToString(Get<Mle>().mLastSavedRole));
    }
}

void Mle::PrevRoleRestorer::HandleTimer(void)
{
    VerifyOrExit(mState != kIdle);

    if (!Get<Mle>().IsDetached())
    {
        Stop();
        ExitNow();
    }

    if (mAttempts == 0)
    {
        LogInfo("Failed to restore prev role");
        Stop();
        IgnoreError(Get<Mle>().BecomeDetached());
        ExitNow();
    }

    mAttempts--;

#if OPENTHREAD_FTD
    if (mState == kRestoringRouterOrLeaderRole)
    {
        SendMulticastLinkRequest();
    }
    else
#endif
    {
        SendChildUpdate();
    }

exit:
    return;
}

void Mle::PrevRoleRestorer::SendChildUpdate(void)
{
    mTimer.Start(Random::NonCrypto::AddJitter(kChildUpdateRetxDelay, kRetxJitter));

    LogDebg("Sending Child Update Request to restore child role, remaining attempts: %u", mAttempts);
    IgnoreError(Get<Mle>().SendChildUpdateRequestToParent(kToRestoreChildRole));
}

#if OPENTHREAD_FTD

void Mle::PrevRoleRestorer::DetermineMaxLinkRequestAttempts(void)
{
    mAttempts = kMaxCriticalTxCount;

    if ((Get<Mle>().mLastSavedRole == kRoleRouter) &&
        (Get<Mle>().mChildTable.GetNumChildren(Child::kInStateValidOrRestoring) < kMinCriticalChildrenCount))
    {
        mAttempts = kMaxTxCount;
    }
}

void Mle::PrevRoleRestorer::SendMulticastLinkRequest(void)
{
    uint32_t delay;

    delay = (mAttempts == 0) ? kLinkRequestTimeout
                             : Random::NonCrypto::GetUint32InRange(kMulticastRetxDelayMin, kMulticastRetxDelayMax);

    mTimer.Start(delay);

    LogDebg("Sending multicast Link Request to restore role, remaining attempts: %u", mAttempts);
    Get<Mle>().SendLinkRequest(nullptr);
}

#endif // OPENTHREAD_FTD

//---------------------------------------------------------------------------------------------------------------------
// Attacher

Mle::Attacher::Attacher(Instance &aInstance)
    : InstanceLocator(aInstance)
    , mReceivedResponseFromParent(false)
    , mState(kStateIdle)
    , mMode(kAnyPartition)
    , mReattachMode(kReattachModeStop)
    , mAddressRegistrationMode(kAppendAllAddresses)
    , mParentRequestCounter(0)
    , mAnnounceChannel(0)
    , mAttachCounter(0)
    , mAnnounceDelay(kAnnounceTimeout)
    , mTimer(aInstance)
{
    mParentCandidate.Init(aInstance);
    mParentCandidate.Clear();
}

void Mle::Attacher::Start(StartMode aMode)
{
    mAttachCounter = 0;

    switch (aMode)
    {
    case kNormalAttach:
        mReattachMode =
            (Get<MeshCoP::ActiveDatasetManager>().Restore() == kErrorNone) ? kReattachModeActive : kReattachModeStop;

        if (Get<Mle>().mPrevRoleRestorer.Start() == kErrorNone)
        {
            ExitNow();
        }

        break;

    case kAnnounceAttach:
        break;
    }

    Attach(kAnyPartition);

exit:
    return;
}

void Mle::Attacher::CancelAttachOnRoleChange(void)
{
    SetState(kStateIdle);
    mTimer.Stop();

    if (Get<Mle>().IsChild())
    {
        mTimer.Start(kAttachBackoffDelayToResetCounter);
        mReattachMode = kReattachModeStop;

        if (mAddressRegistrationMode == kAppendMeshLocalOnly)
        {
            // If only mesh-local address was registered in the "Child
            // ID Request" message, after device is attached, trigger a
            // "Child Update Request" to register the remaining
            // addresses.

            mAddressRegistrationMode = kAppendAllAddresses;
            Get<Mle>().ScheduleChildUpdateRequestIfMtdChild();
        }
    }
    else if (Get<Mle>().IsRouterOrLeader())
    {
        mAttachCounter = 0;
    }
}

void Mle::Attacher::SetState(State aState)
{
    VerifyOrExit(aState != mState);
    LogInfo("AttachState %s -> %s", StateToString(mState), StateToString(aState));
    mState = aState;

exit:
    return;
}

void Mle::Attacher::Attach(AttachMode aMode)
{
    VerifyOrExit(!Get<Mle>().IsDisabled());

    VerifyOrExit(!IsAttaching());

#if OPENTHREAD_FTD
    Get<Mle>().RemoveScheduledParentResponses();
#endif

    if (!Get<Mle>().IsDetached())
    {
        mAttachCounter = 0;
    }

    mParentCandidate.Clear();
    SetState(kStateStart);
    mMode = aMode;

    if (aMode != kBetterPartition)
    {
#if OPENTHREAD_FTD
        if (Get<Mle>().IsFullThreadDevice())
        {
            Get<Mle>().StopAdvertiseTrickleTimer();
        }
#endif
    }
    else
    {
        Get<Mle>().mCounters.mBetterPartitionAttachAttempts++;
    }

    mTimer.Start(GetStartDelay());

    if (Get<Mle>().IsDetached())
    {
        mAttachCounter++;

        if (mAttachCounter == 0)
        {
            mAttachCounter--;
        }

        Get<Mle>().mCounters.mAttachAttempts++;

        if (!Get<Mle>().IsRxOnWhenIdle())
        {
            Get<Mac::Mac>().SetRxOnWhenIdle(false);
        }
    }

exit:
    return;
}

uint32_t Mle::Attacher::GetStartDelay(void) const
{
    uint32_t delay = 1;
    uint32_t jitter;

    VerifyOrExit(Get<Mle>().IsDetached());

    if (mAttachCounter == 0)
    {
        delay = Get<Mle>().GenerateRandomDelay(kParentRequestRouterTimeout);
        ExitNow();
    }
#if OPENTHREAD_CONFIG_MLE_ATTACH_BACKOFF_ENABLE
    else
    {
        uint16_t       counter = mAttachCounter - 1;
        const uint32_t ratio   = kAttachBackoffMaxInterval / kAttachBackoffMinInterval;

        if ((counter < BitSizeOf(ratio)) && ((1UL << counter) <= ratio))
        {
            delay = kAttachBackoffMinInterval;
            delay <<= counter;
        }
        else
        {
            delay = Random::NonCrypto::AddJitter(kAttachBackoffMaxInterval, kAttachBackoffJitter);
        }
    }
#endif // OPENTHREAD_CONFIG_MLE_ATTACH_BACKOFF_ENABLE

    jitter = Random::NonCrypto::GetUint32InRange(0, kAttachStartJitter);

    if (jitter + delay > delay) // check for overflow
    {
        delay += jitter;
    }

    LogNote("Attach attempt %u unsuccessful, will try again in %lu.%03u seconds", mAttachCounter, ToUlong(delay / 1000),
            static_cast<uint16_t>(delay % 1000));

exit:
    return delay;
}

Error Mle::Attacher::DetermineParentRequestType(ParentRequestType &aType) const
{
    // This method determines the Parent Request type to use during an
    // attach cycle based on `mMode`, `mAttachCounter` and
    // `mParentRequestCounter`. This method MUST be used while in
    // `kAttachStateParentRequest` state.
    //
    // On success it returns `kErrorNone` and sets `aType`. It returns
    // `kErrorNotFound` to indicate that device can now transition
    // from `kAttachStateParentRequest` state (has already sent the
    // required number of Parent Requests for this attach attempt
    // cycle).

    Error error = kErrorNone;

    OT_ASSERT(mState == kStateParentRequest);

    if (mMode == kSelectedParent)
    {
        aType = kToSelectedRouter;
        VerifyOrExit(mParentRequestCounter <= 1, error = kErrorNotFound);
        ExitNow();
    }

    aType = kToRoutersAndReeds;

    // If device is not yet attached, `mAttachCounter` will track the
    // number of attach attempt cycles so far, starting from one for
    // the first attempt. `mAttachCounter` will be zero if device is
    // already attached. Examples of this situation include a leader or
    // router trying to attach to a better partition, or a child trying
    // to find a better parent.

    if ((mAttachCounter <= 1) && (mMode != kBetterParent))
    {
        VerifyOrExit(mParentRequestCounter <= kFirstAttachCycleTotalParentRequests, error = kErrorNotFound);

        // During reattach to the same partition all the Parent
        // Request are sent to Routers and REEDs.

        if ((mMode != kSamePartition) && (mParentRequestCounter <= kFirstAttachCycleNumParentRequestToRouters))
        {
            aType = kToRouters;
        }
    }
    else
    {
        VerifyOrExit(mParentRequestCounter <= kNextAttachCycleTotalParentRequests, error = kErrorNotFound);

        if (mParentRequestCounter <= kNextAttachCycleNumParentRequestToRouters)
        {
            aType = kToRouters;
        }
    }

exit:
    return error;
}

bool Mle::Attacher::HasAcceptableParentCandidate(void) const
{
    bool              hasAcceptableParent = false;
    ParentRequestType parentReqType;

    VerifyOrExit(mParentCandidate.IsStateParentResponse());

    switch (mState)
    {
    case kStateAnnounce:
        VerifyOrExit(!HasMoreChannelsToAnnounce());
        break;

    case kStateParentRequest:
        SuccessOrAssert(DetermineParentRequestType(parentReqType));

        if (parentReqType == kToRouters)
        {
            // If we cannot find a parent with best link quality (3) when
            // in Parent Request was sent to routers, we will keep the
            // candidate and forward to REED stage to potentially find a
            // better parent.
            VerifyOrExit(mParentCandidate.GetTwoWayLinkQuality() == kLinkQuality3);
        }

        break;

    default:
        ExitNow();
    }

    if (Get<Mle>().IsChild())
    {
        switch (mMode)
        {
        case kBetterPartition:
            break;

        case kAnyPartition:
        case kSamePartition:
        case kDowngradeToReed:
        case kBetterParent:
        case kSelectedParent:
            // Ensure that a Parent Response was received from the
            // current parent to which the device is attached, so
            // that the new parent candidate can be compared with the
            // current parent and confirmed to be preferred.
            VerifyOrExit(mReceivedResponseFromParent);
            break;
        }
    }

    hasAcceptableParent = true;

exit:
    return hasAcceptableParent;
}

void Mle::Attacher::HandleTimer(void)
{
    uint32_t          delay          = 0;
    bool              shouldAnnounce = true;
    ParentRequestType type;

    // First, check if we are waiting to receive parent responses and
    // found an acceptable parent candidate.

    if (HasAcceptableParentCandidate() && (SendChildIdRequest() == kErrorNone))
    {
        SetState(kStateChildIdRequest);
        delay = kChildIdResponseTimeout;
        ExitNow();
    }

    switch (mState)
    {
    case kStateIdle:
        mAttachCounter = 0;
        break;

    case kStateStart:
        LogNote("Attach attempt %d, %s %s", mAttachCounter, AttachModeToString(mMode),
                ReattachModeToString(mReattachMode));

        SetState(kStateParentRequest);
        mParentCandidate.SetState(Neighbor::kStateInvalid);
        mReceivedResponseFromParent = false;
        mParentRequestCounter       = 0;
        Get<MeshForwarder>().SetRxOnWhenIdle(true);

        OT_FALL_THROUGH;

    case kStateParentRequest:
        mParentRequestCounter++;
        if (DetermineParentRequestType(type) == kErrorNone)
        {
            SendParentRequest(type);

            switch (type)
            {
            case kToRouters:
            case kToSelectedRouter:
                delay = kParentRequestRouterTimeout;
                break;
            case kToRoutersAndReeds:
                delay = kParentRequestReedTimeout;
                break;
            }

            break;
        }

        shouldAnnounce = PrepareAnnounceState();

        if (shouldAnnounce)
        {
            // We send an extra "Parent Request" as we switch to
            // `kStateAnnounce` and start sending Announce on
            // all channels. This gives an additional chance to find
            // a parent during this phase. Note that we can stay in
            // `kStateAnnounce` for multiple iterations, each
            // time sending an Announce on a different channel
            // (with `mAnnounceDelay` wait between them).

            SetState(kStateAnnounce);
            SendParentRequest(kToRoutersAndReeds);
            mAnnounceChannel = Mac::ChannelMask::kChannelIteratorFirst;
            delay            = mAnnounceDelay;
            break;
        }

        OT_FALL_THROUGH;

    case kStateAnnounce:
        if (shouldAnnounce && (GetNextAnnounceChannel(mAnnounceChannel) == kErrorNone))
        {
            Get<Mle>().SendAnnounce(mAnnounceChannel, kOrphanAnnounce);
            delay = mAnnounceDelay;
            break;
        }

        OT_FALL_THROUGH;

    case kStateChildIdRequest:
        SetState(kStateIdle);
        mParentCandidate.Clear();
        delay = Reattach();
        break;
    }

exit:

    if (delay != 0)
    {
        mTimer.Start(delay);
    }
}

bool Mle::Attacher::PrepareAnnounceState(void)
{
    bool             shouldAnnounce = false;
    Mac::ChannelMask channelMask;

    VerifyOrExit(!Get<Mle>().IsChild() && (mReattachMode == kReattachModeStop) &&
                 (Get<MeshCoP::ActiveDatasetManager>().IsPartiallyComplete() || !Get<Mle>().IsFullThreadDevice()));

    if (Get<MeshCoP::ActiveDatasetManager>().GetChannelMask(channelMask) != kErrorNone)
    {
        channelMask = Get<Mac::Mac>().GetSupportedChannelMask();
    }

    mAnnounceDelay = kAnnounceTimeout / (channelMask.GetNumberOfChannels() + 1);
    mAnnounceDelay = Max(mAnnounceDelay, kMinAnnounceDelay);
    shouldAnnounce = true;

exit:
    return shouldAnnounce;
}

uint32_t Mle::Attacher::Reattach(void)
{
    uint32_t delay = 0;

    // First, check `mReattachMode`. If an attach attempt failed
    // while using the Active Dataset, start a new attach cycle with
    // the Pending Dataset (if available). If attaching with the
    // Pending Dataset fails, switch back to the Active Dataset.

    switch (mReattachMode)
    {
    case kReattachModeActive:
        if (Get<MeshCoP::PendingDatasetManager>().Restore() == kErrorNone)
        {
            IgnoreError(Get<MeshCoP::PendingDatasetManager>().ApplyConfiguration());
            mReattachMode = kReattachModePending;
            SetState(kStateStart);
            delay = Get<Mle>().GenerateRandomDelay(kAttachStartJitter);
            ExitNow();
        }

        mReattachMode = kReattachModeStop;
        break;

    case kReattachModePending:
        IgnoreError(Get<MeshCoP::ActiveDatasetManager>().Restore());
        mReattachMode = kReattachModeStop;
        break;

    case kReattachModeStop:
        break;
    }

    switch (mMode)
    {
    case kAnyPartition:
    case kBetterParent:
    case kSelectedParent:
        if (Get<Mle>().IsChild())
        {
            // If already attached (e.g., trying to find a better
            // parent or partition), and attach fails, we revert to
            // sleepy operation if needed and stop the attach process.

            if (!Get<Mle>().IsRxOnWhenIdle())
            {
                Get<DataPollSender>().SetAttachMode(false);
                Get<MeshForwarder>().SetRxOnWhenIdle(false);
            }

            ExitNow();
        }

        if (Get<Mle>().mAnnounceHandler.IsAnnounceAttaching())
        {
            Get<Mle>().mAnnounceHandler.HandleAnnounceAttachFailure();
            IgnoreError(Get<Mle>().BecomeDetached());
            ExitNow();
        }

#if OPENTHREAD_FTD
        if (Get<Mle>().IsFullThreadDevice() && Get<Mle>().BecomeLeader(kIgnoreLeaderWeight) == kErrorNone)
        {
            ExitNow();
        }
#endif

        IgnoreError(Get<Mle>().BecomeDetached());
        break;

    case kSamePartition:
    case kDowngradeToReed:
        Attach(kAnyPartition);
        break;

    case kBetterPartition:
        break;
    }

exit:
    return delay;
}

void Mle::Attacher::SendParentRequest(ParentRequestType aType)
{
    Error        error = kErrorNone;
    TxMessage   *message;
    uint8_t      scanMask = 0;
    Ip6::Address destination;

    mParentRequestChallenge.GenerateRandom();

    switch (aType)
    {
    case kToRouters:
    case kToSelectedRouter:
        scanMask = ScanMaskTlv::kRouterFlag;
        break;

    case kToRoutersAndReeds:
        scanMask = ScanMaskTlv::kRouterFlag | ScanMaskTlv::kEndDeviceFlag;
        break;
    }

    VerifyOrExit((message = Get<Mle>().NewMleMessage(kCommandParentRequest)) != nullptr, error = kErrorNoBufs);
    SuccessOrExit(error = message->AppendModeTlv(Get<Mle>().mDeviceMode));
    SuccessOrExit(error = message->AppendChallengeTlv(mParentRequestChallenge));
    SuccessOrExit(error = message->AppendScanMaskTlv(scanMask));
    SuccessOrExit(error = message->AppendVersionTlv());
#if OPENTHREAD_CONFIG_TIME_SYNC_ENABLE
    SuccessOrExit(error = message->AppendTimeRequestTlv());
#endif

#if OPENTHREAD_FTD && OPENTHREAD_CONFIG_PARENT_SEARCH_ENABLE
    if (aType == kToSelectedRouter)
    {
        TxMessage *messageToCurParent = static_cast<TxMessage *>(message->Clone());

        VerifyOrExit(messageToCurParent != nullptr, error = kErrorNoBufs);

        destination.SetToLinkLocalAddress(Get<Mle>().mParent.GetExtAddress());
        error = messageToCurParent->SendTo(destination);

        if (error != kErrorNone)
        {
            messageToCurParent->Free();
            ExitNow();
        }

        Log(kMessageSend, kTypeParentRequestToRouters, destination);

        destination.SetToLinkLocalAddress(Get<Mle>().mParentSearch.GetSelectedParent().GetExtAddress());
    }
    else
#endif
    {
        destination.SetToLinkLocalAllRoutersMulticast();
    }

    SuccessOrExit(error = message->SendTo(destination));

    switch (aType)
    {
    case kToRouters:
    case kToSelectedRouter:
        Log(kMessageSend, kTypeParentRequestToRouters, destination);
        break;

    case kToRoutersAndReeds:
        Log(kMessageSend, kTypeParentRequestToRoutersReeds, destination);
        break;
    }

exit:
    FreeMessageOnError(message, error);
}

void Mle::Attacher::HandleChildIdRequestTxDone(const otMessage *aMessage, otError aError, void *aContext)
{
    OT_UNUSED_VARIABLE(aError);

    static_cast<Attacher *>(aContext)->HandleChildIdRequestTxDone(AsCoreType(aMessage));
}

void Mle::Attacher::HandleChildIdRequestTxDone(const Message &aMessage)
{
    if (aMessage.GetTxSuccess() && !Get<Mle>().IsRxOnWhenIdle())
    {
        Get<DataPollSender>().SetAttachMode(true);
        Get<MeshForwarder>().SetRxOnWhenIdle(false);
    }

    if (aMessage.IsLinkSecurityEnabled() && (mState == kStateChildIdRequest))
    {
        // If the Child ID Request requires fragmentation and therefore
        // link layer security, the frame transmission will be aborted.
        // When the message is being freed, we signal to MLE to prepare a
        // shorter Child ID Request message (by only including mesh-local
        // address in the Address Registration TLV).

        LogInfo("Requesting shorter `Child ID Request`");

<<<<<<< HEAD
        mAddressRegistrationMode = kAppendMeshLocalOnly;
        IgnoreError(SendChildIdRequest());
    }
}

Error Mle::Attacher::SendChildIdRequest(void)
{
    static const uint8_t kTlvs[] = {Tlv::kAddress16, Tlv::kNetworkData, Tlv::kRoute};

    Error        error   = kErrorNone;
    uint8_t      tlvsLen = sizeof(kTlvs);
    TxMessage   *message = nullptr;
    Ip6::Address destination;

    if (Get<Mle>().mParent.GetExtAddress() == mParentCandidate.GetExtAddress())
    {
        if (Get<Mle>().IsChild())
=======
        if (router != nullptr && router->GetState() == Neighbor::kStateLinkRequest)
>>>>>>> e57a1576
        {
            LogInfo("Already attached to candidate parent");
            ExitNow(error = kErrorAlready);
        }
        else
        {
            // Invalidate stale parent state.
            //
            // Parent state is not normally invalidated after becoming
            // a Router/Leader (see #1875).  When trying to attach to
            // a better partition, invalidating old parent state
            // (especially when in `kStateRestored`) ensures that
            // `FindNeighbor()` returns `mParentCandidate` when
            // processing the Child ID Response.

            Get<Mle>().mParent.SetState(Neighbor::kStateInvalid);
        }
    }

    VerifyOrExit((message = Get<Mle>().NewMleMessage(kCommandChildIdRequest)) != nullptr, error = kErrorNoBufs);
    SuccessOrExit(error = message->AppendResponseTlv(mParentCandidate.mRxChallenge));
    SuccessOrExit(error = message->AppendLinkAndMleFrameCounterTlvs());
    SuccessOrExit(error = message->AppendModeTlv(Get<Mle>().mDeviceMode));
    SuccessOrExit(error = message->AppendTimeoutTlv(Get<Mle>().mTimeout));
    SuccessOrExit(error = message->AppendVersionTlv());
    SuccessOrExit(error = message->AppendSupervisionIntervalTlvIfSleepyChild());

    if (!Get<Mle>().IsFullThreadDevice())
    {
        SuccessOrExit(error = message->AppendAddressRegistrationTlv(mAddressRegistrationMode));

        // No need to request the last Route64 TLV for MTD
        tlvsLen -= 1;
    }

    SuccessOrExit(error = message->AppendTlvRequestTlv(kTlvs, tlvsLen));
    SuccessOrExit(error = message->AppendActiveAndPendingTimestampTlvs());

    mParentCandidate.SetState(Neighbor::kStateValid);

    message->RegisterTxCallback(HandleChildIdRequestTxDone, this);

    destination.SetToLinkLocalAddress(mParentCandidate.GetExtAddress());
    SuccessOrExit(error = message->SendTo(destination));

    Log(kMessageSend,
        (mAddressRegistrationMode == kAppendMeshLocalOnly) ? kTypeChildIdRequestShort : kTypeChildIdRequest,
        destination);
exit:
    FreeMessageOnError(message, error);
    return error;
}

Error Mle::Attacher::GetNextAnnounceChannel(uint8_t &aChannel) const
{
    // This method gets the next channel to send announce on after
    // `aChannel`. Returns `kErrorNotFound` if no more channel in the
    // channel mask after `aChannel`.

    Mac::ChannelMask channelMask;

    if (Get<MeshCoP::ActiveDatasetManager>().GetChannelMask(channelMask) != kErrorNone)
    {
        channelMask = Get<Mac::Mac>().GetSupportedChannelMask();
    }

    return channelMask.GetNextChannel(aChannel);
}

bool Mle::Attacher::HasMoreChannelsToAnnounce(void) const
{
    uint8_t channel = mAnnounceChannel;

    return GetNextAnnounceChannel(channel) == kErrorNone;
}

bool Mle::Attacher::IsBetterParent(uint16_t                aRloc16,
                                   uint8_t                 aTwoWayLinkMargin,
                                   const ConnectivityTlv  &aConnectivityTlv,
                                   uint16_t                aVersion,
                                   const Mac::CslAccuracy &aCslAccuracy)
{
    int rval;

    // Mesh Impacting Criteria
    rval = ThreeWayCompare(LinkQualityForLinkMargin(aTwoWayLinkMargin), mParentCandidate.GetTwoWayLinkQuality());
    VerifyOrExit(rval == 0);

    rval = ThreeWayCompare(IsRouterRloc16(aRloc16), IsRouterRloc16(mParentCandidate.GetRloc16()));
    VerifyOrExit(rval == 0);

    rval = ThreeWayCompare(aConnectivityTlv.GetParentPriority(), mParentCandidate.mPriority);
    VerifyOrExit(rval == 0);

    // Prefer the parent with highest quality links (Link Quality 3 field in Connectivity TLV) to neighbors
    rval = ThreeWayCompare(aConnectivityTlv.GetLinkQuality3(), mParentCandidate.mLinkQuality3);
    VerifyOrExit(rval == 0);

    // Thread 1.2 Specification 4.5.2.1.2 Child Impacting Criteria

    rval = ThreeWayCompare(aVersion, mParentCandidate.GetVersion());
    VerifyOrExit(rval == 0);

    rval = ThreeWayCompare(aConnectivityTlv.GetSedBufferSize(), mParentCandidate.mSedBufferSize);
    VerifyOrExit(rval == 0);

    rval = ThreeWayCompare(aConnectivityTlv.GetSedDatagramCount(), mParentCandidate.mSedDatagramCount);
    VerifyOrExit(rval == 0);

    // Extra rules
    rval = ThreeWayCompare(aConnectivityTlv.GetLinkQuality2(), mParentCandidate.mLinkQuality2);
    VerifyOrExit(rval == 0);

    rval = ThreeWayCompare(aConnectivityTlv.GetLinkQuality1(), mParentCandidate.mLinkQuality1);
    VerifyOrExit(rval == 0);

#if OPENTHREAD_CONFIG_MAC_CSL_RECEIVER_ENABLE
    // CSL metric
    if (!Get<Mle>().IsRxOnWhenIdle())
    {
        uint64_t cslMetric          = Get<Mle>().CalcParentCslMetric(aCslAccuracy);
        uint64_t candidateCslMetric = Get<Mle>().CalcParentCslMetric(mParentCandidate.GetCslAccuracy());

        // Smaller metric is better.
        rval = ThreeWayCompare(candidateCslMetric, cslMetric);
        VerifyOrExit(rval == 0);
    }
#else
    OT_UNUSED_VARIABLE(aCslAccuracy);
#endif

    rval = ThreeWayCompare(aTwoWayLinkMargin, mParentCandidate.mLinkMargin);

exit:
    return (rval > 0);
}

void Mle::Attacher::HandleParentResponse(RxInfo &aRxInfo)
{
    Error            error = kErrorNone;
    int8_t           rss   = aRxInfo.mMessage.GetAverageRss();
    uint16_t         version;
    uint16_t         sourceAddress;
    LeaderData       leaderData;
    uint8_t          linkMarginOut;
    uint8_t          twoWayLinkMargin;
    ConnectivityTlv  connectivityTlv;
    uint32_t         linkFrameCounter;
    uint32_t         mleFrameCounter;
    Mac::ExtAddress  extAddress;
    Mac::CslAccuracy cslAccuracy;
#if OPENTHREAD_CONFIG_TIME_SYNC_ENABLE
    TimeParameterTlv timeParameterTlv;
#endif

    SuccessOrExit(error = Tlv::Find<SourceAddressTlv>(aRxInfo.mMessage, sourceAddress));

    Log(kMessageReceive, kTypeParentResponse, aRxInfo.mMessageInfo.GetPeerAddr(), sourceAddress);

    VerifyOrExit(mState != kStateChildIdRequest, error = kErrorInvalidState);

    SuccessOrExit(error = aRxInfo.mMessage.ReadVersionTlv(version));

    SuccessOrExit(error = aRxInfo.mMessage.ReadAndMatchResponseTlvWith(mParentRequestChallenge));

    extAddress.SetFromIid(aRxInfo.mMessageInfo.GetPeerAddr().GetIid());

    if (Get<Mle>().IsChild() && Get<Mle>().mParent.GetExtAddress() == extAddress)
    {
        mReceivedResponseFromParent = true;
    }

    SuccessOrExit(error = aRxInfo.mMessage.ReadLeaderDataTlv(leaderData));

    SuccessOrExit(error = Tlv::Find<LinkMarginTlv>(aRxInfo.mMessage, linkMarginOut));
    twoWayLinkMargin = Min(Get<Mac::Mac>().ComputeLinkMargin(rss), linkMarginOut);

    SuccessOrExit(error = Tlv::FindTlv(aRxInfo.mMessage, connectivityTlv));
    VerifyOrExit(connectivityTlv.IsValid(), error = kErrorParse);

#if OPENTHREAD_CONFIG_MAC_CSL_RECEIVER_ENABLE
    switch (aRxInfo.mMessage.ReadCslClockAccuracyTlv(cslAccuracy))
    {
    case kErrorNone:
        break;
    case kErrorNotFound:
        cslAccuracy.Init(); // Use worst-case values if TLV is not found
        break;
    default:
        ExitNow(error = kErrorParse);
    }
#else
    cslAccuracy.Init();
#endif

#if OPENTHREAD_CONFIG_MLE_PARENT_RESPONSE_CALLBACK_API_ENABLE
    if (mParentResponseCallback.IsSet())
    {
        otThreadParentResponseInfo parentinfo;

        parentinfo.mExtAddr      = extAddress;
        parentinfo.mRloc16       = sourceAddress;
        parentinfo.mRssi         = rss;
        parentinfo.mPriority     = connectivityTlv.GetParentPriority();
        parentinfo.mLinkQuality3 = connectivityTlv.GetLinkQuality3();
        parentinfo.mLinkQuality2 = connectivityTlv.GetLinkQuality2();
        parentinfo.mLinkQuality1 = connectivityTlv.GetLinkQuality1();
        parentinfo.mIsAttached   = Get<Mle>().IsAttached();

        mParentResponseCallback.Invoke(&parentinfo);
    }
#endif

    aRxInfo.mClass = RxInfo::kAuthoritativeMessage;

#if OPENTHREAD_FTD
    if (Get<Mle>().IsFullThreadDevice() && !Get<Mle>().IsDetached())
    {
        bool isPartitionIdSame = (leaderData.GetPartitionId() == Get<Mle>().mLeaderData.GetPartitionId());
        bool isIdSequenceSame  = (connectivityTlv.GetIdSequence() == Get<RouterTable>().GetRouterIdSequence());
        bool isIdSequenceGreater =
            SerialNumber::IsGreater(connectivityTlv.GetIdSequence(), Get<RouterTable>().GetRouterIdSequence());

        switch (mMode)
        {
        case kAnyPartition:
            VerifyOrExit(!isPartitionIdSame || isIdSequenceGreater);
            break;

        case kSamePartition:
            VerifyOrExit(isPartitionIdSame && isIdSequenceGreater);
            break;

        case kDowngradeToReed:
            VerifyOrExit(isPartitionIdSame && (isIdSequenceSame || isIdSequenceGreater));
            break;

        case kBetterPartition:
            VerifyOrExit(!isPartitionIdSame);

            VerifyOrExit(ComparePartitions(connectivityTlv.IsSingleton(), leaderData, Get<Mle>().IsSingleton(),
                                           Get<Mle>().mLeaderData) > 0);
            break;

        case kBetterParent:
        case kSelectedParent:
            break;
        }
    }
#endif

    // Continue to process the "ParentResponse" if it is from current
    // parent candidate to update the challenge and frame counters.

    if (mParentCandidate.IsStateParentResponse() && (mParentCandidate.GetExtAddress() != extAddress))
    {
        // If already have a candidate parent, only seek a better parent

        int compare = 0;

#if OPENTHREAD_FTD
        if (Get<Mle>().IsFullThreadDevice())
        {
            compare = ComparePartitions(connectivityTlv.IsSingleton(), leaderData, mParentCandidate.mIsSingleton,
                                        mParentCandidate.mLeaderData);
        }

        // Only consider partitions that are the same or better
        VerifyOrExit(compare >= 0);
#endif

        // Only consider better parents if the partitions are the same
        if (compare == 0)
        {
            VerifyOrExit(IsBetterParent(sourceAddress, twoWayLinkMargin, connectivityTlv, version, cslAccuracy));
        }
    }

    SuccessOrExit(error = aRxInfo.mMessage.ReadFrameCounterTlvs(linkFrameCounter, mleFrameCounter));

#if OPENTHREAD_CONFIG_TIME_SYNC_ENABLE

    if (Tlv::FindTlv(aRxInfo.mMessage, timeParameterTlv) == kErrorNone)
    {
        VerifyOrExit(timeParameterTlv.IsValid());

        Get<TimeSync>().SetTimeSyncPeriod(timeParameterTlv.GetTimeSyncPeriod());
        Get<TimeSync>().SetXtalThreshold(timeParameterTlv.GetXtalThreshold());
    }

#if OPENTHREAD_CONFIG_TIME_SYNC_REQUIRED
    else
    {
        // If the time sync feature is required, don't choose the
        // parent which doesn't support it.
        ExitNow();
    }
#endif
#endif // OPENTHREAD_CONFIG_TIME_SYNC_ENABLE

    SuccessOrExit(error = aRxInfo.mMessage.ReadChallengeTlv(mParentCandidate.mRxChallenge));

    Get<Mle>().InitNeighbor(mParentCandidate, aRxInfo);
    mParentCandidate.SetRloc16(sourceAddress);
    mParentCandidate.GetLinkFrameCounters().SetAll(linkFrameCounter);
    mParentCandidate.SetLinkAckFrameCounter(linkFrameCounter);
    mParentCandidate.SetMleFrameCounter(mleFrameCounter);
    mParentCandidate.SetVersion(version);
    mParentCandidate.SetDeviceMode(DeviceMode(DeviceMode::kModeFullThreadDevice | DeviceMode::kModeRxOnWhenIdle |
                                              DeviceMode::kModeFullNetworkData));
    mParentCandidate.SetLinkQualityOut(LinkQualityForLinkMargin(linkMarginOut));
    mParentCandidate.SetState(Neighbor::kStateParentResponse);
    mParentCandidate.SetKeySequence(aRxInfo.mKeySequence);
    mParentCandidate.SetLeaderCost(connectivityTlv.GetLeaderCost());
#if OPENTHREAD_CONFIG_MAC_CSL_RECEIVER_ENABLE
    mParentCandidate.SetCslAccuracy(cslAccuracy);
#endif

    mParentCandidate.mPriority         = connectivityTlv.GetParentPriority();
    mParentCandidate.mLinkQuality3     = connectivityTlv.GetLinkQuality3();
    mParentCandidate.mLinkQuality2     = connectivityTlv.GetLinkQuality2();
    mParentCandidate.mLinkQuality1     = connectivityTlv.GetLinkQuality1();
    mParentCandidate.mSedBufferSize    = connectivityTlv.GetSedBufferSize();
    mParentCandidate.mSedDatagramCount = connectivityTlv.GetSedDatagramCount();
    mParentCandidate.mLeaderData       = leaderData;
    mParentCandidate.mIsSingleton      = connectivityTlv.IsSingleton();
    mParentCandidate.mLinkMargin       = twoWayLinkMargin;

exit:
    LogProcessError(kTypeParentResponse, error);
}

void Mle::Attacher::HandleChildIdResponse(RxInfo &aRxInfo)
{
    Error              error = kErrorNone;
    LeaderData         leaderData;
    uint16_t           sourceAddress;
    uint16_t           shortAddress;
    MeshCoP::Timestamp timestamp;

    SuccessOrExit(error = Tlv::Find<SourceAddressTlv>(aRxInfo.mMessage, sourceAddress));

    Log(kMessageReceive, kTypeChildIdResponse, aRxInfo.mMessageInfo.GetPeerAddr(), sourceAddress);

    VerifyOrExit(aRxInfo.IsNeighborStateValid(), error = kErrorSecurity);

    VerifyOrExit(mState == kStateChildIdRequest);

    SuccessOrExit(error = Tlv::Find<Address16Tlv>(aRxInfo.mMessage, shortAddress));
    VerifyOrExit(RouterIdMatch(sourceAddress, shortAddress), error = kErrorRejected);

    SuccessOrExit(error = aRxInfo.mMessage.ReadLeaderDataTlv(leaderData));

    VerifyOrExit(aRxInfo.mMessage.ContainsTlv(Tlv::kNetworkData));

    switch (Tlv::Find<ActiveTimestampTlv>(aRxInfo.mMessage, timestamp))
    {
    case kErrorNone:
        error = aRxInfo.mMessage.ReadAndSaveActiveDataset(timestamp);
        error = (error == kErrorNotFound) ? kErrorNone : error;
        SuccessOrExit(error);
        break;

    case kErrorNotFound:
        break;

    default:
        ExitNow(error = kErrorParse);
    }

    // Clear Pending Dataset if device succeed to reattach using stored Pending Dataset
    if (mReattachMode == kReattachModePending)
    {
        Get<MeshCoP::PendingDatasetManager>().Clear();
    }

    switch (Tlv::Find<PendingTimestampTlv>(aRxInfo.mMessage, timestamp))
    {
    case kErrorNone:
        IgnoreError(aRxInfo.mMessage.ReadAndSavePendingDataset(timestamp));
        break;

    case kErrorNotFound:
        Get<MeshCoP::PendingDatasetManager>().Clear();
        break;

    default:
        ExitNow(error = kErrorParse);
    }

#if OPENTHREAD_CONFIG_TIME_SYNC_ENABLE
    if (aRxInfo.mMessage.GetTimeSyncSeq() != OT_TIME_SYNC_INVALID_SEQ)
    {
        Get<TimeSync>().HandleTimeSyncMessage(aRxInfo.mMessage);
    }
#endif

    // Parent Attach Success

    Get<Mle>().SetStateDetached();

    Get<Mle>().SetLeaderData(leaderData);

#if OPENTHREAD_FTD
    SuccessOrExit(error = Get<Mle>().ReadAndProcessRouteTlvOnFtdChild(aRxInfo, RouterIdFromRloc16(sourceAddress)));
#endif

    mParentCandidate.CopyTo(Get<Mle>().mParent);
    mParentCandidate.Clear();

#if OPENTHREAD_CONFIG_MAC_CSL_RECEIVER_ENABLE
    Get<Mac::Mac>().SetCslParentAccuracy(Get<Mle>().mParent.GetCslAccuracy());
#endif

    Get<Mle>().mParent.SetRloc16(sourceAddress);

    IgnoreError(aRxInfo.mMessage.ReadAndSetNetworkDataTlv(leaderData));

    Get<Mle>().SetStateChild(shortAddress);

    if (!Get<Mle>().IsRxOnWhenIdle())
    {
        Get<DataPollSender>().SetAttachMode(false);
        Get<MeshForwarder>().SetRxOnWhenIdle(false);
    }
    else
    {
        Get<MeshForwarder>().SetRxOnWhenIdle(true);
    }

    aRxInfo.mClass = RxInfo::kPeerMessage;

exit:
    LogProcessError(kTypeChildIdResponse, error);
}

// LCOV_EXCL_START

#if OT_SHOULD_LOG_AT(OT_LOG_LEVEL_INFO)

const char *Mle::Attacher::StateToString(State aState)
{
    static const char *const kStateStrings[] = {
        "Idle",       // (0) kStateIdle
        "Start",      // (1) kStateStart
        "ParentReq",  // (2) kStateParent
        "Announce",   // (3) kStateAnnounce
        "ChildIdReq", // (4) kStateChildIdRequest
    };

    struct EnumCheck
    {
        InitEnumValidatorCounter();
        ValidateNextEnum(kStateIdle);
        ValidateNextEnum(kStateStart);
        ValidateNextEnum(kStateParentRequest);
        ValidateNextEnum(kStateAnnounce);
        ValidateNextEnum(kStateChildIdRequest);
    };

    return kStateStrings[aState];
}

#endif // OT_SHOULD_LOG_AT(OT_LOG_LEVEL_INFO)

#if OT_SHOULD_LOG_AT(OT_LOG_LEVEL_NOTE)

const char *Mle::Attacher::AttachModeToString(AttachMode aMode)
{
    static const char *const kAttachModeStrings[] = {
        "AnyPartition",    // (0) kAnyPartition
        "SamePartition",   // (1) kSamePartition
        "BetterPartition", // (2) kBetterPartition
        "DowngradeToReed", // (3) kDowngradeToReed
        "BetterParent",    // (4) kBetterParent
        "SelectedParent",  // (5) kSelectedParent
    };

    struct EnumCheck
    {
        InitEnumValidatorCounter();
        ValidateNextEnum(kAnyPartition);
        ValidateNextEnum(kSamePartition);
        ValidateNextEnum(kBetterPartition);
        ValidateNextEnum(kDowngradeToReed);
        ValidateNextEnum(kBetterParent);
        ValidateNextEnum(kSelectedParent);
    };

    return kAttachModeStrings[aMode];
}

const char *Mle::Attacher::ReattachModeToString(ReattachMode aMode)
{
    static const char *const kReattachModeStrings[] = {
        "",                                 // (0) kReattachModeStop
        "reattaching with Active Dataset",  // (1) kReattachModeActive
        "reattaching with Pending Dataset", // (2) kReattachModePending
    };

    struct EnumCheck
    {
        InitEnumValidatorCounter();
        ValidateNextEnum(kReattachModeStop);
        ValidateNextEnum(kReattachModeActive);
        ValidateNextEnum(kReattachModePending);
    };

    return kReattachModeStrings[aMode];
}

#endif // OT_SHOULD_LOG_AT( OT_LOG_LEVEL_NOTE)

// LCOV_EXCL_STOP

//---------------------------------------------------------------------------------------------------------------------
// Detacher

Mle::Detacher::Detacher(Instance &aInstance)
    : InstanceLocator(aInstance)
    , mState(kIdle)
    , mTimer(aInstance)
{
}

Error Mle::Detacher::Detach(DetachCallback aCallback, void *aContext)
{
    Error    error   = kErrorNone;
    uint32_t timeout = kTimeout;

    VerifyOrExit(mState == kIdle, error = kErrorBusy);

    mCallback.Set(aCallback, aContext);

#if OPENTHREAD_CONFIG_BORDER_ROUTING_ENABLE
    Get<BorderRouter::RoutingManager>().RequestStop();
#endif

    switch (Get<Mle>().GetRole())
    {
    case kRoleLeader:
        break;

    case kRoleRouter:
#if OPENTHREAD_FTD
        Get<Mle>().SendAddressRelease();
#endif
        break;

    case kRoleChild:
        IgnoreError(Get<Mle>().SendChildUpdateRequestToParent(kAppendZeroTimeout));
        break;

    case kRoleDisabled:
    case kRoleDetached:
        // If device is already detached or disabled, we start the timer
        // with zero duration to stop and invoke the callback when the
        // timer fires, so the operation finishes immediately and
        // asynchronously.
        timeout = 0;
        break;
    }

    mState = kDetaching;
    mTimer.Start(timeout);

exit:
    return error;
}

void Mle::Detacher::HandleTimer(void)
{
    if (mState == kDetaching)
    {
        Get<Mle>().Stop();
    }
}

Error Mle::Detacher::HandleChildUpdateResponse(uint32_t aTimeout)
{
    // Called while processing a "Child Update Response" from parent
    //
    // To gracefully detach as a child, we send a "Child Update
    // Request" with zero timeout value to the parent. Receiving
    // a "Child Update Response" confirms the parent has received the
    // request, allowing the device to then stop its MLE operations.

    // Returns `kErrorDetached` to signal that MLE is stopped and the
    // incoming response should be ignored. Returns `kErrorNone` if
    // the response should be processed (i.e., not detaching or if
    // the conditions for MLE stop are not yet met).

    Error error = kErrorNone;

    VerifyOrExit(mState == kDetaching);
    VerifyOrExit(aTimeout == 0);
    Get<Mle>().Stop();
    error = kErrorDetached;

exit:
    return error;
}

void Mle::Detacher::HandleStop(void)
{
    // Called upon `Mle::Stop()` after role change.

    if (mState == kDetaching)
    {
        mState = kIdle;
        mCallback.InvokeAndClearIfSet();
    }
}

//---------------------------------------------------------------------------------------------------------------------
// RetxTracker::RetryInfo

void Mle::RetxTracker::RetryInfo::Reset(void)
{
    mState    = kIdle;
    mAttempts = 0;
}

void Mle::RetxTracker::RetryInfo::IncrementAttempts(void)
{
    if (mAttempts != NumericLimits<uint8_t>::kMax)
    {
        mAttempts++;
    }
}

void Mle::RetxTracker::RetryInfo::SetNextTxTime(uint32_t aDelay, uint16_t aJitter)
{
    mNextTxTime = TimerMilli::GetNow() + Random::NonCrypto::AddJitter(aDelay, aJitter);
}

bool Mle::RetxTracker::RetryInfo::ShouldSend(TimeMilli aNow) const
{
    bool shouldSend = false;

    switch (mState)
    {
    case kIdle:
        break;
    case kWaitingForResponse:
    case kSendingKeepAlive:
        shouldSend = (aNow >= mNextTxTime);
        break;
    }

    return shouldSend;
}

void Mle::RetxTracker::RetryInfo::Schedule(TimerMilli &aTimer) const
{
    switch (mState)
    {
    case kIdle:
        break;
    case kWaitingForResponse:
    case kSendingKeepAlive:
        aTimer.FireAtIfEarlier(mNextTxTime);
        break;
    }
}

Error Mle::RetxTracker::RetryInfo::DetachIfMaxAttemptsReached(Mle &aMle) const
{
    Error error = kErrorNone;

    if (mAttempts >= kMaxAttempts)
    {
        IgnoreError(aMle.BecomeDetached());
        error = kErrorDetached;
    }

    return error;
}

//---------------------------------------------------------------------------------------------------------------------
// RetxTracker

Mle::RetxTracker::RetxTracker(Instance &aInstance)
    : InstanceLocator(aInstance)
    , mTimer(aInstance)
{
    mChildUpdate.Reset();
    mDataRequest.Reset();
}

void Mle::RetxTracker::Stop(void)
{
    mTimer.Stop();
    mChildUpdate.Reset();
    mDataRequest.Reset();
}

void Mle::RetxTracker::UpdateOnRoleChangeToChild(void)
{
    mChildUpdate.Reset();
    mDataRequest.Reset();
    DetermineKeepAliveChildUpdateTxTime();
    ScheduleTimer();
}

void Mle::RetxTracker::DetermineKeepAliveChildUpdateTxTime(void)
{
    // Keep-alive periodic Child Update is used on a rx-on child.

    uint32_t interval;

    VerifyOrExit(Get<Mle>().IsChild() && Get<Mle>().IsRxOnWhenIdle());

    interval = Time::SecToMsec(Get<Mle>().mTimeout) - (kRetxDelay + kRetxJitter) * kMaxChildKeepAliveAttempts;

    mChildUpdate.mState = kSendingKeepAlive;
    mChildUpdate.SetNextTxTime(interval, kRetxJitter);

exit:
    return;
}

void Mle::RetxTracker::UpdateOnChildUpdateRequestTx(void)
{
    uint32_t interval = kRetxDelay;

    mChildUpdate.IncrementAttempts();

#if OPENTHREAD_CONFIG_MAC_CSL_RECEIVER_ENABLE
    if (Get<Mac::Mac>().IsCslEnabled())
    {
        interval += Get<Mac::Mac>().GetCslPeriodInMsec();
    }
#endif

    mChildUpdate.mState = kWaitingForResponse;
    mChildUpdate.SetNextTxTime(interval, kRetxJitter);
    ScheduleTimer();
}

void Mle::RetxTracker::UpdateOnChildUpdateResponseRx(void)
{
    mChildUpdate.mAttempts = 0;
    mChildUpdate.mState    = kIdle;
    DetermineKeepAliveChildUpdateTxTime();

    // We hold off on retransmitting Data Requests while waiting for a
    // Child Update Response. The Child Update Response is expected
    // to contain the necessary data, which typically fulfills and
    // clears any outstanding Data Request. If, however, a Data
    // Request remains pending, we'll schedule its retransmission
    // following a `kRetxDelay`.

    if (mDataRequest.mState == kWaitingForResponse)
    {
        mDataRequest.SetNextTxTime(kRetxDelay, kRetxJitter);
    }

    ScheduleTimer();
}

void Mle::RetxTracker::UpdateOnDataRequestTx(void)
{
    // Data Request retries are tracked only on a sleepy child.

    if (Get<Mle>().IsChild() && !Get<Mle>().IsRxOnWhenIdle())
    {
        mDataRequest.IncrementAttempts();
        mDataRequest.mState = kWaitingForResponse;
        mDataRequest.SetNextTxTime(kRetxDelay, kRetxJitter);
    }
    else
    {
        mDataRequest.mState    = kIdle;
        mDataRequest.mAttempts = 0;
    }

    ScheduleTimer();
}

void Mle::RetxTracker::UpdateOnDataResponseRx(void)
{
    mDataRequest.mState    = kIdle;
    mDataRequest.mAttempts = 0;
    ScheduleTimer();
}

void Mle::RetxTracker::ScheduleTimer(void)
{
    mTimer.Stop();

    VerifyOrExit(!Get<Mle>().IsDisabled());

    mChildUpdate.Schedule(mTimer);

    // We defer sending Data Request while awaiting a Child Update
    // Response.

    if (mChildUpdate.mState != kWaitingForResponse)
    {
        mDataRequest.Schedule(mTimer);
    }

exit:
    return;
}

void Mle::RetxTracker::HandleTimer(void)
{
    TimeMilli now = TimerMilli::GetNow();

    VerifyOrExit(!Get<Mle>().IsDisabled());

    if (mChildUpdate.ShouldSend(now))
    {
        SuccessOrExit(mChildUpdate.DetachIfMaxAttemptsReached(Get<Mle>()));
        IgnoreError(Get<Mle>().SendChildUpdateRequestToParent());
        ExitNow();
    }

    if (mDataRequest.ShouldSend(now))
    {
        SuccessOrExit(mDataRequest.DetachIfMaxAttemptsReached(Get<Mle>()));
        IgnoreError(Get<Mle>().SendDataRequestToParent());
        ExitNow();
    }

    ScheduleTimer();

exit:
    return;
}

//---------------------------------------------------------------------------------------------------------------------
// AnnounceHanlder

Mle::AnnounceHandler::AnnounceHandler(Instance &aInstance)
    : InstanceLocator(aInstance)
    , mState(kStateIdle)
    , mTimer(aInstance)
{
}

void Mle::AnnounceHandler::Stop(void)
{
    mTimer.Stop();
    mState = kStateIdle;
}

void Mle::AnnounceHandler::HandleAnnounce(RxInfo &aRxInfo)
{
    enum Action : uint8_t
    {
        kIgnore,
        kSendAnnouceBack,
        kAnnounceAttachAfterDelay,
        kSignalAnnounceSender,
    };

    Error              error  = kErrorNone;
    Action             action = kIgnore;
    ChannelTlvValue    channelTlvValue;
    MeshCoP::Timestamp timestamp;
    MeshCoP::Timestamp pendingActiveTimestamp;
    uint8_t            channel;
    uint16_t           panId;
    bool               isFromOrphan;
    bool               channelAndPanIdMatch;
    int                timestampCompare;

    Log(kMessageReceive, kTypeAnnounce, aRxInfo.mMessageInfo.GetPeerAddr());

    SuccessOrExit(error = Tlv::Find<ChannelTlv>(aRxInfo.mMessage, channelTlvValue));
    channel = static_cast<uint8_t>(channelTlvValue.GetChannel());

    SuccessOrExit(error = Tlv::Find<ActiveTimestampTlv>(aRxInfo.mMessage, timestamp));
    SuccessOrExit(error = Tlv::Find<PanIdTlv>(aRxInfo.mMessage, panId));

    aRxInfo.mClass = RxInfo::kPeerMessage;

    isFromOrphan         = timestamp.IsOrphanAnnounce();
    timestampCompare     = MeshCoP::Timestamp::Compare(timestamp, Get<MeshCoP::ActiveDatasetManager>().GetTimestamp());
    channelAndPanIdMatch = (channel == Get<Mac::Mac>().GetPanChannel()) && (panId == Get<Mac::Mac>().GetPanId());

    // Determine the action to perform.

    if (isFromOrphan)
    {
        VerifyOrExit(!channelAndPanIdMatch);
        action = kSendAnnouceBack;
    }
    else if (timestampCompare < 0)
    {
        // On an FTD which can become a router, we send an Announce
        // back to help the sender learn and migrate to the newer
        // Dataset. On a detached MTD, we process the Announce (wait
        // for a short delay before trying to attach to the older
        // Dataset). This is useful when an MTD child device has a
        // newer Dataset but the routers it can hear are still on a
        // previous, older Dataset. On an attached MTD, we ignore the
        // stale Announce, since we cannot become a router to help the
        // older device join the new Dataset, so sending an Announce
        // back would be pointless.

#if OPENTHREAD_FTD
        if (Get<Mle>().IsFullThreadDevice() && Get<Mle>().IsRouterEligible())
        {
            action = kSendAnnouceBack;
        }
        else
#endif
        {
            action = Get<Mle>().IsDetached() ? kAnnounceAttachAfterDelay : kIgnore;
        }
    }
    else if (timestampCompare > 0)
    {
        action = kAnnounceAttachAfterDelay;
    }
    else // timestampCompare is zero
    {
        action = kSignalAnnounceSender;
    }

    switch (action)
    {
    case kIgnore:
        break;

    case kSendAnnouceBack:
        Get<Mle>().SendAnnounce(channel);
#if OPENTHREAD_CONFIG_MLE_SEND_UNICAST_ANNOUNCE_RESPONSE
        Get<Mle>().SendAnnounce(channel, aRxInfo.mMessageInfo.GetPeerAddr());
#endif
        break;

    case kAnnounceAttachAfterDelay:
        // No action is required if device is detached, and current
        // channel and pan-id match the values from the received MLE
        // Announce message.

        if (Get<Mle>().IsDetached())
        {
            VerifyOrExit(!channelAndPanIdMatch);
        }

        if (Get<MeshCoP::PendingDatasetManager>().ReadActiveTimestamp(pendingActiveTimestamp) == kErrorNone)
        {
            // Ignore the Announce and take no action, if a pending
            // dataset exists with an equal or more recent timestamp,
            // and it will be applied soon.

            if (pendingActiveTimestamp >= timestamp)
            {
                uint32_t remainingDelay;

                if ((Get<MeshCoP::PendingDatasetManager>().ReadRemainingDelay(remainingDelay) == kErrorNone) &&
                    (remainingDelay < kAnnounceBackoffForPendingDataset))
                {
                    ExitNow();
                }
            }
        }

        if (mState == kStateToAnnounceAttach)
        {
            VerifyOrExit(mAlternateTimestamp < timestamp.GetSeconds());
        }

        mAlternateTimestamp = timestamp.GetSeconds();
        mAlternateChannel   = channel;
        mAlternatePanId     = panId;
        mState              = kStateToAnnounceAttach;
        mTimer.Start(kAnnounceProcessTimeout);

        LogNote("Delay processing Announce - channel %d, panid 0x%02x", channel, panId);
        break;

    case kSignalAnnounceSender:
#if OPENTHREAD_CONFIG_ANNOUNCE_SENDER_ENABLE
        // Notify `AnnounceSender` of the received Announce
        // message so it can update its state to determine
        // whether to send Announce or not.
        Get<AnnounceSender>().UpdateOnReceivedAnnounce();
#endif
        break;
    }

exit:
    LogProcessError(kTypeAnnounce, error);
}

void Mle::AnnounceHandler::StartAnnounceAttach(void)
{
    uint8_t  newChannel = mAlternateChannel;
    uint16_t newPanId   = mAlternatePanId;

    VerifyOrExit(mState == kStateToAnnounceAttach);

    LogNote("Starting Announce attach - channel %d, panid 0x%02x", newChannel, newPanId);

    Get<Mle>().Stop(kKeepNetworkDatasets);

    // Save the current/previous channel and pan-id
    mAlternateChannel   = Get<Mac::Mac>().GetPanChannel();
    mAlternatePanId     = Get<Mac::Mac>().GetPanId();
    mAlternateTimestamp = 0;

    IgnoreError(Get<Mac::Mac>().SetPanChannel(newChannel));
    Get<Mac::Mac>().SetPanId(newPanId);

    mState = kStateAnnounceAttaching;
    IgnoreError(Get<Mle>().Start(kAnnounceAttach));

exit:
    return;
}

void Mle::AnnounceHandler::HandleAnnounceAttachSuccess(void)
{
    // Clear state and send announce on previous channel.

    VerifyOrExit(mState == kStateAnnounceAttaching);
    mState = kStateToInformPreviousChannel;

#if OPENTHREAD_FTD
    if (Get<Mle>().IsFullThreadDevice() && !Get<Mle>().IsRouter() && Get<Mle>().IsRouterRoleTransitionPending())
    {
        ExitNow();
    }
#endif

    InformPreviousChannel();

exit:
    return;
}

void Mle::AnnounceHandler::InformPreviousChannel(void)
{
    VerifyOrExit(mState == kStateToInformPreviousChannel);

    mState = kStateIdle;
    Get<AnnounceBeginServer>().SendAnnounce(1 << mAlternateChannel);

exit:
    return;
}

void Mle::AnnounceHandler::HandleAnnounceAttachFailure(void)
{
    VerifyOrExit(mState == kStateAnnounceAttaching);
    mState = kStateIdle;
    IgnoreError(Get<Mac::Mac>().SetPanChannel(mAlternateChannel));
    Get<Mac::Mac>().SetPanId(mAlternatePanId);

exit:
    return;
}

void Mle::AnnounceHandler::HandleTimer(void) { StartAnnounceAttach(); }

} // namespace Mle
} // namespace ot<|MERGE_RESOLUTION|>--- conflicted
+++ resolved
@@ -3421,7 +3421,7 @@
         IgnoreError(aSchedule.Read(sizeof(Header), rloc16));
         router = Get<RouterTable>().FindRouterByRloc16(rloc16);
 
-        if (router != nullptr)
+        if (router != nullptr && router->GetState() == Neighbor::kStateLinkRequest)
         {
             Get<Mle>().SendLinkRequest(router);
         }
@@ -5001,7 +5001,6 @@
 
         LogInfo("Requesting shorter `Child ID Request`");
 
-<<<<<<< HEAD
         mAddressRegistrationMode = kAppendMeshLocalOnly;
         IgnoreError(SendChildIdRequest());
     }
@@ -5019,9 +5018,6 @@
     if (Get<Mle>().mParent.GetExtAddress() == mParentCandidate.GetExtAddress())
     {
         if (Get<Mle>().IsChild())
-=======
-        if (router != nullptr && router->GetState() == Neighbor::kStateLinkRequest)
->>>>>>> e57a1576
         {
             LogInfo("Already attached to candidate parent");
             ExitNow(error = kErrorAlready);
