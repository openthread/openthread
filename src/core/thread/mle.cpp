/*
 *  Copyright (c) 2016, The OpenThread Authors.
 *  All rights reserved.
 *
 *  Redistribution and use in source and binary forms, with or without
 *  modification, are permitted provided that the following conditions are met:
 *  1. Redistributions of source code must retain the above copyright
 *     notice, this list of conditions and the following disclaimer.
 *  2. Redistributions in binary form must reproduce the above copyright
 *     notice, this list of conditions and the following disclaimer in the
 *     documentation and/or other materials provided with the distribution.
 *  3. Neither the name of the copyright holder nor the
 *     names of its contributors may be used to endorse or promote products
 *     derived from this software without specific prior written permission.
 *
 *  THIS SOFTWARE IS PROVIDED BY THE COPYRIGHT HOLDERS AND CONTRIBUTORS "AS IS"
 *  AND ANY EXPRESS OR IMPLIED WARRANTIES, INCLUDING, BUT NOT LIMITED TO, THE
 *  IMPLIED WARRANTIES OF MERCHANTABILITY AND FITNESS FOR A PARTICULAR PURPOSE
 *  ARE DISCLAIMED. IN NO EVENT SHALL THE COPYRIGHT HOLDER OR CONTRIBUTORS BE
 *  LIABLE FOR ANY DIRECT, INDIRECT, INCIDENTAL, SPECIAL, EXEMPLARY, OR
 *  CONSEQUENTIAL DAMAGES (INCLUDING, BUT NOT LIMITED TO, PROCUREMENT OF
 *  SUBSTITUTE GOODS OR SERVICES; LOSS OF USE, DATA, OR PROFITS; OR BUSINESS
 *  INTERRUPTION) HOWEVER CAUSED AND ON ANY THEORY OF LIABILITY, WHETHER IN
 *  CONTRACT, STRICT LIABILITY, OR TORT (INCLUDING NEGLIGENCE OR OTHERWISE)
 *  ARISING IN ANY WAY OUT OF THE USE OF THIS SOFTWARE, EVEN IF ADVISED OF THE
 *  POSSIBILITY OF SUCH DAMAGE.
 */

/**
 * @file
 *   This file implements MLE functionality required for the Thread Child, Router and Leader roles.
 */

#include "mle.hpp"

#include <openthread/platform/radio.h>
#include <openthread/platform/time.h>

#include "common/code_utils.hpp"
#include "common/debug.hpp"
#include "common/encoding.hpp"
#include "common/instance.hpp"
#include "common/locator-getters.hpp"
#include "common/logging.hpp"
#include "common/random.hpp"
#include "common/settings.hpp"
#include "crypto/aes_ccm.hpp"
#include "meshcop/meshcop.hpp"
#include "meshcop/meshcop_tlvs.hpp"
#include "net/netif.hpp"
#include "net/udp6.hpp"
#include "thread/address_resolver.hpp"
#include "thread/key_manager.hpp"
#include "thread/mle_router.hpp"
#include "thread/thread_netif.hpp"
#include "thread/time_sync_service.hpp"

using ot::Encoding::BigEndian::HostSwap16;

namespace ot {
namespace Mle {

Mle::Mle(Instance &aInstance)
    : InstanceLocator(aInstance)
    , mRetrieveNewNetworkData(false)
    , mRole(OT_DEVICE_ROLE_DISABLED)
    , mDeviceMode(DeviceMode::kModeRxOnWhenIdle | DeviceMode::kModeSecureDataRequest)
    , mAttachState(kAttachStateIdle)
    , mReattachState(kReattachStop)
    , mAttachCounter(0)
    , mAnnounceDelay(kAnnounceTimeout)
    , mAttachTimer(aInstance, &Mle::HandleAttachTimer, this)
    , mDelayedResponseTimer(aInstance, &Mle::HandleDelayedResponseTimer, this)
    , mMessageTransmissionTimer(aInstance, &Mle::HandleMessageTransmissionTimer, this)
    , mParentLeaderCost(0)
    , mParentRequestMode(kAttachAny)
    , mParentPriority(0)
    , mParentLinkQuality3(0)
    , mParentLinkQuality2(0)
    , mParentLinkQuality1(0)
    , mChildUpdateAttempts(0)
    , mChildUpdateRequestState(kChildUpdateRequestNone)
    , mDataRequestAttempts(0)
    , mDataRequestState(kDataRequestNone)
    , mAddressRegistrationMode(kAppendAllAddresses)
    , mParentLinkMargin(0)
    , mParentIsSingleton(false)
    , mReceivedResponseFromParent(false)
    , mSocket(aInstance.Get<Ip6::Udp>())
    , mTimeout(kMleEndDeviceTimeout)
    , mDiscoverHandler(NULL)
    , mDiscoverContext(NULL)
    , mDiscoverCcittIndex(0)
    , mDiscoverAnsiIndex(0)
    , mDiscoverInProgress(false)
    , mDiscoverEnableFiltering(false)
#if OPENTHREAD_CONFIG_MLE_INFORM_PREVIOUS_PARENT_ON_REATTACH
    , mPreviousParentRloc(Mac::kShortAddrInvalid)
#endif
#if OPENTHREAD_CONFIG_PARENT_SEARCH_ENABLE
    , mParentSearchIsInBackoff(false)
    , mParentSearchBackoffWasCanceled(false)
    , mParentSearchRecentlyDetached(false)
    , mParentSearchBackoffCancelTime(0)
    , mParentSearchTimer(aInstance, &Mle::HandleParentSearchTimer, this)
#endif
    , mAnnounceChannel(0)
    , mAlternateChannel(0)
    , mAlternatePanId(Mac::kPanIdBroadcast)
    , mAlternateTimestamp(0)
    , mNotifierCallback(aInstance, &Mle::HandleStateChanged, this)
    , mParentResponseCb(NULL)
    , mParentResponseCbContext(NULL)
{
    otMeshLocalPrefix meshLocalPrefix;

    mLeaderData.Clear();
    mParentLeaderData.Clear();
    mParent.Clear();
    memset(&mChildIdRequest, 0, sizeof(mChildIdRequest));
    mParentCandidate.Clear();
    ResetCounters();

    // link-local 64
    mLinkLocal64.Clear();
    mLinkLocal64.GetAddress().mFields.m16[0] = HostSwap16(0xfe80);
    mLinkLocal64.GetAddress().SetIid(Get<Mac::Mac>().GetExtAddress());
    mLinkLocal64.mPrefixLength = 64;
    mLinkLocal64.mPreferred    = true;
    mLinkLocal64.mValid        = true;

    // Leader Aloc
    mLeaderAloc.Clear();
    mLeaderAloc.mPrefixLength       = 64;
    mLeaderAloc.mPreferred          = true;
    mLeaderAloc.mValid              = true;
    mLeaderAloc.mScopeOverride      = Ip6::Address::kRealmLocalScope;
    mLeaderAloc.mScopeOverrideValid = true;

#if OPENTHREAD_CONFIG_TMF_NETDATA_SERVICE_ENABLE

    // Service Alocs
    for (size_t i = 0; i < OT_ARRAY_LENGTH(mServiceAlocs); i++)
    {
        mServiceAlocs[i].Clear();
        mServiceAlocs[i].mPrefixLength               = 64;
        mServiceAlocs[i].mPreferred                  = true;
        mServiceAlocs[i].mValid                      = true;
        mServiceAlocs[i].mScopeOverride              = Ip6::Address::kRealmLocalScope;
        mServiceAlocs[i].mScopeOverrideValid         = true;
        mServiceAlocs[i].GetAddress().mFields.m16[7] = HostSwap16(Mac::kShortAddrInvalid);
    }

#endif

    // initialize Mesh Local Prefix
    meshLocalPrefix.m8[0] = 0xfd;
    memcpy(&meshLocalPrefix.m8[1], Get<Mac::Mac>().GetExtendedPanId().m8, 5);
    meshLocalPrefix.m8[6] = 0x00;
    meshLocalPrefix.m8[7] = 0x00;

    // mesh-local 64
    mMeshLocal64.Clear();
    Random::NonCrypto::FillBuffer(mMeshLocal64.GetAddress().mFields.m8 + OT_IP6_PREFIX_SIZE,
                                  OT_IP6_ADDRESS_SIZE - OT_IP6_PREFIX_SIZE);

    mMeshLocal64.mPrefixLength       = 64;
    mMeshLocal64.mPreferred          = true;
    mMeshLocal64.mValid              = true;
    mMeshLocal64.mScopeOverride      = Ip6::Address::kRealmLocalScope;
    mMeshLocal64.mScopeOverrideValid = true;

    // mesh-local 16
    mMeshLocal16.Clear();
    mMeshLocal16.GetAddress().mFields.m16[4] = HostSwap16(0x0000);
    mMeshLocal16.GetAddress().mFields.m16[5] = HostSwap16(0x00ff);
    mMeshLocal16.GetAddress().mFields.m16[6] = HostSwap16(0xfe00);
    mMeshLocal16.mPrefixLength               = 64;
    mMeshLocal16.mPreferred                  = true;
    mMeshLocal16.mValid                      = true;
    mMeshLocal16.mScopeOverride              = Ip6::Address::kRealmLocalScope;
    mMeshLocal16.mScopeOverrideValid         = true;
    mMeshLocal16.mRloc                       = true;

    // Store RLOC address reference in MPL module.
    Get<Ip6::Mpl>().SetMatchingAddress(mMeshLocal16.GetAddress());

    // link-local all thread nodes
    mLinkLocalAllThreadNodes.Clear();
    mLinkLocalAllThreadNodes.GetAddress().mFields.m16[0] = HostSwap16(0xff32);
    mLinkLocalAllThreadNodes.GetAddress().mFields.m16[6] = HostSwap16(0x0000);
    mLinkLocalAllThreadNodes.GetAddress().mFields.m16[7] = HostSwap16(0x0001);

    // realm-local all thread nodes
    mRealmLocalAllThreadNodes.Clear();
    mRealmLocalAllThreadNodes.GetAddress().mFields.m16[0] = HostSwap16(0xff33);
    mRealmLocalAllThreadNodes.GetAddress().mFields.m16[6] = HostSwap16(0x0000);
    mRealmLocalAllThreadNodes.GetAddress().mFields.m16[7] = HostSwap16(0x0001);

    SetMeshLocalPrefix(meshLocalPrefix);

    // `SetMeshLocalPrefix()` also adds the Mesh-Local EID and subscribes
    // to the Link- and Realm-Local All Thread Nodes multicast addresses.
}

otError Mle::Enable(void)
{
    otError       error = OT_ERROR_NONE;
    Ip6::SockAddr sockaddr;

    UpdateLinkLocalAddress();
    sockaddr.mPort = kUdpPort;
    SuccessOrExit(error = mSocket.Open(&Mle::HandleUdpReceive, this));
    SuccessOrExit(error = mSocket.Bind(sockaddr));

#if OPENTHREAD_CONFIG_PARENT_SEARCH_ENABLE
    StartParentSearchTimer();
#endif
exit:
    return error;
}

otError Mle::Disable(void)
{
    otError error = OT_ERROR_NONE;

    Stop(false);
    SuccessOrExit(error = mSocket.Close());
    SuccessOrExit(error = Get<ThreadNetif>().RemoveUnicastAddress(mLinkLocal64));

exit:
    return error;
}

otError Mle::Start(bool aAnnounceAttach)
{
    otError error = OT_ERROR_NONE;

    // cannot bring up the interface if IEEE 802.15.4 promiscuous mode is enabled
    VerifyOrExit(!Get<Radio>().GetPromiscuous(), error = OT_ERROR_INVALID_STATE);
    VerifyOrExit(Get<ThreadNetif>().IsUp(), error = OT_ERROR_INVALID_STATE);

    if (Get<Mac::Mac>().GetPanId() == Mac::kPanIdBroadcast)
    {
        // if PAN ID is not configured, pick a random one to start

        uint16_t panid;

        do
        {
            panid = Random::NonCrypto::GetUint16();
        } while (panid == Mac::kPanIdBroadcast);

        Get<Mac::Mac>().SetPanId(panid);
    }

    SetStateDetached();

    ApplyMeshLocalPrefix();
    SetRloc16(GetRloc16());

    mAttachCounter = 0;

    Get<KeyManager>().Start();

    if (!aAnnounceAttach)
    {
        mReattachState = kReattachStart;
    }

    if (aAnnounceAttach || (GetRloc16() == Mac::kShortAddrInvalid))
    {
        BecomeChild(kAttachAny);
    }
    else if (IsActiveRouter(GetRloc16()))
    {
        if (Get<MleRouter>().BecomeRouter(ThreadStatusTlv::kTooFewRouters) != OT_ERROR_NONE)
        {
            BecomeChild(kAttachAny);
        }
    }
    else
    {
        mChildUpdateAttempts = 0;
        SendChildUpdateRequest();
    }

exit:
    return error;
}

void Mle::Stop(bool aClearNetworkDatasets)
{
    if (aClearNetworkDatasets)
    {
        Get<MeshCoP::ActiveDataset>().HandleDetach();
        Get<MeshCoP::PendingDataset>().HandleDetach();
    }

    VerifyOrExit(mRole != OT_DEVICE_ROLE_DISABLED);

    Get<KeyManager>().Stop();
    SetStateDetached();
    Get<ThreadNetif>().UnsubscribeMulticast(mRealmLocalAllThreadNodes);
    Get<ThreadNetif>().UnsubscribeMulticast(mLinkLocalAllThreadNodes);
    Get<ThreadNetif>().RemoveUnicastAddress(mMeshLocal16);
    Get<ThreadNetif>().RemoveUnicastAddress(mMeshLocal64);

    SetRole(OT_DEVICE_ROLE_DISABLED);

exit:
    return;
}

void Mle::SetRole(otDeviceRole aRole)
{
    otDeviceRole oldRole = mRole;

    SuccessOrExit(Get<Notifier>().Update(mRole, aRole, OT_CHANGED_THREAD_ROLE));

    otLogNoteMle("Role %s -> %s", RoleToString(oldRole), RoleToString(mRole));

    switch (mRole)
    {
    case OT_DEVICE_ROLE_DISABLED:
        mCounters.mDisabledRole++;
        break;
    case OT_DEVICE_ROLE_DETACHED:
        mCounters.mDetachedRole++;
        break;
    case OT_DEVICE_ROLE_CHILD:
        mCounters.mChildRole++;
        break;
    case OT_DEVICE_ROLE_ROUTER:
        mCounters.mRouterRole++;
        break;
    case OT_DEVICE_ROLE_LEADER:
        mCounters.mLeaderRole++;
        break;
    }

#if OPENTHREAD_CONFIG_BORDER_AGENT_ENABLE
    if (IsAttached())
    {
        SuccessOrExit(Get<MeshCoP::BorderAgent>().Start());
    }
    else
    {
        SuccessOrExit(Get<MeshCoP::BorderAgent>().Stop());
    }
#endif

exit:
    OT_UNUSED_VARIABLE(oldRole);
}

void Mle::SetAttachState(AttachState aState)
{
    VerifyOrExit(aState != mAttachState);
    otLogInfoMle("AttachState %s -> %s", AttachStateToString(mAttachState), AttachStateToString(aState));
    mAttachState = aState;

exit:
    return;
}

otError Mle::Restore(void)
{
    otError               error = OT_ERROR_NONE;
    Settings::NetworkInfo networkInfo;
    Settings::ParentInfo  parentInfo;

    Get<MeshCoP::ActiveDataset>().Restore();
    Get<MeshCoP::PendingDataset>().Restore();

    SuccessOrExit(error = Get<Settings>().ReadNetworkInfo(networkInfo));

    Get<KeyManager>().SetCurrentKeySequence(networkInfo.GetKeySequence());
    Get<KeyManager>().SetMleFrameCounter(networkInfo.GetMleFrameCounter());
    Get<KeyManager>().SetMacFrameCounter(networkInfo.GetMacFrameCounter());
    mDeviceMode.Set(networkInfo.GetDeviceMode());

<<<<<<< HEAD
    // force re-attach when version mismatch.
    VerifyOrExit(networkInfo.mVersion == kThreadVersion);

    switch (networkInfo.mRole)
=======
    switch (networkInfo.GetRole())
>>>>>>> e83b8c77
    {
    case OT_DEVICE_ROLE_CHILD:
    case OT_DEVICE_ROLE_ROUTER:
    case OT_DEVICE_ROLE_LEADER:
        break;

    default:
        ExitNow();
    }

    Get<Mac::Mac>().SetShortAddress(networkInfo.GetRloc16());
    Get<Mac::Mac>().SetExtAddress(networkInfo.GetExtAddress());

    memcpy(&mMeshLocal64.GetAddress().mFields.m8[OT_IP6_PREFIX_SIZE], networkInfo.GetMeshLocalIid(),
           OT_IP6_ADDRESS_SIZE - OT_IP6_PREFIX_SIZE);

    if (networkInfo.GetRloc16() == Mac::kShortAddrInvalid)
    {
        ExitNow();
    }

    if (!IsActiveRouter(networkInfo.GetRloc16()))
    {
        error = Get<Settings>().ReadParentInfo(parentInfo);

        if (error != OT_ERROR_NONE)
        {
            // If the restored RLOC16 corresponds to an end-device, it
            // is expected that the `ParentInfo` settings to be valid
            // as well. The device can still recover from such an invalid
            // setting by skipping the re-attach ("Child Update Request"
            // exchange) and going through the full attach process.

            otLogWarnMle("Invalid settings - no saved parent info with valid end-device RLOC16 0x%04x",
                         networkInfo.GetRloc16());
            ExitNow();
        }

        mParent.Clear();
<<<<<<< HEAD
        mParent.SetExtAddress(*static_cast<Mac::ExtAddress *>(&parentInfo.mExtAddress));
        mParent.SetVersion(static_cast<uint8_t>(parentInfo.mVersion));
=======
        mParent.SetExtAddress(parentInfo.GetExtAddress());
>>>>>>> e83b8c77
        mParent.SetDeviceMode(DeviceMode(DeviceMode::kModeFullThreadDevice | DeviceMode::kModeRxOnWhenIdle |
                                         DeviceMode::kModeFullNetworkData | DeviceMode::kModeSecureDataRequest));
        mParent.SetRloc16(Rloc16FromRouterId(RouterIdFromRloc16(networkInfo.GetRloc16())));
        mParent.SetState(Neighbor::kStateRestored);

#if OPENTHREAD_CONFIG_MLE_INFORM_PREVIOUS_PARENT_ON_REATTACH
        mPreviousParentRloc = mParent.GetRloc16();
#endif
    }
    else
    {
        Get<MleRouter>().SetRouterId(RouterIdFromRloc16(GetRloc16()));
        Get<MleRouter>().SetPreviousPartitionId(networkInfo.GetPreviousPartitionId());
        Get<MleRouter>().RestoreChildren();
    }

exit:
    return error;
}

otError Mle::Store(void)
{
    otError               error = OT_ERROR_NONE;
    Settings::NetworkInfo networkInfo;

    networkInfo.Init();

    if (IsAttached())
    {
        // Only update network information while we are attached to
        // avoid losing/overwriting previous information when a reboot
        // occurs after a message is sent but before attaching.

<<<<<<< HEAD
        networkInfo.mRole                = mRole;
        networkInfo.mRloc16              = GetRloc16();
        networkInfo.mPreviousPartitionId = mLeaderData.GetPartitionId();
        networkInfo.mExtAddress          = Get<Mac::Mac>().GetExtAddress();
        memcpy(networkInfo.mMlIid, &mMeshLocal64.GetAddress().mFields.m8[OT_IP6_PREFIX_SIZE], OT_IP6_IID_SIZE);
        networkInfo.mVersion = kThreadVersion;
=======
        networkInfo.SetRole(mRole);
        networkInfo.SetRloc16(GetRloc16());
        networkInfo.SetPreviousPartitionId(mLeaderData.GetPartitionId());
        networkInfo.SetExtAddress(Get<Mac::Mac>().GetExtAddress());
        networkInfo.SetMeshLocalIid(&mMeshLocal64.GetAddress().mFields.m8[OT_IP6_PREFIX_SIZE]);
>>>>>>> e83b8c77

        if (mRole == OT_DEVICE_ROLE_CHILD)
        {
            Settings::ParentInfo parentInfo;

<<<<<<< HEAD
            parentInfo.Clear();
            parentInfo.mExtAddress = mParent.GetExtAddress();
            parentInfo.mVersion    = mParent.GetVersion();
=======
            parentInfo.Init();
            parentInfo.SetExtAddress(mParent.GetExtAddress());
>>>>>>> e83b8c77

            SuccessOrExit(error = Get<Settings>().SaveParentInfo(parentInfo));
        }
    }
    else
    {
        // When not attached, read out any previous saved `NetworkInfo`.
        // If there is none, it indicates that device was never attached
        // before. In that case, no need to save any info (note that on
        // a device reset the MLE/MAC frame counters would reset but
        // device also starts with a new randomly generated extended
        // address. If there is a previously saved `NetworkInfo`, we
        // just update the key sequence and MAC and MLE frame counters.

        SuccessOrExit(Get<Settings>().ReadNetworkInfo(networkInfo));
    }

    networkInfo.SetKeySequence(Get<KeyManager>().GetCurrentKeySequence());
    networkInfo.SetMleFrameCounter(Get<KeyManager>().GetMleFrameCounter() +
                                   OPENTHREAD_CONFIG_STORE_FRAME_COUNTER_AHEAD);
    networkInfo.SetMacFrameCounter(Get<KeyManager>().GetMacFrameCounter() +
                                   OPENTHREAD_CONFIG_STORE_FRAME_COUNTER_AHEAD);
    networkInfo.SetDeviceMode(mDeviceMode.Get());

    SuccessOrExit(error = Get<Settings>().SaveNetworkInfo(networkInfo));

    Get<KeyManager>().SetStoredMleFrameCounter(networkInfo.GetMleFrameCounter());
    Get<KeyManager>().SetStoredMacFrameCounter(networkInfo.GetMacFrameCounter());

    otLogDebgMle("Store Network Information");

exit:
    return error;
}

otError Mle::Discover(const Mac::ChannelMask &aScanChannels,
                      uint16_t                aPanId,
                      bool                    aJoiner,
                      bool                    aEnableFiltering,
                      DiscoverHandler         aCallback,
                      void *                  aContext)
{
    otError                      error   = OT_ERROR_NONE;
    Message *                    message = NULL;
    Ip6::Address                 destination;
    Tlv                          tlv;
    MeshCoP::DiscoveryRequestTlv discoveryRequest;
    uint16_t                     startOffset;

    VerifyOrExit(!mDiscoverInProgress, error = OT_ERROR_BUSY);

    mDiscoverEnableFiltering = aEnableFiltering;

    if (mDiscoverEnableFiltering)
    {
        Mac::ExtAddress extAddress;
        Crc16           ccitt(Crc16::kCcitt);
        Crc16           ansi(Crc16::kAnsi);

        Get<Radio>().GetIeeeEui64(extAddress);
        MeshCoP::ComputeJoinerId(extAddress, extAddress);

        // Compute bloom filter (for steering data)
        for (size_t i = 0; i < sizeof(extAddress.m8); i++)
        {
            ccitt.Update(extAddress.m8[i]);
            ansi.Update(extAddress.m8[i]);
        }

        mDiscoverCcittIndex = ccitt.Get();
        mDiscoverAnsiIndex  = ansi.Get();
    }

    mDiscoverHandler = aCallback;
    mDiscoverContext = aContext;
    Get<MeshForwarder>().SetDiscoverParameters(aScanChannels);

    VerifyOrExit((message = NewMleMessage()) != NULL, error = OT_ERROR_NO_BUFS);
    message->SetSubType(Message::kSubTypeMleDiscoverRequest);
    message->SetPanId(aPanId);
    SuccessOrExit(error = AppendHeader(*message, Header::kCommandDiscoveryRequest));

    // Discovery TLV
    tlv.SetType(Tlv::kDiscovery);
    SuccessOrExit(error = message->Append(&tlv, sizeof(tlv)));

    startOffset = message->GetLength();

    // Discovery Request TLV
    discoveryRequest.Init();
    discoveryRequest.SetVersion(kThreadVersion);
    discoveryRequest.SetJoiner(aJoiner);
    SuccessOrExit(error = discoveryRequest.AppendTo(*message));

    tlv.SetLength(static_cast<uint8_t>(message->GetLength() - startOffset));
    message->Write(startOffset - sizeof(tlv), sizeof(tlv), &tlv);

    destination.Clear();
    destination.mFields.m16[0] = HostSwap16(0xff02);
    destination.mFields.m16[7] = HostSwap16(0x0002);
    SuccessOrExit(error = SendMessage(*message, destination));

    mDiscoverInProgress = true;

    LogMleMessage("Send Discovery Request", destination);

exit:

    if (error != OT_ERROR_NONE && message != NULL)
    {
        message->Free();
    }

    return error;
}

void Mle::HandleDiscoverComplete(void)
{
    mDiscoverInProgress      = false;
    mDiscoverEnableFiltering = false;
    mDiscoverHandler(NULL, mDiscoverContext);
}

otError Mle::BecomeDetached(void)
{
    otError error = OT_ERROR_NONE;

    VerifyOrExit(mRole != OT_DEVICE_ROLE_DISABLED, error = OT_ERROR_INVALID_STATE);

    // In case role is already detached and attach state is `kAttachStateStart`
    // (i.e., waiting to start an attach attempt), there is no need to make any
    // changes.

    VerifyOrExit(mRole != OT_DEVICE_ROLE_DETACHED || mAttachState != kAttachStateStart);

    // not in reattach stage after reset
    if (mReattachState == kReattachStop)
    {
        Get<MeshCoP::PendingDataset>().HandleDetach();
    }

#if OPENTHREAD_CONFIG_PARENT_SEARCH_ENABLE
    mParentSearchRecentlyDetached = true;
#endif

    SetStateDetached();
    mParent.SetState(Neighbor::kStateInvalid);
    SetRloc16(Mac::kShortAddrInvalid);
    BecomeChild(kAttachAny);

exit:
    return error;
}

otError Mle::BecomeChild(AttachMode aMode)
{
    otError error = OT_ERROR_NONE;

    VerifyOrExit(mRole != OT_DEVICE_ROLE_DISABLED, error = OT_ERROR_INVALID_STATE);
    VerifyOrExit(!IsAttaching(), error = OT_ERROR_BUSY);

    if (mReattachState == kReattachStart)
    {
        if (Get<MeshCoP::ActiveDataset>().Restore() == OT_ERROR_NONE)
        {
            mReattachState = kReattachActive;
        }
        else
        {
            mReattachState = kReattachStop;
        }
    }

    mParentCandidate.Clear();
    SetAttachState(kAttachStateStart);
    mParentRequestMode = aMode;

    if (aMode != kAttachBetter)
    {
        if (IsFullThreadDevice())
        {
            Get<MleRouter>().StopAdvertiseTimer();
        }
    }
    else
    {
        mCounters.mBetterPartitionAttachAttempts++;
    }

    mAttachTimer.Start(GetAttachStartDelay());

    if (mRole == OT_DEVICE_ROLE_DETACHED)
    {
        mAttachCounter++;

        if (mAttachCounter == 0)
        {
            mAttachCounter--;
        }

        mCounters.mAttachAttempts++;

        if (!IsRxOnWhenIdle())
        {
            Get<Mac::Mac>().SetRxOnWhenIdle(false);
        }
    }

exit:
    return error;
}

uint32_t Mle::GetAttachStartDelay(void) const
{
    uint32_t delay = 1;
    uint32_t jitter;

    VerifyOrExit(mRole == OT_DEVICE_ROLE_DETACHED);

    if (mAttachCounter == 0)
    {
        delay = 1 + Random::NonCrypto::GetUint32InRange(0, kParentRequestRouterTimeout);
        ExitNow();
    }
#if OPENTHREAD_CONFIG_MLE_ATTACH_BACKOFF_ENABLE
    else
    {
        uint16_t       counter = mAttachCounter - 1;
        const uint32_t ratio   = kAttachBackoffMaxInterval / kAttachBackoffMinInterval;

        if ((counter < sizeof(ratio) * CHAR_BIT) && ((1UL << counter) <= ratio))
        {
            delay = kAttachBackoffMinInterval;
            delay <<= counter;
        }
        else
        {
            delay = Random::NonCrypto::AddJitter(kAttachBackoffMaxInterval, kAttachBackoffJitter);
        }
    }
#endif // OPENTHREAD_CONFIG_MLE_ATTACH_BACKOFF_ENABLE

    jitter = Random::NonCrypto::GetUint32InRange(0, kAttachStartJitter);

    if (jitter + delay > delay) // check for overflow
    {
        delay += jitter;
    }

    otLogNoteMle("Attach attempt %d unsuccessful, will try again in %u.%03u seconds", mAttachCounter, delay / 1000,
                 delay % 1000);

exit:
    return delay;
}

bool Mle::IsAttached(void) const
{
    return (mRole == OT_DEVICE_ROLE_CHILD || mRole == OT_DEVICE_ROLE_ROUTER || mRole == OT_DEVICE_ROLE_LEADER);
}

void Mle::SetStateDetached(void)
{
    if (mRole == OT_DEVICE_ROLE_LEADER)
    {
        Get<ThreadNetif>().RemoveUnicastAddress(mLeaderAloc);
    }

    SetRole(OT_DEVICE_ROLE_DETACHED);
    SetAttachState(kAttachStateIdle);
    mAttachTimer.Stop();
    mMessageTransmissionTimer.Stop();
    mChildUpdateRequestState = kChildUpdateRequestNone;
    mChildUpdateAttempts     = 0;
    mDataRequestState        = kDataRequestNone;
    mDataRequestAttempts     = 0;
    Get<MeshForwarder>().SetRxOnWhenIdle(true);
    Get<Mac::Mac>().SetBeaconEnabled(false);
    Get<MleRouter>().HandleDetachStart();
    Get<Ip6::Ip6>().SetForwardingEnabled(false);
    Get<Ip6::Mpl>().SetTimerExpirations(0);
}

void Mle::SetStateChild(uint16_t aRloc16)
{
    if (mRole == OT_DEVICE_ROLE_LEADER)
    {
        Get<ThreadNetif>().RemoveUnicastAddress(mLeaderAloc);
    }

    SetRloc16(aRloc16);
    SetRole(OT_DEVICE_ROLE_CHILD);
    SetAttachState(kAttachStateIdle);
    mAttachTimer.Stop();
    mAttachCounter       = 0;
    mReattachState       = kReattachStop;
    mChildUpdateAttempts = 0;
    mDataRequestAttempts = 0;
    Get<Mac::Mac>().SetBeaconEnabled(false);
    ScheduleMessageTransmissionTimer();

    if (IsFullThreadDevice())
    {
        Get<MleRouter>().HandleChildStart(mParentRequestMode);
    }

#if OPENTHREAD_CONFIG_BORDER_ROUTER_ENABLE || OPENTHREAD_CONFIG_TMF_NETDATA_SERVICE_ENABLE
    Get<NetworkData::Local>().ClearResubmitDelayTimer();
#endif
    Get<Ip6::Ip6>().SetForwardingEnabled(false);
    Get<Ip6::Mpl>().SetTimerExpirations(kMplChildDataMessageTimerExpirations);

    // send announce after attached if needed
    InformPreviousChannel();

#if OPENTHREAD_CONFIG_PARENT_SEARCH_ENABLE
    UpdateParentSearchState();
#endif

#if OPENTHREAD_CONFIG_MLE_INFORM_PREVIOUS_PARENT_ON_REATTACH
    InformPreviousParent();
    mPreviousParentRloc = mParent.GetRloc16();
#endif
}

void Mle::InformPreviousChannel(void)
{
    VerifyOrExit(mAlternatePanId != Mac::kPanIdBroadcast);
    VerifyOrExit(mRole == OT_DEVICE_ROLE_CHILD || mRole == OT_DEVICE_ROLE_ROUTER);

    if (!IsFullThreadDevice() || mRole == OT_DEVICE_ROLE_ROUTER ||
        Get<MleRouter>().GetRouterSelectionJitterTimeout() == 0)
    {
        mAlternatePanId = Mac::kPanIdBroadcast;
        Get<AnnounceBeginServer>().SendAnnounce(1 << mAlternateChannel);
    }

exit:
    return;
}

void Mle::SetTimeout(uint32_t aTimeout)
{
    VerifyOrExit(mTimeout != aTimeout);

    if (aTimeout < kMinTimeout)
    {
        aTimeout = kMinTimeout;
    }

    mTimeout = aTimeout;

    Get<DataPollSender>().RecalculatePollPeriod();

    if (mRole == OT_DEVICE_ROLE_CHILD)
    {
        SendChildUpdateRequest();
    }

exit:
    return;
}

otError Mle::SetDeviceMode(DeviceMode aDeviceMode)
{
    otError    error   = OT_ERROR_NONE;
    DeviceMode oldMode = mDeviceMode;

    VerifyOrExit(aDeviceMode.IsValid(), error = OT_ERROR_INVALID_ARGS);
    VerifyOrExit(mDeviceMode != aDeviceMode);
    mDeviceMode = aDeviceMode;

    otLogNoteMle("Mode 0x%02x -> 0x%02x [%s]", oldMode.Get(), mDeviceMode.Get(), mDeviceMode.ToString().AsCString());

    Store();

    switch (mRole)
    {
    case OT_DEVICE_ROLE_DISABLED:
        break;

    case OT_DEVICE_ROLE_DETACHED:
        mAttachCounter = 0;
        SetStateDetached();
        BecomeChild(kAttachAny);
        break;

    case OT_DEVICE_ROLE_CHILD:
        SetStateChild(GetRloc16());
        SendChildUpdateRequest();
        break;

    case OT_DEVICE_ROLE_ROUTER:
    case OT_DEVICE_ROLE_LEADER:
        if (oldMode.IsFullThreadDevice() && !mDeviceMode.IsFullThreadDevice())
        {
            BecomeDetached();
        }

        break;
    }

exit:
    return error;
}

void Mle::UpdateLinkLocalAddress(void)
{
    Get<ThreadNetif>().RemoveUnicastAddress(mLinkLocal64);
    mLinkLocal64.GetAddress().SetIid(Get<Mac::Mac>().GetExtAddress());
    Get<ThreadNetif>().AddUnicastAddress(mLinkLocal64);

    Get<Notifier>().Signal(OT_CHANGED_THREAD_LL_ADDR);
}

void Mle::SetMeshLocalPrefix(const otMeshLocalPrefix &aMeshLocalPrefix)
{
    if (memcmp(mMeshLocal64.GetAddress().mFields.m8, aMeshLocalPrefix.m8, sizeof(aMeshLocalPrefix)) == 0)
    {
        Get<Notifier>().SignalIfFirst(OT_CHANGED_THREAD_ML_ADDR);
        ExitNow();
    }

    if (Get<ThreadNetif>().IsUp())
    {
        Get<ThreadNetif>().RemoveUnicastAddress(mLeaderAloc);
        // We must remove the old addresses before adding the new ones.
        Get<ThreadNetif>().RemoveUnicastAddress(mMeshLocal64);
        Get<ThreadNetif>().RemoveUnicastAddress(mMeshLocal16);
        Get<ThreadNetif>().UnsubscribeMulticast(mLinkLocalAllThreadNodes);
        Get<ThreadNetif>().UnsubscribeMulticast(mRealmLocalAllThreadNodes);
    }

    memcpy(mMeshLocal64.GetAddress().mFields.m8, aMeshLocalPrefix.m8, sizeof(aMeshLocalPrefix));
    memcpy(mMeshLocal16.GetAddress().mFields.m8, aMeshLocalPrefix.m8, sizeof(aMeshLocalPrefix));
    memcpy(mLeaderAloc.GetAddress().mFields.m8, aMeshLocalPrefix.m8, sizeof(aMeshLocalPrefix));

    // Just keep mesh local prefix if network interface is down
    VerifyOrExit(Get<ThreadNetif>().IsUp());

    ApplyMeshLocalPrefix();

exit:
    return;
}

void Mle::ApplyMeshLocalPrefix(void)
{
#if OPENTHREAD_CONFIG_TMF_NETDATA_SERVICE_ENABLE

    for (uint8_t i = 0; i < OT_ARRAY_LENGTH(mServiceAlocs); i++)
    {
        if (HostSwap16(mServiceAlocs[i].GetAddress().mFields.m16[7]) != Mac::kShortAddrInvalid)
        {
            Get<ThreadNetif>().RemoveUnicastAddress(mServiceAlocs[i]);
            memcpy(mServiceAlocs[i].GetAddress().mFields.m8, mMeshLocal64.GetAddress().mFields.m8, 8);
            Get<ThreadNetif>().AddUnicastAddress(mServiceAlocs[i]);
        }
    }

#endif

    mLinkLocalAllThreadNodes.GetAddress().mFields.m8[3] = 64;
    memcpy(mLinkLocalAllThreadNodes.GetAddress().mFields.m8 + 4, mMeshLocal64.GetAddress().mFields.m8, 8);

    mRealmLocalAllThreadNodes.GetAddress().mFields.m8[3] = 64;
    memcpy(mRealmLocalAllThreadNodes.GetAddress().mFields.m8 + 4, mMeshLocal64.GetAddress().mFields.m8, 8);

    VerifyOrExit(mRole != OT_DEVICE_ROLE_DISABLED);

    // Add the addresses back into the table.
    Get<ThreadNetif>().AddUnicastAddress(mMeshLocal64);
    Get<ThreadNetif>().SubscribeMulticast(mLinkLocalAllThreadNodes);
    Get<ThreadNetif>().SubscribeMulticast(mRealmLocalAllThreadNodes);

    if (IsAttached())
    {
        Get<ThreadNetif>().AddUnicastAddress(mMeshLocal16);
    }

    // update Leader ALOC
    if (mRole == OT_DEVICE_ROLE_LEADER)
    {
        Get<ThreadNetif>().AddUnicastAddress(mLeaderAloc);
    }

exit:
    // Changing the prefix also causes the mesh local address to be different.
    Get<Notifier>().Signal(OT_CHANGED_THREAD_ML_ADDR);
}

uint16_t Mle::GetRloc16(void) const
{
    return Get<Mac::Mac>().GetShortAddress();
}

void Mle::SetRloc16(uint16_t aRloc16)
{
    uint16_t oldRloc16 = GetRloc16();

    if (aRloc16 != oldRloc16)
    {
        otLogNoteMle("RLOC16 %04x -> %04x", oldRloc16, aRloc16);
    }

    Get<ThreadNetif>().RemoveUnicastAddress(mMeshLocal16);

    Get<Mac::Mac>().SetShortAddress(aRloc16);
    Get<Ip6::Mpl>().SetSeedId(aRloc16);

    if (aRloc16 != Mac::kShortAddrInvalid)
    {
        // mesh-local 16
        mMeshLocal16.GetAddress().mFields.m16[7] = HostSwap16(aRloc16);
        Get<ThreadNetif>().AddUnicastAddress(mMeshLocal16);
#if OPENTHREAD_FTD
        Get<AddressResolver>().RestartAddressQueries();
#endif
    }
}

void Mle::SetLeaderData(uint32_t aPartitionId, uint8_t aWeighting, uint8_t aLeaderRouterId)
{
    if (mLeaderData.GetPartitionId() != aPartitionId)
    {
        Get<MleRouter>().HandlePartitionChange();
        Get<Notifier>().Signal(OT_CHANGED_THREAD_PARTITION_ID);
        mCounters.mPartitionIdChanges++;
    }
    else
    {
        Get<Notifier>().SignalIfFirst(OT_CHANGED_THREAD_PARTITION_ID);
    }

    mLeaderData.SetPartitionId(aPartitionId);
    mLeaderData.SetWeighting(aWeighting);
    mLeaderData.SetLeaderRouterId(aLeaderRouterId);
}

otError Mle::GetLeaderAddress(Ip6::Address &aAddress) const
{
    otError error = OT_ERROR_NONE;

    VerifyOrExit(GetRloc16() != Mac::kShortAddrInvalid, error = OT_ERROR_DETACHED);

    memcpy(&aAddress, &mMeshLocal16.GetAddress(), 8);
    aAddress.mFields.m16[4] = HostSwap16(0x0000);
    aAddress.mFields.m16[5] = HostSwap16(0x00ff);
    aAddress.mFields.m16[6] = HostSwap16(0xfe00);
    aAddress.mFields.m16[7] = HostSwap16(Rloc16FromRouterId(mLeaderData.GetLeaderRouterId()));

exit:
    return error;
}

otError Mle::GetAlocAddress(Ip6::Address &aAddress, uint16_t aAloc16) const
{
    otError error = OT_ERROR_NONE;

    VerifyOrExit(GetRloc16() != Mac::kShortAddrInvalid, error = OT_ERROR_DETACHED);

    memcpy(&aAddress, &mMeshLocal16.GetAddress(), 14);
    aAddress.mFields.m16[7] = HostSwap16(aAloc16);

exit:
    return error;
}

otError Mle::GetServiceAloc(uint8_t aServiceId, Ip6::Address &aAddress) const
{
    otError error = OT_ERROR_NONE;

    VerifyOrExit(GetRloc16() != Mac::kShortAddrInvalid, error = OT_ERROR_DETACHED);

    memcpy(&aAddress, &mMeshLocal16.GetAddress(), 8);
    aAddress.mFields.m16[4] = HostSwap16(0x0000);
    aAddress.mFields.m16[5] = HostSwap16(0x00ff);
    aAddress.mFields.m16[6] = HostSwap16(0xfe00);
    aAddress.mFields.m16[7] = HostSwap16(ServiceAlocFromId(aServiceId));

exit:
    return error;
}

otError Mle::AddLeaderAloc(void)
{
    otError error = OT_ERROR_NONE;

    VerifyOrExit(mRole == OT_DEVICE_ROLE_LEADER, error = OT_ERROR_INVALID_STATE);

    SuccessOrExit(error = GetLeaderAloc(mLeaderAloc.GetAddress()));

    error = Get<ThreadNetif>().AddUnicastAddress(mLeaderAloc);

exit:
    return error;
}

const LeaderDataTlv &Mle::GetLeaderDataTlv(void)
{
    mLeaderData.SetDataVersion(Get<NetworkData::Leader>().GetVersion());
    mLeaderData.SetStableDataVersion(Get<NetworkData::Leader>().GetStableVersion());

    return mLeaderData;
}

otError Mle::GetLeaderData(otLeaderData &aLeaderData)
{
    const LeaderDataTlv &leaderData(GetLeaderDataTlv());
    otError              error = OT_ERROR_NONE;

    VerifyOrExit(mRole != OT_DEVICE_ROLE_DISABLED && mRole != OT_DEVICE_ROLE_DETACHED, error = OT_ERROR_DETACHED);

    aLeaderData.mPartitionId       = leaderData.GetPartitionId();
    aLeaderData.mWeighting         = leaderData.GetWeighting();
    aLeaderData.mDataVersion       = leaderData.GetDataVersion();
    aLeaderData.mStableDataVersion = leaderData.GetStableDataVersion();
    aLeaderData.mLeaderRouterId    = leaderData.GetLeaderRouterId();

exit:
    return error;
}

Message *Mle::NewMleMessage(void)
{
    Message *         message;
    otMessageSettings settings = {false, static_cast<otMessagePriority>(kMleMessagePriority)};

    message = mSocket.NewMessage(0, &settings);
    VerifyOrExit(message != NULL);

    message->SetSubType(Message::kSubTypeMleGeneral);

exit:
    return message;
}

otError Mle::AppendHeader(Message &aMessage, Header::Command aCommand)
{
    otError error = OT_ERROR_NONE;
    Header  header;

    header.Init();

    if (aCommand == Header::kCommandDiscoveryRequest || aCommand == Header::kCommandDiscoveryResponse)
    {
        header.SetSecuritySuite(Header::kNoSecurity);
    }
    else
    {
        header.SetKeyIdMode2();
    }

    header.SetCommand(aCommand);

    SuccessOrExit(error = aMessage.Append(&header, header.GetLength()));

exit:
    return error;
}

otError Mle::AppendSourceAddress(Message &aMessage)
{
    SourceAddressTlv tlv;

    tlv.Init();
    tlv.SetRloc16(GetRloc16());

    return tlv.AppendTo(aMessage);
}

otError Mle::AppendStatus(Message &aMessage, StatusTlv::Status aStatus)
{
    StatusTlv tlv;

    tlv.Init();
    tlv.SetStatus(aStatus);

    return tlv.AppendTo(aMessage);
}

otError Mle::AppendMode(Message &aMessage, DeviceMode aMode)
{
    ModeTlv tlv;

    tlv.Init();
    tlv.SetMode(aMode);

    return tlv.AppendTo(aMessage);
}

otError Mle::AppendTimeout(Message &aMessage, uint32_t aTimeout)
{
    TimeoutTlv tlv;

    tlv.Init();
    tlv.SetTimeout(aTimeout);

    return tlv.AppendTo(aMessage);
}

otError Mle::AppendChallenge(Message &aMessage, const uint8_t *aChallenge, uint8_t aChallengeLength)
{
    otError error;
    Tlv     tlv;

    tlv.SetType(Tlv::kChallenge);
    tlv.SetLength(aChallengeLength);

    SuccessOrExit(error = aMessage.Append(&tlv, sizeof(tlv)));
    SuccessOrExit(error = aMessage.Append(aChallenge, aChallengeLength));
exit:
    return error;
}

otError Mle::AppendResponse(Message &aMessage, const uint8_t *aResponse, uint8_t aResponseLength)
{
    otError error;
    Tlv     tlv;

    tlv.SetType(Tlv::kResponse);
    tlv.SetLength(aResponseLength);

    SuccessOrExit(error = aMessage.Append(&tlv, sizeof(tlv)));
    SuccessOrExit(error = aMessage.Append(aResponse, aResponseLength));

exit:
    return error;
}

otError Mle::AppendLinkFrameCounter(Message &aMessage)
{
    LinkFrameCounterTlv tlv;

    tlv.Init();
    tlv.SetFrameCounter(Get<KeyManager>().GetMacFrameCounter());

    return tlv.AppendTo(aMessage);
}

otError Mle::AppendMleFrameCounter(Message &aMessage)
{
    MleFrameCounterTlv tlv;

    tlv.Init();
    tlv.SetFrameCounter(Get<KeyManager>().GetMleFrameCounter());

    return tlv.AppendTo(aMessage);
}

otError Mle::AppendAddress16(Message &aMessage, uint16_t aRloc16)
{
    Address16Tlv tlv;

    tlv.Init();
    tlv.SetRloc16(aRloc16);

    return tlv.AppendTo(aMessage);
}

otError Mle::AppendLeaderData(Message &aMessage)
{
    mLeaderData.Init();
    mLeaderData.SetDataVersion(Get<NetworkData::Leader>().GetVersion());
    mLeaderData.SetStableDataVersion(Get<NetworkData::Leader>().GetStableVersion());

    return mLeaderData.AppendTo(aMessage);
}

void Mle::FillNetworkDataTlv(NetworkDataTlv &aTlv, bool aStableOnly)
{
    uint8_t length = sizeof(NetworkDataTlv) - sizeof(Tlv); // sizeof( NetworkDataTlv::mNetworkData )

    // Ignore result code, provided buffer must be enough
    Get<NetworkData::Leader>().GetNetworkData(aStableOnly, aTlv.GetNetworkData(), length);
    aTlv.SetLength(length);
}

otError Mle::AppendNetworkData(Message &aMessage, bool aStableOnly)
{
    otError        error = OT_ERROR_NONE;
    NetworkDataTlv tlv;

    VerifyOrExit(!mRetrieveNewNetworkData, error = OT_ERROR_INVALID_STATE);

    tlv.Init();
    FillNetworkDataTlv(tlv, aStableOnly);

    error = tlv.AppendTo(aMessage);

exit:
    return error;
}

otError Mle::AppendTlvRequest(Message &aMessage, const uint8_t *aTlvs, uint8_t aTlvsLength)
{
    otError error;
    Tlv     tlv;

    tlv.SetType(Tlv::kTlvRequest);
    tlv.SetLength(aTlvsLength);

    SuccessOrExit(error = aMessage.Append(&tlv, sizeof(tlv)));
    SuccessOrExit(error = aMessage.Append(aTlvs, aTlvsLength));

exit:
    return error;
}

otError Mle::AppendScanMask(Message &aMessage, uint8_t aScanMask)
{
    ScanMaskTlv tlv;

    tlv.Init();
    tlv.SetMask(aScanMask);

    return tlv.AppendTo(aMessage);
}

otError Mle::AppendLinkMargin(Message &aMessage, uint8_t aLinkMargin)
{
    LinkMarginTlv tlv;

    tlv.Init();
    tlv.SetLinkMargin(aLinkMargin);

    return tlv.AppendTo(aMessage);
}

otError Mle::AppendVersion(Message &aMessage)
{
    VersionTlv tlv;

    tlv.Init();
    tlv.SetVersion(kThreadVersion);

    return tlv.AppendTo(aMessage);
}

bool Mle::HasUnregisteredAddress(void)
{
    bool retval = false;

    // Checks whether there are any addresses in addition to the mesh-local
    // address that need to be registered.

    for (const Ip6::NetifUnicastAddress *addr = Get<ThreadNetif>().GetUnicastAddresses(); addr; addr = addr->GetNext())
    {
        if (!addr->GetAddress().IsLinkLocal() && !IsRoutingLocator(addr->GetAddress()) &&
            !IsAnycastLocator(addr->GetAddress()) && addr->GetAddress() != GetMeshLocal64())
        {
            ExitNow(retval = true);
        }
    }

    if (!IsRxOnWhenIdle())
    {
        uint8_t      iterator = 0;
        Ip6::Address address;

        // For sleepy end-device, we register any external multicast
        // addresses.

        retval = (Get<ThreadNetif>().GetNextExternalMulticast(iterator, address) == OT_ERROR_NONE);
    }

exit:
    return retval;
}

otError Mle::AppendAddressRegistration(Message &aMessage, AddressRegistrationMode aMode)
{
    otError                  error = OT_ERROR_NONE;
    Tlv                      tlv;
    AddressRegistrationEntry entry;
    Lowpan::Context          context;
    uint8_t                  length      = 0;
    uint8_t                  counter     = 0;
    uint16_t                 startOffset = aMessage.GetLength();

    tlv.SetType(Tlv::kAddressRegistration);
    SuccessOrExit(error = aMessage.Append(&tlv, sizeof(tlv)));

    // Prioritize ML-EID
    entry.SetContextId(kMeshLocalPrefixContextId);
    entry.SetIid(GetMeshLocal64().GetIid());
    SuccessOrExit(error = aMessage.Append(&entry, entry.GetLength()));
    length += entry.GetLength();

    // Continue to append the other addresses if not `kAppendMeshLocalOnly` mode
    VerifyOrExit(aMode != kAppendMeshLocalOnly);
    counter++;

    for (const Ip6::NetifUnicastAddress *addr = Get<ThreadNetif>().GetUnicastAddresses(); addr; addr = addr->GetNext())
    {
        if (addr->GetAddress().IsLinkLocal() || IsRoutingLocator(addr->GetAddress()) ||
            IsAnycastLocator(addr->GetAddress()) || addr->GetAddress() == GetMeshLocal64())
        {
            continue;
        }

        if (Get<NetworkData::Leader>().GetContext(addr->GetAddress(), context) == OT_ERROR_NONE)
        {
            // compressed entry
            entry.SetContextId(context.mContextId);
            entry.SetIid(addr->GetAddress().GetIid());
        }
        else
        {
            // uncompressed entry
            entry.SetUncompressed();
            entry.SetIp6Address(addr->GetAddress());
        }

        SuccessOrExit(error = aMessage.Append(&entry, entry.GetLength()));
        length += entry.GetLength();
        counter++;
        // only continue to append if there is available entry.
        VerifyOrExit(counter < OPENTHREAD_CONFIG_MLE_IP_ADDRS_TO_REGISTER);
    }

    // For sleepy end device, register external multicast addresses to the parent for indirect transmission
    if (!IsRxOnWhenIdle())
    {
        uint8_t      iterator = 0;
        Ip6::Address address;

        // append external multicast address
        while (Get<ThreadNetif>().GetNextExternalMulticast(iterator, address) == OT_ERROR_NONE)
        {
            entry.SetUncompressed();
            entry.SetIp6Address(address);
            SuccessOrExit(error = aMessage.Append(&entry, entry.GetLength()));
            length += entry.GetLength();

            counter++;
            // only continue to append if there is available entry.
            VerifyOrExit(counter < OPENTHREAD_CONFIG_MLE_IP_ADDRS_TO_REGISTER);
        }
    }

exit:

    if (error == OT_ERROR_NONE && length > 0)
    {
        tlv.SetLength(length);
        aMessage.Write(startOffset, sizeof(tlv), &tlv);
    }

    return error;
}

#if OPENTHREAD_CONFIG_TIME_SYNC_ENABLE
otError Mle::AppendTimeRequest(Message &aMessage)
{
    TimeRequestTlv tlv;

    tlv.Init();

    return tlv.AppendTo(aMessage);
}

otError Mle::AppendTimeParameter(Message &aMessage)
{
    TimeParameterTlv tlv;

    tlv.Init();
    tlv.SetTimeSyncPeriod(Get<TimeSync>().GetTimeSyncPeriod());
    tlv.SetXtalThreshold(Get<TimeSync>().GetXtalThreshold());

    return tlv.AppendTo(aMessage);
}

otError Mle::AppendXtalAccuracy(Message &aMessage)
{
    XtalAccuracyTlv tlv;

    tlv.Init();
    tlv.SetXtalAccuracy(otPlatTimeGetXtalAccuracy());

    return tlv.AppendTo(aMessage);
}
#endif // OPENTHREAD_CONFIG_TIME_SYNC_ENABLE

otError Mle::AppendActiveTimestamp(Message &aMessage)
{
    otError                   error;
    ActiveTimestampTlv        timestampTlv;
    const MeshCoP::Timestamp *timestamp;

    timestamp = Get<MeshCoP::ActiveDataset>().GetTimestamp();
    VerifyOrExit(timestamp, error = OT_ERROR_NONE);

    timestampTlv.Init();
    *static_cast<MeshCoP::Timestamp *>(&timestampTlv) = *timestamp;
    error                                             = timestampTlv.AppendTo(aMessage);

exit:
    return error;
}

otError Mle::AppendPendingTimestamp(Message &aMessage)
{
    otError                   error;
    PendingTimestampTlv       timestampTlv;
    const MeshCoP::Timestamp *timestamp;

    timestamp = Get<MeshCoP::PendingDataset>().GetTimestamp();
    VerifyOrExit(timestamp && timestamp->GetSeconds() != 0, error = OT_ERROR_NONE);

    timestampTlv.Init();
    *static_cast<MeshCoP::Timestamp *>(&timestampTlv) = *timestamp;
    error                                             = timestampTlv.AppendTo(aMessage);

exit:
    return error;
}

void Mle::HandleStateChanged(Notifier::Callback &aCallback, otChangedFlags aFlags)
{
    aCallback.GetOwner<Mle>().HandleStateChanged(aFlags);
}

void Mle::HandleStateChanged(otChangedFlags aFlags)
{
    VerifyOrExit(mRole != OT_DEVICE_ROLE_DISABLED);

    if (aFlags & OT_CHANGED_THREAD_ROLE)
    {
        if (mRole == OT_DEVICE_ROLE_CHILD && !IsFullThreadDevice() && mAddressRegistrationMode == kAppendMeshLocalOnly)
        {
            // If only mesh-local address was registered in the "Child
            // ID Request" message, after device is attached, trigger a
            // "Child Update Request" to register the remaining
            // addresses.

            mAddressRegistrationMode = kAppendAllAddresses;
            mChildUpdateRequestState = kChildUpdateRequestPending;
            ScheduleMessageTransmissionTimer();
        }
    }

    if ((aFlags & (OT_CHANGED_IP6_ADDRESS_ADDED | OT_CHANGED_IP6_ADDRESS_REMOVED)) != 0)
    {
        if (!Get<ThreadNetif>().IsUnicastAddress(mMeshLocal64.GetAddress()))
        {
            // Mesh Local EID was removed, choose a new one and add it back
            Random::NonCrypto::FillBuffer(mMeshLocal64.GetAddress().mFields.m8 + OT_IP6_PREFIX_SIZE,
                                          OT_IP6_ADDRESS_SIZE - OT_IP6_PREFIX_SIZE);

            Get<ThreadNetif>().AddUnicastAddress(mMeshLocal64);
            Get<Notifier>().Signal(OT_CHANGED_THREAD_ML_ADDR);
        }

        if (mRole == OT_DEVICE_ROLE_CHILD && !IsFullThreadDevice())
        {
            mChildUpdateRequestState = kChildUpdateRequestPending;
            ScheduleMessageTransmissionTimer();
        }
    }

    if ((aFlags & (OT_CHANGED_IP6_MULTICAST_SUBSCRIBED | OT_CHANGED_IP6_MULTICAST_UNSUBSCRIBED)) != 0)
    {
        if (mRole == OT_DEVICE_ROLE_CHILD && !IsFullThreadDevice() && !IsRxOnWhenIdle())
        {
            mChildUpdateRequestState = kChildUpdateRequestPending;
            ScheduleMessageTransmissionTimer();
        }
    }

    if ((aFlags & OT_CHANGED_THREAD_NETDATA) != 0)
    {
        if (IsFullThreadDevice())
        {
            Get<MleRouter>().HandleNetworkDataUpdateRouter();
        }
        else if ((aFlags & OT_CHANGED_THREAD_ROLE) == 0)
        {
            mChildUpdateRequestState = kChildUpdateRequestPending;
            ScheduleMessageTransmissionTimer();
        }

#if OPENTHREAD_CONFIG_BORDER_ROUTER_ENABLE || OPENTHREAD_CONFIG_TMF_NETDATA_SERVICE_ENABLE
        Get<NetworkData::Local>().SendServerDataNotification();
#if OPENTHREAD_CONFIG_TMF_NETDATA_SERVICE_ENABLE
        this->UpdateServiceAlocs();
#endif
#endif

#if OPENTHREAD_CONFIG_DHCP6_SERVER_ENABLE
        Get<Dhcp6::Dhcp6Server>().UpdateService();
#endif // OPENTHREAD_CONFIG_DHCP6_SERVER_ENABLE

#if OPENTHREAD_CONFIG_DHCP6_CLIENT_ENABLE
        Get<Dhcp6::Dhcp6Client>().UpdateAddresses();
#endif // OPENTHREAD_CONFIG_DHCP6_CLIENT_ENABLE
    }

    if (aFlags & (OT_CHANGED_THREAD_ROLE | OT_CHANGED_THREAD_KEY_SEQUENCE_COUNTER))
    {
        // Store the settings on a key seq change, or when role changes and device
        // is attached (i.e., skip `Store()` on role change to detached).

        if ((aFlags & OT_CHANGED_THREAD_KEY_SEQUENCE_COUNTER) || IsAttached())
        {
            Store();
        }
    }

    if (aFlags & OT_CHANGED_SECURITY_POLICY)
    {
        Get<Ip6::Filter>().AllowNativeCommissioner(
            (Get<KeyManager>().GetSecurityPolicyFlags() & OT_SECURITY_POLICY_NATIVE_COMMISSIONING) != 0);
    }

exit:
    return;
}

#if OPENTHREAD_CONFIG_TMF_NETDATA_SERVICE_ENABLE
void Mle::UpdateServiceAlocs(void)
{
    uint16_t              rloc               = GetRloc16();
    uint16_t              serviceAloc        = 0;
    uint8_t               serviceId          = 0;
    int                   i                  = 0;
    NetworkData::Iterator serviceIterator    = NetworkData::kIteratorInit;
    int                   serviceAlocsLength = OT_ARRAY_LENGTH(mServiceAlocs);

    VerifyOrExit(mRole != OT_DEVICE_ROLE_DISABLED);

    // First remove all alocs which are no longer necessary, to free up space in mServiceAlocs
    for (i = 0; i < serviceAlocsLength; i++)
    {
        serviceAloc = HostSwap16(mServiceAlocs[i].GetAddress().mFields.m16[7]);

        if ((serviceAloc != Mac::kShortAddrInvalid) &&
            (!Get<NetworkData::Leader>().ContainsService(Mle::ServiceIdFromAloc(serviceAloc), rloc)))
        {
            Get<ThreadNetif>().RemoveUnicastAddress(mServiceAlocs[i]);
            mServiceAlocs[i].GetAddress().mFields.m16[7] = HostSwap16(Mac::kShortAddrInvalid);
        }
    }

    // Now add any missing service alocs which should be there, if there is enough space in mServiceAlocs
    while (Get<NetworkData::Leader>().GetNextServiceId(serviceIterator, rloc, serviceId) == OT_ERROR_NONE)
    {
        for (i = 0; i < serviceAlocsLength; i++)
        {
            serviceAloc = HostSwap16(mServiceAlocs[i].GetAddress().mFields.m16[7]);

            if ((serviceAloc != Mac::kShortAddrInvalid) && (Mle::ServiceIdFromAloc(serviceAloc) == serviceId))
            {
                break;
            }
        }

        if (i >= serviceAlocsLength)
        {
            // Service Aloc is not there, but it should be. Lets add it into first empty space
            for (i = 0; i < serviceAlocsLength; i++)
            {
                serviceAloc = HostSwap16(mServiceAlocs[i].GetAddress().mFields.m16[7]);

                if (serviceAloc == Mac::kShortAddrInvalid)
                {
                    SuccessOrExit(GetServiceAloc(serviceId, mServiceAlocs[i].GetAddress()));
                    Get<ThreadNetif>().AddUnicastAddress(mServiceAlocs[i]);
                    break;
                }
            }
        }
    }

exit:
    return;
}
#endif

void Mle::HandleAttachTimer(Timer &aTimer)
{
    aTimer.GetOwner<Mle>().HandleAttachTimer();
}

void Mle::HandleAttachTimer(void)
{
    uint32_t delay          = 0;
    bool     shouldAnnounce = true;

    if (mAttachState == kAttachStateParentRequestRouter || mAttachState == kAttachStateParentRequestReed ||
        mAttachState == kAttachStateAnnounce)
    {
        uint8_t linkQuality;

        linkQuality = mParentCandidate.GetLinkInfo().GetLinkQuality();

        if (linkQuality > mParentCandidate.GetLinkQualityOut())
        {
            linkQuality = mParentCandidate.GetLinkQualityOut();
        }

        // If already attached, accept the parent candidate if
        // we are trying to attach to a better partition or if a
        // Parent Response was also received from the current parent
        // to which the device is attached. This ensures that the
        // new parent candidate is compared with the current parent
        // and that it is indeed preferred over the current one.
        // If we are in kAttachStateParentRequestRouter and cannot
        // find a parent with best link quality(3), we will keep
        // the candidate and forward to REED stage to find a better
        // parent.

        if ((linkQuality == 3 || mAttachState != kAttachStateParentRequestRouter) &&
            mParentCandidate.IsStateParentResponse() &&
            (mRole != OT_DEVICE_ROLE_CHILD || mReceivedResponseFromParent || mParentRequestMode == kAttachBetter) &&
            SendChildIdRequest() == OT_ERROR_NONE)
        {
            SetAttachState(kAttachStateChildIdRequest);
            delay = kParentRequestReedTimeout;
            ExitNow();
        }
    }

    switch (mAttachState)
    {
    case kAttachStateIdle:
        assert(false);
        break;

    case kAttachStateProcessAnnounce:
        ProcessAnnounce();
        break;

    case kAttachStateStart:
        if (mAttachCounter > 0)
        {
            otLogNoteMle("Attempt to attach - attempt %d, %s %s", mAttachCounter,
                         AttachModeToString(mParentRequestMode), ReattachStateToString(mReattachState));
        }
        else
        {
            otLogNoteMle("Attempt to attach - %s %s", AttachModeToString(mParentRequestMode),
                         ReattachStateToString(mReattachState));
        }

        SetAttachState(kAttachStateParentRequestRouter);
        mParentCandidate.SetState(Neighbor::kStateInvalid);
        mReceivedResponseFromParent = false;
        Get<MeshForwarder>().SetRxOnWhenIdle(true);

        // initial MLE Parent Request has both E and R flags set in Scan Mask TLV
        // during reattach when losing connectivity.
        if (mParentRequestMode == kAttachSame1 || mParentRequestMode == kAttachSame2)
        {
            SendParentRequest(kParentRequestTypeRoutersAndReeds);
            delay = kParentRequestReedTimeout;
        }
        // initial MLE Parent Request has only R flag set in Scan Mask TLV for
        // during initial attach or downgrade process
        else
        {
            SendParentRequest(kParentRequestTypeRouters);
            delay = kParentRequestRouterTimeout;
        }

        break;

    case kAttachStateParentRequestRouter:
        SetAttachState(kAttachStateParentRequestReed);
        SendParentRequest(kParentRequestTypeRoutersAndReeds);
        delay = kParentRequestReedTimeout;
        break;

    case kAttachStateParentRequestReed:
        shouldAnnounce = PrepareAnnounceState();

        if (shouldAnnounce)
        {
            SetAttachState(kAttachStateAnnounce);
            SendParentRequest(kParentRequestTypeRoutersAndReeds);
            mAnnounceChannel = Mac::ChannelMask::kChannelIteratorFirst;
            delay            = mAnnounceDelay;
            break;
        }

        // fall through

    case kAttachStateAnnounce:
        if (shouldAnnounce)
        {
            if (SendOrphanAnnounce() == OT_ERROR_NONE)
            {
                delay = mAnnounceDelay;
                break;
            }
        }

        // fall through

    case kAttachStateChildIdRequest:
        SetAttachState(kAttachStateIdle);
        mParentCandidate.Clear();
        delay = Reattach();
        break;
    }

exit:

    if (delay != 0)
    {
        mAttachTimer.Start(delay);
    }
}

bool Mle::PrepareAnnounceState(void)
{
    bool             shouldAnnounce = false;
    Mac::ChannelMask channelMask;

    VerifyOrExit((mRole != OT_DEVICE_ROLE_CHILD) && (mReattachState == kReattachStop) &&
                 (Get<MeshCoP::ActiveDataset>().IsPartiallyComplete() || !IsFullThreadDevice()));

    if (Get<MeshCoP::ActiveDataset>().GetChannelMask(channelMask) != OT_ERROR_NONE)
    {
        channelMask = Get<Mac::Mac>().GetSupportedChannelMask();
    }

    mAnnounceDelay = kAnnounceTimeout / (channelMask.GetNumberOfChannels() + 1);

    if (mAnnounceDelay < kMinAnnounceDelay)
    {
        mAnnounceDelay = kMinAnnounceDelay;
    }

    shouldAnnounce = true;

exit:
    return shouldAnnounce;
}

uint32_t Mle::Reattach(void)
{
    uint32_t delay = 0;

    if (mReattachState == kReattachActive)
    {
        if (Get<MeshCoP::PendingDataset>().Restore() == OT_ERROR_NONE)
        {
            Get<MeshCoP::PendingDataset>().ApplyConfiguration();
            mReattachState = kReattachPending;
            SetAttachState(kAttachStateStart);
            delay = 1 + Random::NonCrypto::GetUint32InRange(0, kAttachStartJitter);
        }
        else
        {
            mReattachState = kReattachStop;
        }
    }
    else if (mReattachState == kReattachPending)
    {
        mReattachState = kReattachStop;
        Get<MeshCoP::ActiveDataset>().Restore();
    }

    VerifyOrExit(mReattachState == kReattachStop);

    switch (mParentRequestMode)
    {
    case kAttachAny:
        if (mRole != OT_DEVICE_ROLE_CHILD)
        {
            if (mAlternatePanId != Mac::kPanIdBroadcast)
            {
                Get<Mac::Mac>().SetPanChannel(mAlternateChannel);
                Get<Mac::Mac>().SetPanId(mAlternatePanId);
                mAlternatePanId = Mac::kPanIdBroadcast;
                BecomeDetached();
            }
            else if (!IsFullThreadDevice())
            {
                BecomeDetached();
            }
            else if (Get<MleRouter>().BecomeLeader() != OT_ERROR_NONE)
            {
                BecomeDetached();
            }
        }
        else if (!IsRxOnWhenIdle())
        {
            // return to sleepy operation
            Get<DataPollSender>().SetAttachMode(false);
            Get<MeshForwarder>().SetRxOnWhenIdle(false);
        }

        break;

    case kAttachSame1:
        BecomeChild(kAttachSame2);
        break;

    case kAttachSame2:
    case kAttachSameDowngrade:
        BecomeChild(kAttachAny);
        break;

    case kAttachBetter:
        break;
    }

exit:
    return delay;
}

void Mle::HandleDelayedResponseTimer(Timer &aTimer)
{
    aTimer.GetOwner<Mle>().HandleDelayedResponseTimer();
}

void Mle::HandleDelayedResponseTimer(void)
{
    DelayedResponseHeader delayedResponse;
    TimeMilli             now          = TimerMilli::GetNow();
    TimeMilli             nextSendTime = now.GetDistantFuture();
    Message *             message;
    Message *             nextMessage;

    for (message = mDelayedResponses.GetHead(); message != NULL; message = nextMessage)
    {
        nextMessage = message->GetNext();

        delayedResponse.ReadFrom(*message);

        if (now < delayedResponse.GetSendTime())
        {
            if (nextSendTime > delayedResponse.GetSendTime())
            {
                nextSendTime = delayedResponse.GetSendTime();
            }
        }
        else
        {
            mDelayedResponses.Dequeue(*message);

            // Remove the DelayedResponseHeader from the message.
            DelayedResponseHeader::RemoveFrom(*message);

            // Send the message.
            if (SendMessage(*message, delayedResponse.GetDestination()) == OT_ERROR_NONE)
            {
                LogMleMessage("Send delayed message", delayedResponse.GetDestination());

                // Here enters fast poll mode, as for Rx-Off-when-idle device, the enqueued msg should
                // be Mle Data Request.
                // Note: Finer-grade check (e.g. message subtype) might be required when deciding whether
                // or not enters fast poll mode fast poll mode if there are other type of delayed message
                // for Rx-Off-when-idle device.
                if (!IsRxOnWhenIdle())
                {
                    Get<DataPollSender>().SendFastPolls(DataPollSender::kDefaultFastPolls);
                }
            }
            else
            {
                message->Free();
            }
        }
    }

    if (nextSendTime < now.GetDistantFuture())
    {
        mDelayedResponseTimer.FireAt(nextSendTime);
    }
}

void Mle::RemoveDelayedDataResponseMessage(void)
{
    Message *             message = mDelayedResponses.GetHead();
    DelayedResponseHeader delayedResponse;

    while (message != NULL)
    {
        delayedResponse.ReadFrom(*message);

        if (message->GetSubType() == Message::kSubTypeMleDataResponse)
        {
            mDelayedResponses.Dequeue(*message);
            message->Free();
            LogMleMessage("Remove Delayed Data Response", delayedResponse.GetDestination());

            // no more than one multicast MLE Data Response in Delayed Message Queue.
            break;
        }

        message = message->GetNext();
    }
}

otError Mle::SendParentRequest(ParentRequestType aType)
{
    otError      error = OT_ERROR_NONE;
    Message *    message;
    uint8_t      scanMask = 0;
    Ip6::Address destination;

    Random::Crypto::FillBuffer(mParentRequest.mChallenge, sizeof(mParentRequest.mChallenge));

    switch (aType)
    {
    case kParentRequestTypeRouters:
        scanMask = ScanMaskTlv::kRouterFlag;
        break;

    case kParentRequestTypeRoutersAndReeds:
        scanMask = ScanMaskTlv::kRouterFlag | ScanMaskTlv::kEndDeviceFlag;
        break;
    }

    VerifyOrExit((message = NewMleMessage()) != NULL, error = OT_ERROR_NO_BUFS);
    SuccessOrExit(error = AppendHeader(*message, Header::kCommandParentRequest));
    SuccessOrExit(error = AppendMode(*message, mDeviceMode));
    SuccessOrExit(error = AppendChallenge(*message, mParentRequest.mChallenge, sizeof(mParentRequest.mChallenge)));
    SuccessOrExit(error = AppendScanMask(*message, scanMask));
    SuccessOrExit(error = AppendVersion(*message));
#if OPENTHREAD_CONFIG_TIME_SYNC_ENABLE
    SuccessOrExit(error = AppendTimeRequest(*message));
#endif

    destination.Clear();
    destination.mFields.m16[0] = HostSwap16(0xff02);
    destination.mFields.m16[7] = HostSwap16(0x0002);
    SuccessOrExit(error = SendMessage(*message, destination));

    switch (aType)
    {
    case kParentRequestTypeRouters:
        LogMleMessage("Send Parent Request to routers", destination);
        break;

    case kParentRequestTypeRoutersAndReeds:
        LogMleMessage("Send Parent Request to routers and REEDs", destination);
        break;
    }

exit:

    if (error != OT_ERROR_NONE && message != NULL)
    {
        message->Free();
    }

    return error;
}

void Mle::RequestShorterChildIdRequest(void)
{
    if (mAttachState == kAttachStateChildIdRequest)
    {
        mAddressRegistrationMode = kAppendMeshLocalOnly;
        SendChildIdRequest();
    }
}

otError Mle::SendChildIdRequest(void)
{
    otError      error   = OT_ERROR_NONE;
    uint8_t      tlvs[]  = {Tlv::kAddress16, Tlv::kNetworkData, Tlv::kRoute};
    uint8_t      tlvsLen = sizeof(tlvs);
    Message *    message = NULL;
    Ip6::Address destination;

    if (mParent.GetExtAddress() == mParentCandidate.GetExtAddress())
    {
        if (mRole == OT_DEVICE_ROLE_CHILD)
        {
            otLogInfoMle("Already attached to candidate parent");
            ExitNow(error = OT_ERROR_ALREADY);
        }
        else
        {
            // Invalidate stale parent state.
            //
            // Parent state is not normally invalidated after becoming a Router/Leader (see #1875).  When trying to
            // attach to a better partition, invalidating old parent state (especially when in kStateRestored) ensures
            // that GetNeighbor() returns mParentCandidate when processing the Child ID Response.
            mParent.SetState(Neighbor::kStateInvalid);
        }
    }

    VerifyOrExit((message = NewMleMessage()) != NULL, error = OT_ERROR_NO_BUFS);
    message->SetSubType(Message::kSubTypeMleChildIdRequest);
    SuccessOrExit(error = AppendHeader(*message, Header::kCommandChildIdRequest));
    SuccessOrExit(error = AppendResponse(*message, mChildIdRequest.mChallenge, mChildIdRequest.mChallengeLength));
    SuccessOrExit(error = AppendLinkFrameCounter(*message));
    SuccessOrExit(error = AppendMleFrameCounter(*message));
    SuccessOrExit(error = AppendMode(*message, mDeviceMode));
    SuccessOrExit(error = AppendTimeout(*message, mTimeout));
    SuccessOrExit(error = AppendVersion(*message));

    if (!IsFullThreadDevice())
    {
        SuccessOrExit(error = AppendAddressRegistration(*message, mAddressRegistrationMode));

        // no need to request the last Route64 TLV for MTD
        tlvsLen -= 1;
    }

    SuccessOrExit(error = AppendTlvRequest(*message, tlvs, tlvsLen));
    SuccessOrExit(error = AppendActiveTimestamp(*message));
    SuccessOrExit(error = AppendPendingTimestamp(*message));

    mParentCandidate.SetState(Neighbor::kStateValid);

    destination.Clear();
    destination.mFields.m16[0] = HostSwap16(0xfe80);
    destination.SetIid(mParentCandidate.GetExtAddress());
    SuccessOrExit(error = SendMessage(*message, destination));

    if (mAddressRegistrationMode == kAppendMeshLocalOnly)
    {
        LogMleMessage("Send Child ID Request - short", destination);
    }
    else
    {
        LogMleMessage("Send Child ID Request", destination);
    }

    if (!IsRxOnWhenIdle())
    {
        Get<DataPollSender>().SetAttachMode(true);
        Get<MeshForwarder>().SetRxOnWhenIdle(false);
    }

exit:

    if (error != OT_ERROR_NONE && message != NULL)
    {
        message->Free();
    }

    return error;
}

otError Mle::SendDataRequest(const Ip6::Address &aDestination,
                             const uint8_t *     aTlvs,
                             uint8_t             aTlvsLength,
                             uint16_t            aDelay)
{
    otError  error = OT_ERROR_NONE;
    Message *message;

    VerifyOrExit((message = NewMleMessage()) != NULL, error = OT_ERROR_NO_BUFS);
    SuccessOrExit(error = AppendHeader(*message, Header::kCommandDataRequest));
    SuccessOrExit(error = AppendTlvRequest(*message, aTlvs, aTlvsLength));
    SuccessOrExit(error = AppendActiveTimestamp(*message));
    SuccessOrExit(error = AppendPendingTimestamp(*message));

    if (aDelay)
    {
        SuccessOrExit(error = AddDelayedResponse(*message, aDestination, aDelay));
        LogMleMessage("Delay Data Request", aDestination);
    }
    else
    {
        SuccessOrExit(error = SendMessage(*message, aDestination));
        LogMleMessage("Send Data Request", aDestination);

        if (!IsRxOnWhenIdle())
        {
            Get<DataPollSender>().SendFastPolls(DataPollSender::kDefaultFastPolls);
        }
    }

exit:

    if (error != OT_ERROR_NONE && message != NULL)
    {
        message->Free();
    }

    if ((mRole == OT_DEVICE_ROLE_CHILD) && !IsRxOnWhenIdle())
    {
        mDataRequestState = kDataRequestActive;

        if (mChildUpdateRequestState == kChildUpdateRequestNone)
        {
            ScheduleMessageTransmissionTimer();
        }
    }

    return error;
}

void Mle::ScheduleMessageTransmissionTimer(void)
{
    uint32_t interval = 0;

    switch (mChildUpdateRequestState)
    {
    case kChildUpdateRequestNone:
        break;

    case kChildUpdateRequestPending:
        ExitNow(interval = kChildUpdateRequestPendingDelay);

    case kChildUpdateRequestActive:
        ExitNow(interval = kUnicastRetransmissionDelay);
    }

    switch (mDataRequestState)
    {
    case kDataRequestNone:
        break;

    case kDataRequestActive:
        ExitNow(interval = kUnicastRetransmissionDelay);
    }

    if ((mRole == OT_DEVICE_ROLE_CHILD) && IsRxOnWhenIdle())
    {
        interval =
            Time::SecToMsec(mTimeout) - static_cast<uint32_t>(kUnicastRetransmissionDelay) * kMaxChildKeepAliveAttempts;
    }

exit:
    if (interval != 0)
    {
        mMessageTransmissionTimer.Start(interval);
    }
    else
    {
        mMessageTransmissionTimer.Stop();
    }
}

void Mle::HandleMessageTransmissionTimer(Timer &aTimer)
{
    aTimer.GetOwner<Mle>().HandleMessageTransmissionTimer();
}

void Mle::HandleMessageTransmissionTimer(void)
{
    // The `mMessageTransmissionTimer` is used for:
    //
    //  - Delaying OT_CHANGED notification triggered "Child Update Request" transmission (to allow aggregation),
    //  - Retransmission of "Child Update Request",
    //  - Retransmission of "Data Request" on a child,
    //  - Sending periodic keep-alive "Child Update Request" messages on a non-sleepy (rx-on) child.

    switch (mChildUpdateRequestState)
    {
    case kChildUpdateRequestNone:
        if (mDataRequestState == kDataRequestActive)
        {
            static const uint8_t tlvs[] = {Tlv::kNetworkData};
            Ip6::Address         destination;

            VerifyOrExit(mDataRequestAttempts < kMaxChildKeepAliveAttempts, BecomeDetached());

            destination.Clear();
            destination.mFields.m16[0] = HostSwap16(0xfe80);
            destination.SetIid(mParent.GetExtAddress());

            if (SendDataRequest(destination, tlvs, sizeof(tlvs), 0) == OT_ERROR_NONE)
            {
                mDataRequestAttempts++;
            }

            ExitNow();
        }

        // Keep-alive "Child Update Request" only on a non-sleepy child
        VerifyOrExit((mRole == OT_DEVICE_ROLE_CHILD) && IsRxOnWhenIdle());
        break;

    case kChildUpdateRequestPending:
        if (Get<Notifier>().IsPending())
        {
            // Here intentionally delay another kChildUpdateRequestPendingDelay
            // cycle to ensure we only send a Child Update Request after we
            // know there are no more pending changes.
            ScheduleMessageTransmissionTimer();
            ExitNow();
        }

        mChildUpdateAttempts = 0;
        break;

    case kChildUpdateRequestActive:
        break;
    }

    VerifyOrExit(mChildUpdateAttempts < kMaxChildKeepAliveAttempts, BecomeDetached());

    if (SendChildUpdateRequest() == OT_ERROR_NONE)
    {
        mChildUpdateAttempts++;
    }

exit:
    return;
}

otError Mle::SendChildUpdateRequest(void)
{
    otError      error = OT_ERROR_NONE;
    Ip6::Address destination;
    Message *    message = NULL;

    if (!mParent.IsStateValidOrRestoring())
    {
        otLogWarnMle("No valid parent when sending Child Update Request");
        BecomeDetached();
        ExitNow();
    }

    mChildUpdateRequestState = kChildUpdateRequestActive;
    ScheduleMessageTransmissionTimer();

    VerifyOrExit((message = NewMleMessage()) != NULL, error = OT_ERROR_NO_BUFS);
    message->SetSubType(Message::kSubTypeMleChildUpdateRequest);
    SuccessOrExit(error = AppendHeader(*message, Header::kCommandChildUpdateRequest));
    SuccessOrExit(error = AppendMode(*message, mDeviceMode));

    if (!IsFullThreadDevice())
    {
        SuccessOrExit(error = AppendAddressRegistration(*message));
    }

    switch (mRole)
    {
    case OT_DEVICE_ROLE_DETACHED:
        Random::Crypto::FillBuffer(mParentRequest.mChallenge, sizeof(mParentRequest.mChallenge));
        SuccessOrExit(error = AppendChallenge(*message, mParentRequest.mChallenge, sizeof(mParentRequest.mChallenge)));
        break;

    case OT_DEVICE_ROLE_CHILD:
        SuccessOrExit(error = AppendSourceAddress(*message));
        SuccessOrExit(error = AppendLeaderData(*message));
        SuccessOrExit(error = AppendTimeout(*message, mTimeout));
        break;

    case OT_DEVICE_ROLE_DISABLED:
    case OT_DEVICE_ROLE_ROUTER:
    case OT_DEVICE_ROLE_LEADER:
        assert(false);
        break;
    }

    destination.Clear();
    destination.mFields.m16[0] = HostSwap16(0xfe80);
    destination.SetIid(mParent.GetExtAddress());
    SuccessOrExit(error = SendMessage(*message, destination));

    LogMleMessage("Send Child Update Request to parent", destination);

    if (!IsRxOnWhenIdle())
    {
        Get<DataPollSender>().SetAttachMode(true);
        Get<MeshForwarder>().SetRxOnWhenIdle(false);
    }
    else
    {
        Get<MeshForwarder>().SetRxOnWhenIdle(true);
    }

exit:

    if (error != OT_ERROR_NONE && message != NULL)
    {
        message->Free();
    }

    return error;
}

otError Mle::SendChildUpdateResponse(const uint8_t *aTlvs, uint8_t aNumTlvs, const ChallengeTlv &aChallenge)
{
    otError      error = OT_ERROR_NONE;
    Ip6::Address destination;
    Message *    message;
    bool         checkAddress = false;

    VerifyOrExit((message = NewMleMessage()) != NULL, error = OT_ERROR_NO_BUFS);
    SuccessOrExit(error = AppendHeader(*message, Header::kCommandChildUpdateResponse));
    SuccessOrExit(error = AppendSourceAddress(*message));
    SuccessOrExit(error = AppendLeaderData(*message));

    for (int i = 0; i < aNumTlvs; i++)
    {
        switch (aTlvs[i])
        {
        case Tlv::kTimeout:
            SuccessOrExit(error = AppendTimeout(*message, mTimeout));
            break;

        case Tlv::kStatus:
            SuccessOrExit(error = AppendStatus(*message, StatusTlv::kError));
            break;

        case Tlv::kAddressRegistration:
            if (!IsFullThreadDevice())
            {
                // We only register the mesh-local address in the "Child
                // Update Response" message and if there are additional
                // addresses to register we follow up with a "Child Update
                // Request".

                SuccessOrExit(error = AppendAddressRegistration(*message, kAppendMeshLocalOnly));
                checkAddress = true;
            }

            break;

        case Tlv::kResponse:
            SuccessOrExit(error = AppendResponse(*message, aChallenge.GetChallenge(), aChallenge.GetChallengeLength()));
            break;

        case Tlv::kLinkFrameCounter:
            SuccessOrExit(error = AppendLinkFrameCounter(*message));
            break;

        case Tlv::kMleFrameCounter:
            SuccessOrExit(error = AppendMleFrameCounter(*message));
            break;
        }
    }

    destination.Clear();
    destination.mFields.m16[0] = HostSwap16(0xfe80);
    destination.SetIid(mParent.GetExtAddress());
    SuccessOrExit(error = SendMessage(*message, destination));

    LogMleMessage("Send Child Update Response to parent", destination);

    if (checkAddress && HasUnregisteredAddress())
    {
        SendChildUpdateRequest();
    }

exit:

    if (error != OT_ERROR_NONE && message != NULL)
    {
        message->Free();
    }

    return error;
}

otError Mle::SendAnnounce(uint8_t aChannel, bool aOrphanAnnounce)
{
    Ip6::Address destination;

    destination.Clear();
    destination.mFields.m16[0] = HostSwap16(0xff02);
    destination.mFields.m16[7] = HostSwap16(0x0001);

    return SendAnnounce(aChannel, aOrphanAnnounce, destination);
}

otError Mle::SendAnnounce(uint8_t aChannel, bool aOrphanAnnounce, const Ip6::Address &aDestination)
{
    otError            error = OT_ERROR_NONE;
    ChannelTlv         channel;
    PanIdTlv           panid;
    ActiveTimestampTlv activeTimestamp;
    Message *          message = NULL;

    VerifyOrExit(Get<Mac::Mac>().GetSupportedChannelMask().ContainsChannel(aChannel), error = OT_ERROR_INVALID_ARGS);
    VerifyOrExit((message = NewMleMessage()) != NULL, error = OT_ERROR_NO_BUFS);
    message->SetLinkSecurityEnabled(true);
    message->SetSubType(Message::kSubTypeMleAnnounce);
    message->SetChannel(aChannel);
    SuccessOrExit(error = AppendHeader(*message, Header::kCommandAnnounce));

    channel.Init();
    channel.SetChannel(Get<Mac::Mac>().GetPanChannel());
    SuccessOrExit(error = channel.AppendTo(*message));

    if (aOrphanAnnounce)
    {
        activeTimestamp.Init();
        activeTimestamp.SetSeconds(0);
        activeTimestamp.SetTicks(0);
        activeTimestamp.SetAuthoritative(true);

        SuccessOrExit(error = activeTimestamp.AppendTo(*message));
    }
    else
    {
        SuccessOrExit(error = AppendActiveTimestamp(*message));
    }

    panid.Init();
    panid.SetPanId(Get<Mac::Mac>().GetPanId());
    SuccessOrExit(error = panid.AppendTo(*message));
    SuccessOrExit(error = SendMessage(*message, aDestination));

    otLogInfoMle("Send Announce on channel %d", aChannel);

exit:

    if (error != OT_ERROR_NONE && message != NULL)
    {
        message->Free();
    }

    return error;
}

otError Mle::SendOrphanAnnounce(void)
{
    otError          error;
    Mac::ChannelMask channelMask;

    if (Get<MeshCoP::ActiveDataset>().GetChannelMask(channelMask) != OT_ERROR_NONE)
    {
        channelMask = Get<Mac::Mac>().GetSupportedChannelMask();
    }

    SuccessOrExit(error = channelMask.GetNextChannel(mAnnounceChannel));

    SendAnnounce(mAnnounceChannel, true);

exit:
    return error;
}

otError Mle::SendMessage(Message &aMessage, const Ip6::Address &aDestination)
{
    otError          error = OT_ERROR_NONE;
    Header           header;
    uint32_t         keySequence;
    uint8_t          nonce[KeyManager::kNonceSize];
    uint8_t          tag[4];
    uint8_t          tagLength;
    Crypto::AesCcm   aesCcm;
    uint8_t          buf[64];
    uint16_t         length;
    Ip6::MessageInfo messageInfo;

    aMessage.Read(0, sizeof(header), &header);

    if (header.GetSecuritySuite() == Header::k154Security)
    {
        header.SetFrameCounter(Get<KeyManager>().GetMleFrameCounter());

        keySequence = Get<KeyManager>().GetCurrentKeySequence();
        header.SetKeyId(keySequence);

        aMessage.Write(0, header.GetLength(), &header);

        KeyManager::GenerateNonce(Get<Mac::Mac>().GetExtAddress(), Get<KeyManager>().GetMleFrameCounter(),
                                  Mac::Frame::kSecEncMic32, nonce);

        aesCcm.SetKey(Get<KeyManager>().GetCurrentMleKey(), 16);
        error = aesCcm.Init(16 + 16 + header.GetHeaderLength(), aMessage.GetLength() - (header.GetLength() - 1),
                            sizeof(tag), nonce, sizeof(nonce));
        assert(error == OT_ERROR_NONE);

        aesCcm.Header(&mLinkLocal64.GetAddress(), sizeof(mLinkLocal64.GetAddress()));
        aesCcm.Header(&aDestination, sizeof(aDestination));
        aesCcm.Header(header.GetBytes() + 1, header.GetHeaderLength());

        aMessage.SetOffset(header.GetLength() - 1);

        while (aMessage.GetOffset() < aMessage.GetLength())
        {
            length = aMessage.Read(aMessage.GetOffset(), sizeof(buf), buf);
            aesCcm.Payload(buf, buf, length, true);
            aMessage.Write(aMessage.GetOffset(), length, buf);
            aMessage.MoveOffset(length);
        }

        tagLength = sizeof(tag);
        aesCcm.Finalize(tag, &tagLength);
        SuccessOrExit(error = aMessage.Append(tag, tagLength));

        Get<KeyManager>().IncrementMleFrameCounter();
    }

    messageInfo.SetPeerAddr(aDestination);
    messageInfo.SetSockAddr(mLinkLocal64.GetAddress());
    messageInfo.SetPeerPort(kUdpPort);
    messageInfo.SetHopLimit(kMleHopLimit);

    SuccessOrExit(error = mSocket.SendTo(aMessage, messageInfo));

exit:
    return error;
}

otError Mle::AddDelayedResponse(Message &aMessage, const Ip6::Address &aDestination, uint16_t aDelay)
{
    otError               error = OT_ERROR_NONE;
    DelayedResponseHeader delayedResponse(TimerMilli::GetNow() + aDelay, aDestination);

    SuccessOrExit(error = delayedResponse.AppendTo(aMessage));
    mDelayedResponses.Enqueue(aMessage);

    mDelayedResponseTimer.FireAtIfEarlier(delayedResponse.GetSendTime());

exit:
    return error;
}

void Mle::HandleUdpReceive(void *aContext, otMessage *aMessage, const otMessageInfo *aMessageInfo)
{
    static_cast<Mle *>(aContext)->HandleUdpReceive(*static_cast<Message *>(aMessage),
                                                   *static_cast<const Ip6::MessageInfo *>(aMessageInfo));
}

void Mle::HandleUdpReceive(Message &aMessage, const Ip6::MessageInfo &aMessageInfo)
{
    otError         error = OT_ERROR_NONE;
    Header          header;
    uint32_t        keySequence;
    const uint8_t * mleKey;
    uint32_t        frameCounter;
    uint8_t         messageTag[4];
    uint8_t         nonce[KeyManager::kNonceSize];
    Mac::ExtAddress macAddr;
    Crypto::AesCcm  aesCcm;
    uint16_t        mleOffset;
    uint8_t         buf[64];
    uint16_t        length;
    uint8_t         tag[4];
    uint8_t         tagLength;
    uint8_t         command;
    Neighbor *      neighbor;

    otLogDebgMle("Receive UDP message");

    VerifyOrExit(aMessageInfo.GetLinkInfo() != NULL);
    VerifyOrExit(aMessageInfo.GetHopLimit() == kMleHopLimit, error = OT_ERROR_PARSE);

    length = aMessage.Read(aMessage.GetOffset(), sizeof(header), &header);
    VerifyOrExit(header.IsValid() && header.GetLength() <= length, error = OT_ERROR_PARSE);

    if (header.GetSecuritySuite() == Header::kNoSecurity)
    {
        aMessage.MoveOffset(header.GetLength());

        switch (header.GetCommand())
        {
        case Header::kCommandDiscoveryRequest:
            Get<MleRouter>().HandleDiscoveryRequest(aMessage, aMessageInfo);
            break;

        case Header::kCommandDiscoveryResponse:
            HandleDiscoveryResponse(aMessage, aMessageInfo);
            break;

        default:
            break;
        }

        ExitNow();
    }

    VerifyOrExit(mRole != OT_DEVICE_ROLE_DISABLED, error = OT_ERROR_INVALID_STATE);
    VerifyOrExit(header.GetSecuritySuite() == Header::k154Security, error = OT_ERROR_PARSE);

    keySequence = header.GetKeyId();

    if (keySequence == Get<KeyManager>().GetCurrentKeySequence())
    {
        mleKey = Get<KeyManager>().GetCurrentMleKey();
    }
    else
    {
        mleKey = Get<KeyManager>().GetTemporaryMleKey(keySequence);
    }

    VerifyOrExit(aMessage.GetOffset() + header.GetLength() + sizeof(messageTag) <= aMessage.GetLength(),
                 error = OT_ERROR_PARSE);
    aMessage.MoveOffset(header.GetLength() - 1);

    aMessage.Read(aMessage.GetLength() - sizeof(messageTag), sizeof(messageTag), messageTag);
    SuccessOrExit(error = aMessage.SetLength(aMessage.GetLength() - sizeof(messageTag)));

    aMessageInfo.GetPeerAddr().ToExtAddress(macAddr);
    frameCounter = header.GetFrameCounter();
    KeyManager::GenerateNonce(macAddr, frameCounter, Mac::Frame::kSecEncMic32, nonce);

    aesCcm.SetKey(mleKey, 16);
    SuccessOrExit(error = aesCcm.Init(sizeof(aMessageInfo.GetPeerAddr()) + sizeof(aMessageInfo.GetSockAddr()) +
                                          header.GetHeaderLength(),
                                      aMessage.GetLength() - aMessage.GetOffset(), sizeof(messageTag), nonce,
                                      sizeof(nonce)));

    aesCcm.Header(&aMessageInfo.GetPeerAddr(), sizeof(aMessageInfo.GetPeerAddr()));
    aesCcm.Header(&aMessageInfo.GetSockAddr(), sizeof(aMessageInfo.GetSockAddr()));
    aesCcm.Header(header.GetBytes() + 1, header.GetHeaderLength());

    mleOffset = aMessage.GetOffset();

    while (aMessage.GetOffset() < aMessage.GetLength())
    {
        length = aMessage.Read(aMessage.GetOffset(), sizeof(buf), buf);
        aesCcm.Payload(buf, buf, length, false);
#ifndef FUZZING_BUILD_MODE_UNSAFE_FOR_PRODUCTION
        aMessage.Write(aMessage.GetOffset(), length, buf);
#endif
        aMessage.MoveOffset(length);
    }

    tagLength = sizeof(tag);
    aesCcm.Finalize(tag, &tagLength);
#ifndef FUZZING_BUILD_MODE_UNSAFE_FOR_PRODUCTION
    VerifyOrExit(memcmp(messageTag, tag, sizeof(tag)) == 0, error = OT_ERROR_SECURITY);
#endif

    if (keySequence > Get<KeyManager>().GetCurrentKeySequence())
    {
        Get<KeyManager>().SetCurrentKeySequence(keySequence);
    }

    aMessage.SetOffset(mleOffset);

    aMessage.Read(aMessage.GetOffset(), sizeof(command), &command);
    aMessage.MoveOffset(sizeof(command));

    switch (mRole)
    {
    case OT_DEVICE_ROLE_DETACHED:
    case OT_DEVICE_ROLE_CHILD:
        neighbor = GetNeighbor(macAddr);
        break;

    case OT_DEVICE_ROLE_ROUTER:
    case OT_DEVICE_ROLE_LEADER:
        if (command == Header::kCommandChildIdResponse)
        {
            neighbor = GetNeighbor(macAddr);
        }
        else
        {
            neighbor = Get<MleRouter>().GetNeighbor(macAddr);
        }

        break;

    default:
        neighbor = NULL;
        break;
    }

    if (neighbor != NULL && neighbor->IsStateValid())
    {
        if (keySequence == neighbor->GetKeySequence())
        {
            VerifyOrExit(frameCounter >= neighbor->GetMleFrameCounter(), error = OT_ERROR_DUPLICATED);
        }
        else
        {
            VerifyOrExit(keySequence > neighbor->GetKeySequence(), error = OT_ERROR_DUPLICATED);
            neighbor->SetKeySequence(keySequence);
            neighbor->SetLinkFrameCounter(0);
        }

        neighbor->SetMleFrameCounter(frameCounter + 1);
    }

    switch (command)
    {
    case Header::kCommandLinkRequest:
        Get<MleRouter>().HandleLinkRequest(aMessage, aMessageInfo, neighbor);
        break;

    case Header::kCommandLinkAccept:
        Get<MleRouter>().HandleLinkAccept(aMessage, aMessageInfo, keySequence, neighbor);
        break;

    case Header::kCommandLinkAcceptAndRequest:
        Get<MleRouter>().HandleLinkAcceptAndRequest(aMessage, aMessageInfo, keySequence, neighbor);
        break;

    case Header::kCommandAdvertisement:
        HandleAdvertisement(aMessage, aMessageInfo, neighbor);
        break;

    case Header::kCommandDataRequest:
        Get<MleRouter>().HandleDataRequest(aMessage, aMessageInfo, neighbor);
        break;

    case Header::kCommandDataResponse:
        HandleDataResponse(aMessage, aMessageInfo, neighbor);
        break;

    case Header::kCommandParentRequest:
        Get<MleRouter>().HandleParentRequest(aMessage, aMessageInfo);
        break;

    case Header::kCommandParentResponse:
        HandleParentResponse(aMessage, aMessageInfo, keySequence);
        break;

    case Header::kCommandChildIdRequest:
        Get<MleRouter>().HandleChildIdRequest(aMessage, aMessageInfo, keySequence);
        break;

    case Header::kCommandChildIdResponse:
        HandleChildIdResponse(aMessage, aMessageInfo, neighbor);
        break;

    case Header::kCommandChildUpdateRequest:
        if (mRole == OT_DEVICE_ROLE_LEADER || mRole == OT_DEVICE_ROLE_ROUTER)
        {
            Get<MleRouter>().HandleChildUpdateRequest(aMessage, aMessageInfo, keySequence);
        }
        else
        {
            HandleChildUpdateRequest(aMessage, aMessageInfo, neighbor);
        }

        break;

    case Header::kCommandChildUpdateResponse:
        if (mRole == OT_DEVICE_ROLE_LEADER || mRole == OT_DEVICE_ROLE_ROUTER)
        {
            Get<MleRouter>().HandleChildUpdateResponse(aMessage, aMessageInfo, keySequence, neighbor);
        }
        else
        {
            HandleChildUpdateResponse(aMessage, aMessageInfo, neighbor);
        }

        break;

    case Header::kCommandAnnounce:
        HandleAnnounce(aMessage, aMessageInfo);
        break;

#if OPENTHREAD_CONFIG_TIME_SYNC_ENABLE
    case Header::kCommandTimeSync:
        Get<MleRouter>().HandleTimeSync(aMessage, aMessageInfo, neighbor);
        break;
#endif
    }

exit:

    if (error != OT_ERROR_NONE)
    {
        otLogNoteMle("Failed to process UDP: %s", otThreadErrorToString(error));
    }

    return;
}

otError Mle::HandleAdvertisement(const Message &aMessage, const Ip6::MessageInfo &aMessageInfo, Neighbor *aNeighbor)
{
    otError          error = OT_ERROR_NONE;
    SourceAddressTlv sourceAddress;
    LeaderDataTlv    leaderData;
    RouteTlv         route;
    uint8_t          tlvs[] = {Tlv::kNetworkData};
    uint16_t         delay;

    // Source Address
    SuccessOrExit(error = Tlv::GetTlv(aMessage, Tlv::kSourceAddress, sizeof(sourceAddress), sourceAddress));
    VerifyOrExit(sourceAddress.IsValid(), error = OT_ERROR_PARSE);

    LogMleMessage("Receive Advertisement", aMessageInfo.GetPeerAddr(), sourceAddress.GetRloc16());

    // Leader Data
    SuccessOrExit(error = Tlv::GetTlv(aMessage, Tlv::kLeaderData, sizeof(leaderData), leaderData));
    VerifyOrExit(leaderData.IsValid(), error = OT_ERROR_PARSE);

    if (mRole != OT_DEVICE_ROLE_DETACHED)
    {
        if (IsFullThreadDevice())
        {
            SuccessOrExit(error = Get<MleRouter>().HandleAdvertisement(aMessage, aMessageInfo, aNeighbor));
        }
        else if ((aNeighbor == &mParent) && (mParent.GetRloc16() != sourceAddress.GetRloc16()))
        {
            // Remove stale parent.
            BecomeDetached();
        }
    }

    switch (mRole)
    {
    case OT_DEVICE_ROLE_DISABLED:
    case OT_DEVICE_ROLE_DETACHED:
        ExitNow();

    case OT_DEVICE_ROLE_CHILD:
        VerifyOrExit(aNeighbor == &mParent);

        if ((mParent.GetRloc16() == sourceAddress.GetRloc16()) &&
            (leaderData.GetPartitionId() != mLeaderData.GetPartitionId() ||
             leaderData.GetLeaderRouterId() != GetLeaderId()))
        {
            SetLeaderData(leaderData.GetPartitionId(), leaderData.GetWeighting(), leaderData.GetLeaderRouterId());

            if (IsFullThreadDevice() && (Tlv::GetTlv(aMessage, Tlv::kRoute, sizeof(route), route) == OT_ERROR_NONE) &&
                route.IsValid())
            {
                // Overwrite Route Data
                Get<MleRouter>().ProcessRouteTlv(route);
            }

            mRetrieveNewNetworkData = true;
        }

        mParent.SetLastHeard(TimerMilli::GetNow());
        break;

    case OT_DEVICE_ROLE_ROUTER:
    case OT_DEVICE_ROLE_LEADER:
        VerifyOrExit(aNeighbor && aNeighbor->IsStateValid());
        break;
    }

    if (mRetrieveNewNetworkData || IsNetworkDataNewer(leaderData))
    {
        delay = Random::NonCrypto::GetUint16InRange(0, kMleMaxResponseDelay);
        SendDataRequest(aMessageInfo.GetPeerAddr(), tlvs, sizeof(tlvs), delay);
    }
#if OPENTHREAD_CONFIG_BORDER_ROUTER_ENABLE || OPENTHREAD_CONFIG_TMF_NETDATA_SERVICE_ENABLE
    else
    {
        Get<NetworkData::Local>().SendServerDataNotification();
    }
#endif

exit:

    if (error != OT_ERROR_NONE)
    {
        otLogWarnMle("Failed to process Advertisement: %s", otThreadErrorToString(error));
    }

    return error;
}

otError Mle::HandleDataResponse(const Message &         aMessage,
                                const Ip6::MessageInfo &aMessageInfo,
                                const Neighbor *        aNeighbor)
{
    otError error;

    LogMleMessage("Receive Data Response", aMessageInfo.GetPeerAddr());

    VerifyOrExit(aNeighbor && aNeighbor->IsStateValid(), error = OT_ERROR_SECURITY);

    error = HandleLeaderData(aMessage, aMessageInfo);

    if (mDataRequestState == kDataRequestNone && !IsRxOnWhenIdle())
    {
        // Here simply stops fast data poll request by Mle Data Request.
        // Note that in some cases fast data poll may continue after below stop operation until
        // running out the specified number. E.g. other component also trigger fast poll, and
        // is waiting for response; or the corner case where multiple Mle Data Request attempts
        // happened due to the retransmission mechanism.
        IgnoreReturnValue(Get<DataPollSender>().StopFastPolls());
    }

exit:

    if (error != OT_ERROR_NONE)
    {
        otLogWarnMle("Failed to process Data Response: %s", otThreadErrorToString(error));
    }

    return error;
}

bool Mle::IsNetworkDataNewer(const LeaderDataTlv &aLeaderData)
{
    int8_t diff;

    if (IsFullNetworkData())
    {
        diff = static_cast<int8_t>(aLeaderData.GetDataVersion() - Get<NetworkData::Leader>().GetVersion());
    }
    else
    {
        diff = static_cast<int8_t>(aLeaderData.GetStableDataVersion() - Get<NetworkData::Leader>().GetStableVersion());
    }

    return (diff > 0);
}

otError Mle::HandleLeaderData(const Message &aMessage, const Ip6::MessageInfo &aMessageInfo)
{
    otError             error = OT_ERROR_NONE;
    LeaderDataTlv       leaderData;
    ActiveTimestampTlv  activeTimestamp;
    PendingTimestampTlv pendingTimestamp;
    uint16_t            networkDataOffset    = 0;
    uint16_t            activeDatasetOffset  = 0;
    uint16_t            pendingDatasetOffset = 0;
    bool                dataRequest          = false;
    Tlv                 tlv;

    // Leader Data
    SuccessOrExit(error = Tlv::GetTlv(aMessage, Tlv::kLeaderData, sizeof(leaderData), leaderData));
    VerifyOrExit(leaderData.IsValid(), error = OT_ERROR_PARSE);

    if ((leaderData.GetPartitionId() != mLeaderData.GetPartitionId()) ||
        (leaderData.GetWeighting() != mLeaderData.GetWeighting()) || (leaderData.GetLeaderRouterId() != GetLeaderId()))
    {
        if (mRole == OT_DEVICE_ROLE_CHILD)
        {
            SetLeaderData(leaderData.GetPartitionId(), leaderData.GetWeighting(), leaderData.GetLeaderRouterId());
            mRetrieveNewNetworkData = true;
        }
        else
        {
            ExitNow(error = OT_ERROR_DROP);
        }
    }
    else if (!mRetrieveNewNetworkData)
    {
        VerifyOrExit(IsNetworkDataNewer(leaderData));
    }

    // Active Timestamp
    if (Tlv::GetTlv(aMessage, Tlv::kActiveTimestamp, sizeof(activeTimestamp), activeTimestamp) == OT_ERROR_NONE)
    {
        const MeshCoP::Timestamp *timestamp;

        VerifyOrExit(activeTimestamp.IsValid(), error = OT_ERROR_PARSE);
        timestamp = Get<MeshCoP::ActiveDataset>().GetTimestamp();

        // if received timestamp does not match the local value and message does not contain the dataset,
        // send MLE Data Request
        if ((timestamp == NULL || timestamp->Compare(activeTimestamp) != 0) &&
            (Tlv::GetOffset(aMessage, Tlv::kActiveDataset, activeDatasetOffset) != OT_ERROR_NONE))
        {
            ExitNow(dataRequest = true);
        }
    }
    else
    {
        activeTimestamp.SetLength(0);
    }

    // Pending Timestamp
    if (Tlv::GetTlv(aMessage, Tlv::kPendingTimestamp, sizeof(pendingTimestamp), pendingTimestamp) == OT_ERROR_NONE)
    {
        const MeshCoP::Timestamp *timestamp;

        VerifyOrExit(pendingTimestamp.IsValid(), error = OT_ERROR_PARSE);
        timestamp = Get<MeshCoP::PendingDataset>().GetTimestamp();

        // if received timestamp does not match the local value and message does not contain the dataset,
        // send MLE Data Request
        if ((timestamp == NULL || timestamp->Compare(pendingTimestamp) != 0) &&
            (Tlv::GetOffset(aMessage, Tlv::kPendingDataset, pendingDatasetOffset) != OT_ERROR_NONE))
        {
            ExitNow(dataRequest = true);
        }
    }
    else
    {
        pendingTimestamp.SetLength(0);
    }

    if (Tlv::GetOffset(aMessage, Tlv::kNetworkData, networkDataOffset) == OT_ERROR_NONE)
    {
        error =
            Get<NetworkData::Leader>().SetNetworkData(leaderData.GetDataVersion(), leaderData.GetStableDataVersion(),
                                                      !IsFullNetworkData(), aMessage, networkDataOffset);
        SuccessOrExit(error);
    }
    else
    {
        ExitNow(dataRequest = true);
    }

    // Active Dataset
    if (activeTimestamp.GetLength() > 0)
    {
        if (activeDatasetOffset > 0)
        {
            aMessage.Read(activeDatasetOffset, sizeof(tlv), &tlv);
            Get<MeshCoP::ActiveDataset>().Save(activeTimestamp, aMessage, activeDatasetOffset + sizeof(tlv),
                                               tlv.GetLength());
        }
    }

    // Pending Dataset
    if (pendingTimestamp.GetLength() > 0)
    {
        if (pendingDatasetOffset > 0)
        {
            aMessage.Read(pendingDatasetOffset, sizeof(tlv), &tlv);
            Get<MeshCoP::PendingDataset>().Save(pendingTimestamp, aMessage, pendingDatasetOffset + sizeof(tlv),
                                                tlv.GetLength());
        }
    }

    mRetrieveNewNetworkData = false;

exit:

    if (dataRequest)
    {
        static const uint8_t tlvs[] = {Tlv::kNetworkData};
        uint16_t             delay;

        if (aMessageInfo.GetSockAddr().IsMulticast())
        {
            delay = Random::NonCrypto::GetUint16InRange(0, kMleMaxResponseDelay);
        }
        else
        {
            // This method may have been called from an MLE request
            // handler.  We add a minimum delay here so that the MLE
            // response is enqueued before the MLE Data Request.
            delay = 10;
        }

        SendDataRequest(aMessageInfo.GetPeerAddr(), tlvs, sizeof(tlvs), delay);
    }
    else if (error == OT_ERROR_NONE)
    {
        mDataRequestAttempts = 0;
        mDataRequestState    = kDataRequestNone;

        // Here the `mMessageTransmissionTimer` is intentionally not canceled
        // so that when it fires from its callback a "Child Update" is sent
        // if the device is a rx-on child. This way, even when the timer is
        // reused for retransmission of "Data Request" messages, it is ensured
        // that keep-alive "Child Update Request" messages are send within the
        // child's timeout.
    }

    return error;
}

bool Mle::IsBetterParent(uint16_t aRloc16, uint8_t aLinkQuality, uint8_t aLinkMargin, ConnectivityTlv &aConnectivityTlv)
{
    bool rval = false;

    uint8_t candidateLinkQualityIn     = mParentCandidate.GetLinkInfo().GetLinkQuality();
    uint8_t candidateTwoWayLinkQuality = (candidateLinkQualityIn < mParentCandidate.GetLinkQualityOut())
                                             ? candidateLinkQualityIn
                                             : mParentCandidate.GetLinkQualityOut();

    if (aLinkQuality != candidateTwoWayLinkQuality)
    {
        ExitNow(rval = (aLinkQuality > candidateTwoWayLinkQuality));
    }

    if (IsActiveRouter(aRloc16) != IsActiveRouter(mParentCandidate.GetRloc16()))
    {
        ExitNow(rval = IsActiveRouter(aRloc16));
    }

    if (aConnectivityTlv.GetParentPriority() != mParentPriority)
    {
        ExitNow(rval = (aConnectivityTlv.GetParentPriority() > mParentPriority));
    }

    if (aConnectivityTlv.GetLinkQuality3() != mParentLinkQuality3)
    {
        ExitNow(rval = (aConnectivityTlv.GetLinkQuality3() > mParentLinkQuality3));
    }

    if (aConnectivityTlv.GetLinkQuality2() != mParentLinkQuality2)
    {
        ExitNow(rval = (aConnectivityTlv.GetLinkQuality2() > mParentLinkQuality2));
    }

    if (aConnectivityTlv.GetLinkQuality1() != mParentLinkQuality1)
    {
        ExitNow(rval = (aConnectivityTlv.GetLinkQuality1() > mParentLinkQuality1));
    }

    rval = (aLinkMargin > mParentLinkMargin);

exit:
    return rval;
}

otError Mle::HandleParentResponse(const Message &aMessage, const Ip6::MessageInfo &aMessageInfo, uint32_t aKeySequence)
{
    otError                 error    = OT_ERROR_NONE;
    const otThreadLinkInfo *linkInfo = static_cast<const otThreadLinkInfo *>(aMessageInfo.GetLinkInfo());
    ResponseTlv             response;
    VersionTlv              version;
    SourceAddressTlv        sourceAddress;
    LeaderDataTlv           leaderData;
    LinkMarginTlv           linkMarginTlv;
    uint8_t                 linkMargin;
    uint8_t                 linkQuality;
    ConnectivityTlv         connectivity;
    LinkFrameCounterTlv     linkFrameCounter;
    MleFrameCounterTlv      mleFrameCounter;
    ChallengeTlv            challenge;
    Mac::ExtAddress         extAddress;
#if OPENTHREAD_CONFIG_TIME_SYNC_ENABLE
    TimeParameterTlv timeParameter;
#endif

    // Source Address
    SuccessOrExit(error = Tlv::GetTlv(aMessage, Tlv::kSourceAddress, sizeof(sourceAddress), sourceAddress));
    VerifyOrExit(sourceAddress.IsValid(), error = OT_ERROR_PARSE);

    LogMleMessage("Receive Parent Response", aMessageInfo.GetPeerAddr(), sourceAddress.GetRloc16());

    // Version
    SuccessOrExit(error = Tlv::GetTlv(aMessage, Tlv::kVersion, sizeof(version), version));
    VerifyOrExit(version.IsValid(), error = OT_ERROR_PARSE);

    // Response
    SuccessOrExit(error = Tlv::GetTlv(aMessage, Tlv::kResponse, sizeof(response), response));
    VerifyOrExit(response.IsValid() &&
                     memcmp(response.GetResponse(), mParentRequest.mChallenge, response.GetResponseLength()) == 0,
                 error = OT_ERROR_PARSE);

    aMessageInfo.GetPeerAddr().ToExtAddress(extAddress);

    if (mRole == OT_DEVICE_ROLE_CHILD && mParent.GetExtAddress() == extAddress)
    {
        mReceivedResponseFromParent = true;
    }

    // Leader Data
    SuccessOrExit(error = Tlv::GetTlv(aMessage, Tlv::kLeaderData, sizeof(leaderData), leaderData));
    VerifyOrExit(leaderData.IsValid(), error = OT_ERROR_PARSE);

    // Link Quality
    SuccessOrExit(error = Tlv::GetTlv(aMessage, Tlv::kLinkMargin, sizeof(linkMarginTlv), linkMarginTlv));
    VerifyOrExit(linkMarginTlv.IsValid(), error = OT_ERROR_PARSE);

    linkMargin = LinkQualityInfo::ConvertRssToLinkMargin(Get<Mac::Mac>().GetNoiseFloor(), linkInfo->mRss);

    if (linkMargin > linkMarginTlv.GetLinkMargin())
    {
        linkMargin = linkMarginTlv.GetLinkMargin();
    }

    linkQuality = LinkQualityInfo::ConvertLinkMarginToLinkQuality(linkMargin);

    // Connectivity
    SuccessOrExit(error = Tlv::GetTlv(aMessage, Tlv::kConnectivity, sizeof(connectivity), connectivity));
    VerifyOrExit(connectivity.IsValid(), error = OT_ERROR_PARSE);

    // Share data with application, if requested.
    if (mParentResponseCb)
    {
        otThreadParentResponseInfo parentinfo;

        parentinfo.mExtAddr      = extAddress;
        parentinfo.mRloc16       = sourceAddress.GetRloc16();
        parentinfo.mRssi         = linkInfo->mRss;
        parentinfo.mPriority     = connectivity.GetParentPriority();
        parentinfo.mLinkQuality3 = connectivity.GetLinkQuality3();
        parentinfo.mLinkQuality2 = connectivity.GetLinkQuality2();
        parentinfo.mLinkQuality1 = connectivity.GetLinkQuality1();
        parentinfo.mIsAttached   = IsAttached();

        mParentResponseCb(&parentinfo, mParentResponseCbContext);
    }

#if OPENTHREAD_FTD
    if (IsFullThreadDevice() && (mRole != OT_DEVICE_ROLE_DETACHED))
    {
        int8_t diff = static_cast<int8_t>(connectivity.GetIdSequence() - Get<RouterTable>().GetRouterIdSequence());

        switch (mParentRequestMode)
        {
        case kAttachAny:
            VerifyOrExit(leaderData.GetPartitionId() != mLeaderData.GetPartitionId() || diff > 0);
            break;

        case kAttachSame1:
        case kAttachSame2:
            VerifyOrExit(leaderData.GetPartitionId() == mLeaderData.GetPartitionId());
            VerifyOrExit(diff > 0);
            break;

        case kAttachSameDowngrade:
            VerifyOrExit(leaderData.GetPartitionId() == mLeaderData.GetPartitionId());
            VerifyOrExit(diff >= 0);
            break;

        case kAttachBetter:
            VerifyOrExit(leaderData.GetPartitionId() != mLeaderData.GetPartitionId());

            VerifyOrExit(MleRouter::ComparePartitions(connectivity.GetActiveRouters() <= 1, leaderData,
                                                      Get<MleRouter>().IsSingleton(), mLeaderData) > 0);
            break;
        }
    }
#endif

    // Continue to process the "ParentResponse" if it is from current
    // parent candidate to update the challenge and frame counters.

    if (mParentCandidate.IsStateParentResponse() && (mParentCandidate.GetExtAddress() != extAddress))
    {
        // if already have a candidate parent, only seek a better parent

        int compare = 0;

        if (IsFullThreadDevice())
        {
            compare = MleRouter::ComparePartitions(connectivity.GetActiveRouters() <= 1, leaderData, mParentIsSingleton,
                                                   mParentLeaderData);
        }

        // only consider partitions that are the same or better
        VerifyOrExit(compare >= 0);

        // only consider better parents if the partitions are the same
        VerifyOrExit(compare != 0 || IsBetterParent(sourceAddress.GetRloc16(), linkQuality, linkMargin, connectivity));
    }

    // Link Frame Counter
    SuccessOrExit(error = Tlv::GetTlv(aMessage, Tlv::kLinkFrameCounter, sizeof(linkFrameCounter), linkFrameCounter));
    VerifyOrExit(linkFrameCounter.IsValid(), error = OT_ERROR_PARSE);

    // Mle Frame Counter
    if (Tlv::GetTlv(aMessage, Tlv::kMleFrameCounter, sizeof(mleFrameCounter), mleFrameCounter) == OT_ERROR_NONE)
    {
        VerifyOrExit(mleFrameCounter.IsValid());
    }
    else
    {
        mleFrameCounter.SetFrameCounter(linkFrameCounter.GetFrameCounter());
    }

#if OPENTHREAD_CONFIG_TIME_SYNC_ENABLE

    // Time Parameter
    if (Tlv::GetTlv(aMessage, Tlv::kTimeParameter, sizeof(timeParameter), timeParameter) == OT_ERROR_NONE)
    {
        VerifyOrExit(timeParameter.IsValid());

        Get<TimeSync>().SetTimeSyncPeriod(timeParameter.GetTimeSyncPeriod());
        Get<TimeSync>().SetXtalThreshold(timeParameter.GetXtalThreshold());
    }

#if OPENTHREAD_CONFIG_TIME_SYNC_REQUIRED
    else
    {
        // If the time sync feature is required, don't choose the parent which doesn't support it.
        ExitNow();
    }

#endif // OPENTHREAD_CONFIG_TIME_SYNC_REQUIRED
#endif // OPENTHREAD_CONFIG_TIME_SYNC_ENABLE

    // Challenge
    SuccessOrExit(error = Tlv::GetTlv(aMessage, Tlv::kChallenge, sizeof(challenge), challenge));
    VerifyOrExit(challenge.IsValid(), error = OT_ERROR_PARSE);
    mChildIdRequest.mChallengeLength = challenge.GetChallengeLength();
    memcpy(mChildIdRequest.mChallenge, challenge.GetChallenge(), mChildIdRequest.mChallengeLength);

    mParentCandidate.SetExtAddress(extAddress);
    mParentCandidate.SetRloc16(sourceAddress.GetRloc16());
    mParentCandidate.SetLinkFrameCounter(linkFrameCounter.GetFrameCounter());
    mParentCandidate.SetMleFrameCounter(mleFrameCounter.GetFrameCounter());
    mParentCandidate.SetVersion(static_cast<uint8_t>(version.GetVersion()));
    mParentCandidate.SetDeviceMode(DeviceMode(DeviceMode::kModeFullThreadDevice | DeviceMode::kModeRxOnWhenIdle |
                                              DeviceMode::kModeFullNetworkData | DeviceMode::kModeSecureDataRequest));
    mParentCandidate.GetLinkInfo().Clear();
    mParentCandidate.GetLinkInfo().AddRss(Get<Mac::Mac>().GetNoiseFloor(), linkInfo->mRss);
    mParentCandidate.ResetLinkFailures();
    mParentCandidate.SetLinkQualityOut(LinkQualityInfo::ConvertLinkMarginToLinkQuality(linkMarginTlv.GetLinkMargin()));
    mParentCandidate.SetState(Neighbor::kStateParentResponse);
    mParentCandidate.SetKeySequence(aKeySequence);

    mParentPriority     = connectivity.GetParentPriority();
    mParentLinkQuality3 = connectivity.GetLinkQuality3();
    mParentLinkQuality2 = connectivity.GetLinkQuality2();
    mParentLinkQuality1 = connectivity.GetLinkQuality1();
    mParentLeaderCost   = connectivity.GetLeaderCost();
    mParentLeaderData   = leaderData;
    mParentIsSingleton  = connectivity.GetActiveRouters() <= 1;
    mParentLinkMargin   = linkMargin;

exit:

    if (error != OT_ERROR_NONE)
    {
        otLogWarnMle("Failed to process Parent Response: %s", otThreadErrorToString(error));
    }

    return error;
}

otError Mle::HandleChildIdResponse(const Message &         aMessage,
                                   const Ip6::MessageInfo &aMessageInfo,
                                   const Neighbor *        aNeighbor)
{
    OT_UNUSED_VARIABLE(aMessageInfo);

    otError             error = OT_ERROR_NONE;
    LeaderDataTlv       leaderData;
    SourceAddressTlv    sourceAddress;
    Address16Tlv        shortAddress;
    RouteTlv            route;
    ActiveTimestampTlv  activeTimestamp;
    PendingTimestampTlv pendingTimestamp;
    Tlv                 tlv;
    uint16_t            networkDataOffset;
    uint16_t            offset;

    // Source Address
    SuccessOrExit(error = Tlv::GetTlv(aMessage, Tlv::kSourceAddress, sizeof(sourceAddress), sourceAddress));
    VerifyOrExit(sourceAddress.IsValid(), error = OT_ERROR_PARSE);

    LogMleMessage("Receive Child ID Response", aMessageInfo.GetPeerAddr(), sourceAddress.GetRloc16());

    VerifyOrExit(aNeighbor && aNeighbor->IsStateValid(), error = OT_ERROR_SECURITY);

    VerifyOrExit(mAttachState == kAttachStateChildIdRequest);

    // Leader Data
    SuccessOrExit(error = Tlv::GetTlv(aMessage, Tlv::kLeaderData, sizeof(leaderData), leaderData));
    VerifyOrExit(leaderData.IsValid(), error = OT_ERROR_PARSE);

    // ShortAddress
    SuccessOrExit(error = Tlv::GetTlv(aMessage, Tlv::kAddress16, sizeof(shortAddress), shortAddress));
    VerifyOrExit(shortAddress.IsValid(), error = OT_ERROR_PARSE);

    // Network Data
    error = Tlv::GetOffset(aMessage, Tlv::kNetworkData, networkDataOffset);
    SuccessOrExit(error);

    // Active Timestamp
    if (Tlv::GetTlv(aMessage, Tlv::kActiveTimestamp, sizeof(activeTimestamp), activeTimestamp) == OT_ERROR_NONE)
    {
        VerifyOrExit(activeTimestamp.IsValid(), error = OT_ERROR_PARSE);

        // Active Dataset
        if (Tlv::GetOffset(aMessage, Tlv::kActiveDataset, offset) == OT_ERROR_NONE)
        {
            aMessage.Read(offset, sizeof(tlv), &tlv);
            Get<MeshCoP::ActiveDataset>().Save(activeTimestamp, aMessage, offset + sizeof(tlv), tlv.GetLength());
        }
    }

    // clear Pending Dataset if device succeed to reattach using stored Pending Dataset
    if (mReattachState == kReattachPending)
    {
        Get<MeshCoP::PendingDataset>().Clear();
    }

    // Pending Timestamp
    if (Tlv::GetTlv(aMessage, Tlv::kPendingTimestamp, sizeof(pendingTimestamp), pendingTimestamp) == OT_ERROR_NONE)
    {
        VerifyOrExit(pendingTimestamp.IsValid(), error = OT_ERROR_PARSE);

        // Pending Dataset
        if (Tlv::GetOffset(aMessage, Tlv::kPendingDataset, offset) == OT_ERROR_NONE)
        {
            aMessage.Read(offset, sizeof(tlv), &tlv);
            Get<MeshCoP::PendingDataset>().Save(pendingTimestamp, aMessage, offset + sizeof(tlv), tlv.GetLength());
        }
    }
    else
    {
        Get<MeshCoP::PendingDataset>().ClearNetwork();
    }

#if OPENTHREAD_CONFIG_TIME_SYNC_ENABLE
    // Sync to Thread network time
    if (aMessage.GetTimeSyncSeq() != OT_TIME_SYNC_INVALID_SEQ)
    {
        Get<TimeSync>().HandleTimeSyncMessage(aMessage);
    }
#endif

    // Parent Attach Success

    SetStateDetached();

    SetLeaderData(leaderData.GetPartitionId(), leaderData.GetWeighting(), leaderData.GetLeaderRouterId());

    if (!IsRxOnWhenIdle())
    {
        Get<DataPollSender>().SetAttachMode(false);
        Get<MeshForwarder>().SetRxOnWhenIdle(false);
    }
    else
    {
        Get<MeshForwarder>().SetRxOnWhenIdle(true);
    }

    // Route
    if ((Tlv::GetTlv(aMessage, Tlv::kRoute, sizeof(route), route) == OT_ERROR_NONE) && IsFullThreadDevice())
    {
        SuccessOrExit(error = Get<MleRouter>().ProcessRouteTlv(route));
    }

    mParent = mParentCandidate;
    mParentCandidate.Clear();

    mParent.SetRloc16(sourceAddress.GetRloc16());

    Get<NetworkData::Leader>().SetNetworkData(leaderData.GetDataVersion(), leaderData.GetStableDataVersion(),
                                              !IsFullNetworkData(), aMessage, networkDataOffset);

    SetStateChild(shortAddress.GetRloc16());

exit:

    if (error != OT_ERROR_NONE)
    {
        otLogWarnMle("Failed to process Child ID Response: %s", otThreadErrorToString(error));
    }

    return error;
}

otError Mle::HandleChildUpdateRequest(const Message &         aMessage,
                                      const Ip6::MessageInfo &aMessageInfo,
                                      Neighbor *              aNeighbor)
{
    static const uint8_t kMaxResponseTlvs = 6;

    otError          error = OT_ERROR_NONE;
    SourceAddressTlv sourceAddress;
    ChallengeTlv     challenge;
    TlvRequestTlv    tlvRequest;
    uint8_t          tlvs[kMaxResponseTlvs] = {};
    uint8_t          numTlvs                = 0;

    // Source Address
    SuccessOrExit(error = Tlv::GetTlv(aMessage, Tlv::kSourceAddress, sizeof(sourceAddress), sourceAddress));
    VerifyOrExit(sourceAddress.IsValid(), error = OT_ERROR_PARSE);

    LogMleMessage("Receive Child Update Request from parent", aMessageInfo.GetPeerAddr(), sourceAddress.GetRloc16());

    // Challenge
    if (Tlv::GetTlv(aMessage, Tlv::kChallenge, sizeof(challenge), challenge) == OT_ERROR_NONE)
    {
        VerifyOrExit(challenge.IsValid(), error = OT_ERROR_PARSE);
        tlvs[numTlvs++] = Tlv::kResponse;
        tlvs[numTlvs++] = Tlv::kMleFrameCounter;
        tlvs[numTlvs++] = Tlv::kLinkFrameCounter;
    }

    if (aNeighbor == &mParent)
    {
        StatusTlv status;

        if (Tlv::GetTlv(aMessage, Tlv::kStatus, sizeof(status), status) == OT_ERROR_NONE)
        {
            VerifyOrExit(status.IsValid(), error = OT_ERROR_PARSE);

            if (status.GetStatus() == StatusTlv::kError)
            {
                BecomeDetached();
                ExitNow();
            }
        }

        if (mParent.GetRloc16() != sourceAddress.GetRloc16())
        {
            BecomeDetached();
            ExitNow();
        }

        // Leader Data, Network Data, Active Timestamp, Pending Timestamp
        SuccessOrExit(error = HandleLeaderData(aMessage, aMessageInfo));
    }
    else
    {
        // this device is not a child of the Child Update Request source
        tlvs[numTlvs++] = Tlv::kStatus;
    }

    // TLV Request
    if (Tlv::GetTlv(aMessage, Tlv::kTlvRequest, sizeof(tlvRequest), tlvRequest) == OT_ERROR_NONE)
    {
        VerifyOrExit(tlvRequest.IsValid(), error = OT_ERROR_PARSE);

        for (uint8_t i = 0; i < tlvRequest.GetLength(); i++)
        {
            if (numTlvs >= sizeof(tlvs))
            {
                otLogWarnMle("Failed to respond with TLVs: %d of %d", i, tlvRequest.GetLength());
                break;
            }

            tlvs[numTlvs++] = tlvRequest.GetTlvs()[i];
        }
    }

    SuccessOrExit(error = SendChildUpdateResponse(tlvs, numTlvs, challenge));

exit:

    if (error != OT_ERROR_NONE)
    {
        otLogWarnMle("Failed to process Child Update Request from parent: %s", otThreadErrorToString(error));
    }

    return error;
}

otError Mle::HandleChildUpdateResponse(const Message &         aMessage,
                                       const Ip6::MessageInfo &aMessageInfo,
                                       const Neighbor *        aNeighbor)
{
    otError             error = OT_ERROR_NONE;
    StatusTlv           status;
    ModeTlv             mode;
    ResponseTlv         response;
    LinkFrameCounterTlv linkFrameCounter;
    MleFrameCounterTlv  mleFrameCounter;
    SourceAddressTlv    sourceAddress;
    TimeoutTlv          timeout;

    LogMleMessage("Receive Child Update Response from parent", aMessageInfo.GetPeerAddr());

    switch (mRole)
    {
    case OT_DEVICE_ROLE_DETACHED:
        VerifyOrExit(
            (Tlv::GetTlv(aMessage, Tlv::kResponse, sizeof(response), response) == OT_ERROR_NONE) &&
                (response.IsValid()) &&
                (!memcmp(response.GetResponse(), mParentRequest.mChallenge, sizeof(mParentRequest.mChallenge))),
            error = OT_ERROR_SECURITY);
        break;

    case OT_DEVICE_ROLE_CHILD:
        VerifyOrExit((aNeighbor == &mParent) && mParent.IsStateValid(), error = OT_ERROR_SECURITY);
        break;

    default:
        assert(false);
        break;
    }

    // Status
    if (Tlv::GetTlv(aMessage, Tlv::kStatus, sizeof(status), status) == OT_ERROR_NONE)
    {
        BecomeDetached();
        ExitNow();
    }

    // Mode
    SuccessOrExit(error = Tlv::GetTlv(aMessage, Tlv::kMode, sizeof(mode), mode));
    VerifyOrExit(mode.IsValid(), error = OT_ERROR_PARSE);
    VerifyOrExit(mode.GetMode() == mDeviceMode, error = OT_ERROR_DROP);

    switch (mRole)
    {
    case OT_DEVICE_ROLE_DETACHED:
        SuccessOrExit(error =
                          Tlv::GetTlv(aMessage, Tlv::kLinkFrameCounter, sizeof(linkFrameCounter), linkFrameCounter));
        VerifyOrExit(linkFrameCounter.IsValid(), error = OT_ERROR_PARSE);

        if (Tlv::GetTlv(aMessage, Tlv::kMleFrameCounter, sizeof(mleFrameCounter), mleFrameCounter) == OT_ERROR_NONE)
        {
            VerifyOrExit(mleFrameCounter.IsValid(), error = OT_ERROR_PARSE);
        }
        else
        {
            mleFrameCounter.SetFrameCounter(linkFrameCounter.GetFrameCounter());
        }

        mParent.SetLinkFrameCounter(linkFrameCounter.GetFrameCounter());
        mParent.SetMleFrameCounter(mleFrameCounter.GetFrameCounter());

        mParent.SetState(Neighbor::kStateValid);
        SetStateChild(GetRloc16());

        mRetrieveNewNetworkData = true;

        // fall through

    case OT_DEVICE_ROLE_CHILD:
        // Source Address
        SuccessOrExit(error = Tlv::GetTlv(aMessage, Tlv::kSourceAddress, sizeof(sourceAddress), sourceAddress));
        VerifyOrExit(sourceAddress.IsValid(), error = OT_ERROR_PARSE);

        if (RouterIdFromRloc16(sourceAddress.GetRloc16()) != RouterIdFromRloc16(GetRloc16()))
        {
            BecomeDetached();
            ExitNow();
        }

        // Leader Data, Network Data, Active Timestamp, Pending Timestamp
        SuccessOrExit(error = HandleLeaderData(aMessage, aMessageInfo));

        // Timeout optional
        if (Tlv::GetTlv(aMessage, Tlv::kTimeout, sizeof(timeout), timeout) == OT_ERROR_NONE)
        {
            VerifyOrExit(timeout.IsValid(), error = OT_ERROR_PARSE);
            mTimeout = timeout.GetTimeout();
        }

        if (!IsRxOnWhenIdle())
        {
            Get<DataPollSender>().SetAttachMode(false);
            Get<MeshForwarder>().SetRxOnWhenIdle(false);
        }
        else
        {
            Get<MeshForwarder>().SetRxOnWhenIdle(true);
        }

        break;

    default:
        assert(false);
        break;
    }

exit:

    if (error == OT_ERROR_NONE)
    {
        if (mChildUpdateRequestState == kChildUpdateRequestActive)
        {
            mChildUpdateAttempts     = 0;
            mChildUpdateRequestState = kChildUpdateRequestNone;
            ScheduleMessageTransmissionTimer();
        }
    }
    else
    {
        otLogWarnMle("Failed to process Child Update Response: %s", otThreadErrorToString(error));
    }

    return error;
}

otError Mle::HandleAnnounce(const Message &aMessage, const Ip6::MessageInfo &aMessageInfo)
{
    OT_UNUSED_VARIABLE(aMessageInfo);

    otError                   error = OT_ERROR_NONE;
    ChannelTlv                channelTlv;
    ActiveTimestampTlv        timestamp;
    const MeshCoP::Timestamp *localTimestamp;
    PanIdTlv                  panIdTlv;
    uint8_t                   channel;
    uint16_t                  panId;

    LogMleMessage("Receive Announce", aMessageInfo.GetPeerAddr());

    SuccessOrExit(error = Tlv::GetTlv(aMessage, Tlv::kChannel, sizeof(channelTlv), channelTlv));
    VerifyOrExit(channelTlv.IsValid(), error = OT_ERROR_PARSE);

    channel = static_cast<uint8_t>(channelTlv.GetChannel());

    SuccessOrExit(error = Tlv::GetTlv(aMessage, Tlv::kActiveTimestamp, sizeof(timestamp), timestamp));
    VerifyOrExit(timestamp.IsValid(), error = OT_ERROR_PARSE);

    SuccessOrExit(error = Tlv::GetTlv(aMessage, Tlv::kPanId, sizeof(panIdTlv), panIdTlv));
    VerifyOrExit(panIdTlv.IsValid(), error = OT_ERROR_PARSE);
    panId = panIdTlv.GetPanId();

    localTimestamp = Get<MeshCoP::ActiveDataset>().GetTimestamp();

    if (localTimestamp == NULL || localTimestamp->Compare(timestamp) > 0)
    {
        // No action is required if device is detached, and current
        // channel and pan-id match the values from the received MLE
        // Announce message.

        VerifyOrExit((mRole != OT_DEVICE_ROLE_DETACHED) || (Get<Mac::Mac>().GetPanChannel() != channel) ||
                     (Get<Mac::Mac>().GetPanId() != panId));

        if (mAttachState == kAttachStateProcessAnnounce)
        {
            VerifyOrExit(mAlternateTimestamp < timestamp.GetSeconds());
        }

        mAlternateTimestamp = timestamp.GetSeconds();
        mAlternateChannel   = channel;
        mAlternatePanId     = panId;
        SetAttachState(kAttachStateProcessAnnounce);
        mAttachTimer.Start(kAnnounceProcessTimeout);

        otLogNoteMle("Delay processing Announce - channel %d, panid 0x%02x", channel, panId);
    }
    else if (localTimestamp->Compare(timestamp) < 0)
    {
        SendAnnounce(channel, false);

#if OPENTHREAD_CONFIG_MLE_SEND_UNICAST_ANNOUNCE_RESPONSE
        SendAnnounce(channel, false, aMessageInfo.GetPeerAddr());
#endif
    }
    else
    {
        // do nothing
        // timestamps are equal: no behaviour specified by the Thread spec.
        // If SendAnnounce is executed at this point, there exists a scenario where
        // multiple devices keep sending MLE Announce messages to one another indefinitely.
    }

exit:

    if (error != OT_ERROR_NONE)
    {
        otLogWarnMle("Failed to process Announce: %s", otThreadErrorToString(error));
    }

    return error;
}

void Mle::ProcessAnnounce(void)
{
    uint8_t  newChannel = mAlternateChannel;
    uint16_t newPanId   = mAlternatePanId;

    assert(mAttachState == kAttachStateProcessAnnounce);

    otLogNoteMle("Processing Announce - channel %d, panid 0x%02x", newChannel, newPanId);

    Stop(/* aClearNetworkDatasets */ false);

    // Save the current/previous channel and pan-id
    mAlternateChannel   = Get<Mac::Mac>().GetPanChannel();
    mAlternatePanId     = Get<Mac::Mac>().GetPanId();
    mAlternateTimestamp = 0;

    Get<Mac::Mac>().SetPanChannel(newChannel);
    Get<Mac::Mac>().SetPanId(newPanId);

    Start(/* aAnnounceAttach */ true);
}

otError Mle::HandleDiscoveryResponse(const Message &aMessage, const Ip6::MessageInfo &aMessageInfo)
{
    otError                       error    = OT_ERROR_NONE;
    const otThreadLinkInfo *      linkInfo = static_cast<const otThreadLinkInfo *>(aMessageInfo.GetLinkInfo());
    Tlv                           tlv;
    MeshCoP::Tlv                  meshcopTlv;
    MeshCoP::DiscoveryResponseTlv discoveryResponse;
    MeshCoP::ExtendedPanIdTlv     extPanId;
    MeshCoP::NetworkNameTlv       networkName;
    MeshCoP::SteeringDataTlv      steeringData;
    MeshCoP::JoinerUdpPortTlv     JoinerUdpPort;
    otActiveScanResult            result;
    uint16_t                      offset;
    uint16_t                      end;
    bool                          didCheckSteeringData = false;

    LogMleMessage("Receive Discovery Response", aMessageInfo.GetPeerAddr());

    VerifyOrExit(mDiscoverInProgress, error = OT_ERROR_DROP);

    // find MLE Discovery TLV
    VerifyOrExit(Tlv::GetOffset(aMessage, Tlv::kDiscovery, offset) == OT_ERROR_NONE, error = OT_ERROR_PARSE);
    aMessage.Read(offset, sizeof(tlv), &tlv);

    offset += sizeof(tlv);
    end = offset + tlv.GetLength();

    memset(&result, 0, sizeof(result));
    result.mPanId   = linkInfo->mPanId;
    result.mChannel = linkInfo->mChannel;
    result.mRssi    = linkInfo->mRss;
    result.mLqi     = linkInfo->mLqi;
    aMessageInfo.GetPeerAddr().ToExtAddress(*static_cast<Mac::ExtAddress *>(&result.mExtAddress));

    // process MeshCoP TLVs
    while (offset < end)
    {
        aMessage.Read(offset, sizeof(meshcopTlv), &meshcopTlv);

        switch (meshcopTlv.GetType())
        {
        case MeshCoP::Tlv::kDiscoveryResponse:
            aMessage.Read(offset, sizeof(discoveryResponse), &discoveryResponse);
            VerifyOrExit(discoveryResponse.IsValid(), error = OT_ERROR_PARSE);
            result.mVersion  = discoveryResponse.GetVersion();
            result.mIsNative = discoveryResponse.IsNativeCommissioner();
            break;

        case MeshCoP::Tlv::kExtendedPanId:
            aMessage.Read(offset, sizeof(extPanId), &extPanId);
            VerifyOrExit(extPanId.IsValid(), error = OT_ERROR_PARSE);
            result.mExtendedPanId = extPanId.GetExtendedPanId();
            break;

        case MeshCoP::Tlv::kNetworkName:
            aMessage.Read(offset, sizeof(networkName), &networkName);
            static_cast<Mac::NetworkName &>(result.mNetworkName).Set(networkName.GetNetworkName());
            break;

        case MeshCoP::Tlv::kSteeringData:
            aMessage.Read(offset, sizeof(steeringData), &steeringData);
            VerifyOrExit(steeringData.IsValid(), error = OT_ERROR_PARSE);

            if (mDiscoverEnableFiltering)
            {
                VerifyOrExit((steeringData.GetBit(mDiscoverCcittIndex % steeringData.GetNumBits()) &&
                              steeringData.GetBit(mDiscoverAnsiIndex % steeringData.GetNumBits())));
            }

            didCheckSteeringData         = true;
            result.mSteeringData.mLength = steeringData.GetSteeringDataLength();
            memcpy(result.mSteeringData.m8, steeringData.GetValue(), result.mSteeringData.mLength);

            break;

        case MeshCoP::Tlv::kJoinerUdpPort:
            aMessage.Read(offset, sizeof(JoinerUdpPort), &JoinerUdpPort);
            VerifyOrExit(JoinerUdpPort.IsValid(), error = OT_ERROR_PARSE);
            result.mJoinerUdpPort = JoinerUdpPort.GetUdpPort();
            break;

        default:
            break;
        }

        offset += sizeof(meshcopTlv) + meshcopTlv.GetLength();
    }

    VerifyOrExit(!mDiscoverEnableFiltering || didCheckSteeringData);

    mDiscoverHandler(&result, mDiscoverContext);

exit:

    if (error != OT_ERROR_NONE)
    {
        otLogWarnMle("Failed to process Discovery Response: %s", otThreadErrorToString(error));
    }

    return error;
}

Neighbor *Mle::GetNeighbor(uint16_t aAddress)
{
    Neighbor *rval = NULL;

    if (mParent.IsStateValidOrRestoring() && (mParent.GetRloc16() == aAddress))
    {
        rval = &mParent;
    }
    else if (mParentCandidate.IsStateValid() && (mParentCandidate.GetRloc16() == aAddress))
    {
        rval = &mParentCandidate;
    }

    return rval;
}

Neighbor *Mle::GetNeighbor(const Mac::ExtAddress &aAddress)
{
    Neighbor *rval = NULL;

    if (mParent.IsStateValidOrRestoring() && (mParent.GetExtAddress() == aAddress))
    {
        rval = &mParent;
    }
    else if (mParentCandidate.IsStateValid() && (mParentCandidate.GetExtAddress() == aAddress))
    {
        rval = &mParentCandidate;
    }

    return rval;
}

Neighbor *Mle::GetNeighbor(const Mac::Address &aAddress)
{
    Neighbor *neighbor = NULL;

    switch (aAddress.GetType())
    {
    case Mac::Address::kTypeShort:
        neighbor = GetNeighbor(aAddress.GetShort());
        break;

    case Mac::Address::kTypeExtended:
        neighbor = GetNeighbor(aAddress.GetExtended());
        break;

    default:
        break;
    }

    return neighbor;
}

uint16_t Mle::GetNextHop(uint16_t aDestination) const
{
    OT_UNUSED_VARIABLE(aDestination);
    return (mParent.IsStateValid()) ? mParent.GetRloc16() : static_cast<uint16_t>(Mac::kShortAddrInvalid);
}

bool Mle::IsRoutingLocator(const Ip6::Address &aAddress) const
{
    return memcmp(&mMeshLocal16, &aAddress, kRlocPrefixLength) == 0 &&
           aAddress.mFields.m8[14] < Ip6::Address::kAloc16Mask &&
           (aAddress.mFields.m8[14] & Ip6::Address::kRloc16ReservedBitMask) == 0;
}

bool Mle::IsAnycastLocator(const Ip6::Address &aAddress) const
{
    return memcmp(&mMeshLocal16, &aAddress, kRlocPrefixLength) == 0 &&
           aAddress.mFields.m8[14] == Ip6::Address::kAloc16Mask;
}

bool Mle::IsMeshLocalAddress(const Ip6::Address &aAddress) const
{
    return aAddress.PrefixMatch(GetMeshLocal16()) >= Ip6::Address::kMeshLocalPrefixLength;
}

otError Mle::CheckReachability(uint16_t aMeshSource, uint16_t aMeshDest, Ip6::Header &aIp6Header)
{
    otError          error = OT_ERROR_DROP;
    Ip6::MessageInfo messageInfo;

    if (aMeshDest != GetRloc16())
    {
        ExitNow(error = OT_ERROR_NONE);
    }

    if (Get<ThreadNetif>().IsUnicastAddress(aIp6Header.GetDestination()))
    {
        ExitNow(error = OT_ERROR_NONE);
    }

    messageInfo.GetPeerAddr()                = GetMeshLocal16();
    messageInfo.GetPeerAddr().mFields.m16[7] = HostSwap16(aMeshSource);

    Get<Ip6::Icmp>().SendError(Ip6::IcmpHeader::kTypeDstUnreach, Ip6::IcmpHeader::kCodeDstUnreachNoRoute, messageInfo,
                               aIp6Header);

exit:
    return error;
}

#if OPENTHREAD_CONFIG_MLE_INFORM_PREVIOUS_PARENT_ON_REATTACH
otError Mle::InformPreviousParent(void)
{
    otError          error   = OT_ERROR_NONE;
    Message *        message = NULL;
    Ip6::MessageInfo messageInfo;

    VerifyOrExit((mPreviousParentRloc != Mac::kShortAddrInvalid) && (mPreviousParentRloc != mParent.GetRloc16()));

    mCounters.mParentChanges++;

    VerifyOrExit((message = Get<Ip6::Ip6>().NewMessage(0)) != NULL, error = OT_ERROR_NO_BUFS);
    SuccessOrExit(error = message->SetLength(0));

    messageInfo.SetSockAddr(GetMeshLocal64());
    messageInfo.SetPeerAddr(GetMeshLocal16());
    messageInfo.GetPeerAddr().mFields.m16[7] = HostSwap16(mPreviousParentRloc);

    SuccessOrExit(error = Get<Ip6::Ip6>().SendDatagram(*message, messageInfo, Ip6::kProtoNone));

    otLogNoteMle("Sending message to inform previous parent 0x%04x", mPreviousParentRloc);

exit:

    if (error != OT_ERROR_NONE)
    {
        otLogWarnMle("Failed to inform previous parent: %s", otThreadErrorToString(error));

        if (message != NULL)
        {
            message->Free();
        }
    }

    return error;
}
#endif // OPENTHREAD_CONFIG_MLE_INFORM_PREVIOUS_PARENT_ON_REATTACH

#if OPENTHREAD_CONFIG_PARENT_SEARCH_ENABLE
void Mle::HandleParentSearchTimer(Timer &aTimer)
{
    aTimer.GetOwner<Mle>().HandleParentSearchTimer();
}

void Mle::HandleParentSearchTimer(void)
{
    int8_t parentRss;

    otLogInfoMle("PeriodicParentSearch: %s interval passed", mParentSearchIsInBackoff ? "Backoff" : "Check");

    if (mParentSearchBackoffWasCanceled)
    {
        // Backoff can be canceled if the device switches to a new parent.
        // from `UpdateParentSearchState()`. We want to limit this to happen
        // only once within a backoff interval.

        if (TimerMilli::GetNow() - mParentSearchBackoffCancelTime >= kParentSearchBackoffInterval)
        {
            mParentSearchBackoffWasCanceled = false;
            otLogInfoMle("PeriodicParentSearch: Backoff cancellation is allowed on parent switch");
        }
    }

    mParentSearchIsInBackoff = false;

    VerifyOrExit(mRole == OT_DEVICE_ROLE_CHILD);

    parentRss = GetParent().GetLinkInfo().GetAverageRss();
    otLogInfoMle("PeriodicParentSearch: Parent RSS %d", parentRss);
    VerifyOrExit(parentRss != OT_RADIO_RSSI_INVALID);

    if (parentRss < kParentSearchRssThreadhold)
    {
        otLogInfoMle("PeriodicParentSearch: Parent RSS less than %d, searching for new parents",
                     kParentSearchRssThreadhold);
        mParentSearchIsInBackoff = true;
        BecomeChild(kAttachAny);
    }

exit:
    StartParentSearchTimer();
}

void Mle::StartParentSearchTimer(void)
{
    uint32_t interval;

    interval = Random::NonCrypto::GetUint32InRange(0, kParentSearchJitterInterval);

    if (mParentSearchIsInBackoff)
    {
        interval += kParentSearchBackoffInterval;
    }
    else
    {
        interval += kParentSearchCheckInterval;
    }

    mParentSearchTimer.Start(interval);

    otLogInfoMle("PeriodicParentSearch: (Re)starting timer for %s interval",
                 mParentSearchIsInBackoff ? "backoff" : "check");
}

void Mle::UpdateParentSearchState(void)
{
#if OPENTHREAD_CONFIG_MLE_INFORM_PREVIOUS_PARENT_ON_REATTACH

    // If we are in middle of backoff and backoff was not canceled
    // recently and we recently detached from a previous parent,
    // then we check if the new parent is different from the previous
    // one, and if so, we cancel the backoff mode and also remember
    // the backoff cancel time. This way the canceling of backoff
    // is allowed only once within a backoff window.
    //
    // The reason behind the canceling of the backoff is to handle
    // the scenario where a previous parent is not available for a
    // short duration (e.g., it is going through a software update)
    // and the child switches to a less desirable parent. With this
    // model the child will check for other parents sooner and have
    // the chance to switch back to the original (and possibly
    // preferred) parent more quickly.

    if (mParentSearchIsInBackoff && !mParentSearchBackoffWasCanceled && mParentSearchRecentlyDetached)
    {
        if ((mPreviousParentRloc != Mac::kShortAddrInvalid) && (mPreviousParentRloc != mParent.GetRloc16()))
        {
            mParentSearchIsInBackoff        = false;
            mParentSearchBackoffWasCanceled = true;
            mParentSearchBackoffCancelTime  = TimerMilli::GetNow();
            otLogInfoMle("PeriodicParentSearch: Canceling backoff on switching to a new parent");
        }
    }

#endif // OPENTHREAD_CONFIG_MLE_INFORM_PREVIOUS_PARENT_ON_REATTACH

    mParentSearchRecentlyDetached = false;

    if (!mParentSearchIsInBackoff)
    {
        StartParentSearchTimer();
    }
}
#endif // OPENTHREAD_CONFIG_PARENT_SEARCH_ENABLE

void Mle::LogMleMessage(const char *aLogString, const Ip6::Address &aAddress) const
{
    OT_UNUSED_VARIABLE(aLogString);
    OT_UNUSED_VARIABLE(aAddress);

    otLogInfoMle("%s (%s)", aLogString, aAddress.ToString().AsCString());
}

void Mle::LogMleMessage(const char *aLogString, const Ip6::Address &aAddress, uint16_t aRloc) const
{
    OT_UNUSED_VARIABLE(aLogString);
    OT_UNUSED_VARIABLE(aAddress);
    OT_UNUSED_VARIABLE(aRloc);

    otLogInfoMle("%s (%s,0x%04x)", aLogString, aAddress.ToString().AsCString(), aRloc);
}

const char *Mle::RoleToString(otDeviceRole aRole)
{
    const char *roleString = "Unknown";

    switch (aRole)
    {
    case OT_DEVICE_ROLE_DISABLED:
        roleString = "Disabled";
        break;

    case OT_DEVICE_ROLE_DETACHED:
        roleString = "Detached";
        break;

    case OT_DEVICE_ROLE_CHILD:
        roleString = "Child";
        break;

    case OT_DEVICE_ROLE_ROUTER:
        roleString = "Router";
        break;

    case OT_DEVICE_ROLE_LEADER:
        roleString = "Leader";
        break;
    }

    return roleString;
}

// LCOV_EXCL_START

#if (OPENTHREAD_CONFIG_LOG_LEVEL >= OT_LOG_LEVEL_NOTE) && (OPENTHREAD_CONFIG_LOG_MLE == 1)

const char *Mle::AttachModeToString(AttachMode aMode)
{
    const char *str = "unknown";

    switch (aMode)
    {
    case kAttachAny:
        str = "any-partition";
        break;

    case kAttachSame1:
        str = "same-partition-try-1";
        break;

    case kAttachSame2:
        str = "same-partition-try-2";
        break;

    case kAttachBetter:
        str = "better-partition";
        break;

    case kAttachSameDowngrade:
        str = "same-partition-downgrade";
        break;
    }

    return str;
}

const char *Mle::AttachStateToString(AttachState aState)
{
    const char *str = "Unknown";

    switch (aState)
    {
    case kAttachStateIdle:
        str = "Idle";
        break;

    case kAttachStateProcessAnnounce:
        str = "ProcessAnnounce";
        break;

    case kAttachStateStart:
        str = "Start";
        break;

    case kAttachStateParentRequestRouter:
        str = "ParentReqRouters";
        break;

    case kAttachStateParentRequestReed:
        str = "ParentReqReeds";
        break;

    case kAttachStateAnnounce:
        str = "Announce";
        break;

    case kAttachStateChildIdRequest:
        str = "ChildIdReq";
        break;
    };

    return str;
}

const char *Mle::ReattachStateToString(ReattachState aState)
{
    const char *str = "unknown";

    switch (aState)
    {
    case kReattachStop:
        str = "";
        break;

    case kReattachStart:
        str = "reattaching";
        break;

    case kReattachActive:
        str = "reattaching with Active Dataset";
        break;

    case kReattachPending:
        str = "reattaching with Pending Dataset";
        break;
    }

    return str;
}

#endif // (OPENTHREAD_CONFIG_LOG_LEVEL >= OT_LOG_LEVEL_NOTE) && (OPENTHREAD_CONFIG_LOG_MLE == 1)

// LCOV_EXCL_STOP

void Mle::RegisterParentResponseStatsCallback(otThreadParentResponseCallback aCallback, void *aContext)
{
    mParentResponseCb        = aCallback;
    mParentResponseCbContext = aContext;
}

} // namespace Mle
} // namespace ot<|MERGE_RESOLUTION|>--- conflicted
+++ resolved
@@ -380,14 +380,10 @@
     Get<KeyManager>().SetMacFrameCounter(networkInfo.GetMacFrameCounter());
     mDeviceMode.Set(networkInfo.GetDeviceMode());
 
-<<<<<<< HEAD
     // force re-attach when version mismatch.
-    VerifyOrExit(networkInfo.mVersion == kThreadVersion);
-
-    switch (networkInfo.mRole)
-=======
+    VerifyOrExit(networkInfo.GetVersion() == kThreadVersion);
+
     switch (networkInfo.GetRole())
->>>>>>> e83b8c77
     {
     case OT_DEVICE_ROLE_CHILD:
     case OT_DEVICE_ROLE_ROUTER:
@@ -427,12 +423,8 @@
         }
 
         mParent.Clear();
-<<<<<<< HEAD
-        mParent.SetExtAddress(*static_cast<Mac::ExtAddress *>(&parentInfo.mExtAddress));
-        mParent.SetVersion(static_cast<uint8_t>(parentInfo.mVersion));
-=======
         mParent.SetExtAddress(parentInfo.GetExtAddress());
->>>>>>> e83b8c77
+        mParent.SetVersion(static_cast<uint8_t>(parentInfo.GetVersion()));
         mParent.SetDeviceMode(DeviceMode(DeviceMode::kModeFullThreadDevice | DeviceMode::kModeRxOnWhenIdle |
                                          DeviceMode::kModeFullNetworkData | DeviceMode::kModeSecureDataRequest));
         mParent.SetRloc16(Rloc16FromRouterId(RouterIdFromRloc16(networkInfo.GetRloc16())));
@@ -466,33 +458,20 @@
         // avoid losing/overwriting previous information when a reboot
         // occurs after a message is sent but before attaching.
 
-<<<<<<< HEAD
-        networkInfo.mRole                = mRole;
-        networkInfo.mRloc16              = GetRloc16();
-        networkInfo.mPreviousPartitionId = mLeaderData.GetPartitionId();
-        networkInfo.mExtAddress          = Get<Mac::Mac>().GetExtAddress();
-        memcpy(networkInfo.mMlIid, &mMeshLocal64.GetAddress().mFields.m8[OT_IP6_PREFIX_SIZE], OT_IP6_IID_SIZE);
-        networkInfo.mVersion = kThreadVersion;
-=======
         networkInfo.SetRole(mRole);
         networkInfo.SetRloc16(GetRloc16());
         networkInfo.SetPreviousPartitionId(mLeaderData.GetPartitionId());
         networkInfo.SetExtAddress(Get<Mac::Mac>().GetExtAddress());
         networkInfo.SetMeshLocalIid(&mMeshLocal64.GetAddress().mFields.m8[OT_IP6_PREFIX_SIZE]);
->>>>>>> e83b8c77
+        networkInfo.SetVersion(kThreadVersion);
 
         if (mRole == OT_DEVICE_ROLE_CHILD)
         {
             Settings::ParentInfo parentInfo;
 
-<<<<<<< HEAD
-            parentInfo.Clear();
-            parentInfo.mExtAddress = mParent.GetExtAddress();
-            parentInfo.mVersion    = mParent.GetVersion();
-=======
             parentInfo.Init();
             parentInfo.SetExtAddress(mParent.GetExtAddress());
->>>>>>> e83b8c77
+            parentInfo.SetVersion(mParent.GetVersion());
 
             SuccessOrExit(error = Get<Settings>().SaveParentInfo(parentInfo));
         }
