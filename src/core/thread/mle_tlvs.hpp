--- conflicted
+++ resolved
@@ -1631,22 +1631,13 @@
     /**
      * This method indicates whether or not the TLV appears to be well-formed and valid version.
      *
-<<<<<<< HEAD
-     * @retval TRUE   If the TLV appears to be well-formed and valid version.
-     * @retval FALSE  If the TLV does not appear to be well-formed or invalid version.
-=======
      * @retval TRUE   If the TLV appears to be well-formed and with valid version.
      * @retval FALSE  If the TLV does not appear to be well-formed or with invalid version.
->>>>>>> b01754ca
      *
      */
     bool IsValid(void) const
     {
-<<<<<<< HEAD
-        return (GetLength() >= sizeof(*this) - sizeof(Tlv)) && mVersion >= OPENTHREAD_THREAD_VERSION_1_1;
-=======
         return (GetLength() >= sizeof(*this) - sizeof(Tlv)) && mVersion >= OT_THREAD_VERSION_1_1;
->>>>>>> b01754ca
     }
 
     /**
