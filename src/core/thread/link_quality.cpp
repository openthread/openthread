--- conflicted
+++ resolved
@@ -69,11 +69,7 @@
     mLinkQuality = 0;
 }
 
-<<<<<<< HEAD
-void LinkQualityInfo::AddRss(otInstance *aInstance, int8_t anRss)
-=======
 void LinkQualityInfo::AddRss(LinkQualityInfo &aNoiseFloor, int8_t anRss)
->>>>>>> 9c984488
 {
     uint16_t    newValue;
     uint16_t    oldAverage;
@@ -117,11 +113,7 @@
         mCount++;
     }
 
-<<<<<<< HEAD
-    UpdateLinkQuality(aInstance);
-=======
     UpdateLinkQuality(aNoiseFloor);
->>>>>>> 9c984488
 }
 
 int8_t LinkQualityInfo::GetAverageRss(void) const
@@ -174,16 +166,6 @@
     return error;
 }
 
-<<<<<<< HEAD
-uint8_t LinkQualityInfo::GetLinkMargin(otInstance *aInstance) const
-{
-    return ConvertRssToLinkMargin(aInstance, GetAverageRss());
-}
-
-uint8_t LinkQualityInfo::GetLinkQuality(otInstance *aInstance)
-{
-    UpdateLinkQuality(aInstance);
-=======
 uint8_t LinkQualityInfo::GetLinkMargin(LinkQualityInfo &aNoiseFloor) const
 {
     return ConvertRssToLinkMargin(aNoiseFloor, GetAverageRss());
@@ -192,36 +174,18 @@
 uint8_t LinkQualityInfo::GetLinkQuality(LinkQualityInfo &aNoiseFloor)
 {
     UpdateLinkQuality(aNoiseFloor);
->>>>>>> 9c984488
 
     return mLinkQuality;
 }
 
-<<<<<<< HEAD
-void LinkQualityInfo::UpdateLinkQuality(otInstance *aInstance)
+void LinkQualityInfo::UpdateLinkQuality(LinkQualityInfo &aNoiseFloor)
 {
     if (mCount != 0)
     {
-        mLinkQuality = CalculateLinkQuality(GetLinkMargin(aInstance), mLinkQuality);
+        mLinkQuality = CalculateLinkQuality(GetLinkMargin(aNoiseFloor), mLinkQuality);
     }
     else
     {
-        mLinkQuality = CalculateLinkQuality(GetLinkMargin(aInstance), kNoLastLinkQualityValue);
-    }
-}
-
-uint8_t LinkQualityInfo::ConvertRssToLinkMargin(otInstance *aInstance, int8_t anRss)
-{
-    int8_t linkMargin = anRss - GetAverageNoiseFloor(aInstance);
-=======
-void LinkQualityInfo::UpdateLinkQuality(LinkQualityInfo &aNoiseFloor)
-{
-    if (mCount != 0)
-    {
-        mLinkQuality = CalculateLinkQuality(GetLinkMargin(aNoiseFloor), mLinkQuality);
-    }
-    else
-    {
         mLinkQuality = CalculateLinkQuality(GetLinkMargin(aNoiseFloor), kNoLastLinkQualityValue);
     }
 }
@@ -229,7 +193,6 @@
 uint8_t LinkQualityInfo::ConvertRssToLinkMargin(LinkQualityInfo &aNoiseFloor, int8_t anRss)
 {
     int8_t linkMargin = anRss - GetAverageNoiseFloor(aNoiseFloor);
->>>>>>> 9c984488
 
     if (linkMargin < 0 || anRss == kUnknownRss)
     {
@@ -244,15 +207,9 @@
     return CalculateLinkQuality(aLinkMargin, kNoLastLinkQualityValue);
 }
 
-<<<<<<< HEAD
-uint8_t LinkQualityInfo::ConvertRssToLinkQuality(otInstance *aInstance, int8_t anRss)
-{
-    return ConvertLinkMarginToLinkQuality(ConvertRssToLinkMargin(aInstance, anRss));
-=======
 uint8_t LinkQualityInfo::ConvertRssToLinkQuality(LinkQualityInfo &aNoiseFloor, int8_t anRss)
 {
     return ConvertLinkMarginToLinkQuality(ConvertRssToLinkMargin(aNoiseFloor, anRss));
->>>>>>> 9c984488
 }
 
 uint8_t LinkQualityInfo::CalculateLinkQuality(uint8_t aLinkMargin, uint8_t aLastLinkQuality)
@@ -303,15 +260,9 @@
     return linkQuality;
 }
 
-<<<<<<< HEAD
-int8_t GetAverageNoiseFloor(otInstance *aInstance)
-{
-    int8_t averageNoiseFloor = aInstance->mNoiseFloorAverage.GetAverageRss();
-=======
 int8_t GetAverageNoiseFloor(LinkQualityInfo &aNoiseFloor)
 {
     int8_t averageNoiseFloor = aNoiseFloor.GetAverageRss();
->>>>>>> 9c984488
 
     if (averageNoiseFloor == LinkQualityInfo::kUnknownRss)
     {
@@ -321,16 +272,6 @@
     return averageNoiseFloor;
 }
 
-<<<<<<< HEAD
-void AddNoiseFloor(otInstance *aInstance, int8_t aNoiseFloor)
-{
-    aInstance->mNoiseFloorAverage.AddRss(aInstance, aNoiseFloor);
-}
-
-void ClearNoiseFloorAverage(otInstance *aInstance)
-{
-    aInstance->mNoiseFloorAverage.Clear();
-=======
 void AddNoiseFloor(LinkQualityInfo &aNoiseFloor, int8_t aNoise)
 {
     aNoiseFloor.AddRss(aNoiseFloor, aNoise);
@@ -339,7 +280,6 @@
 void ClearNoiseFloorAverage(LinkQualityInfo &aNoiseFloor)
 {
     aNoiseFloor.Clear();
->>>>>>> 9c984488
 }
 
 }  // namespace Thread