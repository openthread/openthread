--- conflicted
+++ resolved
@@ -172,19 +172,10 @@
     Ip6::MessageInfo messageInfo;
 
     sockaddr.mPort = kCoapUdpPort;
-    mSocket.Open(mNetif.GetOpenThreadContext(), &HandleUdpReceive, this);
+    mSocket.Open(mNetif.GetOpenThreadContext(), &AddressResolver::HandleUdpReceive, this);
     mSocket.Bind(sockaddr);
 
-<<<<<<< HEAD
-    for (size_t i = 0; i < sizeof(mCoapToken); i++)
-    {
-        mCoapToken[i] = static_cast<uint8_t>(otPlatRandomGet());
-    }
-
     VerifyOrExit((message = Ip6::Udp::NewMessage(mNetif.GetOpenThreadContext(), 0)) != NULL, error = kThreadError_NoBufs);
-=======
-    VerifyOrExit((message = Ip6::Udp::NewMessage(0)) != NULL, error = kThreadError_NoBufs);
->>>>>>> 139e85f7
 
     header.Init();
     header.SetVersion(1);
@@ -360,19 +351,10 @@
     Ip6::SockAddr sockaddr;
 
     sockaddr.mPort = kCoapUdpPort;
-    mSocket.Open(mNetif.GetOpenThreadContext(), &HandleUdpReceive, this);
+    mSocket.Open(mNetif.GetOpenThreadContext(), &AddressResolver::HandleUdpReceive, this);
     mSocket.Bind(sockaddr);
 
-<<<<<<< HEAD
-    for (size_t i = 0; i < sizeof(mCoapToken); i++)
-    {
-        mCoapToken[i] = static_cast<uint8_t>(otPlatRandomGet());
-    }
-
     VerifyOrExit((message = Ip6::Udp::NewMessage(mNetif.GetOpenThreadContext(), 0)) != NULL, error = kThreadError_NoBufs);
-=======
-    VerifyOrExit((message = Ip6::Udp::NewMessage(0)) != NULL, error = kThreadError_NoBufs);
->>>>>>> 139e85f7
 
     header.Init();
     header.SetVersion(1);
@@ -424,7 +406,7 @@
     Coap::Header responseHeader;
     Ip6::MessageInfo responseInfo;
 
-    VerifyOrExit((message = Ip6::Udp::NewMessage(0)) != NULL, error = kThreadError_NoBufs);
+    VerifyOrExit((message = Ip6::Udp::NewMessage(mNetif.GetOpenThreadContext(), 0)) != NULL, error = kThreadError_NoBufs);
 
     responseHeader.Init();
     responseHeader.SetVersion(1);
