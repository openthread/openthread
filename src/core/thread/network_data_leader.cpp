--- conflicted
+++ resolved
@@ -52,15 +52,9 @@
 namespace NetworkData {
 
 Leader::Leader(ThreadNetif &aThreadNetif):
-<<<<<<< HEAD
-    NetworkData(aThreadNetif),
+    NetworkData(aThreadNetif, false),
     mTimer(aThreadNetif.GetIp6().mTimerScheduler, &Leader::HandleTimer, this),
     mServerData(OPENTHREAD_URI_SERVER_DATA, &Leader::HandleServerData, this),
-=======
-    NetworkData(aThreadNetif, false),
-    mTimer(aThreadNetif.GetIp6().mTimerScheduler, &HandleTimer, this),
-    mServerData(OPENTHREAD_URI_SERVER_DATA, &HandleServerData, this),
->>>>>>> d88dda56
     mCoapServer(aThreadNetif.GetCoapServer()),
     mNetif(aThreadNetif)
 {
