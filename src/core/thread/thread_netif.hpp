--- conflicted
+++ resolved
@@ -79,17 +79,10 @@
     /**
      * This constructor initializes the Thread network interface.
      *
-<<<<<<< HEAD
-     * @param[in]  aInstance  The OpenThread instance structure.
-     *
-     */
-    ThreadNetif(otInstance *aInstance);
-=======
      * @param[in]  aIp6  A reference to the IPv6 network object.
      *
      */
     ThreadNetif(Ip6::Ip6 &aIp6);
->>>>>>> 9c984488
 
     /**
      * This method enables the Thread network interface.
@@ -248,6 +241,14 @@
 #if OPENTHREAD_ENABLE_JOINER
     MeshCoP::Joiner &GetJoiner(void) { return mJoiner; }
 #endif  // OPENTHREAD_ENABLE_JOINER
+
+    /**
+     * This method returns the pointer to the parent otInstance structure.
+     *
+     * @returns The pointer to the parent otInstance structure.
+     *
+     */
+    otInstance *GetInstance();
 
 private:
     Coap::Server mCoapServer;
