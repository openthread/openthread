--- conflicted
+++ resolved
@@ -111,16 +111,10 @@
     , mBackboneRouterLocal(aInstance)
     , mBackboneRouterManager(aInstance)
 #endif
-<<<<<<< HEAD
-#if OPENTHREAD_CONFIG_MLR_ENABLE
-=======
-#if OPENTHREAD_CONFIG_DUA_ENABLE
-    , mDuaManager(aInstance)
-#endif
 #if OPENTHREAD_CONFIG_MLR_ENABLE || OPENTHREAD_CONFIG_TMF_PROXY_MLR_ENABLE
->>>>>>> 1081b45b
     , mMlrManager(aInstance)
 #endif
+
 #if OPENTHREAD_CONFIG_DUA_ENABLE || OPENTHREAD_CONFIG_TMF_PROXY_DUA_ENABLE
     , mDuaManager(aInstance)
 #endif
