/*
 *  Copyright (c) 2016, Nest Labs, Inc.
 *  All rights reserved.
 *
 *  Redistribution and use in source and binary forms, with or without
 *  modification, are permitted provided that the following conditions are met:
 *  1. Redistributions of source code must retain the above copyright
 *     notice, this list of conditions and the following disclaimer.
 *  2. Redistributions in binary form must reproduce the above copyright
 *     notice, this list of conditions and the following disclaimer in the
 *     documentation and/or other materials provided with the distribution.
 *  3. Neither the name of the copyright holder nor the
 *     names of its contributors may be used to endorse or promote products
 *     derived from this software without specific prior written permission.
 *
 *  THIS SOFTWARE IS PROVIDED BY THE COPYRIGHT HOLDERS AND CONTRIBUTORS "AS IS"
 *  AND ANY EXPRESS OR IMPLIED WARRANTIES, INCLUDING, BUT NOT LIMITED TO, THE
 *  IMPLIED WARRANTIES OF MERCHANTABILITY AND FITNESS FOR A PARTICULAR PURPOSE
 *  ARE DISCLAIMED. IN NO EVENT SHALL THE COPYRIGHT HOLDER OR CONTRIBUTORS BE
 *  LIABLE FOR ANY DIRECT, INDIRECT, INCIDENTAL, SPECIAL, EXEMPLARY, OR
 *  CONSEQUENTIAL DAMAGES (INCLUDING, BUT NOT LIMITED TO, PROCUREMENT OF
 *  SUBSTITUTE GOODS OR SERVICES; LOSS OF USE, DATA, OR PROFITS; OR BUSINESS
 *  INTERRUPTION) HOWEVER CAUSED AND ON ANY THEORY OF LIABILITY, WHETHER IN
 *  CONTRACT, STRICT LIABILITY, OR TORT (INCLUDING NEGLIGENCE OR OTHERWISE)
 *  ARISING IN ANY WAY OUT OF THE USE OF THIS SOFTWARE, EVEN IF ADVISED OF THE
 *  POSSIBILITY OF SUCH DAMAGE.
 */

/**
 * @file
 *   This file implements the Thread network interface.
 */

#include <common/code_utils.hpp>
#include <common/encoding.hpp>
#include <common/message.hpp>
#include <net/ip6.hpp>
#include <net/netif.hpp>
#include <net/udp6.hpp>
#include <thread/mle.hpp>
#include <thread/thread_netif.hpp>
#include <thread/thread_tlvs.hpp>
#include <thread/thread_uris.hpp>

using Thread::Encoding::BigEndian::HostSwap16;

namespace Thread {

static const uint8_t kThreadMasterKey[] =
{
    0x00, 0x11, 0x22, 0x33, 0x44, 0x55, 0x66, 0x77,
    0x88, 0x99, 0xaa, 0xbb, 0xcc, 0xdd, 0xee, 0xff,
};

static const char name[] = "thread";

<<<<<<< HEAD
ThreadNetif::ThreadNetif(otInstance *aInstance):
    Netif(aInstance),
    mCoapServer(aInstance, kCoapUdpPort),
=======
ThreadNetif::ThreadNetif(Ip6::Ip6 &aIp6):
    Netif(aIp6),
    mCoapServer(aIp6.mUdp, kCoapUdpPort),
>>>>>>> 9c984488
    mAddressResolver(*this),
    mActiveDataset(*this),
    mPendingDataset(*this),
    mKeyManager(*this),
    mLowpan(*this),
    mMac(*this),
    mMeshForwarder(*this),
    mMleRouter(*this),
    mNetworkDataLocal(*this),
    mNetworkDataLeader(*this),
<<<<<<< HEAD
    mIsUp(false)
=======
#if OPENTHREAD_ENABLE_COMMISSIONER
    mCommissioner(*this),
#endif  // OPENTHREAD_ENABLE_COMMISSIONER
#if OPENTHREAD_ENABLE_DTLS
    mDtls(*this),
#endif
#if OPENTHREAD_ENABLE_JOINER
    mJoiner(*this),
#endif  // OPENTHREAD_ENABLE_JOINER
    mJoinerRouter(*this),
    mLeader(*this)
>>>>>>> 9c984488
{
    mKeyManager.SetMasterKey(kThreadMasterKey, sizeof(kThreadMasterKey));
}

const char *ThreadNetif::GetName(void) const
{
    return name;
}

ThreadError ThreadNetif::Up(void)
{
    ThreadError error = kThreadError_None;

    VerifyOrExit(!mIsUp, error = kThreadError_Already);

    mIp6.AddNetif(*this);
    mMeshForwarder.Start();
    mCoapServer.Start();
    mMleRouter.Enable();
    mIsUp = true;

exit:
    return error;
}

ThreadError ThreadNetif::Down(void)
{
    mCoapServer.Stop();
    mMleRouter.Disable();
    mMeshForwarder.Stop();
    mIp6.RemoveNetif(*this);
    mIsUp = false;
    return kThreadError_None;
}

bool ThreadNetif::IsUp(void) const
{
    return mIsUp;
}

ThreadError ThreadNetif::GetLinkAddress(Ip6::LinkAddress &address) const
{
    address.mType = Ip6::LinkAddress::kEui64;
    address.mLength = sizeof(address.mExtAddress);
    memcpy(&address.mExtAddress, mMac.GetExtAddress(), address.mLength);
    return kThreadError_None;
}

ThreadError ThreadNetif::RouteLookup(const Ip6::Address &source, const Ip6::Address &destination, uint8_t *prefixMatch)
{
    return mNetworkDataLeader.RouteLookup(source, destination, prefixMatch, NULL);
}

ThreadError ThreadNetif::SendMessage(Message &message)
{
    return mMeshForwarder.SendMessage(message);
}

}  // namespace Thread<|MERGE_RESOLUTION|>--- conflicted
+++ resolved
@@ -41,6 +41,7 @@
 #include <thread/thread_netif.hpp>
 #include <thread/thread_tlvs.hpp>
 #include <thread/thread_uris.hpp>
+#include <openthreadinstance.h>
 
 using Thread::Encoding::BigEndian::HostSwap16;
 
@@ -54,15 +55,9 @@
 
 static const char name[] = "thread";
 
-<<<<<<< HEAD
-ThreadNetif::ThreadNetif(otInstance *aInstance):
-    Netif(aInstance),
-    mCoapServer(aInstance, kCoapUdpPort),
-=======
 ThreadNetif::ThreadNetif(Ip6::Ip6 &aIp6):
     Netif(aIp6),
     mCoapServer(aIp6.mUdp, kCoapUdpPort),
->>>>>>> 9c984488
     mAddressResolver(*this),
     mActiveDataset(*this),
     mPendingDataset(*this),
@@ -73,9 +68,6 @@
     mMleRouter(*this),
     mNetworkDataLocal(*this),
     mNetworkDataLeader(*this),
-<<<<<<< HEAD
-    mIsUp(false)
-=======
 #if OPENTHREAD_ENABLE_COMMISSIONER
     mCommissioner(*this),
 #endif  // OPENTHREAD_ENABLE_COMMISSIONER
@@ -87,7 +79,6 @@
 #endif  // OPENTHREAD_ENABLE_JOINER
     mJoinerRouter(*this),
     mLeader(*this)
->>>>>>> 9c984488
 {
     mKeyManager.SetMasterKey(kThreadMasterKey, sizeof(kThreadMasterKey));
 }
@@ -146,4 +137,9 @@
     return mMeshForwarder.SendMessage(message);
 }
 
+otInstance *ThreadNetif::GetInstance()
+{
+    return otInstanceFromThreadNetif(this);
+}
+
 }  // namespace Thread