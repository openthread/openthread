/*
 *  Copyright (c) 2016, The OpenThread Authors.
 *  All rights reserved.
 *
 *  Redistribution and use in source and binary forms, with or without
 *  modification, are permitted provided that the following conditions are met:
 *  1. Redistributions of source code must retain the above copyright
 *     notice, this list of conditions and the following disclaimer.
 *  2. Redistributions in binary form must reproduce the above copyright
 *     notice, this list of conditions and the following disclaimer in the
 *     documentation and/or other materials provided with the distribution.
 *  3. Neither the name of the copyright holder nor the
 *     names of its contributors may be used to endorse or promote products
 *     derived from this software without specific prior written permission.
 *
 *  THIS SOFTWARE IS PROVIDED BY THE COPYRIGHT HOLDERS AND CONTRIBUTORS "AS IS"
 *  AND ANY EXPRESS OR IMPLIED WARRANTIES, INCLUDING, BUT NOT LIMITED TO, THE
 *  IMPLIED WARRANTIES OF MERCHANTABILITY AND FITNESS FOR A PARTICULAR PURPOSE
 *  ARE DISCLAIMED. IN NO EVENT SHALL THE COPYRIGHT HOLDER OR CONTRIBUTORS BE
 *  LIABLE FOR ANY DIRECT, INDIRECT, INCIDENTAL, SPECIAL, EXEMPLARY, OR
 *  CONSEQUENTIAL DAMAGES (INCLUDING, BUT NOT LIMITED TO, PROCUREMENT OF
 *  SUBSTITUTE GOODS OR SERVICES; LOSS OF USE, DATA, OR PROFITS; OR BUSINESS
 *  INTERRUPTION) HOWEVER CAUSED AND ON ANY THEORY OF LIABILITY, WHETHER IN
 *  CONTRACT, STRICT LIABILITY, OR TORT (INCLUDING NEGLIGENCE OR OTHERWISE)
 *  ARISING IN ANY WAY OUT OF THE USE OF THIS SOFTWARE, EVEN IF ADVISED OF THE
 *  POSSIBILITY OF SUCH DAMAGE.
 */

/**
 * @file
 *   This file includes definitions for MLE functionality required by the Thread Child, Router, and Leader roles.
 */

#ifndef MLE_HPP_
#define MLE_HPP_

#include "openthread-core-config.h"

#include "common/encoding.hpp"
#include "common/locator.hpp"
#include "common/timer.hpp"
#include "mac/mac.hpp"
#include "meshcop/joiner_router.hpp"
#include "meshcop/meshcop.hpp"
#include "net/udp6.hpp"
#include "thread/mle_tlvs.hpp"
#include "thread/mle_types.hpp"
#include "thread/topology.hpp"

namespace ot {

/**
 * @addtogroup core-mle MLE
 *
 * @brief
 *   This module includes definitions for the MLE protocol.
 *
 * @{
 *
 * @defgroup core-mle-core Core
 * @defgroup core-mle-router Router
 * @defgroup core-mle-tlvs TLVs
 *
 * @}
 */

/**
 * @namespace ot::Mle
 *
 * @brief
 *   This namespace includes definitions for the MLE protocol.
 */

namespace Mle {

/**
 * @addtogroup core-mle-core
 *
 * @brief
 *   This module includes definitions for MLE functionality required by the Thread Child, Router, and Leader roles.
 *
 * @{
 *
 */

/**
 * This class implements MLE Header generation and parsing.
 *
 */
OT_TOOL_PACKED_BEGIN
class Header
{
public:
    /**
     * MLE Command Types.
     *
     */
    enum Command
    {
        kCommandLinkRequest          = 0,  ///< Link Request
        kCommandLinkAccept           = 1,  ///< Link Accept
        kCommandLinkAcceptAndRequest = 2,  ///< Link Accept and Reject
        kCommandLinkReject           = 3,  ///< Link Reject
        kCommandAdvertisement        = 4,  ///< Advertisement
        kCommandUpdate               = 5,  ///< Update
        kCommandUpdateRequest        = 6,  ///< Update Request
        kCommandDataRequest          = 7,  ///< Data Request
        kCommandDataResponse         = 8,  ///< Data Response
        kCommandParentRequest        = 9,  ///< Parent Request
        kCommandParentResponse       = 10, ///< Parent Response
        kCommandChildIdRequest       = 11, ///< Child ID Request
        kCommandChildIdResponse      = 12, ///< Child ID Response
        kCommandChildUpdateRequest   = 13, ///< Child Update Request
        kCommandChildUpdateResponse  = 14, ///< Child Update Response
        kCommandAnnounce             = 15, ///< Announce
        kCommandDiscoveryRequest     = 16, ///< Discovery Request
        kCommandDiscoveryResponse    = 17, ///< Discovery Response
        kCommandTimeSync             = 99, ///< Time Sync (applicable when OPENTHREAD_CONFIG_TIME_SYNC_ENABLE enabled)
    };

    /**
     * MLE Security Suite
     *
     */
    enum SecuritySuite
    {
        k154Security = 0,   ///< IEEE 802.15.4-2006 security.
        kNoSecurity  = 255, ///< No security enabled.
    };

    /**
     * This method initializes the MLE header.
     *
     */
    void Init(void)
    {
        mSecuritySuite   = k154Security;
        mSecurityControl = Mac::Frame::kSecEncMic32;
    }

    /**
     * This method indicates whether or not the TLV appears to be well-formed.
     *
     * @retval TRUE   If the TLV appears to be well-formed.
     * @retval FALSE  If the TLV does not appear to be well-formed.
     *
     */
    bool IsValid(void) const
    {
        return (mSecuritySuite == kNoSecurity) ||
               (mSecuritySuite == k154Security &&
                mSecurityControl == (Mac::Frame::kKeyIdMode2 | Mac::Frame::kSecEncMic32));
    }

    /**
     * This method returns the MLE header and Command Type length.
     *
     * @returns The MLE header and Command Type length.
     *
     */
    uint8_t GetLength(void) const
    {
        return sizeof(mSecuritySuite) + sizeof(mCommand) +
               ((mSecuritySuite == k154Security)
                    ? sizeof(mSecurityControl) + sizeof(mFrameCounter) + sizeof(mKeySource) + sizeof(mKeyIndex)
                    : 0);
    }

    /**
     * This method returns the Security Suite value.
     *
     * @returns The Security Suite value.
     *
     */
    SecuritySuite GetSecuritySuite(void) const { return static_cast<SecuritySuite>(mSecuritySuite); }

    /**
     * This method sets the Security Suite value.
     *
     * @param[in]  aSecuritySuite  The Security Suite value.
     *
     */
    void SetSecuritySuite(SecuritySuite aSecuritySuite) { mSecuritySuite = static_cast<uint8_t>(aSecuritySuite); }

    /**
     * This method returns the MLE header length (excluding the Command Type).
     *
     * @returns The MLE header length (excluding the Command Type).
     *
     */
    uint8_t GetHeaderLength(void) const
    {
        return sizeof(mSecurityControl) + sizeof(mFrameCounter) + sizeof(mKeySource) + sizeof(mKeyIndex);
    }

    /**
     * This method returns a pointer to first byte of the MLE header.
     *
     * @returns A pointer to the first byte of the MLE header.
     *
     */
    const uint8_t *GetBytes(void) const { return reinterpret_cast<const uint8_t *>(&mSecuritySuite); }

    /**
     * This method returns the Security Control value.
     *
     * @returns The Security Control value.
     *
     */
    uint8_t GetSecurityControl(void) const { return mSecurityControl; }

    /**
     * This method indicates whether or not the Key ID Mode is set to 2.
     *
     * @retval TRUE   If the Key ID Mode is set to 2.
     * @retval FALSE  If the Key ID Mode is not set to 2.
     *
     */
    bool IsKeyIdMode2(void) const { return (mSecurityControl & Mac::Frame::kKeyIdModeMask) == Mac::Frame::kKeyIdMode2; }

    /**
     * This method sets the Key ID Mode to 2.
     *
     */
    void SetKeyIdMode2(void)
    {
        mSecurityControl = (mSecurityControl & ~Mac::Frame::kKeyIdModeMask) | Mac::Frame::kKeyIdMode2;
    }

    /**
     * This method returns the Key ID value.
     *
     * @returns The Key ID value.
     *
     */
    uint32_t GetKeyId(void) const { return Encoding::BigEndian::HostSwap32(mKeySource); }

    /**
     * This method sets the Key ID value.
     *
     * @param[in]  aKeySequence  The Key ID value.
     *
     */
    void SetKeyId(uint32_t aKeySequence)
    {
        mKeySource = Encoding::BigEndian::HostSwap32(aKeySequence);
        mKeyIndex  = (aKeySequence & 0x7f) + 1;
    }

    /**
     * This method returns the Frame Counter value.
     *
     * @returns The Frame Counter value.
     *
     */
    uint32_t GetFrameCounter(void) const { return Encoding::LittleEndian::HostSwap32(mFrameCounter); }

    /**
     * This method sets the Frame Counter value.
     *
     * @param[in]  aFrameCounter  The Frame Counter value.
     *
     */
    void SetFrameCounter(uint32_t aFrameCounter) { mFrameCounter = Encoding::LittleEndian::HostSwap32(aFrameCounter); }

    /**
     * This method returns the Command Type value.
     *
     * @returns The Command Type value.
     *
     */
    Command GetCommand(void) const
    {
        return static_cast<Command>((mSecuritySuite == kNoSecurity) ? mSecurityControl : mCommand);
    }

    /**
     * This method sets the Command Type value.
     *
     * @param[in]  aCommand  The Command Type value.
     *
     */
    void SetCommand(Command aCommand)
    {
        if (mSecuritySuite == kNoSecurity)
        {
            mSecurityControl = static_cast<uint8_t>(aCommand);
        }
        else
        {
            mCommand = static_cast<uint8_t>(aCommand);
        }
    }

private:
    uint8_t  mSecuritySuite;
    uint8_t  mSecurityControl;
    uint32_t mFrameCounter;
    uint32_t mKeySource;
    uint8_t  mKeyIndex;
    uint8_t  mCommand;
} OT_TOOL_PACKED_END;

/**
 * This class implements MLE functionality required by the Thread EndDevices, Router, and Leader roles.
 *
 */
class Mle : public InstanceLocator, public Notifier::Receiver
{
    friend class DiscoverScanner;

public:
    /**
     * This constructor initializes the MLE object.
     *
     * @param[in]  aInstance     A reference to the OpenThread instance.
     *
     */
    explicit Mle(Instance &aInstance);

    /**
     * This method enables MLE.
     *
     * @retval OT_ERROR_NONE     Successfully enabled MLE.
     * @retval OT_ERROR_ALREADY  MLE was already enabled.
     *
     */
    otError Enable(void);

    /**
     * This method disables MLE.
     *
     * @retval OT_ERROR_NONE     Successfully disabled MLE.
     *
     */
    otError Disable(void);

    /**
     * This method starts the MLE protocol operation.
     *
     * @param[in]  aAnnounceAttach True if attach on the announced thread network with newer active timestamp,
     *                             or False if not.
     *
     * @retval OT_ERROR_NONE     Successfully started the protocol operation.
     * @retval OT_ERROR_ALREADY  The protocol operation was already started.
     *
     */
    otError Start(bool aAnnounceAttach);

    /**
     * This method stops the MLE protocol operation.
     *
     * @param[in]  aClearNetworkDatasets  True to clear network datasets, False not.
     *
     */
    void Stop(bool aClearNetworkDatasets);

    /**
     * This method restores network information from non-volatile memory.
     *
     * @retval OT_ERROR_NONE       Successfully restore the network information.
     * @retval OT_ERROR_NOT_FOUND  There is no valid network information stored in non-volatile memory.
     *
     */
    otError Restore(void);

    /**
     * This method stores network information into non-volatile memory.
     *
     * @retval OT_ERROR_NONE       Successfully store the network information.
     * @retval OT_ERROR_NO_BUFS    Could not store the network information due to insufficient memory space.
     *
     */
    otError Store(void);

    /**
     * This method generates an MLE Announce message.
     *
     * @param[in]  aChannel        The channel to use when transmitting.
     * @param[in]  aOrphanAnnounce To indicate if MLE Announce is sent from an orphan end device.
     *
     */
    void SendAnnounce(uint8_t aChannel, bool aOrphanAnnounce);

    /**
     * This method causes the Thread interface to detach from the Thread network.
     *
     * @retval OT_ERROR_NONE           Successfully detached from the Thread network.
     * @retval OT_ERROR_INVALID_STATE  MLE is Disabled.
     *
     */
    otError BecomeDetached(void);

    /**
     * This method causes the Thread interface to attempt an MLE attach.
     *
     * @param[in]  aMode  Indicates what partitions to attach to.
     *
     * @retval OT_ERROR_NONE           Successfully began the attach process.
     * @retval OT_ERROR_INVALID_STATE  MLE is Disabled.
     * @retval OT_ERROR_BUSY           An attach process is in progress.
     *
     */
    otError BecomeChild(AttachMode aMode);

    /**
     * This method indicates whether or not the Thread device is attached to a Thread network.
     *
     * @retval TRUE   Attached to a Thread network.
     * @retval FALSE  Not attached to a Thread network.
     *
     */
    bool IsAttached(void) const;

    /**
     * This method indicates whether device is currently attaching or not.
     *
     * Note that an already attached device may also be in attaching state. Examples of this include a leader/router
     * trying to attach to a better partition, or a child trying to find a better parent (when feature
     * `OPENTHREAD_CONFIG_PARENT_SEARCH_ENABLE` is enabled).
     *
     * @retval TRUE   Device is currently trying to attach.
     * @retval FALSE  Device is not in middle of attach process.
     *
     */
    bool IsAttaching(void) const { return (mAttachState != kAttachStateIdle); }

    /**
     * This method returns the current Thread device role.
     *
     * @returns The current Thread device role.
     *
     */
    DeviceRole GetRole(void) const { return mRole; }

    /**
     * This method indicates whether device role is disabled.
     *
     * @retval TRUE   Device role is disabled.
     * @retval FALSE  Device role is not disabled.
     *
     */
    bool IsDisabled(void) const { return (mRole == kRoleDisabled); }

    /**
     * This method indicates whether device role is detached.
     *
     * @retval TRUE   Device role is detached.
     * @retval FALSE  Device role is not detached.
     *
     */
    bool IsDetached(void) const { return (mRole == kRoleDetached); }

    /**
     * This method indicates whether device role is child.
     *
     * @retval TRUE   Device role is child.
     * @retval FALSE  Device role is not child.
     *
     */
    bool IsChild(void) const { return (mRole == kRoleChild); }

    /**
     * This method indicates whether device role is router.
     *
     * @retval TRUE   Device role is router.
     * @retval FALSE  Device role is not router.
     *
     */
    bool IsRouter(void) const { return (mRole == kRoleRouter); }

    /**
     * This method indicates whether device role is leader.
     *
     * @retval TRUE   Device role is leader.
     * @retval FALSE  Device role is not leader.
     *
     */
    bool IsLeader(void) const { return (mRole == kRoleLeader); }

    /**
     * This method indicates whether device role is either router or leader.
     *
     * @retval TRUE   Device role is either router or leader.
     * @retval FALSE  Device role is neither router nor leader.
     *
     */
    bool IsRouterOrLeader(void) const;

    /**
     * This method returns the Device Mode as reported in the Mode TLV.
     *
     * @returns The Device Mode as reported in the Mode TLV.
     *
     */
    DeviceMode GetDeviceMode(void) const { return mDeviceMode; }

    /**
     * This method sets the Device Mode as reported in the Mode TLV.
     *
     * @param[in]  aDeviceMode  The device mode to set.
     *
     * @retval OT_ERROR_NONE          Successfully set the Mode TLV.
     * @retval OT_ERROR_INVALID_ARGS  The mode combination specified in @p aMode is invalid.
     *
     */
    otError SetDeviceMode(DeviceMode aDeviceMode);

    /**
     * This method indicates whether or not the device is rx-on-when-idle.
     *
     * @returns TRUE if rx-on-when-idle, FALSE otherwise.
     *
     */
    bool IsRxOnWhenIdle(void) const { return mDeviceMode.IsRxOnWhenIdle(); }

    /**
     * This method indicates whether or not the device is a Full Thread Device.
     *
     * @returns TRUE if a Full Thread Device, FALSE otherwise.
     *
     */
    bool IsFullThreadDevice(void) const { return mDeviceMode.IsFullThreadDevice(); }

    /**
     * This method indicates whether or not the device uses secure IEEE 802.15.4 Data Request messages.
     *
     * @returns TRUE if using secure IEEE 802.15.4 Data Request messages, FALSE otherwise.
     *
     */
    bool IsSecureDataRequest(void) const { return mDeviceMode.IsSecureDataRequest(); }

    /**
     * This method indicates whether or not the device requests Full Network Data.
     *
     * @returns TRUE if requests Full Network Data, FALSE otherwise.
     *
     */
    bool IsFullNetworkData(void) const { return mDeviceMode.IsFullNetworkData(); }

    /**
     * This method indicates whether or not the device is a Minimal End Device.
     *
     * @returns TRUE if the device is a Minimal End Device, FALSE otherwise.
     *
     */
    bool IsMinimalEndDevice(void) const { return mDeviceMode.IsMinimalEndDevice(); }

    /**
     * This method returns a pointer to the Mesh Local Prefix.
     *
     * @returns A reference to the Mesh Local Prefix.
     *
     */
    const MeshLocalPrefix &GetMeshLocalPrefix(void) const
    {
        return static_cast<const MeshLocalPrefix &>(mMeshLocal16.GetAddress().GetPrefix());
    }

    /**
     * This method sets the Mesh Local Prefix.
     *
     * @param[in]  aMeshLocalPrefix  A reference to the Mesh Local Prefix.
     *
     */
    void SetMeshLocalPrefix(const MeshLocalPrefix &aMeshLocalPrefix);

    /**
     * This method applies the Mesh Local Prefix.
     *
     */
    void ApplyMeshLocalPrefix(void);

    /**
     * This method returns a reference to the Thread link-local address.
     *
     * The Thread link local address is derived using IEEE802.15.4 Extended Address as Interface Identifier.
     *
     * @returns A reference to the Thread link local address.
     *
     */
    const Ip6::Address &GetLinkLocalAddress(void) const { return mLinkLocal64.GetAddress(); }

    /**
     * This method updates the link local address.
     *
     * Call this method when the IEEE 802.15.4 Extended Address has changed.
     *
     */
    void UpdateLinkLocalAddress(void);

    /**
     * This method returns a reference to the link-local all Thread nodes multicast address.
     *
     * @returns A reference to the link-local all Thread nodes multicast address.
     *
     */
    const Ip6::Address &GetLinkLocalAllThreadNodesAddress(void) const { return mLinkLocalAllThreadNodes.GetAddress(); }

    /**
     * This method returns a reference to the realm-local all Thread nodes multicast address.
     *
     * @returns A reference to the realm-local all Thread nodes multicast address.
     *
     */
    const Ip6::Address &GetRealmLocalAllThreadNodesAddress(void) const
    {
        return mRealmLocalAllThreadNodes.GetAddress();
    }

    /**
     * This method gets the parent when operating in End Device mode.
     *
     * @returns A reference to the parent.
     *
     */
    Router &GetParent(void) { return mParent; }

    /**
     * This method get the parent candidate.
     *
     * The parent candidate is valid when attempting to attach to a new parent.
     *
     */
    Router &GetParentCandidate(void) { return mParentCandidate; }

    /**
     * This method indicates whether or not an IPv6 address is an RLOC.
     *
     * @retval TRUE   If @p aAddress is an RLOC.
     * @retval FALSE  If @p aAddress is not an RLOC.
     *
     */
    bool IsRoutingLocator(const Ip6::Address &aAddress) const;

    /**
     * This method indicates whether or not an IPv6 address is an ALOC.
     *
     * @retval TRUE   If @p aAddress is an ALOC.
     * @retval FALSE  If @p aAddress is not an ALOC.
     *
     */
    bool IsAnycastLocator(const Ip6::Address &aAddress) const;

    /**
     * This method indicates whether or not an IPv6 address is a Mesh Local Address.
     *
     * @retval TRUE   If @p aAddress is a Mesh Local Address.
     * @retval FALSE  If @p aAddress is not a Mesh Local Address.
     *
     */
    bool IsMeshLocalAddress(const Ip6::Address &aAddress) const;

    /**
     * This method returns the MLE Timeout value.
     *
     * @returns The MLE Timeout value in seconds.
     *
     */
    uint32_t GetTimeout(void) const { return mTimeout; }

    /**
     * This method sets the MLE Timeout value.
     *
     * @param[in]  aTimeout  The Timeout value in seconds.
     *
     */
    void SetTimeout(uint32_t aTimeout);

    /**
     * This method returns the RLOC16 assigned to the Thread interface.
     *
     * @returns The RLOC16 assigned to the Thread interface.
     *
     */
    uint16_t GetRloc16(void) const;

    /**
     * This method returns a reference to the RLOC assigned to the Thread interface.
     *
     * @returns A reference to the RLOC assigned to the Thread interface.
     *
     */
    const Ip6::Address &GetMeshLocal16(void) const { return mMeshLocal16.GetAddress(); }

    /**
     * This method returns a reference to the ML-EID assigned to the Thread interface.
     *
     * @returns A reference to the ML-EID assigned to the Thread interface.
     *
     */
    const Ip6::Address &GetMeshLocal64(void) const { return mMeshLocal64.GetAddress(); }

    /**
     * This method returns the Router ID of the Leader.
     *
     * @returns The Router ID of the Leader.
     *
     */
    uint8_t GetLeaderId(void) const { return mLeaderData.GetLeaderRouterId(); }

    /**
     * This method retrieves the Leader's RLOC.
     *
     * @param[out]  aAddress  A reference to the Leader's RLOC.
     *
     * @retval OT_ERROR_NONE      Successfully retrieved the Leader's RLOC.
     * @retval OT_ERROR_DETACHED  The Thread interface is not currently attached to a Thread Partition.
     *
     */
    otError GetLeaderAddress(Ip6::Address &aAddress) const;

    /**
     * This method retrieves the Leader's ALOC.
     *
     * @param[out]  aAddress  A reference to the Leader's ALOC.
     *
     * @retval OT_ERROR_NONE      Successfully retrieved the Leader's ALOC.
     * @retval OT_ERROR_DETACHED  The Thread interface is not currently attached to a Thread Partition.
     *
     */
    otError GetLeaderAloc(Ip6::Address &aAddress) const { return GetLocatorAddress(aAddress, kAloc16Leader); }

    /**
     * This method computes the Commissioner's ALOC.
     *
     * @param[out]  aAddress        A reference to the Commissioner's ALOC.
     * @param[in]   aSessionId      Commissioner session id.
     *
     * @retval OT_ERROR_NONE      Successfully retrieved the Commissioner's ALOC.
     * @retval OT_ERROR_DETACHED  The Thread interface is not currently attached to a Thread Partition.
     *
     */
    otError GetCommissionerAloc(Ip6::Address &aAddress, uint16_t aSessionId) const
    {
        return GetLocatorAddress(aAddress, CommissionerAloc16FromId(aSessionId));
    }

    /**
     * This method retrieves the Service ALOC for given Service ID.
     *
     * @param[in]   aServiceId Service ID to get ALOC for.
     * @param[out]  aAddress   A reference to the Service ALOC.
     *
     * @retval OT_ERROR_NONE      Successfully retrieved the Service ALOC.
     * @retval OT_ERROR_DETACHED  The Thread interface is not currently attached to a Thread Partition.
     *
     */
    otError GetServiceAloc(uint8_t aServiceId, Ip6::Address &aAddress) const;

    /**
     * This method returns the most recently received Leader Data.
     *
     * @returns  A reference to the most recently received Leader Data.
     *
     */
    const LeaderData &GetLeaderData(void);

    /**
     * This method derives the Child ID from a given RLOC16.
     *
     * @param[in]  aRloc16  The RLOC16 value.
     *
     * @returns The Child ID portion of an RLOC16.
     *
     */
    static uint16_t ChildIdFromRloc16(uint16_t aRloc16) { return aRloc16 & kMaxChildId; }

    /**
     * This method derives the Router ID portion from a given RLOC16.
     *
     * @param[in]  aRloc16  The RLOC16 value.
     *
     * @returns The Router ID portion of an RLOC16.
     *
     */
    static uint8_t RouterIdFromRloc16(uint16_t aRloc16) { return aRloc16 >> kRouterIdOffset; }

    /**
     * This method returns whether the two RLOC16 have the same Router ID.
     *
     * @param[in]  aRloc16A  The first RLOC16 value.
     * @param[in]  aRloc16B  The second RLOC16 value.
     *
     * @returns true if the two RLOC16 have the same Router ID, false otherwise.
     *
     */
    static bool RouterIdMatch(uint16_t aRloc16A, uint16_t aRloc16B)
    {
        return RouterIdFromRloc16(aRloc16A) == RouterIdFromRloc16(aRloc16B);
    }

    /**
     * This method returns the Service ID corresponding to a Service ALOC16.
     *
     * @param[in]  aAloc16  The Servicer ALOC16 value.
     *
     * @returns The Service ID corresponding to given ALOC16.
     *
     */
    static uint8_t ServiceIdFromAloc(uint16_t aAloc16) { return static_cast<uint8_t>(aAloc16 - kAloc16ServiceStart); }

    /**
     * This method returns the Service Aloc corresponding to a Service ID.
     *
     * @param[in]  aServiceId  The Service ID value.
     *
     * @returns The Service ALOC16 corresponding to given ID.
     *
     */
    static uint16_t ServiceAlocFromId(uint8_t aServiceId)
    {
        return static_cast<uint16_t>(aServiceId + kAloc16ServiceStart);
    }

    /**
     * This method returns the Commissioner Aloc corresponding to a Commissioner Session ID.
     *
     * @param[in]  aSessionId   The Commissioner Session ID value.
     *
     * @returns The Commissioner ALOC16 corresponding to given ID.
     *
     */
    static uint16_t CommissionerAloc16FromId(uint16_t aSessionId)
    {
        return static_cast<uint16_t>((aSessionId & kAloc16CommissionerMask) + kAloc16CommissionerStart);
    }

    /**
     * This method derives RLOC16 from a given Router ID.
     *
     * @param[in]  aRouterId  The Router ID value.
     *
     * @returns The RLOC16 corresponding to the given Router ID.
     *
     */
    static uint16_t Rloc16FromRouterId(uint8_t aRouterId)
    {
        return static_cast<uint16_t>(aRouterId << kRouterIdOffset);
    }

    /**
     * This method indicates whether or not @p aRloc16 refers to an active router.
     *
     * @param[in]  aRloc16  The RLOC16 value.
     *
     * @retval TRUE   If @p aRloc16 refers to an active router.
     * @retval FALSE  If @p aRloc16 does not refer to an active router.
     *
     */
    static bool IsActiveRouter(uint16_t aRloc16) { return ChildIdFromRloc16(aRloc16) == 0; }

    /**
     * This method returns a reference to the send queue.
     *
     * @returns A reference to the send queue.
     *
     */
    const MessageQueue &GetMessageQueue(void) const { return mDelayedResponses; }

    /**
     * This method frees multicast MLE Data Response from Delayed Message Queue if any.
     *
     */
    void RemoveDelayedDataResponseMessage(void);

    /**
     * This method converts a device role into a human-readable string.
     *
     */
    static const char *RoleToString(DeviceRole aRole);

    /**
     * This method gets the MLE counters.
     *
     * @returns A reference to the MLE counters.
     *
     */
    const otMleCounters &GetCounters(void) const { return mCounters; }

    /**
     * This method resets the MLE counters.
     *
     */
    void ResetCounters(void) { memset(&mCounters, 0, sizeof(mCounters)); }

    /**
     * This function registers the client callback that is called when processing an MLE Parent Response message.
     *
     * @param[in]  aCallback A pointer to a function that is called to deliver MLE Parent Response data.
     * @param[in]  aContext  A pointer to application-specific context.
     *
     */
    void RegisterParentResponseStatsCallback(otThreadParentResponseCallback aCallback, void *aContext);

    /**
     * This method requests MLE layer to prepare and send a shorter version of Child ID Request message by only
     * including the mesh-local IPv6 address in the Address Registration TLV.
     *
     * This method should be called when a previous MLE Child ID Request message would require fragmentation at 6LoWPAN
     * layer.
     *
     */
    void RequestShorterChildIdRequest(void);

    /**
     * This method gets the RLOC or ALOC of a given RLOC16 or ALOC16.
     *
     * @param[out]  aAddress  A reference to the RLOC or ALOC.
     * @param[in]   aLocator  RLOC16 or ALOC16.
     *
     * @retval OT_ERROR_NONE      If got the RLOC or ALOC successfully.
     * @retval OT_ERROR_DETACHED  If device is detached.
     *
     */
    otError GetLocatorAddress(Ip6::Address &aAddress, uint16_t aLocator) const;

    /**
<<<<<<< HEAD
     * This method schedules a Child Update Request.
     *
     */
    void ScheduleChildUpdateRequest(void);
=======
     * This method indicates whether or not the device has restored the network information from
     * non-volatile settings after boot.
     *
     * @retval true  Sucessfully restored the network information.
     * @retval false No valid network information was found.
     *
     */
    bool HasRestored(void) const { return mHasRestored; }
>>>>>>> c5e7252f

protected:
    /**
     * States during attach (when searching for a parent).
     *
     */
    enum AttachState
    {
        kAttachStateIdle,                ///< Not currently searching for a parent.
        kAttachStateProcessAnnounce,     ///< Waiting to process a received Announce (to switch channel/pan-id).
        kAttachStateStart,               ///< Starting to look for a parent.
        kAttachStateParentRequestRouter, ///< Searching for a Router to attach to.
        kAttachStateParentRequestReed,   ///< Searching for Routers or REEDs to attach to.
        kAttachStateAnnounce,            ///< Send Announce messages
        kAttachStateChildIdRequest,      ///< Sending a Child ID Request message.
    };

    /**
     * States when reattaching network using stored dataset
     *
     */
    enum ReattachState
    {
        kReattachStop    = 0, ///< Reattach process is disabled or finished
        kReattachStart   = 1, ///< Start reattach process
        kReattachActive  = 2, ///< Reattach using stored Active Dataset
        kReattachPending = 3, ///< Reattach using stored Pending Dataset
    };

    enum
    {
        kMleMaxResponseDelay = 1000u, ///< Maximum delay before responding to a multicast request.
    };

    /**
     * This enumeration type is used in `AppendAddressRegistration()` to determine which addresses to include in the
     * appended Address Registration TLV.
     *
     */
    enum AddressRegistrationMode
    {
        kAppendAllAddresses,  ///< Append all addresses (unicast/multicast) in Address Registration TLV.
        kAppendMeshLocalOnly, ///< Only append the Mesh Local (ML-EID) address in Address Registration TLV.
    };

    /**
     * This type represents a Challenge (or Response) data.
     *
     */
    struct Challenge
    {
        uint8_t mBuffer[kMaxChallengeSize]; ///< Buffer containing the challenge/response byte sequence.
        uint8_t mLength;                    ///< Challenge length (in bytes).

        /**
         * This method generates a cryptographically secure random sequence to populate the challenge data.
         *
         */
        void GenerateRandom(void);

        /**
         * This method indicates whether the Challenge matches a given buffer.
         *
         * @param[in] aBuffer   A pointer to a buffer to compare with the Challenge.
         * @param[in] aLength   Length of @p aBuffer (in bytes).
         *
         * @retval TRUE  If the Challenge matches the given buffer.
         * @retval FALSE If the Challenge does not match the given buffer.
         *
         */
        bool Matches(const uint8_t *aBuffer, uint8_t aLength) const;

        /**
         * This method indicates whether two Challenge data byte sequences are equal or not.
         *
         * @param[in] aOther   Another Challenge data to compare.
         *
         * @retval TRUE  If the two Challenges match.
         * @retval FALSE If the two Challenges do not match.
         *
         */
        bool operator==(const Challenge &aOther) const { return Matches(aOther.mBuffer, aOther.mLength); }
    };

    /**
     * This type represents list of requested TLVs in a TLV Request TLV.
     *
     */
    struct RequestedTlvs
    {
        enum
        {
            kMaxNumTlvs = 16, ///< Maximum number of TLVs in request array.
        };

        uint8_t mTlvs[kMaxNumTlvs]; ///< Array of requested TLVs.
        uint8_t mNumTlvs;           ///< Number of TLVs in the array.
    };

    /**
     * This method allocates a new message buffer for preparing an MLE message.
     *
     * @returns A pointer to the message or nullptr if insufficient message buffers are available.
     *
     */
    Message *NewMleMessage(void);

    /**
     * This method sets the device role.
     *
     * @param[in] aRole A device role.
     *
     */
    void SetRole(DeviceRole aRole);

    /**
     * This method sets the attach state
     *
     * @param[in] aState An attach state
     *
     */
    void SetAttachState(AttachState aState);

    /**
     * This method appends an MLE header to a message.
     *
     * @param[in]  aMessage  A reference to the message.
     * @param[in]  aCommand  The MLE Command Type.
     *
     * @retval OT_ERROR_NONE     Successfully appended the header.
     * @retval OT_ERROR_NO_BUFS  Insufficient buffers available to append the header.
     *
     */
    otError AppendHeader(Message &aMessage, Header::Command aCommand);

    /**
     * This method appends a Source Address TLV to a message.
     *
     * @param[in]  aMessage  A reference to the message.
     *
     * @retval OT_ERROR_NONE     Successfully appended the Source Address TLV.
     * @retval OT_ERROR_NO_BUFS  Insufficient buffers available to append the Source Address TLV.
     *
     */
    otError AppendSourceAddress(Message &aMessage);

    /**
     * This method appends a Mode TLV to a message.
     *
     * @param[in]  aMessage  A reference to the message.
     * @param[in]  aMode     The Device Mode.
     *
     * @retval OT_ERROR_NONE     Successfully appended the Mode TLV.
     * @retval OT_ERROR_NO_BUFS  Insufficient buffers available to append the Mode TLV.
     *
     */
    otError AppendMode(Message &aMessage, DeviceMode aMode);

    /**
     * This method appends a Timeout TLV to a message.
     *
     * @param[in]  aMessage  A reference to the message.
     * @param[in]  aTimeout  The Timeout value.
     *
     * @retval OT_ERROR_NONE     Successfully appended the Timeout TLV.
     * @retval OT_ERROR_NO_BUFS  Insufficient buffers available to append the Timeout TLV.
     *
     */
    otError AppendTimeout(Message &aMessage, uint32_t aTimeout);

    /**
     * This method appends a Challenge TLV to a message.
     *
     * @param[in]  aMessage          A reference to the message.
     * @param[in]  aChallenge        A pointer to the Challenge value.
     * @param[in]  aChallengeLength  The length of the Challenge value in bytes.
     *
     * @retval OT_ERROR_NONE     Successfully appended the Challenge TLV.
     * @retval OT_ERROR_NO_BUFS  Insufficient buffers available to append the Challenge TLV.
     *
     */
    otError AppendChallenge(Message &aMessage, const uint8_t *aChallenge, uint8_t aChallengeLength);

    /**
     * This method appends a Challenge TLV to a message.
     *
     * @param[in]  aMessage          A reference to the message.
     * @param[in]  aChallenge        A reference to the Challenge data.
     *
     * @retval OT_ERROR_NONE     Successfully appended the Challenge TLV.
     * @retval OT_ERROR_NO_BUFS  Insufficient buffers available to append the Challenge TLV.
     *
     */
    otError AppendChallenge(Message &aMessage, const Challenge &aChallenge);

    /**
     * This method reads Challenge TLV from a message.
     *
     * @param[in]  aMessage          A reference to the message.
     * @param[out] aChallenge        A reference to the Challenge data where to output the read value.
     *
     * @retval OT_ERROR_NONE       Successfully read the Challenge TLV.
     * @retval OT_ERROR_NOT_FOUND  Challenge TLV was not found in the message.
     * @retval OT_ERROR_PARSE      Challenge TLV was found but could not be parsed.
     *
     */
    otError ReadChallenge(const Message &aMessage, Challenge &aChallenge);

    /**
     * This method appends a Response TLV to a message.
     *
     * @param[in]  aMessage         A reference to the message.
     * @param[in]  aResponse        A reference to the Response data.
     *
     * @retval OT_ERROR_NONE     Successfully appended the Response TLV.
     * @retval OT_ERROR_NO_BUFS  Insufficient buffers available to append the Response TLV.
     *
     */
    otError AppendResponse(Message &aMessage, const Challenge &aResponse);

    /**
     * This method reads Response TLV from a message.
     *
     * @param[in]  aMessage         A reference to the message.
     * @param[out] aResponse        A reference to the Response data where to output the read value.
     *
     * @retval OT_ERROR_NONE       Successfully read the Response TLV.
     * @retval OT_ERROR_NOT_FOUND  Response TLV was not found in the message.
     * @retval OT_ERROR_PARSE      Response TLV was found but could not be parsed.
     *
     */
    otError ReadResponse(const Message &aMessage, Challenge &aResponse);

    /**
     * This method appends a Link Frame Counter TLV to a message.
     *
     * @param[in]  aMessage  A reference to the message.
     *
     * @retval OT_ERROR_NONE     Successfully appended the Link Frame Counter TLV.
     * @retval OT_ERROR_NO_BUFS  Insufficient buffers available to append the Link Frame Counter TLV.
     *
     */
    otError AppendLinkFrameCounter(Message &aMessage);

    /**
     * This method appends an MLE Frame Counter TLV to a message.
     *
     * @param[in]  aMessage  A reference to the message.
     *
     * @retval OT_ERROR_NONE     Successfully appended the Frame Counter TLV.
     * @retval OT_ERROR_NO_BUFS  Insufficient buffers available to append the MLE Frame Counter TLV.
     *
     */
    otError AppendMleFrameCounter(Message &aMessage);

    /**
     * This method appends an Address16 TLV to a message.
     *
     * @param[in]  aMessage  A reference to the message.
     * @param[in]  aRloc16   The RLOC16 value.
     *
     * @retval OT_ERROR_NONE     Successfully appended the Address16 TLV.
     * @retval OT_ERROR_NO_BUFS  Insufficient buffers available to append the Address16 TLV.
     *
     */
    otError AppendAddress16(Message &aMessage, uint16_t aRloc16);

    /**
     * This method appends a Network Data TLV to the message.
     *
     * @param[in]  aMessage     A reference to the message.
     * @param[in]  aStableOnly  TRUE to append stable data, FALSE otherwise.
     *
     * @retval OT_ERROR_NONE     Successfully appended the Network Data TLV.
     * @retval OT_ERROR_NO_BUFS  Insufficient buffers available to append the Network Data TLV.
     *
     */
    otError AppendNetworkData(Message &aMessage, bool aStableOnly);

    /**
     * This method appends a TLV Request TLV to a message.
     *
     * @param[in]  aMessage     A reference to the message.
     * @param[in]  aTlvs        A pointer to the list of TLV types.
     * @param[in]  aTlvsLength  The number of TLV types in @p aTlvs
     *
     * @retval OT_ERROR_NONE     Successfully appended the TLV Request TLV.
     * @retval OT_ERROR_NO_BUFS  Insufficient buffers available to append the TLV Request TLV.
     *
     */
    otError AppendTlvRequest(Message &aMessage, const uint8_t *aTlvs, uint8_t aTlvsLength);

    /**
     * This method reads TLV Request TLV from a message.
     *
     * @param[in]  aMessage         A reference to the message.
     * @param[out] aRequestedTlvs   A reference to output the read list of requested TLVs.
     *
     * @retval OT_ERROR_NONE       Successfully read the TLV.
     * @retval OT_ERROR_NOT_FOUND  TLV was not found in the message.
     * @retval OT_ERROR_PARSE      TLV was found but could not be parsed.
     *
     */
    otError FindTlvRequest(const Message &aMessage, RequestedTlvs &aRequestedTlvs);

    /**
     * This method appends a Leader Data TLV to a message.
     *
     * @param[in]  aMessage  A reference to the message.
     *
     * @retval OT_ERROR_NONE     Successfully appended the Leader Data TLV.
     * @retval OT_ERROR_NO_BUFS  Insufficient buffers available to append the Leader Data TLV.
     *
     */
    otError AppendLeaderData(Message &aMessage);

    /**
     * This method reads Leader Data TLV from a message.
     *
     * @param[in]  aMessage        A reference to the message.
     * @param[out] aLeaderData     A reference to output the Leader Data.
     *
     * @retval OT_ERROR_NONE       Successfully read the TLV.
     * @retval OT_ERROR_NOT_FOUND  TLV was not found in the message.
     * @retval OT_ERROR_PARSE      TLV was found but could not be parsed.
     *
     */
    otError ReadLeaderData(const Message &aMessage, LeaderData &aLeaderData);

    /**
     * This method appends a Scan Mask TLV to a message.
     *
     * @param[in]  aMessage   A reference to the message.
     * @param[in]  aScanMask  The Scan Mask value.
     *
     * @retval OT_ERROR_NONE     Successfully appended the Scan Mask TLV.
     * @retval OT_ERROR_NO_BUFS  Insufficient buffers available to append the Scan Mask TLV.
     *
     */
    otError AppendScanMask(Message &aMessage, uint8_t aScanMask);

    /**
     * This method appends a Status TLV to a message.
     *
     * @param[in]  aMessage  A reference to the message.
     * @param[in]  aStatus   The Status value.
     *
     * @retval OT_ERROR_NONE     Successfully appended the Status TLV.
     * @retval OT_ERROR_NO_BUFS  Insufficient buffers available to append the Status TLV.
     *
     */
    otError AppendStatus(Message &aMessage, StatusTlv::Status aStatus);

    /**
     * This method appends a Link Margin TLV to a message.
     *
     * @param[in]  aMessage     A reference to the message.
     * @param[in]  aLinkMargin  The Link Margin value.
     *
     * @retval OT_ERROR_NONE     Successfully appended the Link Margin TLV.
     * @retval OT_ERROR_NO_BUFS  Insufficient buffers available to append the Link Margin TLV.
     *
     */
    otError AppendLinkMargin(Message &aMessage, uint8_t aLinkMargin);

    /**
     * This method appends a Version TLV to a message.
     *
     * @param[in]  aMessage  A reference to the message.
     *
     * @retval OT_ERROR_NONE     Successfully appended the Version TLV.
     * @retval OT_ERROR_NO_BUFS  Insufficient buffers available to append the Version TLV.
     *
     */
    otError AppendVersion(Message &aMessage);

    /**
     * This method appends an Address Registration TLV to a message.
     *
     * @param[in]  aMessage  A reference to the message.
     * @param[in]  aMode     Determines which addresses to include in the TLV (see `AddressRegistrationMode`).
     *
     * @retval OT_ERROR_NONE     Successfully appended the Address Registration TLV.
     * @retval OT_ERROR_NO_BUFS  Insufficient buffers available to append the Address Registration TLV.
     *
     */
    otError AppendAddressRegistration(Message &aMessage, AddressRegistrationMode aMode = kAppendAllAddresses);

#if OPENTHREAD_CONFIG_TIME_SYNC_ENABLE
    /**
     * This method appends a Time Request TLV to a message.
     *
     * @param[in]  aMessage  A reference to the message.
     *
     * @retval OT_ERROR_NONE     Successfully appended the Time Request TLV.
     * @retval OT_ERROR_NO_BUFS  Insufficient buffers available to append the Time Request TLV.
     *
     */
    otError AppendTimeRequest(Message &aMessage);

    /**
     * This method appends a Time Parameter TLV to a message.
     *
     * @param[in]  aMessage  A reference to the message.
     *
     * @retval OT_ERROR_NONE     Successfully appended the Time Parameter TLV.
     * @retval OT_ERROR_NO_BUFS  Insufficient buffers available to append the Time Parameter TLV.
     *
     */
    otError AppendTimeParameter(Message &aMessage);

    /**
     * This method appends a XTAL Accuracy TLV to a message.
     *
     * @param[in]  aMessage  A reference to the message.
     *
     * @retval OT_ERROR_NONE     Successfully appended the XTAL Accuracy TLV.
     * @retval OT_ERROR_NO_BUFS  Insufficient buffers available to append the XTAl Accuracy TLV.
     *
     */
    otError AppendXtalAccuracy(Message &aMessage);
#endif // OPENTHREAD_CONFIG_TIME_SYNC_ENABLE

#if OPENTHREAD_CONFIG_MAC_CSL_TRANSMITTER_ENABLE || OPENTHREAD_CONFIG_MAC_CSL_RECEIVER_ENABLE
    /**
     * This method appends a CSL Channel TLV to a message.
     *
     * @param[in]  aMessage  A reference to the message.
     *
     * @retval OT_ERROR_NONE     Successfully appended the Thread Discovery TLV.
     * @retval OT_ERROR_NO_BUFS  Insufficient buffers available to append the Address Registration TLV.
     *
     */
    otError AppendCslChannel(Message &aMessage);

    /**
     * This method appends a CSL Accuracy TLV to a message.
     *
     * @param[in]  aMessage  A reference to the message.
     *
     * @retval OT_ERROR_NONE     Successfully appended the Thread Discovery TLV.
     * @retval OT_ERROR_NO_BUFS  Insufficient buffers available to append the Address Registration TLV.
     *
     */
    otError AppendCslAccuracy(Message &aMessage);

    /**
     * This method appends a CSL Sync Timeout TLV to a message.
     *
     * @param[in]  aMessage  A reference to the message.
     *
     * @retval OT_ERROR_NONE     Successfully appended the Thread Discovery TLV.
     * @retval OT_ERROR_NO_BUFS  Insufficient buffers available to append the Address Registration TLV.
     *
     */
    otError AppendCslTimeout(Message &aMessage);
#endif // OPENTHREAD_CONFIG_MAC_CSL_TRANSMITTER_ENABLE || OPENTHREAD_CONFIG_MAC_CSL_RECEIVER_ENABLE

    /**
     * This method appends a Active Timestamp TLV to a message.
     *
     * @param[in]  aMessage  A reference to the message.
     *
     * @retval OT_ERROR_NONE     Successfully appended the Active Timestamp TLV.
     * @retval OT_ERROR_NO_BUFS  Insufficient buffers available to append the Active Timestamp TLV.
     *
     */
    otError AppendActiveTimestamp(Message &aMessage);

    /**
     * This method appends a Pending Timestamp TLV to a message.
     *
     * @param[in]  aMessage  A reference to the message.
     *
     * @retval OT_ERROR_NONE     Successfully appended the Pending Timestamp TLV.
     * @retval OT_ERROR_NO_BUFS  Insufficient buffers available to append the Pending Timestamp TLV.
     *
     */
    otError AppendPendingTimestamp(Message &aMessage);

    /**
     * This method checks if the destination is reachable.
     *
     * @param[in]  aMeshDest   The RLOC16 of the destination.
     * @param[in]  aIp6Header  The IPv6 header of the message.
     *
     * @retval OT_ERROR_NONE      The destination is reachable.
     * @retval OT_ERROR_NO_ROUTE  The destination is not reachable and the message should be dropped.
     *
     */
    otError CheckReachability(uint16_t aMeshDest, Ip6::Header &aIp6Header);

    /**
     * This method returns a pointer to the neighbor object.
     *
     * @param[in]  aAddress  A reference to the MAC address.
     *
     * @returns A pointer to the neighbor object.
     *
     */
    Neighbor *GetNeighbor(const Mac::Address &aAddress);

    /**
     * This method returns a pointer to the neighbor object.
     *
     * @param[in]  aAddress  A reference to the MAC short address.
     *
     * @returns A pointer to the neighbor object.
     *
     */
    Neighbor *GetNeighbor(Mac::ShortAddress aAddress);

    /**
     * This method returns a pointer to the neighbor object.
     *
     * @param[in]  aAddress  A reference to the MAC extended address.
     *
     * @returns A pointer to the neighbor object.
     *
     */
    Neighbor *GetNeighbor(const Mac::ExtAddress &aAddress);

    /**
     * This method returns a pointer to the neighbor object.
     *
     * @param[in]  aAddress  A reference to the IPv6 address.
     *
     * @returns A pointer to the neighbor object.
     *
     */
    Neighbor *GetNeighbor(const Ip6::Address &aAddress)
    {
        OT_UNUSED_VARIABLE(aAddress);
        return nullptr;
    }

    /**
     * This method returns the next hop towards an RLOC16 destination.
     *
     * @param[in]  aDestination  The RLOC16 of the destination.
     *
     * @returns A RLOC16 of the next hop if a route is known, kInvalidRloc16 otherwise.
     *
     */
    Mac::ShortAddress GetNextHop(uint16_t aDestination) const;

    /**
     * This method generates an MLE Data Request message.
     *
     * @param[in]  aDestination  A reference to the IPv6 address of the destination.
     * @param[in]  aTlvs         A pointer to requested TLV types.
     * @param[in]  aTlvsLength   The number of TLV types in @p aTlvs.
     * @param[in]  aDelay        Delay in milliseconds before the Data Request message is sent.
     *
     * @retval OT_ERROR_NONE     Successfully generated an MLE Data Request message.
     * @retval OT_ERROR_NO_BUFS  Insufficient buffers to generate the MLE Data Request message.
     *
     */
    otError SendDataRequest(const Ip6::Address &aDestination,
                            const uint8_t *     aTlvs,
                            uint8_t             aTlvsLength,
                            uint16_t            aDelay);

    /**
     * This method generates an MLE Child Update Request message.
     *
     * @retval OT_ERROR_NONE     Successfully generated an MLE Child Update Request message.
     * @retval OT_ERROR_NO_BUFS  Insufficient buffers to generate the MLE Child Update Request message.
     *
     */
    otError SendChildUpdateRequest(void);

    /**
     * This method generates an MLE Child Update Response message.
     *
     * @param[in]  aTlvs         A pointer to requested TLV types.
     * @param[in]  aNumTlvs      The number of TLV types in @p aTlvs.
     * @param[in]  aChallenge    The Challenge for the response.
     *
     * @retval OT_ERROR_NONE     Successfully generated an MLE Child Update Response message.
     * @retval OT_ERROR_NO_BUFS  Insufficient buffers to generate the MLE Child Update Response message.
     *
     */
    otError SendChildUpdateResponse(const uint8_t *aTlvs, uint8_t aNumTlvs, const Challenge &aChallenge);

    /**
     * This method submits an MLE message to the UDP socket.
     *
     * @param[in]  aMessage      A reference to the message.
     * @param[in]  aDestination  A reference to the IPv6 address of the destination.
     *
     * @retval OT_ERROR_NONE     Successfully submitted the MLE message.
     * @retval OT_ERROR_NO_BUFS  Insufficient buffers to form the rest of the MLE message.
     *
     */
    otError SendMessage(Message &aMessage, const Ip6::Address &aDestination);

    /**
     * This method sets the RLOC16 assigned to the Thread interface.
     *
     * @param[in]  aRloc16  The RLOC16 to set.
     *
     */
    void SetRloc16(uint16_t aRloc16);

    /**
     * This method sets the Device State to Detached.
     *
     */
    void SetStateDetached(void);

    /**
     * This method sets the Device State to Child.
     *
     */
    void SetStateChild(uint16_t aRloc16);

    /**
     * This method sets the Leader's Partition ID, Weighting, and Router ID values.
     *
     * @param[in]  aPartitionId     The Leader's Partition ID value.
     * @param[in]  aWeighting       The Leader's Weighting value.
     * @param[in]  aLeaderRouterId  The Leader's Router ID value.
     *
     */
    void SetLeaderData(uint32_t aPartitionId, uint8_t aWeighting, uint8_t aLeaderRouterId);

    /**
     * This method adds a message to the message queue. The queued message will be transmitted after given delay.
     *
     * @param[in]  aMessage      The message to transmit after given delay.
     * @param[in]  aDestination  The IPv6 address of the recipient of the message.
     * @param[in]  aDelay        The delay in milliseconds before transmission of the message.
     *
     * @retval OT_ERROR_NONE     Successfully queued the message to transmit after the delay.
     * @retval OT_ERROR_NO_BUFS  Insufficient buffers to queue the message.
     *
     */
    otError AddDelayedResponse(Message &aMessage, const Ip6::Address &aDestination, uint16_t aDelay);

    /**
     * This method prints an MLE log message with an IPv6 address.
     *
     * @param[in]  aLogString  The log message string.
     * @param[in]  aAddress    The IPv6 address of the peer.
     *
     */
    void LogMleMessage(const char *aLogString, const Ip6::Address &aAddress) const;

    /**
     * This method prints an MLE log message with an IPv6 address and RLOC16.
     *
     * @param[in]  aLogString  The log message string.
     * @param[in]  aAddress    The IPv6 address of the peer.
     * @param[in]  aRloc       The RLOC16.
     *
     */
    void LogMleMessage(const char *aLogString, const Ip6::Address &aAddress, uint16_t aRloc) const;

    /**
     * This method triggers MLE Announce on previous channel after the Thread device successfully
     * attaches and receives the new Active Commissioning Dataset if needed.
     *
     * MTD would send Announce immediately after attached.
     * FTD would delay to send Announce after tried to become Router or decided to stay in REED role.
     *
     */
    void InformPreviousChannel(void);

    /**
     * This method indicates whether or not in announce attach process.
     *
     * @retval true if attaching/attached on the announced parameters, false otherwise.
     *
     */
    bool IsAnnounceAttach(void) const { return mAlternatePanId != Mac::kPanIdBroadcast; }

#if (OPENTHREAD_CONFIG_LOG_LEVEL >= OT_LOG_LEVEL_NOTE) && (OPENTHREAD_CONFIG_LOG_MLE == 1)
    /**
     * This method converts an `AttachMode` enumeration value into a human-readable string.
     *
     * @param[in] aMode An attach mode
     *
     * @returns A human-readable string corresponding to the attach mode.
     *
     */
    static const char *AttachModeToString(AttachMode aMode);

    /**
     * This method converts an `AttachState` enumeration value into a human-readable string.
     *
     * @param[in] aState An attach state
     *
     * @returns A human-readable string corresponding to the attach state.
     *
     */
    static const char *AttachStateToString(AttachState aState);

    /**
     * This method converts a `ReattachState` enumeration value into a human-readable string.
     *
     * @param[in] aState A reattach state
     *
     * @returns A human-readable string corresponding to the reattach state.
     *
     */
    static const char *ReattachStateToString(ReattachState aState);
#endif

    Ip6::NetifUnicastAddress mLeaderAloc; ///< Leader anycast locator

    LeaderData    mLeaderData;               ///< Last received Leader Data TLV.
    bool          mRetrieveNewNetworkData;   ///< Indicating new Network Data is needed if set.
    DeviceRole    mRole;                     ///< Current Thread role.
    Router        mParent;                   ///< Parent information.
    Router        mParentCandidate;          ///< Parent candidate information.
    DeviceMode    mDeviceMode;               ///< Device mode setting.
    AttachState   mAttachState;              ///< The parent request state.
    ReattachState mReattachState;            ///< Reattach state
    uint16_t      mAttachCounter;            ///< Attach attempt counter.
    uint16_t      mAnnounceDelay;            ///< Delay in between sending Announce messages during attach.
    TimerMilli    mAttachTimer;              ///< The timer for driving the attach process.
    TimerMilli    mDelayedResponseTimer;     ///< The timer to delay MLE responses.
    TimerMilli    mMessageTransmissionTimer; ///< The timer for (re-)sending of MLE messages (e.g. Child Update).
    uint8_t       mParentLeaderCost;

private:
    enum
    {
        kMleHopLimit        = 255,
        kMleSecurityTagSize = 4, // Security tag size in bytes.

        // Parameters related to "periodic parent search" feature (CONFIG_ENABLE_PERIODIC_PARENT_SEARCH).
        // All timer intervals are converted to milliseconds.
        kParentSearchCheckInterval   = (OPENTHREAD_CONFIG_PARENT_SEARCH_CHECK_INTERVAL * 1000u),
        kParentSearchBackoffInterval = (OPENTHREAD_CONFIG_PARENT_SEARCH_BACKOFF_INTERVAL * 1000u),
        kParentSearchJitterInterval  = (15 * 1000u),
        kParentSearchRssThreadhold   = OPENTHREAD_CONFIG_PARENT_SEARCH_RSS_THRESHOLD,

        // Parameters for "attach backoff" feature (CONFIG_ENABLE_ATTACH_BACKOFF) - Intervals are in milliseconds.
        kAttachBackoffMinInterval = OPENTHREAD_CONFIG_MLE_ATTACH_BACKOFF_MINIMUM_INTERVAL,
        kAttachBackoffMaxInterval = OPENTHREAD_CONFIG_MLE_ATTACH_BACKOFF_MAXIMUM_INTERVAL,
        kAttachBackoffJitter      = OPENTHREAD_CONFIG_MLE_ATTACH_BACKOFF_JITTER_INTERVAL,
    };

    enum ParentRequestType
    {
        kParentRequestTypeRouters,         ///< Parent Request to all routers.
        kParentRequestTypeRoutersAndReeds, ///< Parent Request to all routers and REEDs.
    };

    enum ChildUpdateRequestState
    {
        kChildUpdateRequestNone,    ///< No pending or active Child Update Request.
        kChildUpdateRequestPending, ///< Pending Child Update Request due to relative OT_CHANGED event.
        kChildUpdateRequestActive,  ///< Child Update Request has been sent and Child Update Response is expected.
    };

    enum DataRequestState
    {
        kDataRequestNone,   ///< Not waiting for a Data Response.
        kDataRequestActive, ///< Data Request has been sent, Data Response is expected.
    };

    struct DelayedResponseMetadata
    {
        otError AppendTo(Message &aMessage) const { return aMessage.Append(this, sizeof(*this)); }
        void    ReadFrom(const Message &aMessage);
        void    RemoveFrom(Message &aMessage) const;

        Ip6::Address mDestination; // IPv6 address of the message destination.
        TimeMilli    mSendTime;    // Time when the message shall be sent.
    };

    static void HandleNotifierEvents(Notifier::Receiver &aReceiver, Events aEvents);
    void        HandleNotifierEvents(Events aEvents);
    static void HandleAttachTimer(Timer &aTimer);
    void        HandleAttachTimer(void);
    static void HandleDelayedResponseTimer(Timer &aTimer);
    void        HandleDelayedResponseTimer(void);
    static void HandleMessageTransmissionTimer(Timer &aTimer);
    void        HandleMessageTransmissionTimer(void);
    static void HandleUdpReceive(void *aContext, otMessage *aMessage, const otMessageInfo *aMessageInfo);
    void        HandleUdpReceive(Message &aMessage, const Ip6::MessageInfo &aMessageInfo);
    void        ScheduleMessageTransmissionTimer(void);
    otError     ReadChallengeOrResponse(const Message &aMessage, uint8_t aTlvType, Challenge &aBuffer);

    void HandleAdvertisement(const Message &aMessage, const Ip6::MessageInfo &aMessageInfo, Neighbor *aNeighbor);
    void HandleChildIdResponse(const Message &         aMessage,
                               const Ip6::MessageInfo &aMessageInfo,
                               const Neighbor *        aNeighbor);
    void HandleChildUpdateRequest(const Message &aMessage, const Ip6::MessageInfo &aMessageInfo, Neighbor *aNeighbor);
    void HandleChildUpdateResponse(const Message &         aMessage,
                                   const Ip6::MessageInfo &aMessageInfo,
                                   const Neighbor *        aNeighbor);
    void HandleDataResponse(const Message &aMessage, const Ip6::MessageInfo &aMessageInfo, const Neighbor *aNeighbor);
    void HandleParentResponse(const Message &aMessage, const Ip6::MessageInfo &aMessageInfo, uint32_t aKeySequence);
    void HandleAnnounce(const Message &aMessage, const Ip6::MessageInfo &aMessageInfo);
    otError HandleLeaderData(const Message &aMessage, const Ip6::MessageInfo &aMessageInfo);
    void    ProcessAnnounce(void);
    bool    HasUnregisteredAddress(void);

    uint32_t GetAttachStartDelay(void) const;
    otError  SendParentRequest(ParentRequestType aType);
    otError  SendChildIdRequest(void);
    otError  SendOrphanAnnounce(void);
    bool     PrepareAnnounceState(void);
    void     SendAnnounce(uint8_t aChannel, bool aOrphanAnnounce, const Ip6::Address &aDestination);
    uint32_t Reattach(void);

    bool IsBetterParent(uint16_t               aRloc16,
                        uint8_t                aLinkQuality,
                        uint8_t                aLinkMargin,
                        const ConnectivityTlv &aConnectivityTlv,
                        uint8_t                aVersion);
    bool IsNetworkDataNewer(const LeaderData &aLeaderData);

#if OPENTHREAD_CONFIG_TMF_NETDATA_SERVICE_ENABLE
    /**
     * This method scans for network data from the leader and updates IP addresses assigned to this
     * interface to make sure that all Service ALOCs (0xfc10-0xfc1f) are properly set.
     */
    void UpdateServiceAlocs(void);
#endif

#if OPENTHREAD_CONFIG_MLE_INFORM_PREVIOUS_PARENT_ON_REATTACH
    void InformPreviousParent(void);
#endif

#if OPENTHREAD_CONFIG_PARENT_SEARCH_ENABLE
    static void HandleParentSearchTimer(Timer &aTimer);
    void        HandleParentSearchTimer(void);
    void        StartParentSearchTimer(void);
    void        UpdateParentSearchState(void);
#endif

    MessageQueue mDelayedResponses;

    Challenge mParentRequestChallenge;

    AttachMode mParentRequestMode;
    int8_t     mParentPriority;
    uint8_t    mParentLinkQuality3;
    uint8_t    mParentLinkQuality2;
    uint8_t    mParentLinkQuality1;
    uint16_t   mParentSedBufferSize;
    uint8_t    mParentSedDatagramCount;

    uint8_t                 mChildUpdateAttempts;
    ChildUpdateRequestState mChildUpdateRequestState;
    uint8_t                 mDataRequestAttempts;
    DataRequestState        mDataRequestState;

    AddressRegistrationMode mAddressRegistrationMode;

    bool       mHasRestored;
    uint8_t    mParentLinkMargin;
    bool       mParentIsSingleton;
    bool       mReceivedResponseFromParent;
    LeaderData mParentLeaderData;

    Challenge mParentCandidateChallenge;

    Ip6::Udp::Socket mSocket;
    uint32_t         mTimeout;

#if OPENTHREAD_CONFIG_MLE_INFORM_PREVIOUS_PARENT_ON_REATTACH
    uint16_t mPreviousParentRloc;
#endif

#if OPENTHREAD_CONFIG_PARENT_SEARCH_ENABLE
    bool       mParentSearchIsInBackoff : 1;
    bool       mParentSearchBackoffWasCanceled : 1;
    bool       mParentSearchRecentlyDetached : 1;
    TimeMilli  mParentSearchBackoffCancelTime;
    TimerMilli mParentSearchTimer;
#endif

    uint8_t  mAnnounceChannel;
    uint8_t  mAlternateChannel;
    uint16_t mAlternatePanId;
    uint64_t mAlternateTimestamp;

#if OPENTHREAD_CONFIG_TMF_NETDATA_SERVICE_ENABLE
    Ip6::NetifUnicastAddress mServiceAlocs[kMaxServiceAlocs];
#endif

    otMleCounters mCounters;

    Ip6::NetifUnicastAddress   mLinkLocal64;
    Ip6::NetifUnicastAddress   mMeshLocal64;
    Ip6::NetifUnicastAddress   mMeshLocal16;
    Ip6::NetifMulticastAddress mLinkLocalAllThreadNodes;
    Ip6::NetifMulticastAddress mRealmLocalAllThreadNodes;

    otThreadParentResponseCallback mParentResponseCb;
    void *                         mParentResponseCbContext;
};

} // namespace Mle

/**
 * @}
 *
 */

} // namespace ot

#endif // MLE_HPP_<|MERGE_RESOLUTION|>--- conflicted
+++ resolved
@@ -916,12 +916,12 @@
     otError GetLocatorAddress(Ip6::Address &aAddress, uint16_t aLocator) const;
 
     /**
-<<<<<<< HEAD
      * This method schedules a Child Update Request.
      *
      */
     void ScheduleChildUpdateRequest(void);
-=======
+
+    /*
      * This method indicates whether or not the device has restored the network information from
      * non-volatile settings after boot.
      *
@@ -930,7 +930,6 @@
      *
      */
     bool HasRestored(void) const { return mHasRestored; }
->>>>>>> c5e7252f
 
 protected:
     /**
