/*
 *  Copyright (c) 2016, The OpenThread Authors.
 *  All rights reserved.
 *
 *  Redistribution and use in source and binary forms, with or without
 *  modification, are permitted provided that the following conditions are met:
 *  1. Redistributions of source code must retain the above copyright
 *     notice, this list of conditions and the following disclaimer.
 *  2. Redistributions in binary form must reproduce the above copyright
 *     notice, this list of conditions and the following disclaimer in the
 *     documentation and/or other materials provided with the distribution.
 *  3. Neither the name of the copyright holder nor the
 *     names of its contributors may be used to endorse or promote products
 *     derived from this software without specific prior written permission.
 *
 *  THIS SOFTWARE IS PROVIDED BY THE COPYRIGHT HOLDERS AND CONTRIBUTORS "AS IS"
 *  AND ANY EXPRESS OR IMPLIED WARRANTIES, INCLUDING, BUT NOT LIMITED TO, THE
 *  IMPLIED WARRANTIES OF MERCHANTABILITY AND FITNESS FOR A PARTICULAR PURPOSE
 *  ARE DISCLAIMED. IN NO EVENT SHALL THE COPYRIGHT HOLDER OR CONTRIBUTORS BE
 *  LIABLE FOR ANY DIRECT, INDIRECT, INCIDENTAL, SPECIAL, EXEMPLARY, OR
 *  CONSEQUENTIAL DAMAGES (INCLUDING, BUT NOT LIMITED TO, PROCUREMENT OF
 *  SUBSTITUTE GOODS OR SERVICES; LOSS OF USE, DATA, OR PROFITS; OR BUSINESS
 *  INTERRUPTION) HOWEVER CAUSED AND ON ANY THEORY OF LIABILITY, WHETHER IN
 *  CONTRACT, STRICT LIABILITY, OR TORT (INCLUDING NEGLIGENCE OR OTHERWISE)
 *  ARISING IN ANY WAY OUT OF THE USE OF THIS SOFTWARE, EVEN IF ADVISED OF THE
 *  POSSIBILITY OF SUCH DAMAGE.
 */

/**
 * @file
 *   This file includes definitions for MLE functionality required by the Thread Child, Router, and Leader roles.
 */

#ifndef MLE_HPP_
#define MLE_HPP_

#include "openthread-core-config.h"

#include <openthread/thread_ftd.h>

#include "coap/coap_message.hpp"
#include "common/callback.hpp"
#include "common/encoding.hpp"
#include "common/locator.hpp"
#include "common/log.hpp"
#include "common/non_copyable.hpp"
#include "common/notifier.hpp"
#include "common/time_ticker.hpp"
#include "common/timer.hpp"
#include "common/trickle_timer.hpp"
#include "crypto/aes_ccm.hpp"
#include "mac/mac.hpp"
#include "mac/mac_types.hpp"
#include "mac/wakeup_tx_scheduler.hpp"
#include "meshcop/dataset.hpp"
#include "meshcop/joiner_router.hpp"
#include "meshcop/meshcop.hpp"
#include "meshcop/meshcop_tlvs.hpp"
#include "net/icmp6.hpp"
#include "net/udp6.hpp"
#include "thread/child.hpp"
#include "thread/child_table.hpp"
#include "thread/link_metrics.hpp"
#include "thread/link_metrics_tlvs.hpp"
#include "thread/mle.hpp"
#include "thread/mle_tlvs.hpp"
#include "thread/mle_types.hpp"
#include "thread/neighbor_table.hpp"
#include "thread/network_data_types.hpp"
#include "thread/router.hpp"
#include "thread/router_table.hpp"
#include "thread/thread_tlvs.hpp"
#include "thread/tmf.hpp"

namespace ot {

/**
 * @addtogroup core-mle MLE
 *
 * @brief
 *   This module includes definitions for the MLE protocol.
 *
 * @{
 *
 * @defgroup core-mle-core Core
 * @defgroup core-mle-router Router
 * @defgroup core-mle-tlvs TLVs
 *
 * @}
 */

class SupervisionListener;
class UnitTester;

/**
 * @namespace ot::Mle
 *
 * @brief
 *   This namespace includes definitions for the MLE protocol.
 */

namespace Mle {

/**
 * @addtogroup core-mle-core
 *
 * @brief
 *   This module includes definitions for MLE functionality required by the Thread Child, Router, and Leader roles.
 *
 * @{
 */

/**
 * Implements MLE functionality required by the Thread EndDevices, Router, and Leader roles.
 */
class Mle : public InstanceLocator, private NonCopyable
{
    friend class DiscoverScanner;
    friend class ot::Instance;
    friend class ot::Notifier;
    friend class ot::SupervisionListener;
#if OPENTHREAD_CONFIG_MLE_LINK_METRICS_INITIATOR_ENABLE
    friend class ot::LinkMetrics::Initiator;
#endif
    friend class ot::UnitTester;
#if OPENTHREAD_FTD
    friend class ot::TimeTicker;
    friend class Tmf::Agent;
#endif

public:
    typedef otDetachGracefullyCallback DetachCallback; ///< Callback to signal end of graceful detach.

    typedef otWakeupCallback WakeupCallback; ///< Callback to communicate the result of waking a Wake-up End Device

    /**
     * Initializes the MLE object.
     *
     * @param[in]  aInstance     A reference to the OpenThread instance.
     */
    explicit Mle(Instance &aInstance);

    /**
     * Enables MLE.
     *
     * @retval kErrorNone     Successfully enabled MLE.
     * @retval kErrorAlready  MLE was already enabled.
     */
    Error Enable(void);

    /**
     * Disables MLE.
     *
     * @retval kErrorNone     Successfully disabled MLE.
     */
    Error Disable(void);

    /**
     * Starts the MLE protocol operation.
     *
     * @retval kErrorNone           Successfully started the protocol operation.
     * @retval kErrorInvalidState   IPv6 interface is down or device is in raw-link mode.
     */
    Error Start(void) { return Start(kNormalAttach); }

    /**
     * Stops the MLE protocol operation.
     */
    void Stop(void) { Stop(kUpdateNetworkDatasets); }

    /**
     * Restores network information from non-volatile memory (if any).
     */
    void Restore(void);

    /**
     * Stores network information into non-volatile memory.
     */
    void Store(void);

    /**
     * Generates an MLE Announce message.
     *
     * @param[in]  aChannel        The channel to use when transmitting.
     */
    void SendAnnounce(uint8_t aChannel) { SendAnnounce(aChannel, kNormalAnnounce); }

    /**
     * Causes the Thread interface to detach from the Thread network.
     *
     * @retval kErrorNone          Successfully detached from the Thread network.
     * @retval kErrorInvalidState  MLE is Disabled.
     */
    Error BecomeDetached(void);

    /**
     * Causes the Thread interface to attempt an MLE attach.
     *
     * @retval kErrorNone          Successfully began the attach process.
     * @retval kErrorInvalidState  MLE is Disabled.
     * @retval kErrorBusy          An attach process is in progress.
     */
    Error BecomeChild(void);

    /**
     * Notifies other nodes in the network (if any) and then stops Thread protocol operation.
     *
     * It sends an Address Release if it's a router, or sets its child timeout to 0 if it's a child.
     *
     * @param[in] aCallback A pointer to a function that is called upon finishing detaching.
     * @param[in] aContext  A pointer to callback application-specific context.
     *
     * @retval kErrorNone   Successfully started detaching.
     * @retval kErrorBusy   Detaching is already in progress.
     */
    Error DetachGracefully(DetachCallback aCallback, void *aContext) { return mDetacher.Detach(aCallback, aContext); }

    /**
     * Indicates whether or not the Thread device is attached to a Thread network.
     *
     * @retval TRUE   Attached to a Thread network.
     * @retval FALSE  Not attached to a Thread network.
     */
    bool IsAttached(void) const;

    /**
     * Indicates whether device is currently attaching or not.
     *
     * Note that an already attached device may also be in attaching state. Examples of this include a leader/router
     * trying to attach to a better partition, or a child trying to find a better parent (when feature
     * `OPENTHREAD_CONFIG_PARENT_SEARCH_ENABLE` is enabled).
     *
     * @retval TRUE   Device is currently trying to attach.
     * @retval FALSE  Device is not in middle of attach process.
     */
    bool IsAttaching(void) const { return mAttacher.IsAttaching(); }

    /**
     * Returns the current Thread device role.
     *
     * @returns The current Thread device role.
     */
    DeviceRole GetRole(void) const { return mRole; }

    /**
     * Indicates whether device role is disabled.
     *
     * @retval TRUE   Device role is disabled.
     * @retval FALSE  Device role is not disabled.
     */
    bool IsDisabled(void) const { return (mRole == kRoleDisabled); }

    /**
     * Indicates whether device role is detached.
     *
     * @retval TRUE   Device role is detached.
     * @retval FALSE  Device role is not detached.
     */
    bool IsDetached(void) const { return (mRole == kRoleDetached); }

    /**
     * Indicates whether device role is child.
     *
     * @retval TRUE   Device role is child.
     * @retval FALSE  Device role is not child.
     */
    bool IsChild(void) const { return (mRole == kRoleChild); }

    /**
     * Indicates whether device role is router.
     *
     * @retval TRUE   Device role is router.
     * @retval FALSE  Device role is not router.
     */
    bool IsRouter(void) const { return (mRole == kRoleRouter); }

    /**
     * Indicates whether device role is leader.
     *
     * @retval TRUE   Device role is leader.
     * @retval FALSE  Device role is not leader.
     */
    bool IsLeader(void) const { return (mRole == kRoleLeader); }

    /**
     * Indicates whether device role is either router or leader.
     *
     * @retval TRUE   Device role is either router or leader.
     * @retval FALSE  Device role is neither router nor leader.
     */
    bool IsRouterOrLeader(void) const;

    /**
     * Returns the Device Mode as reported in the Mode TLV.
     *
     * @returns The Device Mode as reported in the Mode TLV.
     */
    DeviceMode GetDeviceMode(void) const { return mDeviceMode; }

    /**
     * Sets the Device Mode as reported in the Mode TLV.
     *
     * @param[in]  aDeviceMode  The device mode to set.
     *
     * @retval kErrorNone         Successfully set the Mode TLV.
     * @retval kErrorInvalidArgs  The mode combination specified in @p aMode is invalid.
     */
    Error SetDeviceMode(DeviceMode aDeviceMode);

    /**
     * Indicates whether or not the device is rx-on-when-idle.
     *
     * @returns TRUE if rx-on-when-idle, FALSE otherwise.
     */
    bool IsRxOnWhenIdle(void) const { return mDeviceMode.IsRxOnWhenIdle(); }

    /**
     * Indicates whether or not the device is a Full Thread Device.
     *
     * @returns TRUE if a Full Thread Device, FALSE otherwise.
     */
    bool IsFullThreadDevice(void) const { return mDeviceMode.IsFullThreadDevice(); }

    /**
     * Indicates whether or not the device is a Minimal End Device.
     *
     * @returns TRUE if the device is a Minimal End Device, FALSE otherwise.
     */
    bool IsMinimalEndDevice(void) const { return mDeviceMode.IsMinimalEndDevice(); }

    /**
     * Gets the Network Data type (full set or stable subset) that this device requests.
     *
     * @returns The Network Data type requested by this device.
     */
    NetworkData::Type GetNetworkDataType(void) const { return mDeviceMode.GetNetworkDataType(); }

    /**
     * Returns a pointer to the Mesh Local Prefix.
     *
     * @returns A reference to the Mesh Local Prefix.
     */
    const Ip6::NetworkPrefix &GetMeshLocalPrefix(void) const { return mMeshLocalPrefix; }

    /**
     * Sets the Mesh Local Prefix.
     *
     * @param[in]  aMeshLocalPrefix  A reference to the Mesh Local Prefix.
     */
    void SetMeshLocalPrefix(const Ip6::NetworkPrefix &aMeshLocalPrefix);

#if OPENTHREAD_CONFIG_REFERENCE_DEVICE_ENABLE
    /**
     * Sets the Mesh Local IID.
     *
     * Available only when `OPENTHREAD_CONFIG_REFERENCE_DEVICE_ENABLE` is enabled.
     *
     * @param[in] aMlIid  The Mesh Local IID.
     *
     * @retval kErrorNone           Successfully configured Mesh Local IID.
     * @retval kErrorInvalidState   If the Thread stack is already enabled.
     */
    Error SetMeshLocalIid(const Ip6::InterfaceIdentifier &aMlIid);
#endif

    /**
     * Returns a reference to the Thread link-local address.
     *
     * The Thread link local address is derived using IEEE802.15.4 Extended Address as Interface Identifier.
     *
     * @returns A reference to the Thread link local address.
     */
    const Ip6::Address &GetLinkLocalAddress(void) const { return mLinkLocalAddress.GetAddress(); }

    /**
     * Updates the link local address.
     *
     * Call this method when the IEEE 802.15.4 Extended Address has changed.
     */
    void UpdateLinkLocalAddress(void);

    /**
     * Returns a reference to the link-local all Thread nodes multicast address.
     *
     * @returns A reference to the link-local all Thread nodes multicast address.
     */
    const Ip6::Address &GetLinkLocalAllThreadNodesAddress(void) const { return mLinkLocalAllThreadNodes.GetAddress(); }

    /**
     * Returns a reference to the realm-local all Thread nodes multicast address.
     *
     * @returns A reference to the realm-local all Thread nodes multicast address.
     */
    const Ip6::Address &GetRealmLocalAllThreadNodesAddress(void) const
    {
        return mRealmLocalAllThreadNodes.GetAddress();
    }

    /**
     * Gets the parent's RLOC16.
     *
     * @returns  The parent's RLOC16, or `kInvalidRloc16` if parent's state is not valid.
     */
    uint16_t GetParentRloc16(void) const;

    /**
     * Gets the parent when operating in End Device mode.
     *
     * @returns A reference to the parent.
     */
    Parent &GetParent(void) { return mParent; }

    /**
     * Gets the parent when operating in End Device mode.
     *
     * @returns A reference to the parent.
     */
    const Parent &GetParent(void) const { return mParent; }

    /**
     * The method retrieves information about the parent.
     *
     * @param[out] aParentInfo     Reference to a parent information structure.
     *
     * @retval kErrorNone          Successfully retrieved the parent info and updated @p aParentInfo.
     * @retval kErrorInvalidState  Device role is not child.
     */
    Error GetParentInfo(Router::Info &aParentInfo) const;

    /**
     * Get the parent candidate.
     *
     * The parent candidate is valid when attempting to attach to a new parent.
     */
    Parent &GetParentCandidate(void) { return mAttacher.GetParentCandidate(); }

    /**
     * Starts the process for child to search for a better parent while staying attached to its current
     * parent
     *
     * @retval kErrorNone          Successfully started the process to search for a better parent.
     * @retval kErrorInvalidState  Device role is not child.
     */
    Error SearchForBetterParent(void);

    /**
     * Indicates whether or not an IPv6 address is an RLOC.
     *
     * @retval TRUE   If @p aAddress is an RLOC.
     * @retval FALSE  If @p aAddress is not an RLOC.
     */
    bool IsRoutingLocator(const Ip6::Address &aAddress) const;

    /**
     * Indicates whether or not an IPv6 address is an ALOC.
     *
     * @retval TRUE   If @p aAddress is an ALOC.
     * @retval FALSE  If @p aAddress is not an ALOC.
     */
    bool IsAnycastLocator(const Ip6::Address &aAddress) const;

    /**
     * Indicates whether or not an IPv6 address is a Mesh Local Address.
     *
     * @retval TRUE   If @p aAddress is a Mesh Local Address.
     * @retval FALSE  If @p aAddress is not a Mesh Local Address.
     */
    bool IsMeshLocalAddress(const Ip6::Address &aAddress) const;

    /**
     * Returns the MLE Timeout value.
     *
     * @returns The MLE Timeout value in seconds.
     */
    uint32_t GetTimeout(void) const { return mTimeout; }

    /**
     * Sets the MLE Timeout value.
     *
     * @param[in]  aTimeout  The Timeout value in seconds.
     */
    void SetTimeout(uint32_t aTimeout) { SetTimeout(aTimeout, kSendChildUpdateToParent); }

    /**
     * Returns the RLOC16 assigned to the Thread interface.
     *
     * @returns The RLOC16 assigned to the Thread interface.
     */
    uint16_t GetRloc16(void) const { return mRloc16; }

    /**
     * Indicates whether or not this device is using a given RLOC16.
     *
     * @param[in] aRloc16   The RLOC16 to check.
     *
     * @retval TRUE   This device is using @p aRloc16.
     * @retval FALSE  This device is not using @p aRloc16.
     */
    bool HasRloc16(uint16_t aRloc16) const { return mRloc16 == aRloc16; }

    /**
     * Indicates whether or not this device RLOC16 matches a given Router ID.
     *
     * @param[in] aRouterId   The Router ID to check.
     *
     * @retval TRUE   This device's RLOC16 matches the @p aRouterId.
     * @retval FALSE  This device's RLOC16 does not match the @p aRouterId.
     */
    bool MatchesRouterId(uint8_t aRouterId) const { return RouterIdFromRloc16(mRloc16) == aRouterId; }

    /**
     * Indicates whether or not this device's RLOC16 shares the same Router ID with a given RLOC16.
     *
     * A shared Router ID implies that this device and the @ aRloc16 are either directly related as parent and child,
     * or are children of the same parent within the Thread network.
     *
     * @param[in] aRloc16   The RLOC16 to check.
     *
     * @retval TRUE   This device and @p aRloc16 have a matching router ID.
     * @retval FALSE  This device and @p aRloc16 do not have a matching router ID.
     */
    bool HasMatchingRouterIdWith(uint16_t aRloc16) const { return RouterIdMatch(mRloc16, aRloc16); }

    /**
     * Returns the mesh local RLOC IPv6 address assigned to the Thread interface.
     *
     * @returns The mesh local RLOC IPv6 address.
     */
    const Ip6::Address &GetMeshLocalRloc(void) const { return mMeshLocalRloc.GetAddress(); }

    /**
     * Returns the mesh local endpoint identifier (ML-EID) IPv6 address assigned to the Thread interface.
     *
     * @returns The ML-EID address.
     */
    const Ip6::Address &GetMeshLocalEid(void) const { return mMeshLocalEid.GetAddress(); }

    /**
     * Returns a reference to the ML-EID as a `Netif::UnicastAddress`.
     *
     * @returns A reference to the ML-EID.
     */
    Ip6::Netif::UnicastAddress &GetMeshLocalEidUnicastAddress(void) { return mMeshLocalEid; }

    /**
     * Returns the Router ID of the Leader.
     *
     * @returns The Router ID of the Leader.
     */
    uint8_t GetLeaderId(void) const { return mLeaderData.GetLeaderRouterId(); }

    /**
     * Returns the RLOC16 of the Leader.
     *
     * @returns The RLOC16 of the Leader.
     */
    uint16_t GetLeaderRloc16(void) const { return Rloc16FromRouterId(GetLeaderId()); }

    /**
     * Retrieves the Leader's RLOC.
     *
     * @param[out]  aAddress  A reference to an address to return the Leader's RLOC.
     */
    void GetLeaderRloc(Ip6::Address &aAddress) const;

    /**
     * Retrieves the Leader's ALOC.
     *
     * @param[out]  aAddress  A reference to an address to return the Leader's ALOC.
     */
    void GetLeaderAloc(Ip6::Address &aAddress) const;

    /**
     * Retrieves the Commissioner's ALOC for a given session ID.
     *
     * @param[in]   aSessionId      Commissioner session id.
     * @param[out]  aAddress        A reference to an address to return the Commissioner's ALOC.
     */
    void GetCommissionerAloc(uint16_t aSessionId, Ip6::Address &aAddress) const;

    /**
     * Retrieves the Service ALOC for given Service ID.
     *
     * @param[in]   aServiceId Service ID to get ALOC for.
     * @param[out]  aAddress   A reference to an address to return the Service ALOC.
     */
    void GetServiceAloc(uint8_t aServiceId, Ip6::Address &aAddress) const;

    /**
     * Returns the most recently received Leader Data.
     *
     * @returns  A reference to the most recently received Leader Data.
     */
    const LeaderData &GetLeaderData(void);

    /**
     * Retrieves information about the MLE message queue used for delayed messages.
     *
     * @param[out] aQueueInfo     A `MessageQueue::Info` to populate with info about the MLE queue.
     */
    void GetMessageQueueInfo(MessageQueue::Info &aQueryInfo) const { mDelayedSender.GetQueueInfo(aQueryInfo); }

    /**
     * Gets the MLE counters.
     *
     * @returns A reference to the MLE counters.
     */
    const Counters &GetCounters(void);

    /**
     * Resets the MLE counters.
     */
    void ResetCounters(void);

    /**
     * Determines the current attach duration (number of seconds since the device last attached).
     *
     * @returns Current attach duration in seconds.
     */
    uint32_t GetCurrentAttachDuration(void) const;

#if OPENTHREAD_CONFIG_MLE_PARENT_RESPONSE_CALLBACK_API_ENABLE
    /**
     * Registers the client callback that is called when processing an MLE Parent Response message.
     *
     * @param[in]  aCallback A pointer to a function that is called to deliver MLE Parent Response data.
     * @param[in]  aContext  A pointer to application-specific context.
     */
    void RegisterParentResponseStatsCallback(otThreadParentResponseCallback aCallback, void *aContext)
    {
        mAttacher.mParentResponseCallback.Set(aCallback, aContext);
    }
#endif

    /**
     * Schedules a Child Update Request.
     */
    void ScheduleChildUpdateRequest(void);

    /**
     * Sends a Child Update Request to the parent.
     *
     * @retval kErrorNone     Successfully prepared and sent an MLE Child Update Request message.
     * @retval kErrorNoBufs   Insufficient buffers to construct the MLE Child Update Request message.
     */
    Error SendChildUpdateRequestToParent(void);

    /*
     * Indicates whether or not the device has restored the network information from
     * non-volatile settings after boot.
     *
     * @retval true  Successfully restored the network information.
     * @retval false No valid network information was found.
     */
    bool HasRestored(void) const { return mHasRestored; }

    /**
     * Indicates whether or not a given netif multicast address instance is a prefix-based address added by MLE and
     * uses the mesh local prefix.
     *
     * @param[in] aAddress   A `Netif::MulticastAddress` address instance.
     *
     * @retval TRUE   If @p aAddress is a prefix-based address which uses the mesh local prefix.
     * @retval FALSE  If @p aAddress is not a prefix-based address which uses the mesh local prefix.
     */
    bool IsMulticastAddressMeshLocalPrefixBased(const Ip6::Netif::MulticastAddress &aAddress) const
    {
        return (&aAddress == &mLinkLocalAllThreadNodes) || (&aAddress == &mRealmLocalAllThreadNodes);
    }

    /**
     * Schedules a "Child Update Request" transmission if the device is an MTD child.
     *
     * For example, the `Slaac` class, which manages SLAAC addresses, calls this method to notify `Mle` that an
     * existing SLAAC address's Context ID has changed. This can occur due to Network Data updates where the same
     * on-mesh prefix receives a new Context ID.
     */
    void ScheduleChildUpdateRequestIfMtdChild(void);

#if OPENTHREAD_CONFIG_DYNAMIC_STORE_FRAME_AHEAD_COUNTER_ENABLE
    /**
     * Sets the store frame counter ahead.
     *
     * @param[in]  aStoreFrameCounterAhead  The store frame counter ahead to set.
     */
    void SetStoreFrameCounterAhead(uint32_t aStoreFrameCounterAhead)
    {
        mStoreFrameCounterAhead = aStoreFrameCounterAhead;
    }

    /**
     * Gets the current store frame counter ahead.
     *
     * @returns The current store frame counter ahead.
     */
    uint32_t GetStoreFrameCounterAhead(void) { return mStoreFrameCounterAhead; }
#endif // OPENTHREAD_CONFIG_DYNAMIC_STORE_FRAME_AHEAD_COUNTER_ENABLE

#if OPENTHREAD_CONFIG_MAC_CSL_RECEIVER_ENABLE
    /**
     * Gets the CSL timeout.
     *
     * @returns CSL timeout
     */
    uint32_t GetCslTimeout(void) const { return mCslTimeout; }

    /**
     * Sets the CSL timeout.
     *
     * @param[in]  aTimeout  The CSL timeout in seconds.
     */
    void SetCslTimeout(uint32_t aTimeout);

    /**
     * Calculates CSL metric of parent.
     *
     * @param[in] aCslAccuracy The CSL accuracy.
     *
     * @returns CSL metric.
     */
    uint64_t CalcParentCslMetric(const Mac::CslAccuracy &aCslAccuracy) const;

    /**
     * Indicates whether the device is connected to a parent which supports CSL.
     *
     * @retval TRUE   If parent supports CSL.
     * @retval FALSE  If parent does not support CSL.
     */
    bool IsCslSupported(void) const;
#endif // OPENTHREAD_CONFIG_MAC_CSL_RECEIVER_ENABLE

#if OPENTHREAD_CONFIG_WAKEUP_COORDINATOR_ENABLE
    /**
     * Attempts to wake a Wake-up End Device.
     *
     * @param[in] aWedAddress The extended address of the Wake-up End Device.
     * @param[in] aIntervalUs An interval between consecutive wake-up frames (in microseconds).
     * @param[in] aDurationMs Duration of the wake-up sequence (in milliseconds).
     * @param[in] aCallback   A pointer to function that is called when the wake-up succeeds or fails.
     * @param[in] aContext    A pointer to callback application-specific context.
     *
     * @retval kErrorNone         Successfully started the wake-up.
     * @retval kErrorInvalidState Another wake-up request is still in progress.
     * @retval kErrorInvalidArgs  The wake-up interval or duration are invalid.
     */
    Error Wakeup(const Mac::ExtAddress &aWedAddress,
                 uint16_t               aIntervalUs,
                 uint16_t               aDurationMs,
                 WakeupCallback         aCallback,
                 void                  *aCallbackContext);
#endif // OPENTHREAD_CONFIG_WAKEUP_COORDINATOR_ENABLE

#if OPENTHREAD_FTD
    /**
     * Indicates whether or not the device is router-eligible.
     *
     * @retval true   If device is router-eligible.
     * @retval false  If device is not router-eligible.
     */
    bool IsRouterEligible(void) const;

    /**
     * Sets whether or not the device is router-eligible.
     *
     * If @p aEligible is false and the device is currently operating as a router, this call will cause the device to
     * detach and attempt to reattach as a child.
     *
     * @param[in]  aEligible  TRUE to configure device router-eligible, FALSE otherwise.
     *
     * @retval kErrorNone         Successfully set the router-eligible configuration.
     * @retval kErrorNotCapable   The device is not capable of becoming a router.
     */
    Error SetRouterEligible(bool aEligible);

    /**
     * Indicates whether a node is the only router on the network.
     *
     * @retval TRUE   It is the only router in the network.
     * @retval FALSE  It is a child or is not a single router in the network.
     */
    bool IsSingleton(void) const;

    /**
     * Generates an Address Solicit request for a Router ID.
     *
     * @param[in]  aReason  The reason for requesting a Router ID.
     *
     * @retval kErrorNone           Successfully generated an Address Solicit message.
     * @retval kErrorNotCapable     Device is not capable of becoming a router
     * @retval kErrorInvalidState   Thread is not enabled
     */
    Error BecomeRouter(RouterUpgradeReason aReason);

    /**
     * Specifies the leader weight check behavior used in `BecomeLeader()`.
     */
    enum LeaderWeightCheck : uint8_t
    {
        kCheckLeaderWeight,  ///< Enforces that the local leader weight is greater than the current leader's weight.
        kIgnoreLeaderWeight, ///< Skips the leader weight check, attempting to become leader regardless.
    };

    /**
     * Attempts to become the leader and start a new partition.
     *
     * If the device is already attached, this method can be used to take over the leader role.
     *
     * @param[in] aMode             Specifies whether to enforce or ignore the leader weight check.
     *
     * @retval kErrorNone           Successfully became leader and started a new partition.
     * @retval kErrorInvalidState   The Thread interface is not enabled.
     * @retval kErrorNotCapable     The device is not router-eligible, or the leader weight check is enabled and the
     *                              local leader weight is less than or equal to the current leader's weight.
     */
    Error BecomeLeader(LeaderWeightCheck aMode);

#if OPENTHREAD_CONFIG_MLE_DEVICE_PROPERTY_LEADER_WEIGHT_ENABLE
    /**
     * Gets the device properties which are used to determine the Leader Weight.
     *
     * @returns The current device properties.
     */
    const DeviceProperties &GetDeviceProperties(void) const { return mDeviceProperties; }

    /**
     * Sets the device properties which are then used to determine and set the Leader Weight.
     *
     * @param[in]  aDeviceProperties    The device properties.
     */
    void SetDeviceProperties(const DeviceProperties &aDeviceProperties);
#endif

    /**
     * Returns the Leader Weighting value for this Thread interface.
     *
     * @returns The Leader Weighting value for this Thread interface.
     */
    uint8_t GetLeaderWeight(void) const { return mLeaderWeight; }

    /**
     * Sets the Leader Weighting value for this Thread interface.
     *
     * Directly sets the Leader Weight to the new value replacing its previous value (which may have been
     * determined from a previous call to `SetDeviceProperties()`).
     *
     * @param[in]  aWeight  The Leader Weighting value.
     */
    void SetLeaderWeight(uint8_t aWeight) { mLeaderWeight = aWeight; }

#if OPENTHREAD_CONFIG_REFERENCE_DEVICE_ENABLE

    /**
     * Returns the preferred Partition Id when operating in the Leader role for certification testing.
     *
     * @returns The preferred Partition Id value.
     */
    uint32_t GetPreferredLeaderPartitionId(void) const { return mPreferredLeaderPartitionId; }

    /**
     * Sets the preferred Partition Id when operating in the Leader role for certification testing.
     *
     * @param[in]  aPartitionId  The preferred Leader Partition Id.
     */
    void SetPreferredLeaderPartitionId(uint32_t aPartitionId) { mPreferredLeaderPartitionId = aPartitionId; }
#endif

    /**
     * Sets the preferred Router Id. Upon becoming a router/leader the node
     * attempts to use this Router Id. If the preferred Router Id is not set or if it
     * can not be used, a randomly generated router Id is picked.
     * This property can be set when he device role is detached or disabled.
     *
     * @param[in]  aRouterId             The preferred Router Id.
     *
     * @retval kErrorNone          Successfully set the preferred Router Id.
     * @retval kErrorInvalidState  Could not set (role is other than detached and disabled)
     */
    Error SetPreferredRouterId(uint8_t aRouterId);

    /**
     * Gets the Partition Id which the device joined successfully once.
     */
    uint32_t GetPreviousPartitionId(void) const { return mPreviousPartitionId; }

    /**
     * Sets the Partition Id which the device joins successfully.
     *
     * @param[in]  aPartitionId   The Partition Id.
     */
    void SetPreviousPartitionId(uint32_t aPartitionId) { mPreviousPartitionId = aPartitionId; }

    /**
     * Sets the Router Id.
     *
     * @param[in]  aRouterId   The Router Id.
     */
    void SetRouterId(uint8_t aRouterId);

    /**
     * Returns the NETWORK_ID_TIMEOUT value.
     *
     * @returns The NETWORK_ID_TIMEOUT value.
     */
    uint8_t GetNetworkIdTimeout(void) const { return mNetworkIdTimeout; }

    /**
     * Sets the NETWORK_ID_TIMEOUT value.
     *
     * @param[in]  aTimeout  The NETWORK_ID_TIMEOUT value.
     */
    void SetNetworkIdTimeout(uint8_t aTimeout) { mNetworkIdTimeout = aTimeout; }

    /**
     * Returns the ROUTER_SELECTION_JITTER value.
     *
     * @returns The ROUTER_SELECTION_JITTER value in seconds.
     */
    uint8_t GetRouterSelectionJitter(void) const { return mRouterRoleTransition.GetJitter(); }

    /**
     * Sets the ROUTER_SELECTION_JITTER value.
     *
     * @param[in] aRouterJitter  The router selection jitter value (in seconds).
     */
    void SetRouterSelectionJitter(uint8_t aRouterJitter) { mRouterRoleTransition.SetJitter(aRouterJitter); }

    /**
     * Indicates whether or not router role transition (upgrade from REED or downgrade to REED) is pending.
     *
     * @retval TRUE    Router role transition is pending.
     * @retval FALSE   Router role transition is not pending
     */
    bool IsRouterRoleTransitionPending(void) const { return mRouterRoleTransition.IsPending(); }

    /**
     * Returns the current timeout delay in seconds till router role transition (upgrade from REED or downgrade to
     * REED).
     *
     * @returns The timeout in seconds till router role transition, or zero if not pending role transition.
     */
    uint8_t GetRouterRoleTransitionTimeout(void) const { return mRouterRoleTransition.GetTimeout(); }

    /**
     * Returns the ROUTER_UPGRADE_THRESHOLD value.
     *
     * @returns The ROUTER_UPGRADE_THRESHOLD value.
     */
    uint8_t GetRouterUpgradeThreshold(void) const { return mRouterUpgradeThreshold; }

    /**
     * Sets the ROUTER_UPGRADE_THRESHOLD value.
     *
     * @param[in]  aThreshold  The ROUTER_UPGRADE_THRESHOLD value.
     */
    void SetRouterUpgradeThreshold(uint8_t aThreshold) { mRouterUpgradeThreshold = aThreshold; }

    /**
     * Returns the ROUTER_DOWNGRADE_THRESHOLD value.
     *
     * @returns The ROUTER_DOWNGRADE_THRESHOLD value.
     */
    uint8_t GetRouterDowngradeThreshold(void) const { return mRouterDowngradeThreshold; }

    /**
     * Sets the ROUTER_DOWNGRADE_THRESHOLD value.
     *
     * @param[in]  aThreshold  The ROUTER_DOWNGRADE_THRESHOLD value.
     */
    void SetRouterDowngradeThreshold(uint8_t aThreshold) { mRouterDowngradeThreshold = aThreshold; }

    /**
     * Returns the MLE_CHILD_ROUTER_LINKS value.
     *
     * @returns The MLE_CHILD_ROUTER_LINKS value.
     */
    uint8_t GetChildRouterLinks(void) const { return mChildRouterLinks; }

    /**
     * Sets the MLE_CHILD_ROUTER_LINKS value.
     *
     * @param[in]  aChildRouterLinks  The MLE_CHILD_ROUTER_LINKS value.
     *
     * @retval kErrorNone          Successfully set the value.
     * @retval kErrorInvalidState  Thread protocols are enabled.
     */
    Error SetChildRouterLinks(uint8_t aChildRouterLinks);

    /**
     * Returns if the REED is expected to become Router soon.
     *
     * @retval TRUE   If the REED is going to become a Router soon.
     * @retval FALSE  If the REED is not going to become a Router soon.
     */
    bool WillBecomeRouterSoon(void) const;

    /**
     * Removes a link to a neighbor.
     *
     * @param[in]  aNeighbor  A reference to the neighbor object.
     */
    void RemoveNeighbor(Neighbor &aNeighbor);

    /**
     * Invalidates a direct link to a neighboring router (due to failed link-layer acks).
     *
     * @param[in]  aRouter  A reference to the router object.
     */
    void RemoveRouterLink(Router &aRouter);

    /**
     * Indicates whether or not the given Thread partition attributes are preferred.
     *
     * @param[in]  aSingletonA   Whether or not the Thread Partition A has a single router.
     * @param[in]  aLeaderDataA  A reference to Thread Partition A's Leader Data.
     * @param[in]  aSingletonB   Whether or not the Thread Partition B has a single router.
     * @param[in]  aLeaderDataB  A reference to Thread Partition B's Leader Data.
     *
     * @retval 1   If partition A is preferred.
     * @retval 0   If partition A and B have equal preference.
     * @retval -1  If partition B is preferred.
     */
    static int ComparePartitions(bool              aSingletonA,
                                 const LeaderData &aLeaderDataA,
                                 bool              aSingletonB,
                                 const LeaderData &aLeaderDataB);

    /**
     * Fills an ConnectivityTlv.
     *
     * @param[out]  aTlv  A reference to the tlv to be filled.
     */
    void FillConnectivityTlv(ConnectivityTlv &aTlv);

    /**
     * Schedule tx of MLE Advertisement message (unicast) to the given neighboring router after a random delay.
     *
     * @param[in] aRouter  The router to send the Advertisement to.
     *
     */
    void ScheduleUnicastAdvertisementTo(const Router &aRouter);

#if OPENTHREAD_CONFIG_MLE_STEERING_DATA_SET_OOB_ENABLE
    /**
     * Sets steering data out of band
     *
     * @param[in]  aExtAddress  Value used to set steering data
     *                          All zeros clears steering data
     *                          All 0xFFs sets steering data to 0xFF
     *                          Anything else is used to compute the bloom filter
     */
    void SetSteeringData(const Mac::ExtAddress *aExtAddress);
#endif

    /**
     * Gets the assigned parent priority.
     *
     * @returns The assigned parent priority value, -2 means not assigned.
     */
    int8_t GetAssignParentPriority(void) const { return mParentPriority; }

    /**
     * Sets the parent priority.
     *
     * @param[in]  aParentPriority  The parent priority value.
     *
     * @retval kErrorNone           Successfully set the parent priority.
     * @retval kErrorInvalidArgs    If the parent priority value is not among 1, 0, -1 and -2.
     */
    Error SetAssignParentPriority(int8_t aParentPriority);

    /**
     * Gets the longest MLE Timeout TLV for all active MTD children.
     *
     * @param[out]  aTimeout  A reference to where the information is placed.
     *
     * @retval kErrorNone           Successfully get the max child timeout
     * @retval kErrorInvalidState   Not an active router
     * @retval kErrorNotFound       NO MTD child
     */
    Error GetMaxChildTimeout(uint32_t &aTimeout) const;

    /**
     * Sets the callback that is called when processing an MLE Discovery Request message.
     *
     * @param[in]  aCallback A pointer to a function that is called to deliver MLE Discovery Request data.
     * @param[in]  aContext  A pointer to application-specific context.
     */
    void SetDiscoveryRequestCallback(otThreadDiscoveryRequestCallback aCallback, void *aContext)
    {
        mDiscoveryRequestCallback.Set(aCallback, aContext);
    }

    /**
     * Resets the MLE Advertisement Trickle timer interval.
     */
    void ResetAdvertiseInterval(void);

    /**
     * Updates the MLE Advertisement Trickle timer max interval (if timer is running).
     *
     * This is called when there is change in router table.
     */
    void UpdateAdvertiseInterval(void);

#if OPENTHREAD_CONFIG_TIME_SYNC_ENABLE
    /**
     * Generates an MLE Time Synchronization message.
     *
     * @retval kErrorNone     Successfully sent an MLE Time Synchronization message.
     * @retval kErrorNoBufs   Insufficient buffers to generate the MLE Time Synchronization message.
     */
    Error SendTimeSync(void);
#endif

    /**
     * Gets the maximum number of IP addresses that each MTD child may register with this device as parent.
     *
     * @returns The maximum number of IP addresses that each MTD child may register with this device as parent.
     */
    uint8_t GetMaxChildIpAddresses(void) const;

#if OPENTHREAD_CONFIG_REFERENCE_DEVICE_ENABLE

    /**
     * Sets/restores the maximum number of IP addresses that each MTD child may register with this
     * device as parent.
     *
     * @param[in]  aMaxIpAddresses  The maximum number of IP addresses that each MTD child may register with this
     *                              device as parent. 0 to clear the setting and restore the default.
     *
     * @retval kErrorNone           Successfully set/cleared the number.
     * @retval kErrorInvalidArgs    If exceeds the allowed maximum number.
     */
    Error SetMaxChildIpAddresses(uint8_t aMaxIpAddresses);

    /**
     * Sets whether the device was commissioned using CCM.
     *
     * @param[in]  aEnabled  TRUE if the device was commissioned using CCM, FALSE otherwise.
     */
    void SetCcmEnabled(bool aEnabled) { mCcmEnabled = aEnabled; }

    /**
     * Sets whether the Security Policy TLV version-threshold for routing (VR field) is enabled.
     *
     * @param[in]  aEnabled  TRUE to enable Security Policy TLV version-threshold for routing, FALSE otherwise.
     */
    void SetThreadVersionCheckEnabled(bool aEnabled) { mThreadVersionCheckEnabled = aEnabled; }

    /**
     * Gets the current Interval Max value used by Advertisement trickle timer.
     *
     * @returns The Interval Max of Advertisement trickle timer in milliseconds.
     */
    uint32_t GetAdvertisementTrickleIntervalMax(void) const { return mAdvertiseTrickleTimer.GetIntervalMax(); }

#endif // OPENTHREAD_CONFIG_REFERENCE_DEVICE_ENABLE

#endif // OPENTHREAD_FTD

private:
    //------------------------------------------------------------------------------------------------------------------
    // Constants

    // All time intervals are in milliseconds
    static constexpr uint32_t kParentRequestRouterTimeout    = 750;  // Wait time after tx of Parent Req to routers
    static constexpr uint32_t kParentRequestReedTimeout      = 1250; // Wait timer after tx of Parent Req to REEDs
    static constexpr uint32_t kParentRequestDuplicateTimeout = 700;  // Min time to detect duplicate Parent Req rx
    static constexpr uint32_t kChildIdResponseTimeout        = 1250; // Wait time to receive Child ID Response
    static constexpr uint32_t kAttachStartJitter             = 50;   // Max jitter time added to start of attach
    static constexpr uint32_t kAnnounceProcessTimeout        = 250;  // Delay after Announce rx before processing
    static constexpr uint32_t kAnnounceTimeout               = 1400; // Total timeout for sending Announce messages
    static constexpr uint16_t kMinAnnounceDelay              = 80;   // Min delay between Announcement messages
    static constexpr uint32_t kParentResponseMaxDelayRouters = 500;  // Max response delay for Parent Req to routers
    static constexpr uint32_t kParentResponseMaxDelayAll     = 1000; // Max response delay for Parent Req to all
    static constexpr uint32_t kChildUpdateRequestDelay       = 100;  // Delay for aggregating Child Update Req
    static constexpr uint32_t kMaxLinkRequestDelayOnRouter   = 1000; // Max delay to tx Link Request on Adv rx
    static constexpr uint32_t kMinLinkRequestDelayOnChild    = 1500; // Min delay to tx Link Request on Adv rx (child)
    static constexpr uint32_t kMaxLinkRequestDelayOnChild    = 3000; // Max delay to tx Link Request on Adv rx (child)
    static constexpr uint32_t kMaxLinkAcceptDelay            = 1000; // Max delay to tx Link Accept for multicast Req
    static constexpr uint32_t kChildIdRequestTimeout         = 5000; // Max delay to rx a Child ID Req after Parent Res
    static constexpr uint32_t kLinkRequestTimeout            = 2000; // Max delay to rx a Link Accept
    static constexpr uint32_t kLinkRequestRetxDelayMin       = 3000 * 9 / 10;
    static constexpr uint32_t kLinkRequestRetxDelayMax       = 3000 * 11 / 10;
    static constexpr uint32_t kUnicastRetxDelay              = 1000; // Base delay for MLE unicast retx
    static constexpr uint32_t kMulticastRetxDelay            = 5000; // Base delay for MLE multicast retx
    static constexpr uint32_t kMulticastRetxDelayMin         = kMulticastRetxDelay * 9 / 10;  // 0.9 * base delay
    static constexpr uint32_t kMulticastRetxDelayMax         = kMulticastRetxDelay * 11 / 10; // 1.1 * base delay
    static constexpr uint32_t kAnnounceBackoffForPendingDataset = 60000; // Max delay left to block Announce processing.

    static constexpr uint8_t kMaxTxCount                = 3; // Max tx count for MLE message
    static constexpr uint8_t kMaxCriticalTxCount        = 6; // Max tx count for critical MLE message
    static constexpr uint8_t kMaxChildKeepAliveAttempts = 4; // Max keep alive attempts before reattach

    //- - - - - - - - - - - - - - - - - - - - - - - - - - - - - - - - - - - - - - - - - - - - - - - - - - - - - - - - -
    // Attach backoff feature (CONFIG_ENABLE_ATTACH_BACKOFF) - Intervals are in milliseconds.

    static constexpr uint32_t kAttachBackoffMinInterval = OPENTHREAD_CONFIG_MLE_ATTACH_BACKOFF_MINIMUM_INTERVAL;
    static constexpr uint32_t kAttachBackoffMaxInterval = OPENTHREAD_CONFIG_MLE_ATTACH_BACKOFF_MAXIMUM_INTERVAL;
    static constexpr uint32_t kAttachBackoffJitter      = OPENTHREAD_CONFIG_MLE_ATTACH_BACKOFF_JITTER_INTERVAL;
    static constexpr uint32_t kAttachBackoffDelayToResetCounter =
        OPENTHREAD_CONFIG_MLE_ATTACH_BACKOFF_DELAY_TO_RESET_BACKOFF_INTERVAL;

    //- - - - - - - - - - - - - - - - - - - - - - - - - - - - - - - - - - - - - - - - - - - - - - - - - - - - - - - - -
    // Number of Parent Requests in first and next attach cycles

#if OPENTHREAD_CONFIG_THREAD_VERSION >= OT_THREAD_VERSION_1_3
    // First attach cycle includes two Parent Requests to routers, followed by four to routers and REEDs.
    static constexpr uint8_t kFirstAttachCycleTotalParentRequests       = 6;
    static constexpr uint8_t kFirstAttachCycleNumParentRequestToRouters = 2;
#else
    // First attach cycle in Thread 1.1/1.2 includes a Parent Requests to routers, followed by one to routers and REEDs.
    static constexpr uint8_t kFirstAttachCycleTotalParentRequests       = 2;
    static constexpr uint8_t kFirstAttachCycleNumParentRequestToRouters = 1;
#endif

    // Next attach cycles includes one Parent Request to routers, followed by one to routers and REEDs.
    static constexpr uint8_t kNextAttachCycleTotalParentRequests       = 2;
    static constexpr uint8_t kNextAttachCycleNumParentRequestToRouters = 1;

    //- - - - - - - - - - - - - - - - - - - - - - - - - - - - - - - - - - - - - - - - - - - - - - - - - - - - - - - - -

    static constexpr uint8_t  kMleHopLimit                   = 255;
    static constexpr uint8_t  kMleSecurityTagSize            = 4;
    static constexpr uint32_t kDefaultStoreFrameCounterAhead = OPENTHREAD_CONFIG_STORE_FRAME_COUNTER_AHEAD;
    static constexpr uint8_t  kMaxIpAddressesToRegister      = OPENTHREAD_CONFIG_MLE_IP_ADDRS_TO_REGISTER;
    static constexpr uint32_t kDefaultChildTimeout           = OPENTHREAD_CONFIG_MLE_CHILD_TIMEOUT_DEFAULT;
    static constexpr uint32_t kDefaultCslTimeout             = OPENTHREAD_CONFIG_CSL_TIMEOUT;

#if OPENTHREAD_FTD
    // Advertisement trickle timer constants - all times are in milliseconds.
    static constexpr uint32_t kAdvIntervalMin                = 1000;  // I_MIN
    static constexpr uint32_t kAdvIntervalNeighborMultiplier = 4000;  // Multiplier for I_MAX per router neighbor
    static constexpr uint32_t kAdvIntervalMaxLowerBound      = 12000; // Lower bound for I_MAX
    static constexpr uint32_t kAdvIntervalMaxUpperBound      = 32000; // Upper bound for I_MAX
    static constexpr uint32_t kReedAdvIntervalMin            = 570000;
    static constexpr uint32_t kReedAdvIntervalMax            = 630000;
#if OPENTHREAD_CONFIG_MLE_LONG_ROUTES_ENABLE
    static constexpr uint32_t kAdvIntervalMaxLogRoutes = 5000;
#endif

    static constexpr uint32_t kMaxUnicastAdvertisementDelay  = 1000;   // Max random delay for unciast Adv tx
    static constexpr uint32_t kMaxNeighborAge                = 100000; // Max neighbor age on router (in msec)
    static constexpr uint32_t kMaxNeighborAgeOnChild         = 150000; // Max neighbor age on FTD child (in msec)
    static constexpr uint32_t kMaxLeaderToRouterTimeout      = 90000;  // (in msec)
    static constexpr uint8_t  kMinDowngradeNeighbors         = 7;
    static constexpr uint8_t  kNetworkIdTimeout              = 120; // (in sec)
    static constexpr uint8_t  kRouterSelectionJitter         = 120; // (in sec)
    static constexpr uint8_t  kRouterDowngradeThreshold      = 23;
    static constexpr uint8_t  kRouterUpgradeThreshold        = 16;
    static constexpr uint16_t kDiscoveryMaxJitter            = 250; // Max jitter delay Discovery Responses (in msec).
    static constexpr uint16_t kUnsolicitedDataResponseJitter = 500; // Max delay for unsol Data Response (in msec).
    static constexpr uint8_t  kLeaderDowngradeExtraDelay     = 10;  // Extra delay to downgrade leader (in sec).
    static constexpr uint8_t  kDefaultLeaderWeight           = 64;
    static constexpr uint8_t  kAlternateRloc16Timeout        = 8; // Time to use alternate RLOC16 (in sec).

    // Threshold to accept a router upgrade request with reason
    // `kBorderRouterRequest` (number of BRs acting as router in
    // Network Data).
    static constexpr uint8_t kRouterUpgradeBorderRouterRequestThreshold = 2;

    static constexpr uint8_t kLinkRequestMinMargin    = OPENTHREAD_CONFIG_MLE_LINK_REQUEST_MARGIN_MIN;
    static constexpr uint8_t kPartitionMergeMinMargin = OPENTHREAD_CONFIG_MLE_PARTITION_MERGE_MARGIN_MIN;
    static constexpr uint8_t kChildRouterLinks        = OPENTHREAD_CONFIG_MLE_CHILD_ROUTER_LINKS;
    static constexpr uint8_t kMaxChildIpAddresses     = OPENTHREAD_CONFIG_MLE_IP_ADDRS_PER_CHILD;

    // Constants for gradual router link establishment (on FTD child)
    struct GradualChildRouterLink
    {
        static constexpr uint8_t  kExtraChildRouterLinks   = OPENTHREAD_CONFIG_MLE_EXTRA_CHILD_ROUTER_LINKS_GRADUAL;
        static constexpr uint32_t kWaitDurationAfterAttach = 300;   // in seconds (5 minutes)
        static constexpr uint32_t kMinLinkRequestDelay     = 1500;  // in msec
        static constexpr uint32_t kMaxLinkRequestDelay     = 10000; // in msec
        static constexpr uint32_t kProbabilityPercentage   = 5;     // in percent
    };

    static constexpr uint8_t kMinCriticalChildrenCount = 6;

    static constexpr uint16_t kChildSupervisionDefaultIntervalForOlderVersion =
        OPENTHREAD_CONFIG_CHILD_SUPERVISION_OLDER_VERSION_CHILD_DEFAULT_INTERVAL;

    static constexpr int8_t kParentPriorityHigh        = 1;
    static constexpr int8_t kParentPriorityMedium      = 0;
    static constexpr int8_t kParentPriorityLow         = -1;
    static constexpr int8_t kParentPriorityUnspecified = -2;

    static constexpr uint8_t  kChildResetUpgradeDelay = 120;  // Extra delay to upgrade to router (in sec).

#endif // OPENTHREAD_FTD

    //------------------------------------------------------------------------------------------------------------------
    // Enumerations

    enum AttachMode : uint8_t
    {
        kAnyPartition,    // Attach to any Thread partition.
        kSamePartition,   // Attach to the same Thread partition (when losing connectivity).
        kBetterPartition, // Attach to a better (i.e. higher weight/partition id) Thread partition.
        kDowngradeToReed, // Attach to the same Thread partition during downgrade process.
        kBetterParent,    // Attach to a better parent.
        kSelectedParent,  // Attach to a selected parent.
    };

    enum AttachState : uint8_t
    {
        kAttachStateIdle,           // Not currently searching for a parent.
        kAttachStateStart,          // Starting to look for a parent.
        kAttachStateParentRequest,  // Send Parent Request (current number tracked by `mParentRequestCounter`).
        kAttachStateAnnounce,       // Send Announce messages
        kAttachStateChildIdRequest, // Sending a Child ID Request message.
    };

    enum ReattachState : uint8_t
    {
        kReattachStop,    // Reattach process is disabled or finished
        kReattachActive,  // Reattach using stored Active Dataset
        kReattachPending, // Reattach using stored Pending Dataset
    };

    static constexpr uint16_t kMleMaxResponseDelay = 1000u; // Max delay before responding to a multicast request.

    enum AddressRegistrationMode : uint8_t // Used by `AppendAddressRegistrationTlv()`
    {
        kAppendAllAddresses,  // Append all addresses (unicast/multicast) in Address Registration TLV.
        kAppendMeshLocalOnly, // Only append the Mesh Local (ML-EID) address in Address Registration TLV.
    };

    enum StartMode : uint8_t // Used in `Start()`.
    {
        kNormalAttach,
        kAnnounceAttach, // Try to attach on the announced thread network with newer active timestamp.
    };

    enum StopMode : uint8_t // Used in `Stop()`.
    {
        kKeepNetworkDatasets,
        kUpdateNetworkDatasets,
    };

    enum AnnounceMode : uint8_t // Used in `SendAnnounce()`
    {
        kNormalAnnounce,
        kOrphanAnnounce,
    };

    enum ParentRequestType : uint8_t
    {
        kToRouters,         // Parent Request to routers only.
        kToRoutersAndReeds, // Parent Request to all routers and REEDs.
        kToSelectedRouter,  // Parent Request to a selected router (e.g., by `ParentSearch` module).
    };

    enum ChildUpdateRequestMode : uint8_t // Used in `SendChildUpdateRequest()`
    {
        kNormalChildUpdateRequest, // Normal Child Update Request.
        kAppendChallengeTlv,       // Append Challenge TLV to Child Update Request even if currently attached.
        kAppendZeroTimeout,        // Use zero timeout when appending Timeout TLV (used for graceful detach).
        kToRestoreChildRole,       // To restore previous child role (upon restart), re-establishing link with parent.
    };

    enum SecuritySuite : uint8_t
    {
        k154Security = 0,   // Security suite value indicating that MLE message is not secured.
        kNoSecurity  = 255, // Security suite value indicating that MLE message is secured.
    };

    enum TimeoutAction : uint8_t // Used as input in `SetTimeout()` to determine whether or not to update the parent.
    {
        kSendChildUpdateToParent,
        kDoNotSendChildUpdateToParent,
    };

    enum AddrSolicitResponse : uint8_t // Used in `SendAddressSolicitResponse`
    {
        kAddrSolicitSuccess            = 0,
        kAddrSolicitNoAddressAvailable = 1,
        kAddrSolicitUnrecognizedReason = 6,
    };

    enum MessageAction : uint8_t
    {
        kMessageSend,
        kMessageReceive,
        kMessageDelay,
        kMessageRemoveDelayed,
    };

    enum MessageType : uint8_t
    {
        kTypeAdvertisement,
        kTypeAnnounce,
        kTypeChildIdRequest,
        kTypeChildIdRequestShort,
        kTypeChildIdResponse,
        kTypeChildUpdateRequestAsChild,
        kTypeChildUpdateResponseAsChild,
        kTypeDataRequest,
        kTypeDataResponse,
        kTypeDiscoveryRequest,
        kTypeDiscoveryResponse,
        kTypeGenericDelayed,
        kTypeGenericUdp,
        kTypeParentRequestToRouters,
        kTypeParentRequestToRoutersReeds,
        kTypeParentResponse,
#if OPENTHREAD_FTD
        kTypeAddressRelease,
        kTypeAddressReleaseReply,
        kTypeAddressReply,
        kTypeAddressSolicit,
        kTypeChildUpdateRequestOfChild,
        kTypeChildUpdateResponseOfChild,
        kTypeChildUpdateResponseOfUnknownChild,
        kTypeLinkAccept,
        kTypeLinkAcceptAndRequest,
        kTypeLinkReject,
        kTypeLinkRequest,
        kTypeParentRequest,
#endif
#if OPENTHREAD_CONFIG_MLE_LINK_METRICS_INITIATOR_ENABLE || OPENTHREAD_CONFIG_MLE_LINK_METRICS_SUBJECT_ENABLE
        kTypeLinkMetricsManagementRequest,
        kTypeLinkMetricsManagementResponse,
        kTypeLinkProbe,
#endif
#if OPENTHREAD_CONFIG_TIME_SYNC_ENABLE
        kTypeTimeSync,
#endif
        kTypeChildUpdateRequestWhileUnattached,
    };

#if OPENTHREAD_CONFIG_WAKEUP_COORDINATOR_ENABLE
    enum WedAttachState : uint8_t
    {
        kWedDetached,
        kWedAttaching,
        kWedAttached,
        kWedDetaching,
    };
#endif

    //------------------------------------------------------------------------------------------------------------------
    // Nested types

    static constexpr uint8_t kMaxTlvListSize = 32; // Maximum number of TLVs in a `TlvList`.

    class TlvList : public Array<uint8_t, kMaxTlvListSize>
    {
    public:
        TlvList(void) = default;

        void Add(uint8_t aTlvType);
        void AddElementsFrom(const TlvList &aTlvList);
    };

    //- - - - - - - - - - - - - - - - - - - - - - - - - - - - - - - - - - - - - - - - - - - - - - - - - - - - - - - - -

    class TxMessage : public Message
    {
    public:
        Error AppendSourceAddressTlv(void);
        Error AppendModeTlv(DeviceMode aMode);
        Error AppendTimeoutTlv(uint32_t aTimeout);
        Error AppendChallengeTlv(const TxChallenge &aChallenge);
        Error AppendResponseTlv(const RxChallenge &aResponse);
        Error AppendLinkFrameCounterTlv(void);
        Error AppendMleFrameCounterTlv(void);
        Error AppendLinkAndMleFrameCounterTlvs(void);
        Error AppendAddress16Tlv(uint16_t aRloc16);
        Error AppendNetworkDataTlv(NetworkData::Type aType);
        Error AppendTlvRequestTlv(const uint8_t *aTlvs, uint8_t aTlvsLength);
        Error AppendLeaderDataTlv(void);
        Error AppendScanMaskTlv(uint8_t aScanMask);
        Error AppendStatusTlv(StatusTlv::Status aStatus);
        Error AppendLinkMarginTlv(uint8_t aLinkMargin);
        Error AppendVersionTlv(void);
        Error AppendAddressRegistrationTlv(AddressRegistrationMode aMode = kAppendAllAddresses);
        Error AppendSupervisionIntervalTlvIfSleepyChild(void);
        Error AppendSupervisionIntervalTlv(uint16_t aInterval);
        Error AppendXtalAccuracyTlv(void);
        Error AppendActiveTimestampTlv(void);
        Error AppendPendingTimestampTlv(void);
        Error AppendActiveAndPendingTimestampTlvs(void);
#if OPENTHREAD_CONFIG_TIME_SYNC_ENABLE
        Error AppendTimeRequestTlv(void);
        Error AppendTimeParameterTlv(void);
#endif
#if OPENTHREAD_CONFIG_MAC_CSL_RECEIVER_ENABLE
        Error AppendCslChannelTlv(void);
        Error AppendCslTimeoutTlv(void);
#endif
#if OPENTHREAD_CONFIG_MAC_CSL_TRANSMITTER_ENABLE
        Error AppendCslClockAccuracyTlv(void);
#endif
#if OPENTHREAD_FTD
        Error AppendRouteTlv(Neighbor *aNeighbor = nullptr);
        Error AppendActiveDatasetTlv(void);
        Error AppendPendingDatasetTlv(void);
        Error AppendConnectivityTlv(void);
        Error AppendSteeringDataTlv(void);
        Error AppendAddressRegistrationTlv(Child &aChild);
#endif
        template <uint8_t kArrayLength> Error AppendTlvRequestTlv(const uint8_t (&aTlvArray)[kArrayLength])
        {
            return AppendTlvRequestTlv(aTlvArray, kArrayLength);
        }

        Error SendTo(const Ip6::Address &aDestination);

    private:
        Error AppendAddressRegistrationEntry(const Ip6::Address &aAddress);
        Error AppendDatasetTlv(MeshCoP::Dataset::Type aDatasetType);
    };

    //- - - - - - - - - - - - - - - - - - - - - - - - - - - - - - - - - - - - - - - - - - - - - - - - - - - - - - - - -

    class RxMessage : public Message
    {
    public:
        bool  ContainsTlv(Tlv::Type aTlvType) const;
        Error ReadModeTlv(DeviceMode &aMode) const;
        Error ReadVersionTlv(uint16_t &aVersion) const;
        Error ReadChallengeTlv(RxChallenge &aChallenge) const;
        Error ReadResponseTlv(RxChallenge &aResponse) const;
        Error ReadAndMatchResponseTlvWith(const TxChallenge &aChallenge) const;
        Error ReadFrameCounterTlvs(uint32_t &aLinkFrameCounter, uint32_t &aMleFrameCounter) const;
        Error ReadTlvRequestTlv(TlvList &aTlvList) const;
        Error ReadLeaderDataTlv(LeaderData &aLeaderData) const;
        Error ReadAndSetNetworkDataTlv(const LeaderData &aLeaderData) const;
        Error ReadAndSaveActiveDataset(const MeshCoP::Timestamp &aActiveTimestamp) const;
        Error ReadAndSavePendingDataset(const MeshCoP::Timestamp &aPendingTimestamp) const;
#if OPENTHREAD_CONFIG_MAC_CSL_RECEIVER_ENABLE
        Error ReadCslClockAccuracyTlv(Mac::CslAccuracy &aCslAccuracy) const;
#endif
#if OPENTHREAD_FTD
        Error ReadRouteTlv(RouteTlv &aRouteTlv) const;
#endif

    private:
        Error ReadChallengeOrResponse(uint8_t aTlvType, RxChallenge &aRxChallenge) const;
        Error ReadAndSaveDataset(MeshCoP::Dataset::Type aDatasetType, const MeshCoP::Timestamp &aTimestamp) const;
    };

    //- - - - - - - - - - - - - - - - - - - - - - - - - - - - - - - - - - - - - - - - - - - - - - - - - - - - - - - - -

    struct RxInfo
    {
        enum Class : uint8_t
        {
            kUnknown,              // Unknown (default value, also indicates MLE message parse error).
            kAuthoritativeMessage, // Authoritative message (larger received key seq MUST be adopted).
            kPeerMessage,          // Peer message (adopt only if from a known neighbor and is greater by one).
        };

        RxInfo(Message &aMessage, const Ip6::MessageInfo &aMessageInfo)
            : mMessage(static_cast<RxMessage &>(aMessage))
            , mMessageInfo(aMessageInfo)
            , mFrameCounter(0)
            , mKeySequence(0)
            , mNeighbor(nullptr)
            , mClass(kUnknown)
        {
        }

        bool IsNeighborStateValid(void) const { return (mNeighbor != nullptr) && mNeighbor->IsStateValid(); }

        RxMessage              &mMessage;      // The MLE message.
        const Ip6::MessageInfo &mMessageInfo;  // The `MessageInfo` associated with the message.
        uint32_t                mFrameCounter; // The frame counter from aux security header.
        uint32_t                mKeySequence;  // The key sequence from aux security header.
        Neighbor               *mNeighbor;     // Neighbor from which message was received (can be `nullptr`).
        Class                   mClass;        // The message class (authoritative, peer, or unknown).
    };

    //- - - - - - - - - - - - - - - - - - - - - - - - - - - - - - - - - - - - - - - - - - - - - - - - - - - - - - - - -

#if OPENTHREAD_FTD
    struct ParentResponseInfo
    {
        Mac::ExtAddress mChildExtAddress; // The child extended address.
        RxChallenge     mRxChallenge;     // The challenge from the Parent Request.
    };

    struct LinkAcceptInfo
    {
        Mac::ExtAddress mExtAddress;       // The neighbor/router extended address.
        TlvList         mRequestedTlvList; // The requested TLVs in Link Request.
        RxChallenge     mRxChallenge;      // The challenge in Link Request.
        uint8_t         mLinkMargin;       // Link margin of the received Link Request.
    };

    struct DiscoveryResponseInfo
    {
        Mac::PanId mPanId;
#if OPENTHREAD_CONFIG_MULTI_RADIO
        Mac::RadioType mRadioType;
#endif
    };

    struct AddrSolicitInfo
    {
        Error ParseFrom(const Coap::Message &aMessage);

        Mac::ExtAddress mExtAddress;
        uint16_t        mRequestedRloc16;
        uint8_t         mReason;
#if OPENTHREAD_CONFIG_TIME_SYNC_ENABLE
        uint16_t mXtalAccuracy;
#endif
        AddrSolicitResponse mResponse;
        Router             *mRouter;
    };

#endif // OPENTHREAD_FTD

    //- - - - - - - - - - - - - - - - - - - - - - - - - - - - - - - - - - - - - - - - - - - - - - - - - - - - - - - - -

    void HandleDelayedSenderTimer(void) { mDelayedSender.HandleTimer(); }

    class DelayedSender : public InstanceLocator
    {
    public:
        explicit DelayedSender(Instance &aInstance);

        void Stop(void);

        void ScheduleDataRequest(const Ip6::Address &aDestination, uint32_t aDelay);
        void ScheduleChildUpdateRequestToParent(uint32_t aDelay);
#if OPENTHREAD_FTD
        void ScheduleParentResponse(const ParentResponseInfo &aInfo, uint32_t aDelay);
        void ScheduleAdvertisement(const Ip6::Address &aDestination, uint32_t aDelay);
        void ScheduleMulticastDataResponse(uint32_t aDelay);
        void ScheduleLinkRequest(const Router &aRouter, uint32_t aDelay);
        void RemoveScheduledLinkRequest(const Router &aRouter);
        bool HasAnyScheduledLinkRequest(const Router &aRouter) const;
        void ScheduleLinkAccept(const LinkAcceptInfo &aInfo, uint32_t aDelay);
        void ScheduleDiscoveryResponse(const Ip6::Address          &aDestination,
                                       const DiscoveryResponseInfo &aInfo,
                                       uint32_t                     aDelay);
#endif
        void RemoveScheduledChildUpdateRequestToParent(void);

        void HandleTimer(void);
        void GetQueueInfo(MessageQueue::Info &aQueueInfo) const { mSchedules.GetInfo(aQueueInfo); }

    private:
        typedef Message Schedule;

        struct Header
        {
            void ReadFrom(const Schedule &aSchedule) { IgnoreError(aSchedule.Read(/* aOffset */ 0, *this)); }

            TimeMilli    mSendTime;
            Ip6::Address mDestination;
            MessageType  mMessageType;
        };

        void AddSchedule(MessageType         aMessageType,
                         const Ip6::Address &aDestination,
                         uint32_t            aDelay,
                         const void         *aInfo,
                         uint16_t            aInfoSize);
        void Execute(const Schedule &aSchedule);
        bool HasMatchingSchedule(MessageType aMessageType, const Ip6::Address &aDestination) const;
        void RemoveMatchingSchedules(MessageType aMessageType, const Ip6::Address &aDestination);

        static bool Match(const Schedule &aSchedule, MessageType aMessageType, const Ip6::Address &aDestination);

        using DelayTimer = TimerMilliIn<Mle, &Mle::HandleDelayedSenderTimer>;

        MessageQueue mSchedules;
        DelayTimer   mTimer;
    };

    //- - - - - - - - - - - - - - - - - - - - - - - - - - - - - - - - - - - - - - - - - - - - - - - - - - - - - - - - -

    OT_TOOL_PACKED_BEGIN
    class SecurityHeader
    {
    public:
        void InitSecurityControl(void) { mSecurityControl = kKeyIdMode2Mic32; }
        bool IsSecurityControlValid(void) const { return (mSecurityControl == kKeyIdMode2Mic32); }

        uint32_t GetFrameCounter(void) const { return LittleEndian::HostSwap32(mFrameCounter); }
        void     SetFrameCounter(uint32_t aCounter) { mFrameCounter = LittleEndian::HostSwap32(aCounter); }

        uint32_t GetKeyId(void) const { return BigEndian::HostSwap32(mKeySource); }
        void     SetKeyId(uint32_t aKeySequence)
        {
            mKeySource = BigEndian::HostSwap32(aKeySequence);
            mKeyIndex  = (aKeySequence & 0x7f) + 1;
        }

    private:
        static constexpr uint8_t kKeyIdMode2Mic32 =
            static_cast<uint8_t>(Mac::Frame::kKeyIdMode2) | static_cast<uint8_t>(Mac::Frame::kSecurityEncMic32);

        uint8_t  mSecurityControl;
        uint32_t mFrameCounter;
        uint32_t mKeySource;
        uint8_t  mKeyIndex;
    } OT_TOOL_PACKED_END;

    //- - - - - - - - - - - - - - - - - - - - - - - - - - - - - - - - - - - - - - - - - - - - - - - - - - - - - - - - -

    class ParentCandidate : public Parent
    {
    public:
        void Init(Instance &aInstance) { Parent::Init(aInstance); }
        void Clear(void);
        void CopyTo(Parent &aParent) const;

        RxChallenge mRxChallenge;
        int8_t      mPriority;
        uint8_t     mLinkQuality3;
        uint8_t     mLinkQuality2;
        uint8_t     mLinkQuality1;
        uint16_t    mSedBufferSize;
        uint8_t     mSedDatagramCount;
        uint8_t     mLinkMargin;
        LeaderData  mLeaderData;
        bool        mIsSingleton;
    };

    //- - - - - - - - - - - - - - - - - - - - - - - - - - - - - - - - - - - - - - - - - - - - - - - - - - - - - - - - -

    void HandleRoleRestorerTimer(void) { mPrevRoleRestorer.HandleTimer(); }

    class PrevRoleRestorer : public InstanceLocator
    {
        // Attempts to restore the device's previously saved role
        // (child/router/leader) after an MLE restart (e.g., after a
        // device reboot).
        //
        // If the previous role was router/leader, it sends multicast
        // Link Requests. If the role was child, it sends Child
        // Update Requests to the parent. It manages message
        // retransmissions and stops the restoration attempt if the
        // maximum number of attempts is exhausted, setting the
        // device to a detached state.
        //
        // To prevent synchronized transmissions when multiple devices
        // reboot at once, it adds a random delay (up to 25 ms)
        // before sending the first message.

    public:
        PrevRoleRestorer(Instance &aInstance);

        Error Start(void);
        void  Stop(void);
        bool  IsRestoringChildRole(void) const { return mState == kRestoringChildFirstTry || mState == kRestoringChildWaitPeriod; }
        bool  IsRestoringRouterOrLeaderRole(void) const { return mState == kRestoringRouterOrLeaderRole; }
        void  HandleTimer(void);

        void               GenerateRandomChallenge(void) { mChallenge.GenerateRandom(); }
        const TxChallenge &GetChallenge(void) const { return mChallenge; }

    private:
        static constexpr uint32_t kRouterMaxStartDelay          = 25;
        static constexpr uint32_t kChildMaxStartDelay           = 5000;
        static constexpr uint8_t  kMaxChildUpdatesToRestoreRole = kMaxChildKeepAliveAttempts;
        static constexpr uint32_t kChildUpdateRetxDelay         = kUnicastRetxDelay; /// 1000 msec
        static constexpr uint16_t kRetxJitter                   = 5;
        // Still opportunity for refinement? Along with router & leader delays and reattempts
        static constexpr uint32_t kChildResetTimeoutMS    = 30000u;
        static constexpr uint32_t kChildResetTimeoutJitterMS = 7500u;

        enum State : uint8_t
        {
            kIdle,
            kRestoringChildFirstTry,
            kRestoringChildWaitPeriod,
            kRestoringRouterOrLeaderRole,
        };

        void SetState(State aState);
        void SendChildUpdate(void);
#if OPENTHREAD_FTD
        void DetermineMaxLinkRequestAttempts(void);
        void SendMulticastLinkRequest(void);
#endif

        using DelayTimer = TimerMilliIn<Mle, &Mle::HandleRoleRestorerTimer>;

        State       mState;
        uint8_t     mAttempts;
        DelayTimer  mTimer;
        TxChallenge mChallenge;
    };

    //- - - - - - - - - - - - - - - - - - - - - - - - - - - - - - - - - - - - - - - - - - - - - - - - - - - - - - - - -

    void HandleAttacherTimer(void) { mAttacher.HandleTimer(); }

    class Attacher : public InstanceLocator
    {
    public:
        explicit Attacher(Instance &aInstance);

        bool             IsAttaching(void) const { return mState != kStateIdle; }
        bool             WillStartAttachSoon(void) const { return mState == kStateStart; }
        bool             IsReattachWithDatasetDone(void) const { return mReattachMode == kReattachModeStop; }
        void             Start(StartMode aMode);
        void             Attach(AttachMode aMode);
        void             CancelAttachOnRoleChange(void);
        void             ResetAttachCounter(void) { mAttachCounter = 0; }
        AttachMode       GetAttachMode(void) const { return mMode; }
        ParentCandidate &GetParentCandidate(void) { return mParentCandidate; }
        void             ClearParentCandidate(void) { mParentCandidate.Clear(); }
        void             HandleParentResponse(RxInfo &aRxInfo);
        void             HandleChildIdResponse(RxInfo &aRxInfo);
        void             HandleTimer(void);

#if OPENTHREAD_CONFIG_MLE_PARENT_RESPONSE_CALLBACK_API_ENABLE
        Callback<otThreadParentResponseCallback> mParentResponseCallback;
#endif
    private:
        enum State : uint8_t
        {
            kStateIdle,           // Not currently searching for a parent.
            kStateStart,          // Starting to look for a parent.
            kStateParentRequest,  // Send Parent Request (current number tracked by `mParentRequestCounter`).
            kStateAnnounce,       // Send Announce messages
            kStateChildIdRequest, // Sending a Child ID Request message.
        };

        enum ReattachMode : uint8_t
        {
            kReattachModeStop,    // Reattach process is disabled or finished
            kReattachModeActive,  // Reattach using stored Active Dataset
            kReattachModePending, // Reattach using stored Pending Dataset
        };

        void     SetState(State aState);
        uint32_t GetStartDelay(void) const;
        bool     HasAcceptableParentCandidate(void) const;
        uint32_t Reattach(void);

        Error DetermineParentRequestType(ParentRequestType &aType) const;
        Error GetNextAnnounceChannel(uint8_t &aChannel) const;
        bool  HasMoreChannelsToAnnounce(void) const;
        void  SendParentRequest(ParentRequestType aType);
        Error SendChildIdRequest(void);
        void  HandleChildIdRequestTxDone(const Message &aMessage);
        bool  PrepareAnnounceState(void);
        bool  IsBetterParent(uint16_t                aRloc16,
                             uint8_t                 aTwoWayLinkMargin,
                             const ConnectivityTlv  &aConnectivityTlv,
                             uint16_t                aVersion,
                             const Mac::CslAccuracy &aCslAccuracy);

        static void HandleChildIdRequestTxDone(const otMessage *aMessage, otError aError, void *aContext);

        static const char *StateToString(State aState);
#if OT_SHOULD_LOG_AT(OT_LOG_LEVEL_NOTE)
        static const char *AttachModeToString(AttachMode aMode);
        static const char *ReattachModeToString(ReattachMode aMode);
#endif
        using AttachTimer = TimerMilliIn<Mle, &Mle::HandleAttacherTimer>;

        bool                    mReceivedResponseFromParent : 1;
        State                   mState;
        AttachMode              mMode;
        ReattachMode            mReattachMode;
        AddressRegistrationMode mAddressRegistrationMode;
        uint8_t                 mParentRequestCounter;
        uint8_t                 mAnnounceChannel;
        uint16_t                mAttachCounter;
        uint16_t                mAnnounceDelay;
        TxChallenge             mParentRequestChallenge;
        ParentCandidate         mParentCandidate;
        AttachTimer             mTimer;
    };

    //- - - - - - - - - - - - - - - - - - - - - - - - - - - - - - - - - - - - - - - - - - - - - - - - - - - - - - - - -

    void HandleDetacherTimer(void) { mDetacher.HandleTimer(); }

    class Detacher : public InstanceLocator
    {
        // Manages graceful detach process.

    public:
        explicit Detacher(Instance &aInstance);

        Error Detach(DetachCallback aCallback, void *aContext);
        void  HandleTimer(void);
        Error HandleChildUpdateResponse(uint32_t aTimeout);
        void  HandleStop(void);
        bool  IsDetaching(void) const { return mState == kDetaching; }

    private:
        static constexpr uint32_t kTimeout = 1000;

        enum State : uint8_t
        {
            kIdle,
            kDetaching,
        };

        using DetachTimer = TimerMilliIn<Mle, &Mle::HandleDetacherTimer>;

        State                    mState;
        Callback<DetachCallback> mCallback;
        DetachTimer              mTimer;
    };

    //- - - - - - - - - - - - - - - - - - - - - - - - - - - - - - - - - - - - - - - - - - - - - - - - - - - - - - - - -

    void HandleRetxTrackerTimer(void) { mRetxTracker.HandleTimer(); }

    class RetxTracker : public InstanceLocator
    {
        // Manages retransmissions of Child Update Request and Data
        // Request messages from a child to its parent. It also
        // handles periodic Child Update transmissions, as a
        // keep-alive on a rx-on (non-sleepy) child.

    public:
        explicit RetxTracker(Instance &aInstance);

        void Stop(void);
        void UpdateOnRoleChangeToChild(void);
        void UpdateOnChildUpdateRequestTx(void);
        void UpdateOnChildUpdateResponseRx(void);
        void UpdateOnDataRequestTx(void);
        void UpdateOnDataResponseRx(void);
        bool IsWaitingForDataResponse(void) const { return mDataRequest.mState == kWaitingForResponse; }
        void HandleTimer(void);

    private:
        static constexpr uint8_t  kMaxAttempts = kMaxChildKeepAliveAttempts;
        static constexpr uint32_t kRetxDelay   = kUnicastRetxDelay; /// 1000 msec
        static constexpr uint16_t kRetxJitter  = 5;

        enum State : uint8_t
        {
            kIdle,               // No pending tx
            kWaitingForResponse, // Message sent, waiting to receive response
            kSendingKeepAlive,   // Only applicable for `mChildUpdate` - keep alive
        };

        struct RetryInfo
        {
            void  Reset(void);
            void  IncrementAttempts(void);
            void  SetNextTxTime(uint32_t aDelay, uint16_t aJitter);
            void  Schedule(TimerMilli &aTimer) const;
            bool  ShouldSend(TimeMilli aNow) const;
            Error DetachIfMaxAttemptsReached(Mle &aMle) const;

            State     mState;
            uint8_t   mAttempts;
            TimeMilli mNextTxTime;
        };

        using RetxTimer = TimerMilliIn<Mle, &Mle::HandleRetxTrackerTimer>;

        void DetermineKeepAliveChildUpdateTxTime(void);
        void ScheduleTimer(void);

        RetryInfo mChildUpdate;
        RetryInfo mDataRequest;
        RetxTimer mTimer;
    };

    //- - - - - - - - - - - - - - - - - - - - - - - - - - - - - - - - - - - - - - - - - - - - - - - - - - - - - - - - -

    void HandleAnnounceHandlerTimer(void) { mAnnounceHandler.HandleTimer(); }

    class AnnounceHandler : public InstanceLocator
    {
        // Handles received Announce messages with a newer timestamp on
        // a different channel and/or PAN ID. It may delay processing
        // to collect and handle subsequent Announce messages.
        //
        // This class also manages an 'announce attach' process, where
        // the device tries to attach using the parameters (channel and
        // PAN ID) from a processed Announce message.
        //
        // If the 'announce attach' is successful, this class handles
        // sending an Announce on the old channel to inform other
        // devices. This is done immediately after attaching as a child
        // or after an attempt to transition to the router role is
        // complete (whether successful or not).
        //
        // If the 'announce attach' fails, the class ensures the channel
        // and PAN ID are restored to their original values.

    public:
        explicit AnnounceHandler(Instance &aInstance);

        void Stop(void);
        void HandleAnnounce(RxInfo &aRxInfo);
        bool IsAnnounceAttaching(void) const { return mState == kStateAnnounceAttaching; }
        void HandleAnnounceAttachSuccess(void);
        void HandleAnnounceAttachFailure(void);
#if OPENTHREAD_FTD
        void HandleRouterRoleTransitionAttemptDone(void) { InformPreviousChannel(); }
#endif
        void HandleTimer(void);

    private:
        enum State : uint8_t
        {
            kStateIdle,
            kStateToAnnounceAttach,
            kStateAnnounceAttaching,
            kStateToInformPreviousChannel,
        };

        void StartAnnounceAttach(void);
        void InformPreviousChannel(void);

        using AnnouceTimer = TimerMilliIn<Mle, &Mle::HandleAnnounceHandlerTimer>;

        State        mState;
        uint8_t      mAlternateChannel;
        uint16_t     mAlternatePanId;
        uint64_t     mAlternateTimestamp;
        AnnouceTimer mTimer;
    };

    //- - - - - - - - - - - - - - - - - - - - - - - - - - - - - - - - - - - - - - - - - - - - - - - - - - - - - - - - -

#if OPENTHREAD_CONFIG_PARENT_SEARCH_ENABLE
    void HandleParentSearchTimer(void) { mParentSearch.HandleTimer(); }

    class ParentSearch : public InstanceLocator
    {
    public:
        explicit ParentSearch(Instance &aInstance)
            : InstanceLocator(aInstance)
            , mEnabled(false)
            , mIsInBackoff(false)
            , mBackoffWasCanceled(false)
            , mRecentlyDetached(false)
            , mBackoffCancelTime(0)
            , mTimer(aInstance)
        {
        }

        void SetEnabled(bool aEnabled);
        bool IsEnabled(void) const { return mEnabled; }
        void UpdateState(void);
        void SetRecentlyDetached(void) { mRecentlyDetached = true; }
        void HandleTimer(void);
#if OPENTHREAD_FTD
        const Neighbor &GetSelectedParent(void) const { return *mSelectedParent; }
#endif

    private:
        // All timer intervals are converted to milliseconds.
        static constexpr uint32_t kCheckInterval   = (OPENTHREAD_CONFIG_PARENT_SEARCH_CHECK_INTERVAL * 1000u);
        static constexpr uint32_t kBackoffInterval = (OPENTHREAD_CONFIG_PARENT_SEARCH_BACKOFF_INTERVAL * 1000u);
        static constexpr uint32_t kJitterInterval  = (15 * 1000u);
        static constexpr int8_t   kRssThreshold    = OPENTHREAD_CONFIG_PARENT_SEARCH_RSS_THRESHOLD;

#if OPENTHREAD_FTD
        static constexpr int8_t kRssMarginOverParent = OPENTHREAD_CONFIG_PARENT_SEARCH_RSS_MARGIN;

        Error SelectBetterParent(void);
        void  CompareAndUpdateSelectedParent(Router &aRouter);
#endif
        void StartTimer(void);

        using SearchTimer = TimerMilliIn<Mle, &Mle::HandleParentSearchTimer>;

        bool        mEnabled : 1;
        bool        mIsInBackoff : 1;
        bool        mBackoffWasCanceled : 1;
        bool        mRecentlyDetached : 1;
        TimeMilli   mBackoffCancelTime;
        SearchTimer mTimer;
#if OPENTHREAD_FTD
        Router *mSelectedParent;
#endif
    };
#endif // OPENTHREAD_CONFIG_PARENT_SEARCH_ENABLE

    //- - - - - - - - - - - - - - - - - - - - - - - - - - - - - - - - - - - - - - - - - - - - - - - - - - - - - - - - -

#if OPENTHREAD_FTD

    class RouterRoleTransition
    {
    public:
        RouterRoleTransition(void);

        bool    IsPending(void) const { return (mTimeout != 0); }
        void    StartTimeout(void);
        void    StopTimeout(void) { mTimeout = 0; }
        void    IncreaseTimeout(uint8_t aIncrement) { mTimeout += aIncrement; }
        uint8_t GetTimeout(void) const { return mTimeout; }
        bool    HandleTimeTick(void);
        uint8_t GetJitter(void) const { return mJitter; }
        void    SetJitter(uint8_t aJitter) { mJitter = aJitter; }

    private:
        uint8_t mTimeout;
        uint8_t mJitter;
    };

#endif

    //------------------------------------------------------------------------------------------------------------------
    // Methods

    Error      Start(StartMode aMode);
    void       Stop(StopMode aMode);
    Error      RestorePrevRole(void);
    TxMessage *NewMleMessage(Command aCommand);
    void       SetRole(DeviceRole aRole);
    void       InitNeighbor(Neighbor &aNeighbor, const RxInfo &aRxInfo);
    Error      SendDataRequestToParent(void);
    Error      SendDataRequest(const Ip6::Address &aDestination);
    void       HandleNotifierEvents(Events aEvents);
    void       HandleUdpReceive(Message &aMessage, const Ip6::MessageInfo &aMessageInfo);
    void       ReestablishLinkWithNeighbor(Neighbor &aNeighbor);
    Error      SendChildUpdateRequestToParent(ChildUpdateRequestMode aMode);
    Error      SendChildUpdateResponse(const TlvList      &aTlvList,
                                       const RxChallenge  &aChallenge,
                                       const Ip6::Address &aDestination);
    void       SetRloc16(uint16_t aRloc16);
    void       SetStateDetached(void);
    void       SetStateChild(uint16_t aRloc16);
    void       SetLeaderData(uint32_t aPartitionId, uint8_t aWeighting, uint8_t aLeaderRouterId);
    void       SetLeaderData(const LeaderData &aLeaderData);
    void       SetTimeout(uint32_t aTimeout, TimeoutAction aAction);
    uint32_t   GenerateRandomDelay(uint32_t aMaxDelay) const;
    void       InformPreviousChannel(void);
    void       ScheduleMessageTransmissionTimer(void);
    void       ProcessKeySequence(RxInfo &aRxInfo);
    void       HandleAdvertisement(RxInfo &aRxInfo);
    void       HandleChildUpdateRequest(RxInfo &aRxInfo);
    void       HandleChildUpdateRequestOnChild(RxInfo &aRxInfo);
    void       HandleChildUpdateRequestOnUnattached(RxInfo &aRxInfo);
    void       HandleChildUpdateResponse(RxInfo &aRxInfo);
    void       HandleChildUpdateResponseOnChild(RxInfo &aRxInfo);
    void       HandleDataResponse(RxInfo &aRxInfo);
    Error      HandleLeaderData(RxInfo &aRxInfo);
    void       HandleReattachingDevice(Mac::ExtAddress &aMacAddr, uint16_t aSourceAddress);
    bool       HasUnregisteredAddress(void);
    uint32_t   GetAttachStartDelay(void) const;
    void       SendAnnounce(uint8_t aChannel, AnnounceMode aMode);
    void       SendAnnounce(uint8_t aChannel, const Ip6::Address &aDestination, AnnounceMode aMode = kNormalAnnounce);
    bool       IsNetworkDataNewer(const LeaderData &aLeaderData);
    Error      ProcessMessageSecurity(Crypto::AesCcm::Mode    aMode,
                                      Message                &aMessage,
                                      const Ip6::MessageInfo &aMessageInfo,
                                      uint16_t                aCmdOffset,
                                      const SecurityHeader   &aHeader);

#if OPENTHREAD_CONFIG_MLE_INFORM_PREVIOUS_PARENT_ON_REATTACH
    void InformPreviousParent(void);
#endif

    void UpdateRoleTimeCounters(DeviceRole aRole);

#if OPENTHREAD_CONFIG_RADIO_LINK_TREL_ENABLE
    void CheckTrelPeerAddrOnSecureMleRx(const Message &aMessage);
#endif

#if OPENTHREAD_CONFIG_TIME_SYNC_ENABLE
    void HandleTimeSync(RxInfo &aRxInfo);
#endif

#if OPENTHREAD_CONFIG_MLE_LINK_METRICS_SUBJECT_ENABLE
    void  HandleLinkMetricsManagementRequest(RxInfo &aRxInfo);
    void  HandleLinkProbe(RxInfo &aRxInfo);
    Error SendLinkMetricsManagementResponse(const Ip6::Address &aDestination, LinkMetrics::Status aStatus);
#endif

#if OPENTHREAD_CONFIG_MLE_LINK_METRICS_INITIATOR_ENABLE
    void  HandleLinkMetricsManagementResponse(RxInfo &aRxInfo);
    Error SendDataRequestForLinkMetricsReport(const Ip6::Address                      &aDestination,
                                              const LinkMetrics::Initiator::QueryInfo &aQueryInfo);
    Error SendLinkMetricsManagementRequest(const Ip6::Address &aDestination, const ot::Tlv &aSubTlv);
    Error SendLinkProbe(const Ip6::Address &aDestination, uint8_t aSeriesId, uint8_t *aBuf, uint8_t aLength);
    Error SendDataRequest(const Ip6::Address                      &aDestination,
                          const uint8_t                           *aTlvs,
                          uint8_t                                  aTlvsLength,
                          const LinkMetrics::Initiator::QueryInfo *aQueryInfo = nullptr);
#else
    Error SendDataRequest(const Ip6::Address &aDestination, const uint8_t *aTlvs, uint8_t aTlvsLength);
#endif

#if OT_SHOULD_LOG_AT(OT_LOG_LEVEL_INFO)
    static void Log(MessageAction aAction, MessageType aType, const Ip6::Address &aAddress);
    static void Log(MessageAction aAction, MessageType aType, const Ip6::Address &aAddress, uint16_t aRloc);
#else
    static void Log(MessageAction, MessageType, const Ip6::Address &) {}
    static void Log(MessageAction, MessageType, const Ip6::Address &, uint16_t) {}
#endif

#if OPENTHREAD_CONFIG_WAKEUP_COORDINATOR_ENABLE
    void HandleWedAttachTimer(void);
#endif

#if OT_SHOULD_LOG_AT(OT_LOG_LEVEL_WARN)
    static void        LogError(MessageAction aAction, MessageType aType, Error aError);
    static const char *MessageActionToString(MessageAction aAction);
    static const char *MessageTypeToString(MessageType aType);
    static const char *MessageTypeActionToSuffixString(MessageType aType, MessageAction aAction);
    static void        LogProcessError(MessageType aType, Error aError);
    static void        LogSendError(MessageType aType, Error aError);
#else
    static void LogProcessError(MessageType, Error) {}
    static void LogSendError(MessageType, Error) {}
#endif

#if OPENTHREAD_FTD
    void     SetAlternateRloc16(uint16_t aRloc16);
    void     ClearAlternateRloc16(void);
<<<<<<< HEAD
    void     DelayRouterUpgradeTime(void);
=======
    uint8_t  SelectLeaderId(void) const;
    uint32_t SelectPartitionId(void) const;
>>>>>>> 7b59c810
    void     HandleDetachStart(void);
    void     HandleChildStart(void);
    void     HandleSecurityPolicyChanged(void);
    void     HandleLinkRequest(RxInfo &aRxInfo);
    void     HandleLinkAccept(RxInfo &aRxInfo);
    void     HandleLinkAcceptAndRequest(RxInfo &aRxInfo);
    void     HandleLinkAcceptVariant(RxInfo &aRxInfo, MessageType aMessageType);
    Error    HandleAdvertisementOnFtd(RxInfo &aRxInfo, uint16_t aSourceAddress, const LeaderData &aLeaderData);
    void     HandleParentRequest(RxInfo &aRxInfo);
    void     HandleChildIdRequest(RxInfo &aRxInfo);
    void     HandleChildUpdateRequestOnParent(RxInfo &aRxInfo);
    void     HandleChildUpdateResponseOnParent(RxInfo &aRxInfo);
    void     HandleDataRequest(RxInfo &aRxInfo);
    void     HandleNetworkDataUpdateRouter(void);
    void     HandleDiscoveryRequest(RxInfo &aRxInfo);
    void     EstablishRouterLinkOnFtdChild(Router &aRouter, RxInfo &aRxInfo, uint8_t aLinkMargin);
    Error    ProcessRouteTlv(const RouteTlv &aRouteTlv, RxInfo &aRxInfo);
    Error    ReadAndProcessRouteTlvOnFtdChild(RxInfo &aRxInfo, uint8_t aParentId);
    void     StopAdvertiseTrickleTimer(void);
    uint32_t DetermineAdvertiseIntervalMax(void) const;
    Error    SendAddressSolicit(RouterUpgradeReason aReason);
    void     ProcessAddressSolicit(AddrSolicitInfo &aInfo);
    void     SendAddressRelease(void);
    void     SendMulticastAdvertisement(void);
    void     SendAdvertisement(const Ip6::Address &aDestination);
    void     SendLinkRequest(Router *aRouter);
    Error    SendLinkAccept(const LinkAcceptInfo &aInfo);
    void     SendParentResponse(const ParentResponseInfo &aInfo);
    Error    SendChildIdResponse(Child &aChild);
    Error    SendChildUpdateRequestToChild(Child &aChild);
    void     SendChildUpdateResponseToChild(Child                  *aChild,
                                            const Ip6::MessageInfo &aMessageInfo,
                                            const TlvList          &aTlvList,
                                            const RxChallenge      &aChallenge);
    void     SendMulticastDataResponse(void);
    void     SendDataResponse(const Ip6::Address &aDestination,
                              const TlvList      &aTlvList,
                              const Message      *aRequestMessage = nullptr);
    Error    SendDiscoveryResponse(const Ip6::Address &aDestination, const DiscoveryResponseInfo &aInfo);
    void     SetStateRouter(uint16_t aRloc16);
    void     SetStateLeader(uint16_t aRloc16, LeaderStartMode aStartMode);
    void     SetStateRouterOrLeader(DeviceRole aRole, uint16_t aRloc16, LeaderStartMode aStartMode);
    void     StopLeader(void);
    void     SynchronizeChildNetworkData(void);
    Error    ProcessAddressRegistrationTlv(RxInfo &aRxInfo, Child &aChild);
    bool     HasNeighborWithGoodLinkQuality(void) const;
    void     HandlePartitionChange(void);
    void     SetChildStateToValid(Child &aChild);
    bool     HasChildren(void);
    void     RemoveChildren(void);
    bool     ShouldDowngrade(uint8_t aNeighborId, const RouteTlv &aRouteTlv) const;
    bool     NeighborHasComparableConnectivity(const RouteTlv &aRouteTlv, uint8_t aNeighborId) const;
    void     HandleAdvertiseTrickleTimer(void);
    void     HandleAddressSolicitResponse(Coap::Message *aMessage, const Ip6::MessageInfo *aMessageInfo, Error aResult);
    void     HandleTimeTick(void);

    template <Uri kUri> void HandleTmf(Coap::Message &aMessage, const Ip6::MessageInfo &aMessageInfo);

#if OPENTHREAD_CONFIG_TMF_PROXY_DUA_ENABLE
    void SignalDuaAddressEvent(const Child &aChild, const Ip6::Address &aOldDua) const;
#endif

    static bool IsMessageMleSubType(const Message &aMessage);
    static bool IsMessageChildUpdateRequest(const Message &aMessage);
    static void HandleAdvertiseTrickleTimer(TrickleTimer &aTimer);
    static void HandleAddressSolicitResponse(void                *aContext,
                                             otMessage           *aMessage,
                                             const otMessageInfo *aMessageInfo,
                                             otError              aResult);
#endif // OPENTHREAD_FTD

    //------------------------------------------------------------------------------------------------------------------
    // Variables

    using MleSocket = Ip6::Udp::SocketIn<Mle, &Mle::HandleUdpReceive>;
#if OPENTHREAD_CONFIG_WAKEUP_COORDINATOR_ENABLE
    using WedAttachTimer = TimerMicroIn<Mle, &Mle::HandleWedAttachTimer>;
#endif

    static const otMeshLocalPrefix kMeshLocalPrefixInit;

    bool       mRetrieveNewNetworkData : 1;
    bool       mRequestRouteTlv : 1;
    bool       mHasRestored : 1;
    bool       mInitiallyAttachedAsSleepy : 1;
    DeviceRole mRole;
    DeviceRole mLastSavedRole;
    DeviceMode mDeviceMode;
    uint16_t   mRloc16;
    uint16_t   mPreviousParentRloc;
    uint32_t   mStoreFrameCounterAhead;
    uint32_t   mTimeout;
#if OPENTHREAD_CONFIG_MAC_CSL_RECEIVER_ENABLE
    uint32_t mCslTimeout;
#endif
    uint32_t         mLastAttachTime;
    uint64_t         mLastUpdatedTimestamp;
    LeaderData       mLeaderData;
    Parent           mParent;
    NeighborTable    mNeighborTable;
    DelayedSender    mDelayedSender;
    MleSocket        mSocket;
    Counters         mCounters;
    PrevRoleRestorer mPrevRoleRestorer;
    Attacher         mAttacher;
    Detacher         mDetacher;
    RetxTracker      mRetxTracker;
    AnnounceHandler  mAnnounceHandler;
#if OPENTHREAD_CONFIG_PARENT_SEARCH_ENABLE
    ParentSearch mParentSearch;
#endif
    Ip6::NetworkPrefix           mMeshLocalPrefix;
    Ip6::Netif::UnicastAddress   mLinkLocalAddress;
    Ip6::Netif::UnicastAddress   mMeshLocalEid;
    Ip6::Netif::UnicastAddress   mMeshLocalRloc;
    Ip6::Netif::MulticastAddress mLinkLocalAllThreadNodes;
    Ip6::Netif::MulticastAddress mRealmLocalAllThreadNodes;

#if OPENTHREAD_CONFIG_WAKEUP_COORDINATOR_ENABLE
    WakeupTxScheduler        mWakeupTxScheduler;
    WedAttachState           mWedAttachState;
    WedAttachTimer           mWedAttachTimer;
    Callback<WakeupCallback> mWakeupCallback;
#endif

#if OPENTHREAD_FTD

    bool mRouterEligible : 1;
    bool mAddressSolicitPending : 1;
    bool mAddressSolicitRejected : 1;
#if OPENTHREAD_CONFIG_REFERENCE_DEVICE_ENABLE
    bool mCcmEnabled : 1;
    bool mThreadVersionCheckEnabled : 1;
#endif
    uint8_t mRouterId;
    uint8_t mPreviousRouterId;
    uint8_t mNetworkIdTimeout;
    uint8_t mRouterUpgradeThreshold;
    uint8_t mRouterDowngradeThreshold;
    uint8_t mLeaderWeight;
    uint8_t mPreviousPartitionRouterIdSequence;
    uint8_t mPreviousPartitionIdTimeout;
    uint8_t mChildRouterLinks;
    uint8_t mAlternateRloc16Timeout;
#if OPENTHREAD_CONFIG_REFERENCE_DEVICE_ENABLE
    uint8_t mMaxChildIpAddresses;
#endif
    int8_t   mParentPriority;
    uint32_t mPreviousPartitionIdRouter;
    uint32_t mPreviousPartitionId;
#if OPENTHREAD_CONFIG_REFERENCE_DEVICE_ENABLE
    uint32_t mPreferredLeaderPartitionId;
#endif
    TrickleTimer               mAdvertiseTrickleTimer;
    ChildTable                 mChildTable;
    RouterTable                mRouterTable;
    RouterRoleTransition       mRouterRoleTransition;
    Ip6::Netif::UnicastAddress mLeaderAloc;
#if OPENTHREAD_CONFIG_MLE_DEVICE_PROPERTY_LEADER_WEIGHT_ENABLE
    DeviceProperties mDeviceProperties;
#endif
#if OPENTHREAD_CONFIG_MLE_STEERING_DATA_SET_OOB_ENABLE
    MeshCoP::SteeringData mSteeringData;
#endif
    Callback<otThreadDiscoveryRequestCallback> mDiscoveryRequestCallback;

#endif // OPENTHREAD_FTD
};

#if OPENTHREAD_FTD
DeclareTmfHandler(Mle, kUriAddressSolicit);
DeclareTmfHandler(Mle, kUriAddressRelease);
#endif

} // namespace Mle

/**
 * @}
 */

} // namespace ot

#endif // MLE_HPP_<|MERGE_RESOLUTION|>--- conflicted
+++ resolved
@@ -2211,12 +2211,9 @@
 #if OPENTHREAD_FTD
     void     SetAlternateRloc16(uint16_t aRloc16);
     void     ClearAlternateRloc16(void);
-<<<<<<< HEAD
-    void     DelayRouterUpgradeTime(void);
-=======
     uint8_t  SelectLeaderId(void) const;
     uint32_t SelectPartitionId(void) const;
->>>>>>> 7b59c810
+    void     DelayRouterUpgradeTime(void);
     void     HandleDetachStart(void);
     void     HandleChildStart(void);
     void     HandleSecurityPolicyChanged(void);
