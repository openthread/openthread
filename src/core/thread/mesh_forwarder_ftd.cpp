--- conflicted
+++ resolved
@@ -416,7 +416,10 @@
         {
             SuccessOrExit(error = GetDestinationRlocByServiceAloc(aloc16, mMeshDest));
         }
-<<<<<<< HEAD
+        else if (aloc16 <= Mle::kAloc16CommissionerEnd)
+        {
+            SuccessOrExit(error = MeshCoP::GetBorderAgentRloc(Get<ThreadNetif>(), mMeshDest));
+        }
 
 #if (OPENTHREAD_CONFIG_THREAD_VERSION >= OT_THREAD_VERSION_1_2)
         else if (aloc16 == Mle::kAloc16BackboneRouterPrimary)
@@ -425,12 +428,6 @@
             mMeshDest = Get<BackboneRouter::Leader>().GetServer16();
         }
 #endif
-=======
-        else if (aloc16 <= Mle::kAloc16CommissionerEnd)
-        {
-            SuccessOrExit(error = MeshCoP::GetBorderAgentRloc(Get<ThreadNetif>(), mMeshDest));
-        }
->>>>>>> c15664bc
         else
         {
             // TODO: support for Neighbor Discovery Agent ALOC
