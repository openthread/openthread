--- conflicted
+++ resolved
@@ -31,27 +31,18 @@
  *   This file implements data poll (mac data request command) manager class.
  */
 
-<<<<<<< HEAD
-
-=======
 #define WPP_NAME "data_poll_manager.tmh"
-
-#ifdef OPENTHREAD_CONFIG_FILE
-#include OPENTHREAD_CONFIG_FILE
-#else
-#include <openthread-config.h>
-#endif
->>>>>>> 9c09577d
+#include  "openthread/openthread_enable_defines.h"
+
+
+
 
 #include "data_poll_manager.hpp"
 
-<<<<<<< HEAD
-#include  "openthread/openthread_enable_defines.h"
-
-#include "openthread/platform/random.h"
-=======
+
+
+
 #include <openthread/platform/random.h>
->>>>>>> 9c09577d
 
 #include "common/code_utils.hpp"
 #include "common/logging.hpp"
@@ -344,9 +335,9 @@
     if (mTimer.IsRunning())
     {
         mTimer.StartAt(mTimer.Gett0(), mPollPeriod);
-    }
-    else
-    {
+        }
+        else
+        {
         mTimer.Start(mPollPeriod);
     }
 }
