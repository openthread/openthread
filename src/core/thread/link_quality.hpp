--- conflicted
+++ resolved
@@ -76,19 +76,11 @@
     /**
      * This method adds a new received signal strength (RSS) value to the average.
      *
-<<<<<<< HEAD
-     * @param[in]  aInstance  The OpenThread instance structure.
-     * @param[in]  anRss      A new received signal strength value (in dBm) to be added to the average.
-     *
-     */
-    void AddRss(otInstance *aInstance, int8_t anRss);
-=======
      * @param[in] aNoiseFloor  A reference to the noise floor state.
      * @param[in] anRss        A new received signal strength value (in dBm) to be added to the average.
      *
      */
     void AddRss(LinkQualityInfo &aNoiseFloor, int8_t anRss);
->>>>>>> 9c984488
 
     /**
      * This method returns the current average signal strength value.
@@ -124,20 +116,12 @@
      * This method returns the link margin. The link margin is calculated using the link's current average received
      * signal strength (RSS) and average noise floor.
      *
-<<<<<<< HEAD
-     * @param[in]  aInstance  The OpenThread instance structure.
-=======
-     * @param[in]  aNoiseFloor  A reference to the noise state.
->>>>>>> 9c984488
+     * @param[in]  aNoiseFloor  A reference to the noise state.
      *
      * @returns Link margin derived from average received signal strength and average noise floor.
      *
      */
-<<<<<<< HEAD
-    uint8_t GetLinkMargin(otInstance *aInstance) const;
-=======
     uint8_t GetLinkMargin(LinkQualityInfo &aNoiseFloor) const;
->>>>>>> 9c984488
 
     /**
      * Returns the current one-way link quality value. The link quality value is a number 0-3.
@@ -150,39 +134,22 @@
      * frequent changes, a hysteresis of 2 dB is applied when determining the link quality. For example, the average
      * link margin must be at least 12 dB to change a quality 1 link to a quality 2 link.
      *
-<<<<<<< HEAD
-     * @param[in]  aInstance  The OpenThread instance structure.
+     * @param[in]  aNoiseFloor  A reference to the noise state.
      *
      * @returns The current link quality value (value 0-3 as per Thread specification).
      */
-    uint8_t GetLinkQuality(otInstance *aInstance);
-=======
-     * @param[in]  aNoiseFloor  A reference to the noise state.
-     *
-     * @returns The current link quality value (value 0-3 as per Thread specification).
-     */
     uint8_t GetLinkQuality(LinkQualityInfo &aNoiseFloor);
->>>>>>> 9c984488
 
     /**
      * This method converts a received signal strength value to a link margin value.
      *
-<<<<<<< HEAD
-     * @param[in]  aInstance  The OpenThread instance structure.
-     * @param[in]  anRss      The received signal strength value (in dBm).
-=======
      * @param[in]  aNoiseFloor  A reference to the noise state.
      * @param[in]  anRss        The received signal strength value (in dBm).
->>>>>>> 9c984488
      *
      * @returns The link margin value.
      *
      */
-<<<<<<< HEAD
-    static uint8_t ConvertRssToLinkMargin(otInstance *aInstance, int8_t anRss);
-=======
     static uint8_t ConvertRssToLinkMargin(LinkQualityInfo &aNoiseFloor, int8_t anRss);
->>>>>>> 9c984488
 
     /**
      * This method converts a link margin value to a link quality value.
@@ -197,22 +164,13 @@
     /**
      * This method converts a received signal strength value to a link quality value.
      *
-<<<<<<< HEAD
-     * @param[in]  aInstance  The OpenThread instance structure.
-     * @param[in]  anRss      The received signal strength value (in dBm).
-=======
      * @param[in]  aNoiseFloor  A reference to the noise state.
      * @param[in]  anRss        The received signal strength value (in dBm).
->>>>>>> 9c984488
      *
      * @returns The link quality value (0-3).
      *
      */
-<<<<<<< HEAD
-    static uint8_t ConvertRssToLinkQuality(otInstance *aInstance, int8_t anRss);
-=======
     static uint8_t ConvertRssToLinkQuality(LinkQualityInfo &aNoiseFloor, int8_t anRss);
->>>>>>> 9c984488
 
 private:
     enum
@@ -241,14 +199,8 @@
 
     /* Private method to update the mLinkQuality value. This is called when a new RSS value is added to average
      * or when GetLinkQuality() is invoked.
-     *
-     * @param[in]  aInstance  The OpenThread instance structure.
-     */
-<<<<<<< HEAD
-    void UpdateLinkQuality(otInstance *aInstance);
-=======
+     */
     void UpdateLinkQuality(LinkQualityInfo &aNoiseFloor);
->>>>>>> 9c984488
 
     /* Static private method to calculate the link quality from a given link margin while taking into account the last
      * link quality value and adding the hysteresis value to the thresholds. If there is no previous value for link
@@ -269,51 +221,28 @@
 /**
  * This function returns the current average noise floor level (in dBm).
  *
-<<<<<<< HEAD
- * @param[in]  aInstance  The OpenThread instance structure.
+ * @param[in]  aNoiseFloor  A reference to the noise state.
  *
  * @returns The current average noise floor level (in dBm).
  */
-int8_t GetAverageNoiseFloor(otInstance *aInstance);
-=======
- * @param[in]  aNoiseFloor  A reference to the noise state.
- *
- * @returns The current average noise floor level (in dBm).
- */
 int8_t GetAverageNoiseFloor(LinkQualityInfo &aNoiseFloor);
->>>>>>> 9c984488
 
 /**
  * This method adds a new noise floor value (in dBm) to the running average.
  *
-<<<<<<< HEAD
- * @param[in] aInstance      The OpenThread instance structure.
- * @param[in] aNoiseFloor    A new noise floor value (in dBm) to be added to the average.
- *
- */
-void AddNoiseFloor(otInstance *aInstance, int8_t aNoiseFloor);
-=======
  * @param[in]  aNoiseFloor    A reference to the noise state.
  * @param[in]  aNoise         A new noise floor value (in dBm) to be added to the average.
  *
  */
 void AddNoiseFloor(LinkQualityInfo &aNoiseFloor, int8_t aNoise);
->>>>>>> 9c984488
 
 /**
  * This method clears the current average noise floor value.
  *
-<<<<<<< HEAD
- * @param[in] aInstance       The OpenThread instance structure.
- *
- */
-void ClearNoiseFloorAverage(otInstance *aInstance);
-=======
  * @param[in]  aNoiseFloor  A reference to the noise state.
  *
  */
 void ClearNoiseFloorAverage(LinkQualityInfo &aNoiseFloor);
->>>>>>> 9c984488
 
 
 /**
