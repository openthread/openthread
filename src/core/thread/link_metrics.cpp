--- conflicted
+++ resolved
@@ -714,13 +714,8 @@
     if (aValues.mMetrics.mPduCount)
     {
         metric.Init();
-<<<<<<< HEAD
-        metric.SetMetricsTypeId(kTypeIdFlagPdu);
+        metric.SetMetricsTypeId(LinkMetricsTypeIdFlags(kTypeIdFlagPdu));
         metric.SetMetricsValue32(aValues.mPduCountValue);
-=======
-        metric.SetMetricsTypeId(LinkMetricsTypeIdFlags(kTypeIdFlagPdu));
-        metric.SetMetricsValue32(aRequestMessage.GetPsduCount());
->>>>>>> 0603ed1c
         SuccessOrExit(error = aMessage.AppendBytes(&metric, metric.GetSize()));
         aLength += metric.GetSize();
     }
@@ -728,13 +723,8 @@
     if (aValues.mMetrics.mLqi)
     {
         metric.Init();
-<<<<<<< HEAD
-        metric.SetMetricsTypeId(kTypeIdFlagLqi);
+        metric.SetMetricsTypeId(LinkMetricsTypeIdFlags(kTypeIdFlagLqi));
         metric.SetMetricsValue8(aValues.mLqiValue);
-=======
-        metric.SetMetricsTypeId(LinkMetricsTypeIdFlags(kTypeIdFlagLqi));
-        metric.SetMetricsValue8(aRequestMessage.GetAverageLqi()); // IEEE 802.15.4 LQI is in scale 0-255
->>>>>>> 0603ed1c
         SuccessOrExit(error = aMessage.AppendBytes(&metric, metric.GetSize()));
         aLength += metric.GetSize();
     }
@@ -742,15 +732,8 @@
     if (aValues.mMetrics.mLinkMargin)
     {
         metric.Init();
-<<<<<<< HEAD
-        metric.SetMetricsTypeId(kTypeIdFlagLinkMargin);
+        metric.SetMetricsTypeId(LinkMetricsTypeIdFlags(kTypeIdFlagLinkMargin));
         metric.SetMetricsValue8(aValues.mLinkMarginValue);
-=======
-        metric.SetMetricsTypeId(LinkMetricsTypeIdFlags(kTypeIdFlagLinkMargin));
-        metric.SetMetricsValue8(
-            LinkQualityInfo::ConvertRssToLinkMargin(Get<Mac::Mac>().GetNoiseFloor(), aRequestMessage.GetAverageRss()) *
-            255 / 130); // Linear scale Link Margin from [0, 130] to [0, 255]
->>>>>>> 0603ed1c
         SuccessOrExit(error = aMessage.AppendBytes(&metric, metric.GetSize()));
         aLength += metric.GetSize();
     }
@@ -758,14 +741,8 @@
     if (aValues.mMetrics.mRssi)
     {
         metric.Init();
-<<<<<<< HEAD
-        metric.SetMetricsTypeId(kTypeIdFlagRssi);
+        metric.SetMetricsTypeId(LinkMetricsTypeIdFlags(kTypeIdFlagRssi));
         metric.SetMetricsValue8(aValues.mRssiValue);
-=======
-        metric.SetMetricsTypeId(LinkMetricsTypeIdFlags(kTypeIdFlagRssi));
-        metric.SetMetricsValue8((aRequestMessage.GetAverageRss() + 130) * 255 /
-                                130); // Linear scale rss from [-130, 0] to [0, 255]
->>>>>>> 0603ed1c
         SuccessOrExit(error = aMessage.AppendBytes(&metric, metric.GetSize()));
         aLength += metric.GetSize();
     }
