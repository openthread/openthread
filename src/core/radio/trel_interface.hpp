/*
 *  Copyright (c) 2019-2021, The OpenThread Authors.
 *  All rights reserved.
 *
 *  Redistribution and use in source and binary forms, with or without
 *  modification, are permitted provided that the following conditions are met:
 *  1. Redistributions of source code must retain the above copyright
 *     notice, this list of conditions and the following disclaimer.
 *  2. Redistributions in binary form must reproduce the above copyright
 *     notice, this list of conditions and the following disclaimer in the
 *     documentation and/or other materials provided with the distribution.
 *  3. Neither the name of the copyright holder nor the
 *     names of its contributors may be used to endorse or promote products
 *     derived from this software without specific prior written permission.
 *
 *  THIS SOFTWARE IS PROVIDED BY THE COPYRIGHT HOLDERS AND CONTRIBUTORS "AS IS"
 *  AND ANY EXPRESS OR IMPLIED WARRANTIES, INCLUDING, BUT NOT LIMITED TO, THE
 *  IMPLIED WARRANTIES OF MERCHANTABILITY AND FITNESS FOR A PARTICULAR PURPOSE
 *  ARE DISCLAIMED. IN NO EVENT SHALL THE COPYRIGHT HOLDER OR CONTRIBUTORS BE
 *  LIABLE FOR ANY DIRECT, INDIRECT, INCIDENTAL, SPECIAL, EXEMPLARY, OR
 *  CONSEQUENTIAL DAMAGES (INCLUDING, BUT NOT LIMITED TO, PROCUREMENT OF
 *  SUBSTITUTE GOODS OR SERVICES; LOSS OF USE, DATA, OR PROFITS; OR BUSINESS
 *  INTERRUPTION) HOWEVER CAUSED AND ON ANY THEORY OF LIABILITY, WHETHER IN
 *  CONTRACT, STRICT LIABILITY, OR TORT (INCLUDING NEGLIGENCE OR OTHERWISE)
 *  ARISING IN ANY WAY OUT OF THE USE OF THIS SOFTWARE, EVEN IF ADVISED OF THE
 *  POSSIBILITY OF SUCH DAMAGE.
 */

/**
 * @file
 *   This file includes definitions for Thread Radio Encapsulation Link (TREL) interface.
 */

#ifndef TREL_INTERFACE_HPP_
#define TREL_INTERFACE_HPP_

#include "openthread-core-config.h"

#if OPENTHREAD_CONFIG_RADIO_LINK_TREL_ENABLE

#include <openthread/trel.h>
#include <openthread/platform/trel.h>

#include "common/locator.hpp"
<<<<<<< HEAD
#include "common/pool.hpp"
#include "common/tasklet.hpp"
#include "common/time.hpp"
#include "radio/trel_packet.hpp"
#include "radio/trel_peer.hpp"
=======
#include "net/socket.hpp"
#include "radio/trel_packet.hpp"
>>>>>>> e07c3773

namespace ot {
namespace Trel {

class Link;
class Interface;

extern "C" void otPlatTrelHandleReceived(otInstance       *aInstance,
                                         uint8_t          *aBuffer,
                                         uint16_t          aLength,
                                         const otSockAddr *aSenderAddr);
/**
 * Represents a group of TREL counters.
 */
typedef otTrelCounters Counters;

/**
 * Represents a TREL link interface.
 */
class Interface : public InstanceLocator
{
    friend class Link;
    friend void otPlatTrelHandleReceived(otInstance       *aInstance,
                                         uint8_t          *aBuffer,
                                         uint16_t          aLength,
                                         const otSockAddr *aSenderAddr);

public:
    /**
<<<<<<< HEAD
     * Represents an iterator for iterating over TREL peer table entries.
     */
    typedef otTrelPeerIterator PeerIterator;

    /**
=======
>>>>>>> e07c3773
     * Enables or disables the TREL interface.
     *
     * @param[in] aEnable A boolean to enable/disable the TREL interface.
     */
    void SetEnabled(bool aEnable);

    /**
     * Enables the TREL interface.
     *
     * This call initiates an ongoing DNS-SD browse on the service name "_trel._udp" within the local browsing domain
     * to discover other devices supporting TREL. Device also registers a new service to be advertised using DNS-SD,
     * with the service name is "_trel._udp" indicating its support for TREL. Device is ready to receive TREL messages
     * from peers.
     */
    void Enable(void);

    /**
     * Disables the TREL interface.
     *
     * This call stops the DNS-SD browse on the service name "_trel._udp", stops advertising TREL DNS-SD service, and
     * clears the TREL peer table.
     */
    void Disable(void);

    /**
     * Indicates whether the TREL interface is enabled.
     *
     * @retval TRUE if the TREL interface is enabled.
     * @retval FALSE if the TREL interface is disabled.
     */
    bool IsEnabled(void) const { return mEnabled; }

    /**
     * Sets the filter mode (enables/disables filtering).
     *
     * When filtering is enabled, any rx and tx traffic through TREL interface is silently dropped. This is mainly
     * intended for use during testing.
     *
     * Unlike `Enable()/Disable()` which fully start/stop the TREL interface operation, when filter mode is enabled the
     * TREL interface continues to be enabled.
     *
     * @param[in] aFiltered  TRUE to enable filter mode, FALSE to disable filter mode.
     */
    void SetFilterEnabled(bool aEnable) { mFiltered = aEnable; }

    /**
     * Indicates whether or not the filter mode is enabled.
     *
     * @retval TRUE if the TREL filter mode is enabled.
     * @retval FALSE if the TREL filter mode is disabled.
     */
    bool IsFilterEnabled(void) const { return mFiltered; }

    /**
     * Gets the TREL counters.
     *
     * The counters are initialized to zero when the TREL platform is initialized.
     */
    const Counters *GetCounters(void) const;

    /**
     * Resets the TREL counters.
     */
    void ResetCounters(void);

    /**
     * Returns the TREL UDP port.
     *
     * @returns The TREL UDP port.
     */
    uint16_t GetUdpPort(void) const { return mUdpPort; }

private:
<<<<<<< HEAD
#if OPENTHREAD_CONFIG_TREL_PEER_TABLE_SIZE != 0
    static constexpr uint16_t kPeerPoolSize = OPENTHREAD_CONFIG_TREL_PEER_TABLE_SIZE;
#else
    static constexpr uint16_t kExtraEntries = 32;
    static constexpr uint16_t kPeerPoolSize = Mle::kMaxRouters + Mle::kMaxChildren + kExtraEntries;
#endif
    static const char kTxtRecordExtAddressKey[];
    static const char kTxtRecordExtPanIdKey[];

    struct PeerInfo : public otPlatTrelPeerInfo
    {
        bool                 IsRemoved(void) const { return mRemoved; }
        const Ip6::SockAddr &GetSockAddr(void) const { return AsCoreType(&mSockAddr); }
        Error                ParseTxtData(Mac::ExtAddress &aExtAddress, MeshCoP::ExtendedPanId &aExtPanId) const;
    };

=======
>>>>>>> e07c3773
    explicit Interface(Instance &aInstance);

    // Methods used by `Trel::Link`.
    void  Init(void);
    Error Send(const Packet &aPacket, bool aIsDiscovery = false);

    // Callbacks from `otPlatTrel`.
    void HandleReceived(uint8_t *aBuffer, uint16_t aLength, const Ip6::SockAddr &aSenderAddr);
<<<<<<< HEAD
    void HandleDiscoveredPeerInfo(const PeerInfo &aInfo);

    void  RegisterService(void);
    Peer *GetNewPeerEntry(void);
    void  RemovePeerEntry(Peer &aEntry);
    void  ClearPeerList(void);

    using RegisterServiceTask = TaskletIn<Interface, &Interface::RegisterService>;
=======
>>>>>>> e07c3773

    bool     mInitialized : 1;
    bool     mEnabled : 1;
    bool     mFiltered : 1;
    uint16_t mUdpPort;
    Packet   mRxPacket;
};

} // namespace Trel
} // namespace ot

#endif // #if OPENTHREAD_CONFIG_RADIO_LINK_TREL_ENABLE

#endif // TREL_INTERFACE_HPP_<|MERGE_RESOLUTION|>--- conflicted
+++ resolved
@@ -42,22 +42,13 @@
 #include <openthread/platform/trel.h>
 
 #include "common/locator.hpp"
-<<<<<<< HEAD
-#include "common/pool.hpp"
-#include "common/tasklet.hpp"
-#include "common/time.hpp"
-#include "radio/trel_packet.hpp"
-#include "radio/trel_peer.hpp"
-=======
 #include "net/socket.hpp"
 #include "radio/trel_packet.hpp"
->>>>>>> e07c3773
 
 namespace ot {
 namespace Trel {
 
 class Link;
-class Interface;
 
 extern "C" void otPlatTrelHandleReceived(otInstance       *aInstance,
                                          uint8_t          *aBuffer,
@@ -81,14 +72,6 @@
 
 public:
     /**
-<<<<<<< HEAD
-     * Represents an iterator for iterating over TREL peer table entries.
-     */
-    typedef otTrelPeerIterator PeerIterator;
-
-    /**
-=======
->>>>>>> e07c3773
      * Enables or disables the TREL interface.
      *
      * @param[in] aEnable A boolean to enable/disable the TREL interface.
@@ -162,25 +145,6 @@
     uint16_t GetUdpPort(void) const { return mUdpPort; }
 
 private:
-<<<<<<< HEAD
-#if OPENTHREAD_CONFIG_TREL_PEER_TABLE_SIZE != 0
-    static constexpr uint16_t kPeerPoolSize = OPENTHREAD_CONFIG_TREL_PEER_TABLE_SIZE;
-#else
-    static constexpr uint16_t kExtraEntries = 32;
-    static constexpr uint16_t kPeerPoolSize = Mle::kMaxRouters + Mle::kMaxChildren + kExtraEntries;
-#endif
-    static const char kTxtRecordExtAddressKey[];
-    static const char kTxtRecordExtPanIdKey[];
-
-    struct PeerInfo : public otPlatTrelPeerInfo
-    {
-        bool                 IsRemoved(void) const { return mRemoved; }
-        const Ip6::SockAddr &GetSockAddr(void) const { return AsCoreType(&mSockAddr); }
-        Error                ParseTxtData(Mac::ExtAddress &aExtAddress, MeshCoP::ExtendedPanId &aExtPanId) const;
-    };
-
-=======
->>>>>>> e07c3773
     explicit Interface(Instance &aInstance);
 
     // Methods used by `Trel::Link`.
@@ -189,17 +153,6 @@
 
     // Callbacks from `otPlatTrel`.
     void HandleReceived(uint8_t *aBuffer, uint16_t aLength, const Ip6::SockAddr &aSenderAddr);
-<<<<<<< HEAD
-    void HandleDiscoveredPeerInfo(const PeerInfo &aInfo);
-
-    void  RegisterService(void);
-    Peer *GetNewPeerEntry(void);
-    void  RemovePeerEntry(Peer &aEntry);
-    void  ClearPeerList(void);
-
-    using RegisterServiceTask = TaskletIn<Interface, &Interface::RegisterService>;
-=======
->>>>>>> e07c3773
 
     bool     mInitialized : 1;
     bool     mEnabled : 1;
