--- conflicted
+++ resolved
@@ -98,261 +98,14 @@
     VerifyOrExit(mInitialized);
 
     otPlatTrelDisable(&GetInstance());
-<<<<<<< HEAD
-    ClearPeerList();
+    Get<PeerDiscoverer>().Stop();
+
     LogDebg("Disabled interface");
 
 exit:
     return;
 }
 
-void Interface::ClearPeerList(void)
-{
-    mPeerList.Clear();
-    mPeerPool.FreeAll();
-}
-
-Peer *Interface::FindPeer(const Mac::ExtAddress &aExtAddress) { return mPeerList.FindMatching(aExtAddress); }
-
-void Interface::NotifyPeerSocketAddressDifference(const Ip6::SockAddr &aPeerSockAddr, const Ip6::SockAddr &aRxSockAddr)
-{
-    otPlatTrelNotifyPeerSocketAddressDifference(&GetInstance(), &aPeerSockAddr, &aRxSockAddr);
-}
-
-void Interface::HandleExtAddressChange(void)
-{
-    VerifyOrExit(mInitialized && mEnabled);
-    LogDebg("Extended Address changed, re-registering DNS-SD service");
-    mRegisterServiceTask.Post();
-
-exit:
-    return;
-}
-
-void Interface::HandleExtPanIdChange(void)
-{
-    VerifyOrExit(mInitialized && mEnabled);
-    LogDebg("Extended PAN ID changed, re-registering DNS-SD service");
-    mRegisterServiceTask.Post();
-
-exit:
-    return;
-}
-
-void Interface::RegisterService(void)
-{
-    // TXT data consists of two entries: the length fields, the
-    // "key" string, "=" char, and binary representation of the MAC
-    // or Extended PAN ID values.
-    static constexpr uint8_t kTxtDataSize =
-        /* ExtAddr  */ sizeof(uint8_t) + sizeof(kTxtRecordExtAddressKey) - 1 + sizeof(char) + sizeof(Mac::ExtAddress) +
-        /* ExtPanId */ sizeof(uint8_t) + sizeof(kTxtRecordExtPanIdKey) - 1 + sizeof(char) +
-        sizeof(MeshCoP::ExtendedPanId);
-
-    uint8_t             txtData[kTxtDataSize];
-    Dns::TxtDataEncoder encoder(txtData, sizeof(txtData));
-
-    VerifyOrExit(mInitialized && mEnabled);
-
-    SuccessOrAssert(encoder.AppendEntry(kTxtRecordExtAddressKey, Get<Mac::Mac>().GetExtAddress()));
-    SuccessOrAssert(encoder.AppendEntry(kTxtRecordExtPanIdKey, Get<MeshCoP::ExtendedPanIdManager>().GetExtPanId()));
-
-    LogInfo("Registering DNS-SD service: port:%u, txt:\"%s=%s, %s=%s\"", mUdpPort, kTxtRecordExtAddressKey,
-            Get<Mac::Mac>().GetExtAddress().ToString().AsCString(), kTxtRecordExtPanIdKey,
-            Get<MeshCoP::ExtendedPanIdManager>().GetExtPanId().ToString().AsCString());
-
-    otPlatTrelRegisterService(&GetInstance(), mUdpPort, txtData, static_cast<uint8_t>(encoder.GetLength()));
-
-exit:
-    return;
-}
-
-extern "C" void otPlatTrelHandleDiscoveredPeerInfo(otInstance *aInstance, const otPlatTrelPeerInfo *aInfo)
-{
-    Instance &instance = AsCoreType(aInstance);
-
-    VerifyOrExit(instance.IsInitialized());
-    instance.Get<Interface>().HandleDiscoveredPeerInfo(*static_cast<const Interface::PeerInfo *>(aInfo));
-
-exit:
-    return;
-}
-
-void Interface::HandleDiscoveredPeerInfo(const PeerInfo &aInfo)
-{
-    Peer                  *entry;
-    Mac::ExtAddress        extAddress;
-    MeshCoP::ExtendedPanId extPanId;
-    bool                   isNew = false;
-
-    VerifyOrExit(mInitialized && mEnabled);
-
-    SuccessOrExit(aInfo.ParseTxtData(extAddress, extPanId));
-
-    VerifyOrExit(extAddress != Get<Mac::Mac>().GetExtAddress());
-
-    if (aInfo.IsRemoved())
-    {
-        entry = FindPeer(extAddress);
-        VerifyOrExit(entry != nullptr);
-        RemovePeerEntry(*entry);
-        ExitNow();
-    }
-
-    // It is a new entry or an update to an existing entry. First
-    // check whether we have an existing entry that matches the same
-    // socket address, and remove it if it is associated with a
-    // different Extended MAC address. This ensures that we do not
-    // keep stale entries in the peer table.
-
-    entry = mPeerList.FindMatching(aInfo.GetSockAddr());
-
-    if ((entry != nullptr) && !entry->Matches(extAddress))
-    {
-        RemovePeerEntry(*entry);
-        entry = nullptr;
-    }
-
-    if (entry == nullptr)
-    {
-        entry = mPeerList.FindMatching(extAddress);
-    }
-
-    if (entry == nullptr)
-    {
-        entry = GetNewPeerEntry();
-        VerifyOrExit(entry != nullptr);
-
-        entry->SetExtAddress(extAddress);
-        isNew = true;
-    }
-
-    if (!isNew)
-    {
-        VerifyOrExit((entry->GetExtPanId() != extPanId) || (entry->GetSockAddr() != aInfo.GetSockAddr()));
-    }
-
-    entry->SetExtPanId(extPanId);
-    entry->SetSockAddr(aInfo.GetSockAddr());
-
-    entry->Log(isNew ? Peer::kAdded : Peer::kUpdated);
-=======
-    Get<PeerDiscoverer>().Stop();
-
-    LogDebg("Disabled interface");
->>>>>>> e07c3773
-
-exit:
-    return;
-}
-
-<<<<<<< HEAD
-Error Interface::PeerInfo::ParseTxtData(Mac::ExtAddress &aExtAddress, MeshCoP::ExtendedPanId &aExtPanId) const
-{
-    Error                   error;
-    Dns::TxtEntry           entry;
-    Dns::TxtEntry::Iterator iterator;
-    bool                    parsedExtAddress = false;
-    bool                    parsedExtPanId   = false;
-
-    aExtPanId.Clear();
-
-    iterator.Init(mTxtData, mTxtLength);
-
-    while ((error = iterator.GetNextEntry(entry)) == kErrorNone)
-    {
-        // If the TXT data happens to have entries with key longer
-        // than `kMaxIterKeyLength`, `mKey` would be `nullptr` and full
-        // entry would be placed in `mValue`. We skip over such
-        // entries.
-        if (entry.mKey == nullptr)
-        {
-            continue;
-        }
-
-        if (StringMatch(entry.mKey, kTxtRecordExtAddressKey))
-        {
-            VerifyOrExit(!parsedExtAddress, error = kErrorParse);
-            VerifyOrExit(entry.mValueLength >= sizeof(Mac::ExtAddress), error = kErrorParse);
-            aExtAddress.Set(entry.mValue);
-            parsedExtAddress = true;
-        }
-        else if (StringMatch(entry.mKey, kTxtRecordExtPanIdKey))
-        {
-            VerifyOrExit(!parsedExtPanId, error = kErrorParse);
-            VerifyOrExit(entry.mValueLength >= sizeof(MeshCoP::ExtendedPanId), error = kErrorParse);
-            memcpy(aExtPanId.m8, entry.mValue, sizeof(MeshCoP::ExtendedPanId));
-            parsedExtPanId = true;
-        }
-
-        // Skip over and ignore any unknown keys.
-    }
-
-    VerifyOrExit(error == kErrorNotFound);
-    error = kErrorNone;
-
-    VerifyOrExit(parsedExtAddress && parsedExtPanId, error = kErrorParse);
-
-exit:
-    return error;
-}
-
-Peer *Interface::GetNewPeerEntry(void)
-{
-    Peer *peerEntry;
-
-    peerEntry = mPeerPool.Allocate();
-
-    if (peerEntry != nullptr)
-    {
-        mPeerList.Push(*peerEntry);
-        ExitNow();
-    }
-
-    for (Peer &entry : mPeerList)
-    {
-        if (entry.GetExtPanId() != Get<MeshCoP::ExtendedPanIdManager>().GetExtPanId())
-        {
-            ExitNow(peerEntry = &entry);
-        }
-    }
-
-    for (Peer &entry : mPeerList)
-    {
-        // We skip over any existing entry in neighbor table (even if the
-        // entry is in invalid state).
-
-        if (Get<NeighborTable>().FindNeighbor(entry.GetExtAddress(), Neighbor::kInStateAny) != nullptr)
-        {
-            continue;
-        }
-
-#if OPENTHREAD_FTD
-        if (Get<NeighborTable>().FindRxOnlyNeighborRouter(entry.GetExtAddress()) != nullptr)
-        {
-            continue;
-        }
-#endif
-
-        ExitNow(peerEntry = &entry);
-    }
-
-exit:
-    return peerEntry;
-}
-
-void Interface::RemovePeerEntry(Peer &aEntry)
-{
-    aEntry.Log(Peer::kRemoving);
-
-    if (mPeerList.Remove(aEntry) == kErrorNone)
-    {
-        mPeerPool.Free(aEntry);
-    }
-}
-
-=======
->>>>>>> e07c3773
 const Counters *Interface::GetCounters(void) const { return otPlatTrelGetCounters(&GetInstance()); }
 
 void Interface::ResetCounters(void) { otPlatTrelResetCounters(&GetInstance()); }
@@ -418,33 +171,6 @@
     return;
 }
 
-<<<<<<< HEAD
-const Peer *Interface::GetNextPeer(PeerIterator &aIterator) const
-{
-    const Peer *entry = static_cast<const Peer *>(aIterator);
-
-    VerifyOrExit(entry != nullptr);
-    aIterator = entry->GetNext();
-
-exit:
-    return entry;
-}
-
-uint16_t Interface::GetNumberOfPeers(void) const
-{
-    uint16_t count = 0;
-
-    for (const Peer &peer : mPeerList)
-    {
-        OT_UNUSED_VARIABLE(peer);
-        count++;
-    }
-
-    return count;
-}
-
-=======
->>>>>>> e07c3773
 } // namespace Trel
 } // namespace ot
 
