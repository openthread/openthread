/*
 *    Copyright (c) 2019, The OpenThread Authors.
 *    All rights reserved.
 *
 *    Redistribution and use in source and binary forms, with or without
 *    modification, are permitted provided that the following conditions are met:
 *    1. Redistributions of source code must retain the above copyright
 *       notice, this list of conditions and the following disclaimer.
 *    2. Redistributions in binary form must reproduce the above copyright
 *       notice, this list of conditions and the following disclaimer in the
 *       documentation and/or other materials provided with the distribution.
 *    3. Neither the name of the copyright holder nor the
 *       names of its contributors may be used to endorse or promote products
 *       derived from this software without specific prior written permission.
 *
 *    THIS SOFTWARE IS PROVIDED BY THE COPYRIGHT HOLDERS AND CONTRIBUTORS "AS IS" AND
 *    ANY EXPRESS OR IMPLIED WARRANTIES, INCLUDING, BUT NOT LIMITED TO, THE IMPLIED
 *    WARRANTIES OF MERCHANTABILITY AND FITNESS FOR A PARTICULAR PURPOSE ARE
 *    DISCLAIMED. IN NO EVENT SHALL THE COPYRIGHT HOLDER OR CONTRIBUTORS BE LIABLE FOR ANY
 *    DIRECT, INDIRECT, INCIDENTAL, SPECIAL, EXEMPLARY, OR CONSEQUENTIAL DAMAGES
 *    (INCLUDING, BUT NOT LIMITED TO, PROCUREMENT OF SUBSTITUTE GOODS OR SERVICES;
 *    LOSS OF USE, DATA, OR PROFITS; OR BUSINESS INTERRUPTION) HOWEVER CAUSED AND
 *    ON ANY THEORY OF LIABILITY, WHETHER IN CONTRACT, STRICT LIABILITY, OR TORT
 *    (INCLUDING NEGLIGENCE OR OTHERWISE) ARISING IN ANY WAY OUT OF THE USE OF THIS
 *    SOFTWARE, EVEN IF ADVISED OF THE POSSIBILITY OF SUCH DAMAGE.
 */

/**
 * @file
 *   This file implements the radio platform callbacks into OpenThread and default/weak radio platform APIs.
 */

<<<<<<< HEAD
#include <openthread/instance.h>
#include <openthread/platform/radio.h>
=======
>>>>>>> d015004a
#include <openthread/platform/time.h>

#include "instance/instance.hpp"

using namespace ot;

//---------------------------------------------------------------------------------------------------------------------
// otPlatRadio callbacks

#if OPENTHREAD_CONFIG_RADIO_LINK_IEEE_802_15_4_ENABLE

extern "C" void otPlatRadioReceiveDone(otInstance *aInstance, otRadioFrame *aFrame, otError aError)
{
    Instance     &instance = AsCoreType(aInstance);
    Mac::RxFrame *rxFrame  = static_cast<Mac::RxFrame *>(aFrame);

    VerifyOrExit(instance.IsInitialized());

#if OPENTHREAD_CONFIG_MULTI_RADIO
    if (rxFrame != nullptr)
    {
        rxFrame->SetRadioType(Mac::kRadioTypeIeee802154);
    }
#endif

    instance.Get<Radio::Callbacks>().HandleReceiveDone(rxFrame, aError);

exit:
    return;
}

extern "C" void otPlatRadioTxStarted(otInstance *aInstance, otRadioFrame *aFrame)
{
    Instance     &instance = AsCoreType(aInstance);
    Mac::TxFrame &txFrame  = *static_cast<Mac::TxFrame *>(aFrame);

    VerifyOrExit(instance.IsInitialized());

#if OPENTHREAD_CONFIG_MULTI_RADIO
    txFrame.SetRadioType(Mac::kRadioTypeIeee802154);
#endif

    instance.Get<Radio::Callbacks>().HandleTransmitStarted(txFrame);

exit:
    return;
}

extern "C" void otPlatRadioTxDone(otInstance *aInstance, otRadioFrame *aFrame, otRadioFrame *aAckFrame, otError aError)
{
    Instance     &instance = AsCoreType(aInstance);
    Mac::TxFrame &txFrame  = *static_cast<Mac::TxFrame *>(aFrame);
    Mac::RxFrame *ackFrame = static_cast<Mac::RxFrame *>(aAckFrame);
#if OPENTHREAD_RADIO
    uint8_t channel = txFrame.mInfo.mTxInfo.mRxChannelAfterTxDone;

    OT_ASSERT((otPlatRadioGetSupportedChannelMask(aInstance) & (1UL << channel)) != 0);
    IgnoreError(otPlatRadioReceive(aInstance, channel));
#endif

    VerifyOrExit(instance.IsInitialized());

#if OPENTHREAD_CONFIG_MULTI_RADIO
    if (ackFrame != nullptr)
    {
        ackFrame->SetRadioType(Mac::kRadioTypeIeee802154);
    }

    txFrame.SetRadioType(Mac::kRadioTypeIeee802154);
#endif

    instance.Get<Radio::Callbacks>().HandleTransmitDone(txFrame, ackFrame, aError);

exit:
    return;
}

extern "C" void otPlatRadioEnergyScanDone(otInstance *aInstance, int8_t aEnergyScanMaxRssi)
{
    Instance &instance = AsCoreType(aInstance);

    VerifyOrExit(instance.IsInitialized());
    instance.Get<Radio::Callbacks>().HandleEnergyScanDone(aEnergyScanMaxRssi);

exit:
    return;
}

extern "C" void otPlatRadioBusLatencyChanged(otInstance *aInstance)
{
    Instance &instance = AsCoreType(aInstance);

    VerifyOrExit(instance.IsInitialized());
    instance.Get<Radio::Callbacks>().HandleBusLatencyChanged();

exit:
    return;
}

#if OPENTHREAD_CONFIG_DIAG_ENABLE
extern "C" void otPlatDiagRadioReceiveDone(otInstance *aInstance, otRadioFrame *aFrame, otError aError)
{
    Mac::RxFrame *rxFrame = static_cast<Mac::RxFrame *>(aFrame);

#if OPENTHREAD_CONFIG_MULTI_RADIO
    if (rxFrame != nullptr)
    {
        rxFrame->SetRadioType(Mac::kRadioTypeIeee802154);
    }
#endif

    AsCoreType(aInstance).Get<Radio::Callbacks>().HandleDiagsReceiveDone(rxFrame, aError);
}

extern "C" void otPlatDiagRadioTransmitDone(otInstance *aInstance, otRadioFrame *aFrame, otError aError)
{
    Mac::TxFrame &txFrame = *static_cast<Mac::TxFrame *>(aFrame);
#if OPENTHREAD_RADIO
    uint8_t channel = txFrame.mInfo.mTxInfo.mRxChannelAfterTxDone;

    OT_ASSERT((otPlatRadioGetSupportedChannelMask(aInstance) & (1UL << channel)) != 0);
    IgnoreError(otPlatRadioReceive(aInstance, channel));
#endif
#if OPENTHREAD_CONFIG_MULTI_RADIO
    txFrame.SetRadioType(Mac::kRadioTypeIeee802154);
#endif

    AsCoreType(aInstance).Get<Radio::Callbacks>().HandleDiagsTransmitDone(txFrame, aError);
}
#endif

#else // #if OPENTHREAD_CONFIG_RADIO_LINK_IEEE_802_15_4_ENABLE

extern "C" void otPlatRadioReceiveDone(otInstance *, otRadioFrame *, otError) {}

extern "C" void otPlatRadioTxStarted(otInstance *, otRadioFrame *) {}

extern "C" void otPlatRadioTxDone(otInstance *, otRadioFrame *, otRadioFrame *, otError) {}

extern "C" void otPlatRadioEnergyScanDone(otInstance *, int8_t) {}

extern "C" void otPlatRadioBusLatencyChanged(otInstance *) {}

#if OPENTHREAD_CONFIG_DIAG_ENABLE
extern "C" void otPlatDiagRadioReceiveDone(otInstance *, otRadioFrame *, otError) {}

extern "C" void otPlatDiagRadioTransmitDone(otInstance *, otRadioFrame *, otError) {}
#endif

#endif // // #if OPENTHREAD_CONFIG_RADIO_LINK_IEEE_802_15_4_ENABLE

//---------------------------------------------------------------------------------------------------------------------
// Default/weak implementation of radio platform APIs

extern "C" OT_TOOL_WEAK uint32_t otPlatRadioGetSupportedChannelMask(otInstance *aInstance)
{
    OT_UNUSED_VARIABLE(aInstance);

    return Radio::kSupportedChannels;
}

extern "C" OT_TOOL_WEAK uint32_t otPlatRadioGetPreferredChannelMask(otInstance *aInstance)
{
    return otPlatRadioGetSupportedChannelMask(aInstance);
}

extern "C" OT_TOOL_WEAK const char *otPlatRadioGetVersionString(otInstance *aInstance)
{
    OT_UNUSED_VARIABLE(aInstance);
    return otGetVersionString();
}

extern "C" OT_TOOL_WEAK otRadioState otPlatRadioGetState(otInstance *aInstance)
{
    OT_UNUSED_VARIABLE(aInstance);

    return OT_RADIO_STATE_INVALID;
}

extern "C" OT_TOOL_WEAK void otPlatRadioSetMacKey(otInstance             *aInstance,
                                                  uint8_t                 aKeyIdMode,
                                                  uint8_t                 aKeyId,
                                                  const otMacKeyMaterial *aPrevKey,
                                                  const otMacKeyMaterial *aCurrKey,
                                                  const otMacKeyMaterial *aNextKey,
                                                  otRadioKeyType          aKeyType)
{
    OT_UNUSED_VARIABLE(aInstance);
    OT_UNUSED_VARIABLE(aKeyIdMode);
    OT_UNUSED_VARIABLE(aKeyId);
    OT_UNUSED_VARIABLE(aPrevKey);
    OT_UNUSED_VARIABLE(aCurrKey);
    OT_UNUSED_VARIABLE(aNextKey);
    OT_UNUSED_VARIABLE(aKeyType);
}

extern "C" OT_TOOL_WEAK void otPlatRadioSetMacFrameCounter(otInstance *aInstance, uint32_t aMacFrameCounter)
{
    OT_UNUSED_VARIABLE(aInstance);
    OT_UNUSED_VARIABLE(aMacFrameCounter);
}

extern "C" OT_TOOL_WEAK void otPlatRadioSetMacFrameCounterIfLarger(otInstance *aInstance, uint32_t aMacFrameCounter)
{
    // Radio platforms that support `OT_RADIO_CAPS_TRANSMIT_SEC` should
    // provide this radio platform function.
    //
    // This function helps address an edge-case where OT stack may not
    // yet know the latest frame counter values used by radio platform
    // (e.g., due to enhanced acks processed by radio platform directly
    // or due to delay between RCP and host) and then setting the value
    // from OT stack may cause the counter value on radio to move back
    // (OT stack will set the counter after appending it in
    // `LinkFrameCounterTlv` on all radios when multi-radio links
    // feature is enabled).
    //
    // The weak implementation here is intended as a solution to ensure
    // temporary compatibility with radio platforms that may not yet
    // implement it. If this weak implementation is used, the edge-case
    // above may still happen.

    otPlatRadioSetMacFrameCounter(aInstance, aMacFrameCounter);
}

extern "C" OT_TOOL_WEAK uint64_t otPlatTimeGet(void) { return UINT64_MAX; }

extern "C" OT_TOOL_WEAK uint64_t otPlatRadioGetNow(otInstance *aInstance)
{
    OT_UNUSED_VARIABLE(aInstance);

    return otPlatTimeGet();
}

extern "C" OT_TOOL_WEAK uint32_t otPlatRadioGetBusSpeed(otInstance *aInstance)
{
    OT_UNUSED_VARIABLE(aInstance);

    return 0;
}

extern "C" OT_TOOL_WEAK uint32_t otPlatRadioGetBusLatency(otInstance *aInstance)
{
    OT_UNUSED_VARIABLE(aInstance);

    return 0;
}

#if OPENTHREAD_CONFIG_MAC_CSL_RECEIVER_ENABLE
extern "C" OT_TOOL_WEAK otError otPlatRadioResetCsl(otInstance *aInstance)
{
    return otPlatRadioEnableCsl(aInstance, 0, Mac::kShortAddrInvalid, nullptr);
}
#endif

extern "C" OT_TOOL_WEAK uint8_t otPlatRadioGetCslAccuracy(otInstance *aInstance)
{
    OT_UNUSED_VARIABLE(aInstance);

    return NumericLimits<uint8_t>::kMax;
}

extern "C" OT_TOOL_WEAK uint8_t otPlatRadioGetCslUncertainty(otInstance *aInstance)
{
    OT_UNUSED_VARIABLE(aInstance);

    return NumericLimits<uint8_t>::kMax;
}

extern "C" OT_TOOL_WEAK otError otPlatRadioGetFemLnaGain(otInstance *aInstance, int8_t *aGain)
{
    OT_UNUSED_VARIABLE(aInstance);
    OT_UNUSED_VARIABLE(aGain);

    return kErrorNotImplemented;
}

extern "C" OT_TOOL_WEAK otError otPlatRadioSetFemLnaGain(otInstance *aInstance, int8_t aGain)
{
    OT_UNUSED_VARIABLE(aInstance);
    OT_UNUSED_VARIABLE(aGain);

    return kErrorNotImplemented;
}

extern "C" OT_TOOL_WEAK otError otPlatRadioSetChannelMaxTransmitPower(otInstance *aInstance,
                                                                      uint8_t     aChannel,
                                                                      int8_t      aMaxPower)
{
    OT_UNUSED_VARIABLE(aInstance);
    OT_UNUSED_VARIABLE(aChannel);
    OT_UNUSED_VARIABLE(aMaxPower);

    return kErrorNotImplemented;
}

extern "C" OT_TOOL_WEAK otError otPlatRadioSetRegion(otInstance *aInstance, uint16_t aRegionCode)
{
    OT_UNUSED_VARIABLE(aInstance);
    OT_UNUSED_VARIABLE(aRegionCode);

    return kErrorNotImplemented;
}

extern "C" OT_TOOL_WEAK otError otPlatRadioGetRegion(otInstance *aInstance, uint16_t *aRegionCode)
{
    OT_UNUSED_VARIABLE(aInstance);
    OT_UNUSED_VARIABLE(aRegionCode);

    return kErrorNotImplemented;
}

extern "C" OT_TOOL_WEAK otError otPlatRadioReceiveAt(otInstance *aInstance,
                                                     uint8_t     aChannel,
                                                     uint32_t    aStart,
                                                     uint32_t    aDuration)
{
    OT_UNUSED_VARIABLE(aInstance);
    OT_UNUSED_VARIABLE(aChannel);
    OT_UNUSED_VARIABLE(aStart);
    OT_UNUSED_VARIABLE(aDuration);

    return kErrorNotImplemented;
}

extern "C" OT_TOOL_WEAK void otPlatRadioSetRxOnWhenIdle(otInstance *aInstance, bool aEnable)
{
    OT_UNUSED_VARIABLE(aInstance);
    OT_UNUSED_VARIABLE(aEnable);
}<|MERGE_RESOLUTION|>--- conflicted
+++ resolved
@@ -30,11 +30,8 @@
  *   This file implements the radio platform callbacks into OpenThread and default/weak radio platform APIs.
  */
 
-<<<<<<< HEAD
 #include <openthread/instance.h>
 #include <openthread/platform/radio.h>
-=======
->>>>>>> d015004a
 #include <openthread/platform/time.h>
 
 #include "instance/instance.hpp"
