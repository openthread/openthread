--- conflicted
+++ resolved
@@ -42,13 +42,9 @@
 
 void TimerScheduler::Add(Timer &aTimer)
 {
-<<<<<<< HEAD
     otInstance *aInstance = aTimer.mInstance;
 
-    VerifyOrExit(aTimer.mNext == NULL && aInstance->mTimerTail != &aTimer, ;);
-=======
     Remove(aTimer);
->>>>>>> b1ff6e98
 
     if (aInstance->mTimerHead == NULL)
     {
