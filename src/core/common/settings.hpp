--- conflicted
+++ resolved
@@ -95,11 +95,7 @@
         void Init(void)
         {
             memset(this, 0, sizeof(*this));
-<<<<<<< HEAD
-            mVersion = OPENTHREAD_THREAD_VERSION_1_1;
-=======
             SetVersion(OT_THREAD_VERSION_1_1);
->>>>>>> b01754ca
         }
 
         /**
@@ -299,11 +295,7 @@
         void Init(void)
         {
             memset(this, 0, sizeof(*this));
-<<<<<<< HEAD
-            mVersion = OPENTHREAD_THREAD_VERSION_1_1;
-=======
             SetVersion(OT_THREAD_VERSION_1_1);
->>>>>>> b01754ca
         }
 
         /**
@@ -358,11 +350,7 @@
         void Init(void)
         {
             memset(this, 0, sizeof(*this));
-<<<<<<< HEAD
-            mVersion = OPENTHREAD_THREAD_VERSION_1_1;
-=======
             SetVersion(OT_THREAD_VERSION_1_1);
->>>>>>> b01754ca
         }
 
         /**
