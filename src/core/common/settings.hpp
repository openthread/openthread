--- conflicted
+++ resolved
@@ -257,12 +257,8 @@
         uint32_t        mPreviousPartitionId;    ///< PartitionId
         Mac::ExtAddress mExtAddress;             ///< Extended Address
         uint8_t         mMlIid[OT_IP6_IID_SIZE]; ///< IID from ML-EID
-<<<<<<< HEAD
         uint16_t        mVersion;                ///< Version
-    };
-=======
     } OT_TOOL_PACKED_END;
->>>>>>> e83b8c77
 
     /**
      * This structure represents the parent information for settings storage.
@@ -296,12 +292,8 @@
 
     private:
         Mac::ExtAddress mExtAddress; ///< Extended Address
-<<<<<<< HEAD
         uint16_t        mVersion;    ///< Version
-    };
-=======
     } OT_TOOL_PACKED_END;
->>>>>>> e83b8c77
 
     /**
      * This structure represents the child information for settings storage.
@@ -386,12 +378,8 @@
         uint32_t        mTimeout;    ///< Timeout
         uint16_t        mRloc16;     ///< RLOC16
         uint8_t         mMode;       ///< The MLE device mode
-<<<<<<< HEAD
         uint16_t        mVersion;    ///< Version
-    };
-=======
     } OT_TOOL_PACKED_END;
->>>>>>> e83b8c77
 
     /**
      * This enumeration defines the keys of settings.
