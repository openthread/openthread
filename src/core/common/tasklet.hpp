--- conflicted
+++ resolved
@@ -70,21 +70,12 @@
     /**
      * This constructor creates a tasklet instance.
      *
-<<<<<<< HEAD
-     * @param[in]  aInstance  The OpenThread instance structure.
-     * @param[in]  aHandler   A pointer to a function that is called when the tasklet is run.
-     * @param[in]  aContext   A pointer to arbitrary context information.
-     *
-     */
-    Tasklet(otInstance *aInstance, Handler aHandler, void *aContext);
-=======
      * @param[in]  aScheduler  A reference to the tasklet scheduler.
      * @param[in]  aHandler    A pointer to a function that is called when the tasklet is run.
      * @param[in]  aContext    A pointer to arbitrary context information.
      *
      */
     Tasklet(TaskletScheduler &aScheduler, Handler aHandler, void *aContext);
->>>>>>> 9c984488
 
     /**
      * This method puts the tasklet on the run queue.
@@ -95,17 +86,10 @@
 private:
     void RunTask(void) { mHandler(mContext); }
 
-<<<<<<< HEAD
-    otInstance *mInstance;  ///< A pointer to the OpenThread instance.
-    Handler     mHandler;   ///< A pointer to a function that is called when the tasklet is run.
-    void       *mContext;   ///< A pointer to arbitrary context information.
-    Tasklet    *mNext;      ///< A pointer to the next tasklet in the run queue.
-=======
     TaskletScheduler &mScheduler;
     Handler           mHandler;
     void             *mContext;
     Tasklet          *mNext;
->>>>>>> 9c984488
 };
 
 /**
@@ -140,11 +124,7 @@
      * @retval FALSE  If there are no tasklets pending.
      *
      */
-<<<<<<< HEAD
-    static bool AreTaskletsPending(otInstance *aInstance);
-=======
     bool AreTaskletsPending(void);
->>>>>>> 9c984488
 
     /**
      * This method runs the next tasklet.
@@ -152,19 +132,12 @@
      * @param[in]  aInstance  The OpenThread instance structure.
      *
      */
-<<<<<<< HEAD
-    static void RunNextTasklet(otInstance *aInstance);
-
-private:
-    static Tasklet *PopTasklet(otInstance *aInstance);
-=======
     void RunNextTasklet(void);
 
 private:
     Tasklet *PopTasklet(void);
     Tasklet *mHead;
     Tasklet *mTail;
->>>>>>> 9c984488
 };
 
 /**
