--- conflicted
+++ resolved
@@ -91,7 +91,6 @@
 struct BufferHeader
 {
     class Buffer *mNext;  ///< A pointer to the next Message buffer.
-    otInstance *mInstance;  ///< A pointer to the OpenThread instance.
 };
 
 /**
@@ -148,12 +147,6 @@
      */
     void SetNextBuffer(class Buffer *buf) { mHeader.mNext = buf; }
 
-    /**
-     * This method returns the OpenThread instance pointer.
-     *
-     */
-    otInstance *GetInstance() const { return mHeader.mInstance; }
-
 private:
     /**
      * This method returns a pointer to the first byte of data in the first message buffer.
@@ -223,17 +216,10 @@
     };
 
     /**
-<<<<<<< HEAD
-     * This method returns the OpenThread instance pointer.
-     *
-     */
-    otInstance *GetInstance() const { return Buffer::GetInstance(); }
-=======
      * This method frees this message buffer.
      *
      */
     ThreadError Free(void);
->>>>>>> 9c984488
 
     /**
      * This method returns a pointer to the next message in the same interface list.
@@ -549,29 +535,10 @@
     /**
      * This method sets whether or not this message is an Joiner Entrust.
      *
-<<<<<<< HEAD
-     * @param[in]  aInstance  The OpenThread instance structure.
-     *
-     */
-    static ThreadError Init(otInstance *aInstance);
-
-    /**
-     * This static method is used to obtain a new message.
-     *
-     * @param[in]  aInstance       The OpenThread instance structure.
-     * @param[in]  aType           The message type.
-     * @param[in]  aReserveHeader  The number of header bytes to reserve.
-     *
-     * @returns A pointer to the message or NULL if no message buffers are available.
-     *
-     */
-    static Message *New(otInstance *aInstance, uint8_t aType, uint16_t aReserveHeader);
-=======
      * @param[in]  aLinkSecurityEnabled  TRUE if this message is an Joiner Entrust, FALSE otherwise.
      *
      */
     void SetJoinerEntrust(bool aJoinerEntrust);
->>>>>>> 9c984488
 
     /**
      * This method is used to update a checksum value.
@@ -655,11 +622,9 @@
 public:
     /**
      * This constructor initializes the message queue.
-
-     * @param[in]  aInstance  The OpenThread instance structure.
-     *
-     */
-    MessageQueue(otInstance *aInstance);
+     *
+     */
+    MessageQueue(void);
 
     /**
      * This method returns a pointer to the first message.
@@ -716,7 +681,6 @@
      */
     static ThreadError RemoveFromList(uint8_t aListId, Message &aMessage);
 
-    otInstance *mInstance;    ///< A pointer to the OpenThread instance.
     MessageList mInterface;   ///< The instance-specific message list.
 };
 
