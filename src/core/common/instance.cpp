/*
 *  Copyright (c) 2016-2017, The OpenThread Authors.
 *  All rights reserved.
 *
 *  Redistribution and use in source and binary forms, with or without
 *  modification, are permitted provided that the following conditions are met:
 *  1. Redistributions of source code must retain the above copyright
 *     notice, this list of conditions and the following disclaimer.
 *  2. Redistributions in binary form must reproduce the above copyright
 *     notice, this list of conditions and the following disclaimer in the
 *     documentation and/or other materials provided with the distribution.
 *  3. Neither the name of the copyright holder nor the
 *     names of its contributors may be used to endorse or promote products
 *     derived from this software without specific prior written permission.
 *
 *  THIS SOFTWARE IS PROVIDED BY THE COPYRIGHT HOLDERS AND CONTRIBUTORS "AS IS"
 *  AND ANY EXPRESS OR IMPLIED WARRANTIES, INCLUDING, BUT NOT LIMITED TO, THE
 *  IMPLIED WARRANTIES OF MERCHANTABILITY AND FITNESS FOR A PARTICULAR PURPOSE
 *  ARE DISCLAIMED. IN NO EVENT SHALL THE COPYRIGHT HOLDER OR CONTRIBUTORS BE
 *  LIABLE FOR ANY DIRECT, INDIRECT, INCIDENTAL, SPECIAL, EXEMPLARY, OR
 *  CONSEQUENTIAL DAMAGES (INCLUDING, BUT NOT LIMITED TO, PROCUREMENT OF
 *  SUBSTITUTE GOODS OR SERVICES; LOSS OF USE, DATA, OR PROFITS; OR BUSINESS
 *  INTERRUPTION) HOWEVER CAUSED AND ON ANY THEORY OF LIABILITY, WHETHER IN
 *  CONTRACT, STRICT LIABILITY, OR TORT (INCLUDING NEGLIGENCE OR OTHERWISE)
 *  ARISING IN ANY WAY OUT OF THE USE OF THIS SOFTWARE, EVEN IF ADVISED OF THE
 *  POSSIBILITY OF SUCH DAMAGE.
 */

/**
 * @file
 *   This file implements the OpenThread Instance class.
 */

#define WPP_NAME "instance.tmh"

#include "instance.hpp"

#include <openthread/platform/misc.h>

#include "common/logging.hpp"
#include "common/new.hpp"
#include "thread/router_table.hpp"

namespace ot {

#if !OPENTHREAD_ENABLE_MULTIPLE_INSTANCES

// Define the raw storage used for OpenThread instance (in single-instance case).
static otDEFINE_ALIGNED_VAR(sInstanceRaw, sizeof(Instance), uint64_t);

#endif

Instance::Instance(void)
    : mTimerMilliScheduler(*this)
#if OPENTHREAD_CONFIG_ENABLE_PLATFORM_USEC_TIMER
    , mTimerMicroScheduler(*this)
#endif
#if OPENTHREAD_MTD || OPENTHREAD_FTD
    , mActiveScanCallback(NULL)
    , mActiveScanCallbackContext(NULL)
    , mEnergyScanCallback(NULL)
    , mEnergyScanCallbackContext(NULL)
    , mNotifier(*this)
    , mSettings(*this)
    , mIp6(*this)
    , mThreadNetif(*this)
#if OPENTHREAD_ENABLE_BORDER_AGENT
    , mBorderAgent(*this)
#endif
#if OPENTHREAD_ENABLE_APPLICATION_COAP
    , mApplicationCoap(*this)
#endif
#if OPENTHREAD_ENABLE_APPLICATION_COAP_SECURE
    , mApplicationCoapSecure(*this)
#endif
#if OPENTHREAD_ENABLE_CHANNEL_MONITOR
    , mChannelMonitor(*this)
#endif
#if OPENTHREAD_ENABLE_CHANNEL_MANAGER
    , mChannelManager(*this)
#endif
#if OPENTHREAD_CONFIG_ENABLE_ANNOUNCE_SENDER
    , mAnnounceSender(*this)
#endif
    , mMessagePool(*this)
#endif // OPENTHREAD_MTD || OPENTHREAD_FTD
#if OPENTHREAD_RADIO || OPENTHREAD_ENABLE_RAW_LINK_API
    , mLinkRaw(*this)
#endif // OPENTHREAD_RADIO || OPENTHREAD_ENABLE_RAW_LINK_API
#if OPENTHREAD_CONFIG_ENABLE_DYNAMIC_LOG_LEVEL
    , mLogLevel(static_cast<otLogLevel>(OPENTHREAD_CONFIG_LOG_LEVEL))
#endif
    , mIsInitialized(false)
{
}

#if !OPENTHREAD_ENABLE_MULTIPLE_INSTANCES

Instance &Instance::InitSingle(void)
{
    Instance *instance = &Get();

    VerifyOrExit(instance->mIsInitialized == false);

    instance = new (&sInstanceRaw) Instance();

    instance->AfterInit();

exit:
    return *instance;
}

Instance &Instance::Get(void)
{
    void *instance = &sInstanceRaw;

    return *static_cast<Instance *>(instance);
}

#else // #if !OPENTHREAD_ENABLE_MULTIPLE_INSTANCES

Instance *Instance::Init(void *aBuffer, size_t *aBufferSize)
{
    Instance *instance = NULL;

    VerifyOrExit(aBufferSize != NULL);

    // Make sure the input buffer is big enough
    VerifyOrExit(sizeof(Instance) <= *aBufferSize, *aBufferSize = sizeof(Instance));

    VerifyOrExit(aBuffer != NULL);

    instance = new (aBuffer) Instance();

    instance->AfterInit();

exit:
    return instance;
}

#endif // OPENTHREAD_ENABLE_MULTIPLE_INSTANCES

void Instance::Reset(void)
{
    otPlatReset(this);
}

void Instance::AfterInit(void)
{
    mIsInitialized = true;
#if OPENTHREAD_MTD || OPENTHREAD_FTD

    // Restore datasets and network information

    GetSettings().Init();
    mThreadNetif.GetMle().Restore();

#if OPENTHREAD_CONFIG_ENABLE_AUTO_START_SUPPORT

    if (otThreadGetAutoStart(this))
    {
        if (otIp6SetEnabled(this, true) == OT_ERROR_NONE)
        {
            // Only try to start Thread if we could bring up the interface
            if (otThreadSetEnabled(this, true) != OT_ERROR_NONE)
            {
                // Bring the interface down if Thread failed to start
                otIp6SetEnabled(this, false);
            }
        }
    }

#endif
#endif // OPENTHREAD_MTD || OPENTHREAD_FTD
}

void Instance::Finalize(void)
{
    VerifyOrExit(mIsInitialized == true);

    mIsInitialized = false;

#if OPENTHREAD_MTD || OPENTHREAD_FTD
    IgnoreReturnValue(otThreadSetEnabled(this, false));
    IgnoreReturnValue(otIp6SetEnabled(this, false));
    IgnoreReturnValue(otLinkSetEnabled(this, false));
#endif

exit:
    return;
}

#if OPENTHREAD_MTD || OPENTHREAD_FTD
void Instance::FactoryReset(void)
{
    GetSettings().Wipe();
    otPlatReset(this);
}

otError Instance::ErasePersistentInfo(void)
{
    otError error = OT_ERROR_NONE;

    VerifyOrExit(mThreadNetif.GetMle().GetRole() == OT_DEVICE_ROLE_DISABLED, error = OT_ERROR_INVALID_STATE);
    GetSettings().Wipe();

exit:
    return error;
}

void Instance::RegisterActiveScanCallback(otHandleActiveScanResult aCallback, void *aContext)
{
    mActiveScanCallback        = aCallback;
    mActiveScanCallbackContext = aContext;
}

void Instance::InvokeActiveScanCallback(otActiveScanResult *aResult) const
{
    if (mActiveScanCallback != NULL)
    {
        mActiveScanCallback(aResult, mActiveScanCallbackContext);
    }
}

void Instance::RegisterEnergyScanCallback(otHandleEnergyScanResult aCallback, void *aContext)
{
    mEnergyScanCallback        = aCallback;
    mEnergyScanCallbackContext = aContext;
}

void Instance::InvokeEnergyScanCallback(otEnergyScanResult *aResult) const
{
    if (mEnergyScanCallback != NULL)
    {
        mEnergyScanCallback(aResult, mEnergyScanCallbackContext);
    }
}
<<<<<<< HEAD

// Specializations of the `Get<Type>()` method.

template <> Notifier &Instance::Get(void)
{
    return GetNotifier();
}

template <> MeshForwarder &Instance::Get(void)
{
    return GetThreadNetif().GetMeshForwarder();
}

template <> Mle::Mle &Instance::Get(void)
{
    return GetThreadNetif().GetMle();
}

template <> Mle::MleRouter &Instance::Get(void)
{
    return GetThreadNetif().GetMle();
}

template <> ChildTable &Instance::Get(void)
{
    return GetThreadNetif().GetMle().GetChildTable();
}

template <> RouterTable &Instance::Get(void)
{
    return GetThreadNetif().GetMle().GetRouterTable();
}

template <> Ip6::Netif &Instance::Get(void)
{
    return GetThreadNetif();
}

template <> Ip6::Ip6 &Instance::Get(void)
{
    return GetIp6();
}

template <> Mac::Mac &Instance::Get(void)
{
    return GetThreadNetif().GetMac();
}

template <> KeyManager &Instance::Get(void)
{
    return GetThreadNetif().GetKeyManager();
}

#if OPENTHREAD_FTD
template <> AddressResolver &Instance::Get(void)
{
    return GetThreadNetif().GetAddressResolver();
}

template <> MeshCoP::Leader &Instance::Get(void)
{
    return GetThreadNetif().GetLeader();
}

template <> MeshCoP::JoinerRouter &Instance::Get(void)
{
    return GetThreadNetif().GetJoinerRouter();
}
#endif // OPENTHREAD_FTD

template <> AnnounceBeginServer &Instance::Get(void)
{
    return GetThreadNetif().GetAnnounceBeginServer();
}

template <> DataPollManager &Instance::Get(void)
{
    return GetThreadNetif().GetMeshForwarder().GetDataPollManager();
}

template <> EnergyScanServer &Instance::Get(void)
{
    return GetThreadNetif().GetEnergyScanServer();
}

template <> PanIdQueryServer &Instance::Get(void)
{
    return GetThreadNetif().GetPanIdQueryServer();
}

template <> NetworkData::Leader &Instance::Get(void)
{
    return GetThreadNetif().GetNetworkDataLeader();
}

template <> Ip6::Mpl &Instance::Get(void)
{
    return GetIp6().GetMpl();
}

template <> Coap::Coap &Instance::Get(void)
{
    return GetThreadNetif().GetCoap();
}

template <> MeshCoP::ActiveDataset &Instance::Get(void)
{
    return GetThreadNetif().GetActiveDataset();
}

template <> MeshCoP::PendingDataset &Instance::Get(void)
{
    return GetThreadNetif().GetPendingDataset();
}

#if OPENTHREAD_ENABLE_APPLICATION_COAP
template <> Coap::ApplicationCoap &Instance::Get(void)
{
    return GetApplicationCoap();
}
#endif

#if OPENTHREAD_ENABLE_APPLICATION_COAP_SECURE
template <> Coap::ApplicationCoapSecure &Instance::Get(void)
{
    return GetApplicationCoapSecure();
}
#endif

#if OPENTHREAD_ENABLE_COMMISSIONER && OPENTHREAD_FTD
template <> MeshCoP::Commissioner &Instance::Get(void)
{
    return GetThreadNetif().GetCommissioner();
}
#endif

#if OPENTHREAD_ENABLE_JOINER
template <> MeshCoP::Joiner &Instance::Get(void)
{
    return GetThreadNetif().GetJoiner();
}
#endif

#if OPENTHREAD_ENABLE_DNS_CLIENT
template <> Dns::Client &Instance::Get(void)
{
    return GetThreadNetif().GetDnsClient();
}
#endif

#if OPENTHREAD_ENABLE_DTLS
template <> MeshCoP::Dtls &Instance::Get(void)
{
    return GetThreadNetif().GetDtls();
}

template <> Coap::CoapSecure &Instance::Get(void)
{
    return GetThreadNetif().GetCoapSecure();
}
#endif

#if OPENTHREAD_ENABLE_DHCP6_CLIENT
template <> Dhcp6::Dhcp6Client &Instance::Get(void)
{
    return GetThreadNetif().GetDhcp6Client();
}
#endif

#if OPENTHREAD_ENABLE_JAM_DETECTION
template <> Utils::JamDetector &Instance::Get(void)
{
    return GetThreadNetif().GetJamDetector();
}
#endif

template <> Utils::ChildSupervisor &Instance::Get(void)
{
    return GetThreadNetif().GetChildSupervisor();
}

template <> Utils::SupervisionListener &Instance::Get(void)
{
    return GetThreadNetif().GetSupervisionListener();
}

#if OPENTHREAD_ENABLE_CHANNEL_MONITOR
template <> Utils::ChannelMonitor &Instance::Get(void)
{
    return GetChannelMonitor();
}
#endif

#if OPENTHREAD_ENABLE_CHANNEL_MANAGER
template <> Utils::ChannelManager &Instance::Get(void)
{
    return GetChannelManager();
}
#endif

#if OPENTHREAD_CONFIG_ENABLE_ANNOUNCE_SENDER
template <> AnnounceSender &Instance::Get(void)
{
    return GetAnnounceSender();
}
#endif

=======
>>>>>>> 3cd6fad5
#endif // OPENTHREAD_MTD || OPENTHREAD_FTD

} // namespace ot<|MERGE_RESOLUTION|>--- conflicted
+++ resolved
@@ -235,216 +235,6 @@
         mEnergyScanCallback(aResult, mEnergyScanCallbackContext);
     }
 }
-<<<<<<< HEAD
-
-// Specializations of the `Get<Type>()` method.
-
-template <> Notifier &Instance::Get(void)
-{
-    return GetNotifier();
-}
-
-template <> MeshForwarder &Instance::Get(void)
-{
-    return GetThreadNetif().GetMeshForwarder();
-}
-
-template <> Mle::Mle &Instance::Get(void)
-{
-    return GetThreadNetif().GetMle();
-}
-
-template <> Mle::MleRouter &Instance::Get(void)
-{
-    return GetThreadNetif().GetMle();
-}
-
-template <> ChildTable &Instance::Get(void)
-{
-    return GetThreadNetif().GetMle().GetChildTable();
-}
-
-template <> RouterTable &Instance::Get(void)
-{
-    return GetThreadNetif().GetMle().GetRouterTable();
-}
-
-template <> Ip6::Netif &Instance::Get(void)
-{
-    return GetThreadNetif();
-}
-
-template <> Ip6::Ip6 &Instance::Get(void)
-{
-    return GetIp6();
-}
-
-template <> Mac::Mac &Instance::Get(void)
-{
-    return GetThreadNetif().GetMac();
-}
-
-template <> KeyManager &Instance::Get(void)
-{
-    return GetThreadNetif().GetKeyManager();
-}
-
-#if OPENTHREAD_FTD
-template <> AddressResolver &Instance::Get(void)
-{
-    return GetThreadNetif().GetAddressResolver();
-}
-
-template <> MeshCoP::Leader &Instance::Get(void)
-{
-    return GetThreadNetif().GetLeader();
-}
-
-template <> MeshCoP::JoinerRouter &Instance::Get(void)
-{
-    return GetThreadNetif().GetJoinerRouter();
-}
-#endif // OPENTHREAD_FTD
-
-template <> AnnounceBeginServer &Instance::Get(void)
-{
-    return GetThreadNetif().GetAnnounceBeginServer();
-}
-
-template <> DataPollManager &Instance::Get(void)
-{
-    return GetThreadNetif().GetMeshForwarder().GetDataPollManager();
-}
-
-template <> EnergyScanServer &Instance::Get(void)
-{
-    return GetThreadNetif().GetEnergyScanServer();
-}
-
-template <> PanIdQueryServer &Instance::Get(void)
-{
-    return GetThreadNetif().GetPanIdQueryServer();
-}
-
-template <> NetworkData::Leader &Instance::Get(void)
-{
-    return GetThreadNetif().GetNetworkDataLeader();
-}
-
-template <> Ip6::Mpl &Instance::Get(void)
-{
-    return GetIp6().GetMpl();
-}
-
-template <> Coap::Coap &Instance::Get(void)
-{
-    return GetThreadNetif().GetCoap();
-}
-
-template <> MeshCoP::ActiveDataset &Instance::Get(void)
-{
-    return GetThreadNetif().GetActiveDataset();
-}
-
-template <> MeshCoP::PendingDataset &Instance::Get(void)
-{
-    return GetThreadNetif().GetPendingDataset();
-}
-
-#if OPENTHREAD_ENABLE_APPLICATION_COAP
-template <> Coap::ApplicationCoap &Instance::Get(void)
-{
-    return GetApplicationCoap();
-}
-#endif
-
-#if OPENTHREAD_ENABLE_APPLICATION_COAP_SECURE
-template <> Coap::ApplicationCoapSecure &Instance::Get(void)
-{
-    return GetApplicationCoapSecure();
-}
-#endif
-
-#if OPENTHREAD_ENABLE_COMMISSIONER && OPENTHREAD_FTD
-template <> MeshCoP::Commissioner &Instance::Get(void)
-{
-    return GetThreadNetif().GetCommissioner();
-}
-#endif
-
-#if OPENTHREAD_ENABLE_JOINER
-template <> MeshCoP::Joiner &Instance::Get(void)
-{
-    return GetThreadNetif().GetJoiner();
-}
-#endif
-
-#if OPENTHREAD_ENABLE_DNS_CLIENT
-template <> Dns::Client &Instance::Get(void)
-{
-    return GetThreadNetif().GetDnsClient();
-}
-#endif
-
-#if OPENTHREAD_ENABLE_DTLS
-template <> MeshCoP::Dtls &Instance::Get(void)
-{
-    return GetThreadNetif().GetDtls();
-}
-
-template <> Coap::CoapSecure &Instance::Get(void)
-{
-    return GetThreadNetif().GetCoapSecure();
-}
-#endif
-
-#if OPENTHREAD_ENABLE_DHCP6_CLIENT
-template <> Dhcp6::Dhcp6Client &Instance::Get(void)
-{
-    return GetThreadNetif().GetDhcp6Client();
-}
-#endif
-
-#if OPENTHREAD_ENABLE_JAM_DETECTION
-template <> Utils::JamDetector &Instance::Get(void)
-{
-    return GetThreadNetif().GetJamDetector();
-}
-#endif
-
-template <> Utils::ChildSupervisor &Instance::Get(void)
-{
-    return GetThreadNetif().GetChildSupervisor();
-}
-
-template <> Utils::SupervisionListener &Instance::Get(void)
-{
-    return GetThreadNetif().GetSupervisionListener();
-}
-
-#if OPENTHREAD_ENABLE_CHANNEL_MONITOR
-template <> Utils::ChannelMonitor &Instance::Get(void)
-{
-    return GetChannelMonitor();
-}
-#endif
-
-#if OPENTHREAD_ENABLE_CHANNEL_MANAGER
-template <> Utils::ChannelManager &Instance::Get(void)
-{
-    return GetChannelManager();
-}
-#endif
-
-#if OPENTHREAD_CONFIG_ENABLE_ANNOUNCE_SENDER
-template <> AnnounceSender &Instance::Get(void)
-{
-    return GetAnnounceSender();
-}
-#endif
-
-=======
->>>>>>> 3cd6fad5
 #endif // OPENTHREAD_MTD || OPENTHREAD_FTD
 
 } // namespace ot