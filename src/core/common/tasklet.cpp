--- conflicted
+++ resolved
@@ -65,15 +65,9 @@
 
     if (mTail == NULL)
     {
-<<<<<<< HEAD
-        sHead = &aTasklet;
-        sTail = &aTasklet;
-        otSignalTaskletPending(NULL);
-=======
         mHead = &aTasklet;
         mTail = &aTasklet;
-        otSignalTaskletPending();
->>>>>>> a0aeca51
+        otSignalTaskletPending(NULL);
     }
     else
     {
