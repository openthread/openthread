--- conflicted
+++ resolved
@@ -39,21 +39,12 @@
 
 namespace Thread {
 
-<<<<<<< HEAD
-Tasklet::Tasklet(otInstance *aInstance, Handler aHandler, void *aContext)
-{
-    mInstance = aInstance;
-    mHandler = aHandler;
-    mContext = aContext;
-    mNext = NULL;
-=======
 Tasklet::Tasklet(TaskletScheduler &aScheduler, Handler aHandler, void *aContext):
     mScheduler(aScheduler),
     mHandler(aHandler),
     mContext(aContext),
     mNext(NULL)
 {
->>>>>>> 9c984488
 }
 
 ThreadError Tasklet::Post(void)
@@ -70,22 +61,7 @@
 ThreadError TaskletScheduler::Post(Tasklet &aTasklet)
 {
     ThreadError error = kThreadError_None;
-    otInstance *aInstance = aTasklet.mInstance;
 
-<<<<<<< HEAD
-    VerifyOrExit(aInstance->mTaskletTail != &aTasklet && aTasklet.mNext == NULL, error = kThreadError_Busy);
-
-    if (aInstance->mTaskletTail == NULL)
-    {
-        aInstance->mTaskletHead = &aTasklet;
-        aInstance->mTaskletTail = &aTasklet;
-        otSignalTaskletPending(aInstance);
-    }
-    else
-    {
-        aInstance->mTaskletTail->mNext = &aTasklet;
-        aInstance->mTaskletTail = &aTasklet;
-=======
     VerifyOrExit(mTail != &aTasklet && aTasklet.mNext == NULL, error = kThreadError_Busy);
 
     if (mTail == NULL)
@@ -98,26 +74,14 @@
     {
         mTail->mNext = &aTasklet;
         mTail = &aTasklet;
->>>>>>> 9c984488
     }
 
 exit:
     return error;
 }
 
-Tasklet *TaskletScheduler::PopTasklet(otInstance *aInstance)
+Tasklet *TaskletScheduler::PopTasklet(void)
 {
-<<<<<<< HEAD
-    Tasklet *task = aInstance->mTaskletHead;
-
-    if (task != NULL)
-    {
-        aInstance->mTaskletHead = aInstance->mTaskletHead->mNext;
-
-        if (aInstance->mTaskletHead == NULL)
-        {
-            aInstance->mTaskletTail = NULL;
-=======
     Tasklet *task = mHead;
 
     if (task != NULL)
@@ -127,7 +91,6 @@
         if (mHead == NULL)
         {
             mTail = NULL;
->>>>>>> 9c984488
         }
 
         task->mNext = NULL;
@@ -136,20 +99,16 @@
     return task;
 }
 
-bool TaskletScheduler::AreTaskletsPending(otInstance *aInstance)
+bool TaskletScheduler::AreTaskletsPending(void)
 {
-<<<<<<< HEAD
-    return aInstance->mTaskletHead != NULL;
-=======
     return mHead != NULL;
->>>>>>> 9c984488
 }
 
-void TaskletScheduler::RunNextTasklet(otInstance *aInstance)
+void TaskletScheduler::RunNextTasklet(void)
 {
     Tasklet  *task;
 
-    task = PopTasklet(aInstance);
+    task = PopTasklet();
 
     if (task != NULL)
     {
