--- conflicted
+++ resolved
@@ -105,11 +105,9 @@
 {
     Buffer *buffer = NULL;
 
-<<<<<<< HEAD
+    SuccessOrExit(ReclaimBuffers(1, aPriority));
+
     OT_FAULT_INJECT(OT_FAULT_ID_ALLOC_BUFFER, otLogInfoMem(GetInstance(), "No available message buffer"); return NULL);
-=======
-    SuccessOrExit(ReclaimBuffers(1, aPriority));
->>>>>>> f0b5245f
 
 #if OPENTHREAD_CONFIG_PLATFORM_MESSAGE_MANAGEMENT
 
