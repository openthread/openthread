/*
 *  Copyright (c) 2016, The OpenThread Authors.
 *  All rights reserved.
 *
 *  Redistribution and use in source and binary forms, with or without
 *  modification, are permitted provided that the following conditions are met:
 *  1. Redistributions of source code must retain the above copyright
 *     notice, this list of conditions and the following disclaimer.
 *  2. Redistributions in binary form must reproduce the above copyright
 *     notice, this list of conditions and the following disclaimer in the
 *     documentation and/or other materials provided with the distribution.
 *  3. Neither the name of the copyright holder nor the
 *     names of its contributors may be used to endorse or promote products
 *     derived from this software without specific prior written permission.
 *
 *  THIS SOFTWARE IS PROVIDED BY THE COPYRIGHT HOLDERS AND CONTRIBUTORS "AS IS"
 *  AND ANY EXPRESS OR IMPLIED WARRANTIES, INCLUDING, BUT NOT LIMITED TO, THE
 *  IMPLIED WARRANTIES OF MERCHANTABILITY AND FITNESS FOR A PARTICULAR PURPOSE
 *  ARE DISCLAIMED. IN NO EVENT SHALL THE COPYRIGHT HOLDER OR CONTRIBUTORS BE
 *  LIABLE FOR ANY DIRECT, INDIRECT, INCIDENTAL, SPECIAL, EXEMPLARY, OR
 *  CONSEQUENTIAL DAMAGES (INCLUDING, BUT NOT LIMITED TO, PROCUREMENT OF
 *  SUBSTITUTE GOODS OR SERVICES; LOSS OF USE, DATA, OR PROFITS; OR BUSINESS
 *  INTERRUPTION) HOWEVER CAUSED AND ON ANY THEORY OF LIABILITY, WHETHER IN
 *  CONTRACT, STRICT LIABILITY, OR TORT (INCLUDING NEGLIGENCE OR OTHERWISE)
 *  ARISING IN ANY WAY OUT OF THE USE OF THIS SOFTWARE, EVEN IF ADVISED OF THE
 *  POSSIBILITY OF SUCH DAMAGE.
 */

/**
 * @file
 *   This file implements the message buffer pool and message buffers.
 */

#define WPP_NAME "message.tmh"

#include <common/code_utils.hpp>
#include <common/debug.hpp>
#include <common/logging.hpp>
#include <common/message.hpp>
#include <common/logging.hpp>
#include <net/ip6.hpp>

namespace Thread {

MessagePool::MessagePool(void)
{
    mFreeBuffers = mBuffers;

    for (int i = 0; i < kNumBuffers - 1; i++)
    {
        mBuffers[i].SetNextBuffer(&mBuffers[i + 1]);
    }

    mBuffers[kNumBuffers - 1].SetNextBuffer(NULL);
    mNumFreeBuffers = kNumBuffers;
}

Message *MessagePool::New(uint8_t aType, uint16_t aReserved)
{
    Message *message = NULL;

    VerifyOrExit((message = static_cast<Message *>(NewBuffer())) != NULL, ;);

    memset(message, 0, sizeof(*message));
    message->SetMessagePool(this);
    message->SetType(aType);
    message->SetReserved(aReserved);
    message->SetLinkSecurityEnabled(true);

    if (message->SetLength(0) != kThreadError_None)
    {
        Free(message);
        message = NULL;
    }

exit:
    return message;
}

ThreadError MessagePool::Free(Message *aMessage)
{
    assert(aMessage->GetMessageList(MessageInfo::kListAll).mList == NULL &&
           aMessage->GetMessageList(MessageInfo::kListInterface).mList == NULL);
    return FreeBuffers(static_cast<Buffer *>(aMessage));
}

Buffer *MessagePool::NewBuffer(void)
{
    Buffer *buffer = NULL;

    if (mFreeBuffers == NULL)
    {
<<<<<<< HEAD
        otLogWarnMem("Ran out of buffers!");
    }

    VerifyOrExit(mFreeBuffers != NULL, ;);
=======
        otLogInfoMac("No available message buffer\n");
        ExitNow();
    }
>>>>>>> c3fc8fb7

    buffer = mFreeBuffers;
    mFreeBuffers = mFreeBuffers->GetNextBuffer();
    buffer->SetNextBuffer(NULL);
    mNumFreeBuffers--;

exit:
    return buffer;
}

ThreadError MessagePool::FreeBuffers(Buffer *aBuffer)
{
    Buffer *tmpBuffer;

    while (aBuffer != NULL)
    {
        tmpBuffer = aBuffer->GetNextBuffer();
        aBuffer->SetNextBuffer(mFreeBuffers);
        mFreeBuffers = aBuffer;
        mNumFreeBuffers++;
        aBuffer = tmpBuffer;
    }

    return kThreadError_None;
}

ThreadError MessagePool::ReclaimBuffers(int aNumBuffers)
{
    return (aNumBuffers <= mNumFreeBuffers) ? kThreadError_None : kThreadError_NoBufs;
}

ThreadError Message::ResizeMessage(uint16_t aLength)
{
    ThreadError error = kThreadError_None;

    // add buffers
    Buffer *curBuffer = this;
    Buffer *lastBuffer;
    uint16_t curLength = kHeadBufferDataSize;

    while (curLength < aLength)
    {
        if (curBuffer->GetNextBuffer() == NULL)
        {
            curBuffer->SetNextBuffer(GetMessagePool()->NewBuffer());
            VerifyOrExit(curBuffer->GetNextBuffer() != NULL, error = kThreadError_NoBufs);
        }

        curBuffer = curBuffer->GetNextBuffer();
        curLength += kBufferDataSize;
    }

    // remove buffers
    lastBuffer = curBuffer;
    curBuffer = curBuffer->GetNextBuffer();
    lastBuffer->SetNextBuffer(NULL);

    GetMessagePool()->FreeBuffers(curBuffer);

exit:
    return error;
}

ThreadError Message::Free(void)
{
    return GetMessagePool()->Free(this);
}

Message *Message::GetNext(void) const
{
    return GetMessageList(MessageInfo::kListInterface).mNext;
}

uint16_t Message::GetLength(void) const
{
    return mInfo.mLength;
}

ThreadError Message::SetLength(uint16_t aLength)
{
    ThreadError error = kThreadError_None;
    uint16_t totalLengthRequest = GetReserved() + aLength;
    uint16_t totalLengthCurrent = GetReserved() + GetLength();
    int bufs = 0;

    if (totalLengthRequest > kHeadBufferDataSize)
    {
        bufs = (((totalLengthRequest - kHeadBufferDataSize) - 1) / kBufferDataSize) + 1;
    }

    if (totalLengthCurrent > kHeadBufferDataSize)
    {
        bufs -= (((totalLengthCurrent - kHeadBufferDataSize) - 1) / kBufferDataSize) + 1;
    }

    SuccessOrExit(error = GetMessagePool()->ReclaimBuffers(bufs));

    SuccessOrExit(error = ResizeMessage(totalLengthRequest));
    mInfo.mLength = aLength;

exit:
    return error;
}

uint16_t Message::GetOffset(void) const
{
    return mInfo.mOffset;
}

ThreadError Message::MoveOffset(int aDelta)
{
    ThreadError error = kThreadError_None;

    assert(GetOffset() + aDelta <= GetLength());
    VerifyOrExit(GetOffset() + aDelta <= GetLength(), error = kThreadError_InvalidArgs);

    mInfo.mOffset += static_cast<uint16_t>(aDelta);
    assert(mInfo.mOffset <= GetLength());

exit:
    return error;
}

ThreadError Message::SetOffset(uint16_t aOffset)
{
    ThreadError error = kThreadError_None;

    assert(aOffset <= GetLength());
    VerifyOrExit(aOffset <= GetLength(), error = kThreadError_InvalidArgs);

    mInfo.mOffset = aOffset;

exit:
    return error;
}

uint8_t Message::GetType(void) const
{
    return mInfo.mType;
}

void Message::SetType(uint8_t aType)
{
    mInfo.mType = aType;
}

ThreadError Message::Append(const void *aBuf, uint16_t aLength)
{
    ThreadError error = kThreadError_None;
    uint16_t oldLength = GetLength();
    int bytesWritten;

    SuccessOrExit(error = SetLength(GetLength() + aLength));
    bytesWritten = Write(oldLength, aLength, aBuf);

    assert(bytesWritten == (int)aLength);
    (void)bytesWritten;

exit:
    return error;
}

ThreadError Message::Prepend(const void *aBuf, uint16_t aLength)
{
    ThreadError error = kThreadError_None;

    VerifyOrExit(aLength <= GetReserved(), error = kThreadError_NoBufs);

    SetReserved(GetReserved() - aLength);
    mInfo.mLength += aLength;
    SetOffset(GetOffset() + aLength);

    Write(0, aLength, aBuf);

exit:
    return error;
}

uint16_t Message::Read(uint16_t aOffset, uint16_t aLength, void *aBuf) const
{
    Buffer *curBuffer;
    uint16_t bytesCopied = 0;
    uint16_t bytesToCopy;

    if (aOffset >= GetLength())
    {
        ExitNow();
    }

    if (aOffset + aLength >= GetLength())
    {
        aLength = GetLength() - aOffset;
    }

    aOffset += GetReserved();

    // special case first buffer
    if (aOffset < kHeadBufferDataSize)
    {
        bytesToCopy = kHeadBufferDataSize - aOffset;

        if (bytesToCopy > aLength)
        {
            bytesToCopy = aLength;
        }

        memcpy(aBuf, GetFirstData() + aOffset, bytesToCopy);

        aLength -= bytesToCopy;
        bytesCopied += bytesToCopy;
        aBuf = static_cast<uint8_t *>(aBuf) + bytesToCopy;

        aOffset = 0;
    }
    else
    {
        aOffset -= kHeadBufferDataSize;
    }

    // advance to offset
    curBuffer = GetNextBuffer();

    while (aOffset >= kBufferDataSize)
    {
        assert(curBuffer != NULL);

        curBuffer = curBuffer->GetNextBuffer();
        aOffset -= kBufferDataSize;
    }

    // begin copy
    while (aLength > 0)
    {
        assert(curBuffer != NULL);

        bytesToCopy = kBufferDataSize - aOffset;

        if (bytesToCopy > aLength)
        {
            bytesToCopy = aLength;
        }

        memcpy(aBuf, curBuffer->GetData() + aOffset, bytesToCopy);

        aLength -= bytesToCopy;
        bytesCopied += bytesToCopy;
        aBuf = static_cast<uint8_t *>(aBuf) + bytesToCopy;

        curBuffer = curBuffer->GetNextBuffer();
        aOffset = 0;
    }

exit:
    return bytesCopied;
}

int Message::Write(uint16_t aOffset, uint16_t aLength, const void *aBuf)
{
    Buffer *curBuffer;
    uint16_t bytesCopied = 0;
    uint16_t bytesToCopy;

    assert(aOffset + aLength <= GetLength());

    if (aOffset + aLength >= GetLength())
    {
        aLength = GetLength() - aOffset;
    }

    aOffset += GetReserved();

    // special case first buffer
    if (aOffset < kHeadBufferDataSize)
    {
        bytesToCopy = kHeadBufferDataSize - aOffset;

        if (bytesToCopy > aLength)
        {
            bytesToCopy = aLength;
        }

        memcpy(GetFirstData() + aOffset, aBuf, bytesToCopy);

        aLength -= bytesToCopy;
        bytesCopied += bytesToCopy;
        aBuf = static_cast<const uint8_t *>(aBuf) + bytesToCopy;

        aOffset = 0;
    }
    else
    {
        aOffset -= kHeadBufferDataSize;
    }

    // advance to offset
    curBuffer = GetNextBuffer();

    while (aOffset >= kBufferDataSize)
    {
        assert(curBuffer != NULL);

        curBuffer = curBuffer->GetNextBuffer();
        aOffset -= kBufferDataSize;
    }

    // begin copy
    while (aLength > 0)
    {
        assert(curBuffer != NULL);

        bytesToCopy = kBufferDataSize - aOffset;

        if (bytesToCopy > aLength)
        {
            bytesToCopy = aLength;
        }

        memcpy(curBuffer->GetData() + aOffset, aBuf, bytesToCopy);

        aLength -= bytesToCopy;
        bytesCopied += bytesToCopy;
        aBuf = static_cast<const uint8_t *>(aBuf) + bytesToCopy;

        curBuffer = curBuffer->GetNextBuffer();
        aOffset = 0;
    }

    return bytesCopied;
}

int Message::CopyTo(uint16_t aSourceOffset, uint16_t aDestinationOffset, uint16_t aLength, Message &aMessage) const
{
    uint16_t bytesCopied = 0;
    uint16_t bytesToCopy;
    uint8_t buf[16];

    while (aLength > 0)
    {
        bytesToCopy = (aLength < sizeof(buf)) ? aLength : sizeof(buf);

        Read(aSourceOffset, bytesToCopy, buf);
        aMessage.Write(aDestinationOffset, bytesToCopy, buf);

        aSourceOffset += bytesToCopy;
        aDestinationOffset += bytesToCopy;
        aLength -= bytesToCopy;
        bytesCopied += bytesToCopy;
    }

    return bytesCopied;
}

uint16_t Message::GetDatagramTag(void) const
{
    return mInfo.mDatagramTag;
}

void Message::SetDatagramTag(uint16_t aTag)
{
    mInfo.mDatagramTag = aTag;
}

bool Message::GetChildMask(uint8_t aChildIndex) const
{
    assert(aChildIndex < sizeof(mInfo.mChildMask) * 8);
    return (mInfo.mChildMask[aChildIndex / 8] & (0x80 >> (aChildIndex % 8))) != 0;
}

void Message::ClearChildMask(uint8_t aChildIndex)
{
    assert(aChildIndex < sizeof(mInfo.mChildMask) * 8);
    mInfo.mChildMask[aChildIndex / 8] &= ~(0x80 >> (aChildIndex % 8));
}

void Message::SetChildMask(uint8_t aChildIndex)
{
    assert(aChildIndex < sizeof(mInfo.mChildMask) * 8);
    mInfo.mChildMask[aChildIndex / 8] |= 0x80 >> (aChildIndex % 8);
}

bool Message::IsChildPending(void) const
{
    bool rval = false;

    for (size_t i = 0; i < sizeof(mInfo.mChildMask); i++)
    {
        if (mInfo.mChildMask[i] != 0)
        {
            ExitNow(rval = true);
        }
    }

exit:
    return rval;
}

uint16_t Message::GetPanId(void) const
{
    return mInfo.mPanId;
}

void Message::SetPanId(uint16_t aPanId)
{
    mInfo.mPanId = aPanId;
}

uint8_t Message::GetTimeout(void) const
{
    return mInfo.mTimeout;
}

void Message::SetTimeout(uint8_t aTimeout)
{
    mInfo.mTimeout = aTimeout;
}

int8_t Message::GetInterfaceId(void) const
{
    return mInfo.mInterfaceId;
}

void Message::SetInterfaceId(int8_t aInterfaceId)
{
    mInfo.mInterfaceId = aInterfaceId;
}

bool Message::GetDirectTransmission(void) const
{
    return mInfo.mDirectTx;
}

void Message::ClearDirectTransmission(void)
{
    mInfo.mDirectTx = false;
}

void Message::SetDirectTransmission(void)
{
    mInfo.mDirectTx = true;
}

bool Message::IsLinkSecurityEnabled(void) const
{
    return mInfo.mLinkSecurity;
}

void Message::SetLinkSecurityEnabled(bool aLinkSecurityEnabled)
{
    mInfo.mLinkSecurity = aLinkSecurityEnabled;
}

bool Message::IsMleDiscoverRequest(void) const
{
    return mInfo.mMleDiscoverRequest;
}

void Message::SetMleDiscoverRequest(bool aMleDiscoverRequest)
{
    mInfo.mMleDiscoverRequest = aMleDiscoverRequest;
}

bool Message::IsMleDiscoverResponse(void) const
{
    return mInfo.mMleDiscoverResponse;
}

void Message::SetMleDiscoverResponse(bool aMleDiscoverResponse)
{
    mInfo.mMleDiscoverResponse = aMleDiscoverResponse;
}

bool Message::IsJoinerEntrust(void) const
{
    return mInfo.mJoinerEntrust;
}

void Message::SetJoinerEntrust(bool aJoinerEntrust)
{
    mInfo.mJoinerEntrust = aJoinerEntrust;
}

uint16_t Message::UpdateChecksum(uint16_t aChecksum, uint16_t aOffset, uint16_t aLength) const
{
    Buffer *curBuffer;
    uint16_t bytesCovered = 0;
    uint16_t bytesToCover;

    assert(aOffset + aLength <= GetLength());

    aOffset += GetReserved();

    // special case first buffer
    if (aOffset < kHeadBufferDataSize)
    {
        bytesToCover = kHeadBufferDataSize - aOffset;

        if (bytesToCover > aLength)
        {
            bytesToCover = aLength;
        }

        aChecksum = Ip6::Ip6::UpdateChecksum(aChecksum, GetFirstData() + aOffset, bytesToCover);

        aLength -= bytesToCover;
        bytesCovered += bytesToCover;

        aOffset = 0;
    }
    else
    {
        aOffset -= kHeadBufferDataSize;
    }

    // advance to offset
    curBuffer = GetNextBuffer();

    while (aOffset >= kBufferDataSize)
    {
        assert(curBuffer != NULL);

        curBuffer = curBuffer->GetNextBuffer();
        aOffset -= kBufferDataSize;
    }

    // begin copy
    while (aLength > 0)
    {
        assert(curBuffer != NULL);

        bytesToCover = kBufferDataSize - aOffset;

        if (bytesToCover > aLength)
        {
            bytesToCover = aLength;
        }

        aChecksum = Ip6::Ip6::UpdateChecksum(aChecksum, curBuffer->GetData() + aOffset, bytesToCover);

        aLength -= bytesToCover;
        bytesCovered += bytesToCover;

        curBuffer = curBuffer->GetNextBuffer();
        aOffset = 0;
    }

    return aChecksum;
}

uint16_t Message::GetReserved(void) const
{
    return mInfo.mReserved;
}

void Message::SetReserved(uint16_t aReserved)
{
    mInfo.mReserved = aReserved;
}

MessageQueue::MessageQueue(void)
{
    mInterface.mHead = NULL;
    mInterface.mTail = NULL;
}

ThreadError MessageQueue::AddToList(uint8_t aList, Message &aMessage)
{
    MessageList *list;

    assert(aMessage.GetMessageList(aList).mNext == NULL &&
           aMessage.GetMessageList(aList).mPrev == NULL &&
           aMessage.GetMessageList(aList).mList != NULL);

    list = aMessage.GetMessageList(aList).mList;

    if (list->mHead == NULL)
    {
        list->mHead = &aMessage;
        list->mTail = &aMessage;
    }
    else
    {
        list->mTail->GetMessageList(aList).mNext = &aMessage;
        aMessage.GetMessageList(aList).mPrev = list->mTail;
        list->mTail = &aMessage;
    }

    return kThreadError_None;
}

ThreadError MessageQueue::RemoveFromList(uint8_t aList, Message &aMessage)
{
    MessageList *list;

    assert(aMessage.GetMessageList(aList).mList != NULL);

    list = aMessage.GetMessageList(aList).mList;

    assert(list->mHead == &aMessage ||
           aMessage.GetMessageList(aList).mNext != NULL ||
           aMessage.GetMessageList(aList).mPrev != NULL);

    if (aMessage.GetMessageList(aList).mPrev)
    {
        aMessage.GetMessageList(aList).mPrev->GetMessageList(aList).mNext = aMessage.GetMessageList(aList).mNext;
    }
    else
    {
        list->mHead = aMessage.GetMessageList(aList).mNext;
    }

    if (aMessage.GetMessageList(aList).mNext)
    {
        aMessage.GetMessageList(aList).mNext->GetMessageList(aList).mPrev = aMessage.GetMessageList(aList).mPrev;
    }
    else
    {
        list->mTail = aMessage.GetMessageList(aList).mPrev;
    }

    aMessage.GetMessageList(aList).mPrev = NULL;
    aMessage.GetMessageList(aList).mNext = NULL;

    return kThreadError_None;
}

Message *MessageQueue::GetHead(void) const
{
    return mInterface.mHead;
}

ThreadError MessageQueue::Enqueue(Message &aMessage)
{
    aMessage.GetMessageList(MessageInfo::kListAll).mList = &aMessage.GetMessagePool()->mAll;
    aMessage.GetMessageList(MessageInfo::kListInterface).mList = &mInterface;
    AddToList(MessageInfo::kListAll, aMessage);
    AddToList(MessageInfo::kListInterface, aMessage);
    return kThreadError_None;
}

ThreadError MessageQueue::Dequeue(Message &aMessage)
{
    RemoveFromList(MessageInfo::kListAll, aMessage);
    RemoveFromList(MessageInfo::kListInterface, aMessage);
    aMessage.GetMessageList(MessageInfo::kListAll).mList = NULL;
    aMessage.GetMessageList(MessageInfo::kListInterface).mList = NULL;
    return kThreadError_None;
}

}  // namespace Thread<|MERGE_RESOLUTION|>--- conflicted
+++ resolved
@@ -90,16 +90,9 @@
 
     if (mFreeBuffers == NULL)
     {
-<<<<<<< HEAD
-        otLogWarnMem("Ran out of buffers!");
-    }
-
-    VerifyOrExit(mFreeBuffers != NULL, ;);
-=======
         otLogInfoMac("No available message buffer\n");
         ExitNow();
     }
->>>>>>> c3fc8fb7
 
     buffer = mFreeBuffers;
     mFreeBuffers = mFreeBuffers->GetNextBuffer();
