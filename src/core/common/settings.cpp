/*
 *  Copyright (c) 2018, The OpenThread Authors.
 *  All rights reserved.
 *
 *  Redistribution and use in source and binary forms, with or without
 *  modification, are permitted provided that the following conditions are met:
 *  1. Redistributions of source code must retain the above copyright
 *     notice, this list of conditions and the following disclaimer.
 *  2. Redistributions in binary form must reproduce the above copyright
 *     notice, this list of conditions and the following disclaimer in the
 *     documentation and/or other materials provided with the distribution.
 *  3. Neither the name of the copyright holder nor the
 *     names of its contributors may be used to endorse or promote products
 *     derived from this software without specific prior written permission.
 *
 *  THIS SOFTWARE IS PROVIDED BY THE COPYRIGHT HOLDERS AND CONTRIBUTORS "AS IS"
 *  AND ANY EXPRESS OR IMPLIED WARRANTIES, INCLUDING, BUT NOT LIMITED TO, THE
 *  IMPLIED WARRANTIES OF MERCHANTABILITY AND FITNESS FOR A PARTICULAR PURPOSE
 *  ARE DISCLAIMED. IN NO EVENT SHALL THE COPYRIGHT HOLDER OR CONTRIBUTORS BE
 *  LIABLE FOR ANY DIRECT, INDIRECT, INCIDENTAL, SPECIAL, EXEMPLARY, OR
 *  CONSEQUENTIAL DAMAGES (INCLUDING, BUT NOT LIMITED TO, PROCUREMENT OF
 *  SUBSTITUTE GOODS OR SERVICES; LOSS OF USE, DATA, OR PROFITS; OR BUSINESS
 *  INTERRUPTION) HOWEVER CAUSED AND ON ANY THEORY OF LIABILITY, WHETHER IN
 *  CONTRACT, STRICT LIABILITY, OR TORT (INCLUDING NEGLIGENCE OR OTHERWISE)
 *  ARISING IN ANY WAY OUT OF THE USE OF THIS SOFTWARE, EVEN IF ADVISED OF THE
 *  POSSIBILITY OF SUCH DAMAGE.
 */

/**
 * @file
 *   This file includes definitions for non-volatile storage of settings.
 */

#include "settings.hpp"

#include <openthread/platform/settings.h>

#include "common/code_utils.hpp"
#include "common/instance.hpp"
#include "common/logging.hpp"
#include "meshcop/dataset.hpp"
#include "thread/mle.hpp"

namespace ot {

// LCOV_EXCL_START

#if (OPENTHREAD_CONFIG_LOG_UTIL != 0)
#if (OPENTHREAD_CONFIG_LOG_LEVEL >= OT_LOG_LEVEL_INFO)

void SettingsBase::LogNetworkInfo(const char *aAction, const NetworkInfo &aNetworkInfo) const
{
<<<<<<< HEAD
    otLogInfoCore(
        "Non-volatile: %s NetworkInfo {rloc:0x%04x, extaddr:%s, role:%s, mode:0x%02x, version: %hu, keyseq:0x%x, ...",
        aAction, aNetworkInfo.mRloc16, aNetworkInfo.mExtAddress.ToString().AsCString(),
        Mle::Mle::RoleToString(static_cast<otDeviceRole>(aNetworkInfo.mRole)), aNetworkInfo.mDeviceMode,
        aNetworkInfo.mVersion, aNetworkInfo.mKeySequence);

    otLogInfoCore("Non-volatile: ... pid:0x%x, mlecntr:0x%x, maccntr:0x%x, mliid:%02x%02x%02x%02x%02x%02x%02x%02x}",
                  aNetworkInfo.mPreviousPartitionId, aNetworkInfo.mMleFrameCounter, aNetworkInfo.mMacFrameCounter,
                  aNetworkInfo.mMlIid[0], aNetworkInfo.mMlIid[1], aNetworkInfo.mMlIid[2], aNetworkInfo.mMlIid[3],
                  aNetworkInfo.mMlIid[4], aNetworkInfo.mMlIid[5], aNetworkInfo.mMlIid[6], aNetworkInfo.mMlIid[7]);
=======
    otLogInfoCore("Non-volatile: %s NetworkInfo {rloc:0x%04x, extaddr:%s, role:%s, mode:0x%02x, keyseq:0x%x, ...",
                  aAction, aNetworkInfo.GetRloc16(), aNetworkInfo.GetExtAddress().ToString().AsCString(),
                  Mle::Mle::RoleToString(static_cast<otDeviceRole>(aNetworkInfo.GetRole())),
                  aNetworkInfo.GetDeviceMode(), aNetworkInfo.GetKeySequence());

    otLogInfoCore(
        "Non-volatile: ... pid:0x%x, mlecntr:0x%x, maccntr:0x%x, mliid:%02x%02x%02x%02x%02x%02x%02x%02x}",
        aNetworkInfo.GetPreviousPartitionId(), aNetworkInfo.GetMleFrameCounter(), aNetworkInfo.GetMacFrameCounter(),
        aNetworkInfo.GetMeshLocalIid()[0], aNetworkInfo.GetMeshLocalIid()[1], aNetworkInfo.GetMeshLocalIid()[2],
        aNetworkInfo.GetMeshLocalIid()[3], aNetworkInfo.GetMeshLocalIid()[4], aNetworkInfo.GetMeshLocalIid()[5],
        aNetworkInfo.GetMeshLocalIid()[6], aNetworkInfo.GetMeshLocalIid()[7]);
>>>>>>> e83b8c77
}

void SettingsBase::LogParentInfo(const char *aAction, const ParentInfo &aParentInfo) const
{
<<<<<<< HEAD
    otLogInfoCore("Non-volatile: %s ParentInfo {extaddr:%s, version:%hu}", aAction,
                  aParentInfo.mExtAddress.ToString().AsCString(), aParentInfo.mVersion);
=======
    otLogInfoCore("Non-volatile: %s ParentInfo {extaddr:%s}", aAction,
                  aParentInfo.GetExtAddress().ToString().AsCString());
>>>>>>> e83b8c77
}

void SettingsBase::LogChildInfo(const char *aAction, const ChildInfo &aChildInfo) const
{
<<<<<<< HEAD
    otLogInfoCore("Non-volatile: %s ChildInfo {rloc:0x%04x, extaddr:%s, timeout:%u, mode:0x%02x, version:%hu}", aAction,
                  aChildInfo.mRloc16, aChildInfo.mExtAddress.ToString().AsCString(), aChildInfo.mTimeout,
                  aChildInfo.mMode, aChildInfo.mVersion);
=======
    otLogInfoCore("Non-volatile: %s ChildInfo {rloc:0x%04x, extaddr:%s, timeout:%u, mode:0x%02x}", aAction,
                  aChildInfo.GetRloc16(), aChildInfo.GetExtAddress().ToString().AsCString(), aChildInfo.GetTimeout(),
                  aChildInfo.GetMode());
>>>>>>> e83b8c77
}

#endif // #if (OPENTHREAD_CONFIG_LOG_LEVEL >= OT_LOG_LEVEL_INFO)

#if (OPENTHREAD_CONFIG_LOG_LEVEL >= OT_LOG_LEVEL_WARN)

void SettingsBase::LogFailure(otError error, const char *aText, bool aIsDelete) const
{
    if ((error != OT_ERROR_NONE) && (!aIsDelete || (error != OT_ERROR_NOT_FOUND)))
    {
        otLogWarnCore("Non-volatile: Error %s %s", otThreadErrorToString(error), aText);
    }
}

#endif // #if (OPENTHREAD_CONFIG_LOG_LEVEL >= OT_LOG_LEVEL_WARN)
#endif // #if (OPENTHREAD_CONFIG_LOG_UTIL != 0)

// LCOV_EXCL_STOP

void Settings::Init(void)
{
    otPlatSettingsInit(&GetInstance());
}

void Settings::Deinit(void)
{
    otPlatSettingsDeinit(&GetInstance());
}

void Settings::Wipe(void)
{
    otPlatSettingsWipe(&GetInstance());
    otLogInfoCore("Non-volatile: Wiped all info");
}

otError Settings::SaveOperationalDataset(bool aIsActive, const MeshCoP::Dataset &aDataset)
{
    otError error = Save(aIsActive ? kKeyActiveDataset : kKeyPendingDataset, aDataset.GetBytes(), aDataset.GetSize());

    LogFailure(error, "saving OperationalDataset", false);
    return error;
}

otError Settings::ReadOperationalDataset(bool aIsActive, MeshCoP::Dataset &aDataset) const
{
    otError  error  = OT_ERROR_NONE;
    uint16_t length = MeshCoP::Dataset::kMaxSize;

    SuccessOrExit(error = Read(aIsActive ? kKeyActiveDataset : kKeyPendingDataset, aDataset.GetBytes(), length));
    VerifyOrExit(length <= MeshCoP::Dataset::kMaxSize, error = OT_ERROR_NOT_FOUND);

    aDataset.SetSize(length);

exit:
    return error;
}

otError Settings::DeleteOperationalDataset(bool aIsActive)
{
    otError error = Delete(aIsActive ? kKeyActiveDataset : kKeyPendingDataset);

    LogFailure(error, "deleting OperationalDataset", true);

    return error;
}

otError Settings::ReadNetworkInfo(NetworkInfo &aNetworkInfo) const
{
    otError  error;
    uint16_t length = sizeof(NetworkInfo);

    aNetworkInfo.Init();
    SuccessOrExit(error = Read(kKeyNetworkInfo, &aNetworkInfo, length));
    LogNetworkInfo("Read", aNetworkInfo);

exit:
    return error;
}

otError Settings::SaveNetworkInfo(const NetworkInfo &aNetworkInfo)
{
    otError     error = OT_ERROR_NONE;
    NetworkInfo prevNetworkInfo;
    uint16_t    length = sizeof(prevNetworkInfo);

    if ((Read(kKeyNetworkInfo, &prevNetworkInfo, length) == OT_ERROR_NONE) && (length == sizeof(NetworkInfo)) &&
        (memcmp(&prevNetworkInfo, &aNetworkInfo, sizeof(NetworkInfo)) == 0))
    {
        LogNetworkInfo("Re-saved", aNetworkInfo);
        ExitNow();
    }

    SuccessOrExit(error = Save(kKeyNetworkInfo, &aNetworkInfo, sizeof(NetworkInfo)));
    LogNetworkInfo("Saved", aNetworkInfo);

exit:
    LogFailure(error, "saving NetworkInfo", false);
    return error;
}

otError Settings::DeleteNetworkInfo(void)
{
    otError error;

    SuccessOrExit(error = Delete(kKeyNetworkInfo));
    otLogInfoCore("Non-volatile: Deleted NetworkInfo");

exit:
    LogFailure(error, "deleting NetworkInfo", true);
    return error;
}

otError Settings::ReadParentInfo(ParentInfo &aParentInfo) const
{
    otError  error;
    uint16_t length = sizeof(ParentInfo);

    aParentInfo.Init();
    SuccessOrExit(error = Read(kKeyParentInfo, &aParentInfo, length));
    LogParentInfo("Read", aParentInfo);

exit:
    return error;
}

otError Settings::SaveParentInfo(const ParentInfo &aParentInfo)
{
    otError    error = OT_ERROR_NONE;
    ParentInfo prevParentInfo;
    uint16_t   length = sizeof(ParentInfo);

    if ((Read(kKeyParentInfo, &prevParentInfo, length) == OT_ERROR_NONE) && (length == sizeof(ParentInfo)) &&
        (memcmp(&prevParentInfo, &aParentInfo, sizeof(ParentInfo)) == 0))
    {
        LogParentInfo("Re-saved", aParentInfo);
        ExitNow();
    }

    SuccessOrExit(error = Save(kKeyParentInfo, &aParentInfo, sizeof(ParentInfo)));
    LogParentInfo("Saved", aParentInfo);

exit:
    LogFailure(error, "saving ParentInfo", false);
    return error;
}

otError Settings::DeleteParentInfo(void)
{
    otError error;

    SuccessOrExit(error = Delete(kKeyParentInfo));
    otLogInfoCore("Non-volatile: Deleted ParentInfo");

exit:
    LogFailure(error, "deleting ParentInfo", true);
    return error;
}

otError Settings::AddChildInfo(const ChildInfo &aChildInfo)
{
    otError error;

    SuccessOrExit(error = Add(kKeyChildInfo, &aChildInfo, sizeof(aChildInfo)));
    LogChildInfo("Added", aChildInfo);

exit:
    LogFailure(error, "adding ChildInfo", false);
    return error;
}

otError Settings::DeleteChildInfo(void)
{
    otError error;

    SuccessOrExit(error = Delete(kKeyChildInfo));
    otLogInfoCore("Non-volatile: Deleted all ChildInfo");

exit:
    LogFailure(error, "deleting all ChildInfo", true);
    return error;
}

Settings::ChildInfoIterator::ChildInfoIterator(Instance &aInstance)
    : SettingsBase(aInstance)
    , mIndex(0)
    , mIsDone(false)
{
    Reset();
}

void Settings::ChildInfoIterator::Reset(void)
{
    mIndex  = 0;
    mIsDone = false;
    Read();
}

void Settings::ChildInfoIterator::Advance(void)
{
    if (!mIsDone)
    {
        mIndex++;
        Read();
    }
}

otError Settings::ChildInfoIterator::Delete(void)
{
    otError error = OT_ERROR_NONE;

    VerifyOrExit(!mIsDone, error = OT_ERROR_INVALID_STATE);
    SuccessOrExit(error = otPlatSettingsDelete(&GetInstance(), kKeyChildInfo, mIndex));
    LogChildInfo("Removed", mChildInfo);

exit:
    LogFailure(error, "removing ChildInfo entry", true);
    return error;
}

void Settings::ChildInfoIterator::Read(void)
{
    uint16_t length = sizeof(ChildInfo);
    otError  error;

    mChildInfo.Init();
    SuccessOrExit(error = otPlatSettingsGet(&GetInstance(), kKeyChildInfo, mIndex,
                                            reinterpret_cast<uint8_t *>(&mChildInfo), &length));
    LogChildInfo("Read", mChildInfo);

exit:
    mIsDone = (error != OT_ERROR_NONE);
}

otError Settings::Read(Key aKey, void *aBuffer, uint16_t &aSize) const
{
    otError error;

    SuccessOrExit(error = otPlatSettingsGet(&GetInstance(), aKey, 0, reinterpret_cast<uint8_t *>(aBuffer), &aSize));

exit:
    return error;
}

otError Settings::Save(Key aKey, const void *aValue, uint16_t aSize)
{
    return otPlatSettingsSet(&GetInstance(), aKey, reinterpret_cast<const uint8_t *>(aValue), aSize);
}

otError Settings::Add(Key aKey, const void *aValue, uint16_t aSize)
{
    return otPlatSettingsAdd(&GetInstance(), aKey, reinterpret_cast<const uint8_t *>(aValue), aSize);
}

otError Settings::Delete(Key aKey)
{
    return otPlatSettingsDelete(&GetInstance(), aKey, -1);
}

} // namespace ot<|MERGE_RESOLUTION|>--- conflicted
+++ resolved
@@ -50,22 +50,11 @@
 
 void SettingsBase::LogNetworkInfo(const char *aAction, const NetworkInfo &aNetworkInfo) const
 {
-<<<<<<< HEAD
     otLogInfoCore(
         "Non-volatile: %s NetworkInfo {rloc:0x%04x, extaddr:%s, role:%s, mode:0x%02x, version: %hu, keyseq:0x%x, ...",
-        aAction, aNetworkInfo.mRloc16, aNetworkInfo.mExtAddress.ToString().AsCString(),
-        Mle::Mle::RoleToString(static_cast<otDeviceRole>(aNetworkInfo.mRole)), aNetworkInfo.mDeviceMode,
-        aNetworkInfo.mVersion, aNetworkInfo.mKeySequence);
-
-    otLogInfoCore("Non-volatile: ... pid:0x%x, mlecntr:0x%x, maccntr:0x%x, mliid:%02x%02x%02x%02x%02x%02x%02x%02x}",
-                  aNetworkInfo.mPreviousPartitionId, aNetworkInfo.mMleFrameCounter, aNetworkInfo.mMacFrameCounter,
-                  aNetworkInfo.mMlIid[0], aNetworkInfo.mMlIid[1], aNetworkInfo.mMlIid[2], aNetworkInfo.mMlIid[3],
-                  aNetworkInfo.mMlIid[4], aNetworkInfo.mMlIid[5], aNetworkInfo.mMlIid[6], aNetworkInfo.mMlIid[7]);
-=======
-    otLogInfoCore("Non-volatile: %s NetworkInfo {rloc:0x%04x, extaddr:%s, role:%s, mode:0x%02x, keyseq:0x%x, ...",
-                  aAction, aNetworkInfo.GetRloc16(), aNetworkInfo.GetExtAddress().ToString().AsCString(),
-                  Mle::Mle::RoleToString(static_cast<otDeviceRole>(aNetworkInfo.GetRole())),
-                  aNetworkInfo.GetDeviceMode(), aNetworkInfo.GetKeySequence());
+        aAction, aNetworkInfo.GetRloc16(), aNetworkInfo.GetExtAddress().ToString().AsCString(),
+        Mle::Mle::RoleToString(static_cast<otDeviceRole>(aNetworkInfo.GetRole())), aNetworkInfo.GetDeviceMode(),
+        aNetworkInfo.GetVersion(), aNetworkInfo.GetKeySequence());
 
     otLogInfoCore(
         "Non-volatile: ... pid:0x%x, mlecntr:0x%x, maccntr:0x%x, mliid:%02x%02x%02x%02x%02x%02x%02x%02x}",
@@ -73,31 +62,19 @@
         aNetworkInfo.GetMeshLocalIid()[0], aNetworkInfo.GetMeshLocalIid()[1], aNetworkInfo.GetMeshLocalIid()[2],
         aNetworkInfo.GetMeshLocalIid()[3], aNetworkInfo.GetMeshLocalIid()[4], aNetworkInfo.GetMeshLocalIid()[5],
         aNetworkInfo.GetMeshLocalIid()[6], aNetworkInfo.GetMeshLocalIid()[7]);
->>>>>>> e83b8c77
 }
 
 void SettingsBase::LogParentInfo(const char *aAction, const ParentInfo &aParentInfo) const
 {
-<<<<<<< HEAD
     otLogInfoCore("Non-volatile: %s ParentInfo {extaddr:%s, version:%hu}", aAction,
-                  aParentInfo.mExtAddress.ToString().AsCString(), aParentInfo.mVersion);
-=======
-    otLogInfoCore("Non-volatile: %s ParentInfo {extaddr:%s}", aAction,
-                  aParentInfo.GetExtAddress().ToString().AsCString());
->>>>>>> e83b8c77
+                  aParentInfo.GetExtAddress().ToString().AsCString(), aParentInfo.GetVersion());
 }
 
 void SettingsBase::LogChildInfo(const char *aAction, const ChildInfo &aChildInfo) const
 {
-<<<<<<< HEAD
     otLogInfoCore("Non-volatile: %s ChildInfo {rloc:0x%04x, extaddr:%s, timeout:%u, mode:0x%02x, version:%hu}", aAction,
-                  aChildInfo.mRloc16, aChildInfo.mExtAddress.ToString().AsCString(), aChildInfo.mTimeout,
-                  aChildInfo.mMode, aChildInfo.mVersion);
-=======
-    otLogInfoCore("Non-volatile: %s ChildInfo {rloc:0x%04x, extaddr:%s, timeout:%u, mode:0x%02x}", aAction,
                   aChildInfo.GetRloc16(), aChildInfo.GetExtAddress().ToString().AsCString(), aChildInfo.GetTimeout(),
-                  aChildInfo.GetMode());
->>>>>>> e83b8c77
+                  aChildInfo.GetMode(), aChildInfo.GetVersion());
 }
 
 #endif // #if (OPENTHREAD_CONFIG_LOG_LEVEL >= OT_LOG_LEVEL_INFO)
