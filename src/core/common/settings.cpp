/*
 *  Copyright (c) 2018, The OpenThread Authors.
 *  All rights reserved.
 *
 *  Redistribution and use in source and binary forms, with or without
 *  modification, are permitted provided that the following conditions are met:
 *  1. Redistributions of source code must retain the above copyright
 *     notice, this list of conditions and the following disclaimer.
 *  2. Redistributions in binary form must reproduce the above copyright
 *     notice, this list of conditions and the following disclaimer in the
 *     documentation and/or other materials provided with the distribution.
 *  3. Neither the name of the copyright holder nor the
 *     names of its contributors may be used to endorse or promote products
 *     derived from this software without specific prior written permission.
 *
 *  THIS SOFTWARE IS PROVIDED BY THE COPYRIGHT HOLDERS AND CONTRIBUTORS "AS IS"
 *  AND ANY EXPRESS OR IMPLIED WARRANTIES, INCLUDING, BUT NOT LIMITED TO, THE
 *  IMPLIED WARRANTIES OF MERCHANTABILITY AND FITNESS FOR A PARTICULAR PURPOSE
 *  ARE DISCLAIMED. IN NO EVENT SHALL THE COPYRIGHT HOLDER OR CONTRIBUTORS BE
 *  LIABLE FOR ANY DIRECT, INDIRECT, INCIDENTAL, SPECIAL, EXEMPLARY, OR
 *  CONSEQUENTIAL DAMAGES (INCLUDING, BUT NOT LIMITED TO, PROCUREMENT OF
 *  SUBSTITUTE GOODS OR SERVICES; LOSS OF USE, DATA, OR PROFITS; OR BUSINESS
 *  INTERRUPTION) HOWEVER CAUSED AND ON ANY THEORY OF LIABILITY, WHETHER IN
 *  CONTRACT, STRICT LIABILITY, OR TORT (INCLUDING NEGLIGENCE OR OTHERWISE)
 *  ARISING IN ANY WAY OUT OF THE USE OF THIS SOFTWARE, EVEN IF ADVISED OF THE
 *  POSSIBILITY OF SUCH DAMAGE.
 */

/**
 * @file
 *   This file includes definitions for non-volatile storage of settings.
 */

#include "settings.hpp"

#include <openthread/platform/settings.h>

#include "common/code_utils.hpp"
#include "common/instance.hpp"
#include "common/logging.hpp"
#include "meshcop/dataset.hpp"
#include "thread/mle.hpp"

namespace ot {

// LCOV_EXCL_START

#if (OPENTHREAD_CONFIG_LOG_UTIL != 0)
#if (OPENTHREAD_CONFIG_LOG_LEVEL >= OT_LOG_LEVEL_INFO)

void SettingsBase::LogNetworkInfo(const char *aAction, const NetworkInfo &aNetworkInfo) const
{
    otLogInfoCore(
<<<<<<< HEAD
        "Non-volatile: %s NetworkInfo {rloc:0x%04x, extaddr:%s, role:%s, mode:0x%02x, version: %hu, keyseq:0x%x, ...",
=======
        "Non-volatile: %s NetworkInfo {rloc:0x%04x, extaddr:%s, role:%s, mode:0x%02x, version:%hu, keyseq:0x%x, ...",
>>>>>>> b01754ca
        aAction, aNetworkInfo.GetRloc16(), aNetworkInfo.GetExtAddress().ToString().AsCString(),
        Mle::Mle::RoleToString(static_cast<otDeviceRole>(aNetworkInfo.GetRole())), aNetworkInfo.GetDeviceMode(),
        aNetworkInfo.GetVersion(), aNetworkInfo.GetKeySequence());

    otLogInfoCore(
        "Non-volatile: ... pid:0x%x, mlecntr:0x%x, maccntr:0x%x, mliid:%02x%02x%02x%02x%02x%02x%02x%02x}",
        aNetworkInfo.GetPreviousPartitionId(), aNetworkInfo.GetMleFrameCounter(), aNetworkInfo.GetMacFrameCounter(),
        aNetworkInfo.GetMeshLocalIid()[0], aNetworkInfo.GetMeshLocalIid()[1], aNetworkInfo.GetMeshLocalIid()[2],
        aNetworkInfo.GetMeshLocalIid()[3], aNetworkInfo.GetMeshLocalIid()[4], aNetworkInfo.GetMeshLocalIid()[5],
        aNetworkInfo.GetMeshLocalIid()[6], aNetworkInfo.GetMeshLocalIid()[7]);
}

void SettingsBase::LogParentInfo(const char *aAction, const ParentInfo &aParentInfo) const
{
    otLogInfoCore("Non-volatile: %s ParentInfo {extaddr:%s, version:%hu}", aAction,
                  aParentInfo.GetExtAddress().ToString().AsCString(), aParentInfo.GetVersion());
}

void SettingsBase::LogChildInfo(const char *aAction, const ChildInfo &aChildInfo) const
{
    otLogInfoCore("Non-volatile: %s ChildInfo {rloc:0x%04x, extaddr:%s, timeout:%u, mode:0x%02x, version:%hu}", aAction,
                  aChildInfo.GetRloc16(), aChildInfo.GetExtAddress().ToString().AsCString(), aChildInfo.GetTimeout(),
                  aChildInfo.GetMode(), aChildInfo.GetVersion());
}

#endif // #if (OPENTHREAD_CONFIG_LOG_LEVEL >= OT_LOG_LEVEL_INFO)

#if (OPENTHREAD_CONFIG_LOG_LEVEL >= OT_LOG_LEVEL_WARN)

void SettingsBase::LogFailure(otError error, const char *aText, bool aIsDelete) const
{
    if ((error != OT_ERROR_NONE) && (!aIsDelete || (error != OT_ERROR_NOT_FOUND)))
    {
        otLogWarnCore("Non-volatile: Error %s %s", otThreadErrorToString(error), aText);
    }
}

#endif // #if (OPENTHREAD_CONFIG_LOG_LEVEL >= OT_LOG_LEVEL_WARN)
#endif // #if (OPENTHREAD_CONFIG_LOG_UTIL != 0)

// LCOV_EXCL_STOP

void Settings::Init(void)
{
    otPlatSettingsInit(&GetInstance());
}

void Settings::Deinit(void)
{
    otPlatSettingsDeinit(&GetInstance());
}

void Settings::Wipe(void)
{
    otPlatSettingsWipe(&GetInstance());
    otLogInfoCore("Non-volatile: Wiped all info");
}

otError Settings::SaveOperationalDataset(bool aIsActive, const MeshCoP::Dataset &aDataset)
{
    otError error = Save(aIsActive ? kKeyActiveDataset : kKeyPendingDataset, aDataset.GetBytes(), aDataset.GetSize());

    LogFailure(error, "saving OperationalDataset", false);
    return error;
}

otError Settings::ReadOperationalDataset(bool aIsActive, MeshCoP::Dataset &aDataset) const
{
    otError  error  = OT_ERROR_NONE;
    uint16_t length = MeshCoP::Dataset::kMaxSize;

    SuccessOrExit(error = Read(aIsActive ? kKeyActiveDataset : kKeyPendingDataset, aDataset.GetBytes(), length));
    VerifyOrExit(length <= MeshCoP::Dataset::kMaxSize, error = OT_ERROR_NOT_FOUND);

    aDataset.SetSize(length);

exit:
    return error;
}

otError Settings::DeleteOperationalDataset(bool aIsActive)
{
    otError error = Delete(aIsActive ? kKeyActiveDataset : kKeyPendingDataset);

    LogFailure(error, "deleting OperationalDataset", true);

    return error;
}

otError Settings::ReadNetworkInfo(NetworkInfo &aNetworkInfo) const
{
    otError  error;
    uint16_t length = sizeof(NetworkInfo);

    aNetworkInfo.Init();
    SuccessOrExit(error = Read(kKeyNetworkInfo, &aNetworkInfo, length));
    LogNetworkInfo("Read", aNetworkInfo);

exit:
    return error;
}

otError Settings::SaveNetworkInfo(const NetworkInfo &aNetworkInfo)
{
    otError     error = OT_ERROR_NONE;
    NetworkInfo prevNetworkInfo;
    uint16_t    length = sizeof(prevNetworkInfo);

    if ((Read(kKeyNetworkInfo, &prevNetworkInfo, length) == OT_ERROR_NONE) && (length == sizeof(NetworkInfo)) &&
        (memcmp(&prevNetworkInfo, &aNetworkInfo, sizeof(NetworkInfo)) == 0))
    {
        LogNetworkInfo("Re-saved", aNetworkInfo);
        ExitNow();
    }

    SuccessOrExit(error = Save(kKeyNetworkInfo, &aNetworkInfo, sizeof(NetworkInfo)));
    LogNetworkInfo("Saved", aNetworkInfo);

exit:
    LogFailure(error, "saving NetworkInfo", false);
    return error;
}

otError Settings::DeleteNetworkInfo(void)
{
    otError error;

    SuccessOrExit(error = Delete(kKeyNetworkInfo));
    otLogInfoCore("Non-volatile: Deleted NetworkInfo");

exit:
    LogFailure(error, "deleting NetworkInfo", true);
    return error;
}

otError Settings::ReadParentInfo(ParentInfo &aParentInfo) const
{
    otError  error;
    uint16_t length = sizeof(ParentInfo);

    aParentInfo.Init();
    SuccessOrExit(error = Read(kKeyParentInfo, &aParentInfo, length));
    LogParentInfo("Read", aParentInfo);

exit:
    return error;
}

otError Settings::SaveParentInfo(const ParentInfo &aParentInfo)
{
    otError    error = OT_ERROR_NONE;
    ParentInfo prevParentInfo;
    uint16_t   length = sizeof(ParentInfo);

    if ((Read(kKeyParentInfo, &prevParentInfo, length) == OT_ERROR_NONE) && (length == sizeof(ParentInfo)) &&
        (memcmp(&prevParentInfo, &aParentInfo, sizeof(ParentInfo)) == 0))
    {
        LogParentInfo("Re-saved", aParentInfo);
        ExitNow();
    }

    SuccessOrExit(error = Save(kKeyParentInfo, &aParentInfo, sizeof(ParentInfo)));
    LogParentInfo("Saved", aParentInfo);

exit:
    LogFailure(error, "saving ParentInfo", false);
    return error;
}

otError Settings::DeleteParentInfo(void)
{
    otError error;

    SuccessOrExit(error = Delete(kKeyParentInfo));
    otLogInfoCore("Non-volatile: Deleted ParentInfo");

exit:
    LogFailure(error, "deleting ParentInfo", true);
    return error;
}

otError Settings::AddChildInfo(const ChildInfo &aChildInfo)
{
    otError error;

    SuccessOrExit(error = Add(kKeyChildInfo, &aChildInfo, sizeof(aChildInfo)));
    LogChildInfo("Added", aChildInfo);

exit:
    LogFailure(error, "adding ChildInfo", false);
    return error;
}

otError Settings::DeleteChildInfo(void)
{
    otError error;

    SuccessOrExit(error = Delete(kKeyChildInfo));
    otLogInfoCore("Non-volatile: Deleted all ChildInfo");

exit:
    LogFailure(error, "deleting all ChildInfo", true);
    return error;
}

Settings::ChildInfoIterator::ChildInfoIterator(Instance &aInstance)
    : SettingsBase(aInstance)
    , mIndex(0)
    , mIsDone(false)
{
    Reset();
}

void Settings::ChildInfoIterator::Reset(void)
{
    mIndex  = 0;
    mIsDone = false;
    Read();
}

void Settings::ChildInfoIterator::Advance(void)
{
    if (!mIsDone)
    {
        mIndex++;
        Read();
    }
}

otError Settings::ChildInfoIterator::Delete(void)
{
    otError error = OT_ERROR_NONE;

    VerifyOrExit(!mIsDone, error = OT_ERROR_INVALID_STATE);
    SuccessOrExit(error = otPlatSettingsDelete(&GetInstance(), kKeyChildInfo, mIndex));
    LogChildInfo("Removed", mChildInfo);

exit:
    LogFailure(error, "removing ChildInfo entry", true);
    return error;
}

void Settings::ChildInfoIterator::Read(void)
{
    uint16_t length = sizeof(ChildInfo);
    otError  error;

    mChildInfo.Init();
    SuccessOrExit(error = otPlatSettingsGet(&GetInstance(), kKeyChildInfo, mIndex,
                                            reinterpret_cast<uint8_t *>(&mChildInfo), &length));
    LogChildInfo("Read", mChildInfo);

exit:
    mIsDone = (error != OT_ERROR_NONE);
}

otError Settings::Read(Key aKey, void *aBuffer, uint16_t &aSize) const
{
    otError error;

    SuccessOrExit(error = otPlatSettingsGet(&GetInstance(), aKey, 0, reinterpret_cast<uint8_t *>(aBuffer), &aSize));

exit:
    return error;
}

otError Settings::Save(Key aKey, const void *aValue, uint16_t aSize)
{
    return otPlatSettingsSet(&GetInstance(), aKey, reinterpret_cast<const uint8_t *>(aValue), aSize);
}

otError Settings::Add(Key aKey, const void *aValue, uint16_t aSize)
{
    return otPlatSettingsAdd(&GetInstance(), aKey, reinterpret_cast<const uint8_t *>(aValue), aSize);
}

otError Settings::Delete(Key aKey)
{
    return otPlatSettingsDelete(&GetInstance(), aKey, -1);
}

} // namespace ot<|MERGE_RESOLUTION|>--- conflicted
+++ resolved
@@ -51,11 +51,7 @@
 void SettingsBase::LogNetworkInfo(const char *aAction, const NetworkInfo &aNetworkInfo) const
 {
     otLogInfoCore(
-<<<<<<< HEAD
-        "Non-volatile: %s NetworkInfo {rloc:0x%04x, extaddr:%s, role:%s, mode:0x%02x, version: %hu, keyseq:0x%x, ...",
-=======
         "Non-volatile: %s NetworkInfo {rloc:0x%04x, extaddr:%s, role:%s, mode:0x%02x, version:%hu, keyseq:0x%x, ...",
->>>>>>> b01754ca
         aAction, aNetworkInfo.GetRloc16(), aNetworkInfo.GetExtAddress().ToString().AsCString(),
         Mle::Mle::RoleToString(static_cast<otDeviceRole>(aNetworkInfo.GetRole())), aNetworkInfo.GetDeviceMode(),
         aNetworkInfo.GetVersion(), aNetworkInfo.GetKeySequence());
