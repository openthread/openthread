--- conflicted
+++ resolved
@@ -232,17 +232,13 @@
     uint16_t size              = OT_RADIO_FRAME_MAX_SIZE;
     bool     securityProcessed = false;
     bool     csmaCaEnabled     = false;
-<<<<<<< HEAD
     int8_t   txPower           = OT_RADIO_POWER_INVALID;
-=======
->>>>>>> 3a037f2d
 
     while (aArgsLength > 1)
     {
         if (StringMatch(aArgs[0], "-s"))
         {
             securityProcessed = true;
-<<<<<<< HEAD
         }
         else if (StringMatch(aArgs[0], "-p"))
         {
@@ -253,9 +249,7 @@
 
             VerifyOrExit(aArgsLength > 1, error = kErrorInvalidArgs);
             SuccessOrExit(error = ParseLong(aArgs[0], value));
-            txPower = static_cast<int8_t>(value);
-=======
->>>>>>> 3a037f2d
+            txPower = static_cast<int8_t>
         }
         else if (StringMatch(aArgs[0], "-c"))
         {
