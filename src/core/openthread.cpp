/*
 *  Copyright (c) 2016, The OpenThread Authors.
 *  All rights reserved.
 *
 *  Redistribution and use in source and binary forms, with or without
 *  modification, are permitted provided that the following conditions are met:
 *  1. Redistributions of source code must retain the above copyright
 *     notice, this list of conditions and the following disclaimer.
 *  2. Redistributions in binary form must reproduce the above copyright
 *     notice, this list of conditions and the following disclaimer in the
 *     documentation and/or other materials provided with the distribution.
 *  3. Neither the name of the copyright holder nor the
 *     names of its contributors may be used to endorse or promote products
 *     derived from this software without specific prior written permission.
 *
 *  THIS SOFTWARE IS PROVIDED BY THE COPYRIGHT HOLDERS AND CONTRIBUTORS "AS IS"
 *  AND ANY EXPRESS OR IMPLIED WARRANTIES, INCLUDING, BUT NOT LIMITED TO, THE
 *  IMPLIED WARRANTIES OF MERCHANTABILITY AND FITNESS FOR A PARTICULAR PURPOSE
 *  ARE DISCLAIMED. IN NO EVENT SHALL THE COPYRIGHT HOLDER OR CONTRIBUTORS BE
 *  LIABLE FOR ANY DIRECT, INDIRECT, INCIDENTAL, SPECIAL, EXEMPLARY, OR
 *  CONSEQUENTIAL DAMAGES (INCLUDING, BUT NOT LIMITED TO, PROCUREMENT OF
 *  SUBSTITUTE GOODS OR SERVICES; LOSS OF USE, DATA, OR PROFITS; OR BUSINESS
 *  INTERRUPTION) HOWEVER CAUSED AND ON ANY THEORY OF LIABILITY, WHETHER IN
 *  CONTRACT, STRICT LIABILITY, OR TORT (INCLUDING NEGLIGENCE OR OTHERWISE)
 *  ARISING IN ANY WAY OUT OF THE USE OF THIS SOFTWARE, EVEN IF ADVISED OF THE
 *  POSSIBILITY OF SUCH DAMAGE.
 */

/**
 * @file
 *   This file implements the top-level interface to the OpenThread stack.
 */

#define WPP_NAME "openthread.tmh"

#ifdef OPENTHREAD_CONFIG_FILE
#include OPENTHREAD_CONFIG_FILE
#else
#include <openthread-config.h>
#endif

#include <openthread.h>
#include <common/code_utils.hpp>
#include <common/debug.hpp>
#include <common/logging.hpp>
#include <common/message.hpp>
#include <common/new.hpp>
#include <common/tasklet.hpp>
#include <common/timer.hpp>
#include <crypto/mbedtls.hpp>
#include <net/icmp6.hpp>
#include <net/ip6.hpp>
#include <platform/radio.h>
#include <platform/random.h>
#include <platform/misc.h>
#include <thread/thread_netif.hpp>
#include <thread/thread_uris.hpp>
#include <utils/global_address.hpp>
#include <openthreadinstance.h>

#ifndef OPENTHREAD_MULTIPLE_INSTANCE
static otDEFINE_ALIGNED_VAR(sInstanceRaw, sizeof(otInstance), uint64_t);
otInstance *sInstance = NULL;
#endif

otInstance::otInstance(void) :
    mReceiveIp6DatagramCallback(NULL),
    mReceiveIp6DatagramCallbackContext(NULL),
    mActiveScanCallback(NULL),
    mActiveScanCallbackContext(NULL),
    mDiscoverCallback(NULL),
    mDiscoverCallbackContext(NULL),
    mMbedTls(),
    mIp6(),
    mThreadNetif(mIp6)
{
}

namespace Thread {

#ifdef __cplusplus
extern "C" {
#endif

static void HandleActiveScanResult(void *aContext, Mac::Frame *aFrame);
static void HandleEnergyScanResult(void *aContext, otEnergyScanResult *aResult);
static void HandleMleDiscover(otActiveScanResult *aResult, void *aContext);

void otProcessQueuedTasklets(otInstance *aInstance)
{
    aInstance->mIp6.mTaskletScheduler.ProcessQueuedTasklets();
}

bool otAreTaskletsPending(otInstance *aInstance)
{
    return aInstance->mIp6.mTaskletScheduler.AreTaskletsPending();
}

uint8_t otGetChannel(otInstance *aInstance)
{
    return aInstance->mThreadNetif.GetMac().GetChannel();
}

ThreadError otSetChannel(otInstance *aInstance, uint8_t aChannel)
{
    return aInstance->mThreadNetif.GetMac().SetChannel(aChannel);
}

uint8_t otGetMaxAllowedChildren(otInstance *aInstance)
{
    uint8_t aNumChildren;

    (void)aInstance->mThreadNetif.GetMle().GetChildren(&aNumChildren);

    return aNumChildren;
}

ThreadError otSetMaxAllowedChildren(otInstance *aInstance, uint8_t aMaxChildren)
{
    return aInstance->mThreadNetif.GetMle().SetMaxAllowedChildren(aMaxChildren);
}

uint32_t otGetChildTimeout(otInstance *aInstance)
{
    return aInstance->mThreadNetif.GetMle().GetTimeout();
}

void otSetChildTimeout(otInstance *aInstance, uint32_t aTimeout)
{
    aInstance->mThreadNetif.GetMle().SetTimeout(aTimeout);
}

const uint8_t *otGetExtendedAddress(otInstance *aInstance)
{
    return reinterpret_cast<const uint8_t *>(aInstance->mThreadNetif.GetMac().GetExtAddress());
}

ThreadError otSetExtendedAddress(otInstance *aInstance, const otExtAddress *aExtAddress)
{
    ThreadError error = kThreadError_None;

    VerifyOrExit(aExtAddress != NULL, error = kThreadError_InvalidArgs);

    SuccessOrExit(error = aInstance->mThreadNetif.GetMac().SetExtAddress(*static_cast<const Mac::ExtAddress *>
                                                                         (aExtAddress)));
    SuccessOrExit(error = aInstance->mThreadNetif.GetMle().UpdateLinkLocalAddress());

exit:
    return error;
}

const uint8_t *otGetExtendedPanId(otInstance *aInstance)
{
    return aInstance->mThreadNetif.GetMac().GetExtendedPanId();
}

void otSetExtendedPanId(otInstance *aInstance, const uint8_t *aExtendedPanId)
{
    uint8_t mlPrefix[8];

    aInstance->mThreadNetif.GetMac().SetExtendedPanId(aExtendedPanId);

    mlPrefix[0] = 0xfd;
    memcpy(mlPrefix + 1, aExtendedPanId, 5);
    mlPrefix[6] = 0x00;
    mlPrefix[7] = 0x00;
    aInstance->mThreadNetif.GetMle().SetMeshLocalPrefix(mlPrefix);
}

void otGetFactoryAssignedIeeeEui64(otInstance *aInstance, otExtAddress *aEui64)
{
    otPlatRadioGetIeeeEui64(aInstance, aEui64->m8);
}

void otGetHashMacAddress(otInstance *aInstance, otExtAddress *aHashMacAddress)
{
    aInstance->mThreadNetif.GetMac().GetHashMacAddress(static_cast<Mac::ExtAddress *>(aHashMacAddress));
}

ThreadError otGetLeaderRloc(otInstance *aInstance, otIp6Address *aAddress)
{
    ThreadError error;

    VerifyOrExit(aAddress != NULL, error = kThreadError_InvalidArgs);

    error = aInstance->mThreadNetif.GetMle().GetLeaderAddress(*static_cast<Ip6::Address *>(aAddress));

exit:
    return error;
}

otLinkModeConfig otGetLinkMode(otInstance *aInstance)
{
    otLinkModeConfig config;
    uint8_t mode = aInstance->mThreadNetif.GetMle().GetDeviceMode();

    memset(&config, 0, sizeof(otLinkModeConfig));

    if (mode & Mle::ModeTlv::kModeRxOnWhenIdle)
    {
        config.mRxOnWhenIdle = 1;
    }

    if (mode & Mle::ModeTlv::kModeSecureDataRequest)
    {
        config.mSecureDataRequests = 1;
    }

    if (mode & Mle::ModeTlv::kModeFFD)
    {
        config.mDeviceType = 1;
    }

    if (mode & Mle::ModeTlv::kModeFullNetworkData)
    {
        config.mNetworkData = 1;
    }

    return config;
}

ThreadError otSetLinkMode(otInstance *aInstance, otLinkModeConfig aConfig)
{
    uint8_t mode = 0;

    if (aConfig.mRxOnWhenIdle)
    {
        mode |= Mle::ModeTlv::kModeRxOnWhenIdle;
    }

    if (aConfig.mSecureDataRequests)
    {
        mode |= Mle::ModeTlv::kModeSecureDataRequest;
    }

    if (aConfig.mDeviceType)
    {
        mode |= Mle::ModeTlv::kModeFFD;
    }

    if (aConfig.mNetworkData)
    {
        mode |= Mle::ModeTlv::kModeFullNetworkData;
    }

    return aInstance->mThreadNetif.GetMle().SetDeviceMode(mode);
}

const uint8_t *otGetMasterKey(otInstance *aInstance, uint8_t *aKeyLength)
{
    return aInstance->mThreadNetif.GetKeyManager().GetMasterKey(aKeyLength);
}

ThreadError otSetMasterKey(otInstance *aInstance, const uint8_t *aKey, uint8_t aKeyLength)
{
    return aInstance->mThreadNetif.GetKeyManager().SetMasterKey(aKey, aKeyLength);
}

int8_t otGetMaxTransmitPower(otInstance *aInstance)
{
    return aInstance->mThreadNetif.GetMac().GetMaxTransmitPower();
}

void otSetMaxTransmitPower(otInstance *aInstance, int8_t aPower)
{
    aInstance->mThreadNetif.GetMac().SetMaxTransmitPower(aPower);
}

const otIp6Address *otGetMeshLocalEid(otInstance *aInstance)
{
    return aInstance->mThreadNetif.GetMle().GetMeshLocal64();
}

const uint8_t *otGetMeshLocalPrefix(otInstance *aInstance)
{
    return aInstance->mThreadNetif.GetMle().GetMeshLocalPrefix();
}

ThreadError otSetMeshLocalPrefix(otInstance *aInstance, const uint8_t *aMeshLocalPrefix)
{
    return aInstance->mThreadNetif.GetMle().SetMeshLocalPrefix(aMeshLocalPrefix);
}

ThreadError otGetNetworkDataLeader(otInstance *aInstance, bool aStable, uint8_t *aData, uint8_t *aDataLength)
{
    ThreadError error = kThreadError_None;

    VerifyOrExit(aData != NULL && aDataLength != NULL, error = kThreadError_InvalidArgs);

    aInstance->mThreadNetif.GetNetworkDataLeader().GetNetworkData(aStable, aData, *aDataLength);

exit:
    return error;
}

ThreadError otGetNetworkDataLocal(otInstance *aInstance, bool aStable, uint8_t *aData, uint8_t *aDataLength)
{
    ThreadError error = kThreadError_None;

    VerifyOrExit(aData != NULL && aDataLength != NULL, error = kThreadError_InvalidArgs);

    aInstance->mThreadNetif.GetNetworkDataLocal().GetNetworkData(aStable, aData, *aDataLength);

exit:
    return error;
}

const char *otGetNetworkName(otInstance *aInstance)
{
    return aInstance->mThreadNetif.GetMac().GetNetworkName();
}

ThreadError otSetNetworkName(otInstance *aInstance, const char *aNetworkName)
{
    return aInstance->mThreadNetif.GetMac().SetNetworkName(aNetworkName);
}

otPanId otGetPanId(otInstance *aInstance)
{
    return aInstance->mThreadNetif.GetMac().GetPanId();
}

ThreadError otSetPanId(otInstance *aInstance, otPanId aPanId)
{
    ThreadError error = kThreadError_None;

    // do not allow setting PAN ID to broadcast if Thread is running
    VerifyOrExit(aPanId != Mac::kPanIdBroadcast ||
                 aInstance->mThreadNetif.GetMle().GetDeviceState() != Mle::kDeviceStateDisabled,
                 error = kThreadError_InvalidState);

    error = aInstance->mThreadNetif.GetMac().SetPanId(aPanId);

exit:
    return error;
}

bool otIsRouterRoleEnabled(otInstance *aInstance)
{
    return aInstance->mThreadNetif.GetMle().IsRouterRoleEnabled();
}

void otSetRouterRoleEnabled(otInstance *aInstance, bool aEnabled)
{
    aInstance->mThreadNetif.GetMle().SetRouterRoleEnabled(aEnabled);
}

otShortAddress otGetShortAddress(otInstance *aInstance)
{
    return aInstance->mThreadNetif.GetMac().GetShortAddress();
}

uint8_t otGetLocalLeaderWeight(otInstance *aInstance)
{
    return aInstance->mThreadNetif.GetMle().GetLeaderWeight();
}

void otSetLocalLeaderWeight(otInstance *aInstance, uint8_t aWeight)
{
    aInstance->mThreadNetif.GetMle().SetLeaderWeight(aWeight);
}

uint32_t otGetLocalLeaderPartitionId(otInstance *aInstance)
{
    return aInstance->mThreadNetif.GetMle().GetLeaderPartitionId();
}

void otSetLocalLeaderPartitionId(otInstance *aInstance, uint32_t aPartitionId)
{
    return aInstance->mThreadNetif.GetMle().SetLeaderPartitionId(aPartitionId);
}

uint16_t otGetJoinerUdpPort(otInstance *aInstance)
{
    return aInstance->mThreadNetif.GetJoinerRouter().GetJoinerUdpPort();
}

ThreadError otSetJoinerUdpPort(otInstance *aInstance, uint16_t aJoinerUdpPort)
{
    return aInstance->mThreadNetif.GetJoinerRouter().SetJoinerUdpPort(aJoinerUdpPort);
}

ThreadError otAddBorderRouter(otInstance *aInstance, const otBorderRouterConfig *aConfig)
{
    uint8_t flags = 0;

    if (aConfig->mPreferred)
    {
        flags |= NetworkData::BorderRouterEntry::kPreferredFlag;
    }

    if (aConfig->mSlaac)
    {
        flags |= NetworkData::BorderRouterEntry::kSlaacFlag;
    }

    if (aConfig->mDhcp)
    {
        flags |= NetworkData::BorderRouterEntry::kDhcpFlag;
    }

    if (aConfig->mConfigure)
    {
        flags |= NetworkData::BorderRouterEntry::kConfigureFlag;
    }

    if (aConfig->mDefaultRoute)
    {
        flags |= NetworkData::BorderRouterEntry::kDefaultRouteFlag;
    }

    if (aConfig->mOnMesh)
    {
        flags |= NetworkData::BorderRouterEntry::kOnMeshFlag;
    }

    return aInstance->mThreadNetif.GetNetworkDataLocal().AddOnMeshPrefix(aConfig->mPrefix.mPrefix.mFields.m8,
                                                                         aConfig->mPrefix.mLength,
                                                                         aConfig->mPreference, flags, aConfig->mStable);
}

ThreadError otRemoveBorderRouter(otInstance *aInstance, const otIp6Prefix *aPrefix)
{
    return aInstance->mThreadNetif.GetNetworkDataLocal().RemoveOnMeshPrefix(aPrefix->mPrefix.mFields.m8, aPrefix->mLength);
}

ThreadError otGetNextOnMeshPrefix(otInstance *aInstance, bool aLocal, otNetworkDataIterator *aIterator,
                                  otBorderRouterConfig *aConfig)
{
    ThreadError error = kThreadError_None;

    VerifyOrExit(aIterator && aConfig, error = kThreadError_InvalidArgs);

    if (aLocal)
    {
        error = aInstance->mThreadNetif.GetNetworkDataLocal().GetNextOnMeshPrefix(aIterator, aConfig);
    }
    else
    {
        error = aInstance->mThreadNetif.GetNetworkDataLeader().GetNextOnMeshPrefix(aIterator, aConfig);
    }

exit:
    return error;
}

ThreadError otAddExternalRoute(otInstance *aInstance, const otExternalRouteConfig *aConfig)
{
    return aInstance->mThreadNetif.GetNetworkDataLocal().AddHasRoutePrefix(aConfig->mPrefix.mPrefix.mFields.m8,
                                                                           aConfig->mPrefix.mLength,
                                                                           aConfig->mPreference, aConfig->mStable);
}

ThreadError otRemoveExternalRoute(otInstance *aInstance, const otIp6Prefix *aPrefix)
{
    return aInstance->mThreadNetif.GetNetworkDataLocal().RemoveHasRoutePrefix(aPrefix->mPrefix.mFields.m8,
                                                                              aPrefix->mLength);
}

ThreadError otSendServerData(otInstance *aInstance)
{
    return aInstance->mThreadNetif.GetNetworkDataLocal().SendServerDataNotification();
}

ThreadError otAddUnsecurePort(otInstance *aInstance, uint16_t aPort)
{
    return aInstance->mThreadNetif.GetIp6Filter().AddUnsecurePort(aPort);
}

ThreadError otRemoveUnsecurePort(otInstance *aInstance, uint16_t aPort)
{
    return aInstance->mThreadNetif.GetIp6Filter().RemoveUnsecurePort(aPort);
}

const uint16_t *otGetUnsecurePorts(otInstance *aInstance, uint8_t *aNumEntries)
{
    return aInstance->mThreadNetif.GetIp6Filter().GetUnsecurePorts(*aNumEntries);
}

uint32_t otGetContextIdReuseDelay(otInstance *aInstance)
{
    return aInstance->mThreadNetif.GetNetworkDataLeader().GetContextIdReuseDelay();
}

void otSetContextIdReuseDelay(otInstance *aInstance, uint32_t aDelay)
{
    aInstance->mThreadNetif.GetNetworkDataLeader().SetContextIdReuseDelay(aDelay);
}

uint32_t otGetKeySequenceCounter(otInstance *aInstance)
{
    return aInstance->mThreadNetif.GetKeyManager().GetCurrentKeySequence();
}

void otSetKeySequenceCounter(otInstance *aInstance, uint32_t aKeySequenceCounter)
{
    aInstance->mThreadNetif.GetKeyManager().SetCurrentKeySequence(aKeySequenceCounter);
}

uint8_t otGetNetworkIdTimeout(otInstance *aInstance)
{
    return aInstance->mThreadNetif.GetMle().GetNetworkIdTimeout();
}

void otSetNetworkIdTimeout(otInstance *aInstance, uint8_t aTimeout)
{
    aInstance->mThreadNetif.GetMle().SetNetworkIdTimeout((uint8_t)aTimeout);
}

uint8_t otGetRouterUpgradeThreshold(otInstance *aInstance)
{
    return aInstance->mThreadNetif.GetMle().GetRouterUpgradeThreshold();
}

void otSetRouterUpgradeThreshold(otInstance *aInstance, uint8_t aThreshold)
{
    aInstance->mThreadNetif.GetMle().SetRouterUpgradeThreshold(aThreshold);
}

ThreadError otReleaseRouterId(otInstance *aInstance, uint8_t aRouterId)
{
    return aInstance->mThreadNetif.GetMle().ReleaseRouterId(aRouterId);
}

ThreadError otAddMacWhitelist(otInstance *aInstance, const uint8_t *aExtAddr)
{
    ThreadError error = kThreadError_None;

    if (aInstance->mThreadNetif.GetMac().GetWhitelist().Add(*reinterpret_cast<const Mac::ExtAddress *>(aExtAddr)) == NULL)
    {
        error = kThreadError_NoBufs;
    }

    return error;
}

ThreadError otAddMacWhitelistRssi(otInstance *aInstance, const uint8_t *aExtAddr, int8_t aRssi)
{
    ThreadError error = kThreadError_None;
    otMacWhitelistEntry *entry;

    entry = aInstance->mThreadNetif.GetMac().GetWhitelist().Add(*reinterpret_cast<const Mac::ExtAddress *>(aExtAddr));
    VerifyOrExit(entry != NULL, error = kThreadError_NoBufs);
    aInstance->mThreadNetif.GetMac().GetWhitelist().SetFixedRssi(*entry, aRssi);

exit:
    return error;
}

void otRemoveMacWhitelist(otInstance *aInstance, const uint8_t *aExtAddr)
{
    aInstance->mThreadNetif.GetMac().GetWhitelist().Remove(*reinterpret_cast<const Mac::ExtAddress *>(aExtAddr));
}

void otClearMacWhitelist(otInstance *aInstance)
{
    aInstance->mThreadNetif.GetMac().GetWhitelist().Clear();
}

ThreadError otGetMacWhitelistEntry(otInstance *aInstance, uint8_t aIndex, otMacWhitelistEntry *aEntry)
{
    ThreadError error = kThreadError_None;

    VerifyOrExit(aEntry != NULL, error = kThreadError_InvalidArgs);
    error = aInstance->mThreadNetif.GetMac().GetWhitelist().GetEntry(aIndex, *aEntry);

exit:
    return error;
}

void otDisableMacWhitelist(otInstance *aInstance)
{
    aInstance->mThreadNetif.GetMac().GetWhitelist().Disable();
}

void otEnableMacWhitelist(otInstance *aInstance)
{
    aInstance->mThreadNetif.GetMac().GetWhitelist().Enable();
}

bool otIsMacWhitelistEnabled(otInstance *aInstance)
{
    return aInstance->mThreadNetif.GetMac().GetWhitelist().IsEnabled();
}

ThreadError otBecomeDetached(otInstance *aInstance)
{
    return aInstance->mThreadNetif.GetMle().BecomeDetached();
}

ThreadError otBecomeChild(otInstance *aInstance, otMleAttachFilter aFilter)
{
    return aInstance->mThreadNetif.GetMle().BecomeChild(aFilter);
}

ThreadError otBecomeRouter(otInstance *aInstance)
{
    return aInstance->mThreadNetif.GetMle().BecomeRouter(ThreadStatusTlv::kTooFewRouters);
}

ThreadError otBecomeLeader(otInstance *aInstance)
{
    return aInstance->mThreadNetif.GetMle().BecomeLeader();
}

ThreadError otAddMacBlacklist(otInstance *aInstance, const uint8_t *aExtAddr)
{
    ThreadError error = kThreadError_None;

    if (aInstance->mThreadNetif.GetMac().GetBlacklist().Add(*reinterpret_cast<const Mac::ExtAddress *>(aExtAddr)) == NULL)
    {
        error = kThreadError_NoBufs;
    }

    return error;
}

void otRemoveMacBlacklist(otInstance *aInstance, const uint8_t *aExtAddr)
{
    aInstance->mThreadNetif.GetMac().GetBlacklist().Remove(*reinterpret_cast<const Mac::ExtAddress *>(aExtAddr));
}

void otClearMacBlacklist(otInstance *aInstance)
{
    aInstance->mThreadNetif.GetMac().GetBlacklist().Clear();
}

ThreadError otGetMacBlacklistEntry(otInstance *aInstance, uint8_t aIndex, otMacBlacklistEntry *aEntry)
{
    ThreadError error = kThreadError_None;

    VerifyOrExit(aEntry != NULL, error = kThreadError_InvalidArgs);
    error = aInstance->mThreadNetif.GetMac().GetBlacklist().GetEntry(aIndex, *aEntry);

exit:
    return error;
}

void otDisableMacBlacklist(otInstance *aInstance)
{
    aInstance->mThreadNetif.GetMac().GetBlacklist().Disable();
}

void otEnableMacBlacklist(otInstance *aInstance)
{
    aInstance->mThreadNetif.GetMac().GetBlacklist().Enable();
}

bool otIsMacBlacklistEnabled(otInstance *aInstance)
{
    return aInstance->mThreadNetif.GetMac().GetBlacklist().IsEnabled();
}

ThreadError otGetAssignLinkQuality(otInstance *aInstance, const uint8_t *aExtAddr, uint8_t *aLinkQuality)
{
    Mac::ExtAddress extAddress;

    memset(&extAddress, 0, sizeof(extAddress));
    memcpy(extAddress.m8, aExtAddr, OT_EXT_ADDRESS_SIZE);

    return aInstance->mThreadNetif.GetMle().GetAssignLinkQuality(extAddress, *aLinkQuality);
}

void otSetAssignLinkQuality(otInstance *aInstance, const uint8_t *aExtAddr, uint8_t aLinkQuality)
{
    Mac::ExtAddress extAddress;

    memset(&extAddress, 0, sizeof(extAddress));
    memcpy(extAddress.m8, aExtAddr, OT_EXT_ADDRESS_SIZE);

    aInstance->mThreadNetif.GetMle().SetAssignLinkQuality(extAddress, aLinkQuality);
}

void otPlatformReset(otInstance *aInstance)
{
    otPlatReset(aInstance);
}

uint8_t otGetRouterDowngradeThreshold(otInstance *aInstance)
{
    return aInstance->mThreadNetif.GetMle().GetRouterDowngradeThreshold();
}

void otSetRouterDowngradeThreshold(otInstance *aInstance, uint8_t aThreshold)
{
    aInstance->mThreadNetif.GetMle().SetRouterDowngradeThreshold(aThreshold);
}

uint8_t otGetRouterSelectionJitter(otInstance *aInstance)
{
    return aInstance->mThreadNetif.GetMle().GetRouterSelectionJitter();
}

void otSetRouterSelectionJitter(otInstance *aInstance, uint8_t aRouterJitter)
{
    aInstance->mThreadNetif.GetMle().SetRouterSelectionJitter(aRouterJitter);
}

ThreadError otGetChildInfoById(otInstance *aInstance, uint16_t aChildId, otChildInfo *aChildInfo)
{
    ThreadError error = kThreadError_None;

    VerifyOrExit(aChildInfo != NULL, error = kThreadError_InvalidArgs);

    error = aInstance->mThreadNetif.GetMle().GetChildInfoById(aChildId, *aChildInfo);

exit:
    return error;
}

ThreadError otGetChildInfoByIndex(otInstance *aInstance, uint8_t aChildIndex, otChildInfo *aChildInfo)
{
    ThreadError error = kThreadError_None;

    VerifyOrExit(aChildInfo != NULL, error = kThreadError_InvalidArgs);

    error = aInstance->mThreadNetif.GetMle().GetChildInfoByIndex(aChildIndex, *aChildInfo);

exit:
    return error;
}

ThreadError otGetNextNeighborInfo(otInstance *aInstance, otNeighborInfoIterator *aIterator, otNeighborInfo *aInfo)
{
    ThreadError error = kThreadError_None;

    VerifyOrExit((aInfo != NULL) && (aIterator != NULL), error = kThreadError_InvalidArgs);

    error = aInstance->mThreadNetif.GetMle().GetNextNeighborInfo(*aIterator, *aInfo);

exit:
    return error;
}

otDeviceRole otGetDeviceRole(otInstance *aInstance)
{
    otDeviceRole rval = kDeviceRoleDisabled;

    switch (aInstance->mThreadNetif.GetMle().GetDeviceState())
    {
    case Mle::kDeviceStateDisabled:
        rval = kDeviceRoleDisabled;
        break;

    case Mle::kDeviceStateDetached:
        rval = kDeviceRoleDetached;
        break;

    case Mle::kDeviceStateChild:
        rval = kDeviceRoleChild;
        break;

    case Mle::kDeviceStateRouter:
        rval = kDeviceRoleRouter;
        break;

    case Mle::kDeviceStateLeader:
        rval = kDeviceRoleLeader;
        break;
    }

    return rval;
}

ThreadError otGetEidCacheEntry(otInstance *aInstance, uint8_t aIndex, otEidCacheEntry *aEntry)
{
    ThreadError error;

    VerifyOrExit(aEntry != NULL, error = kThreadError_InvalidArgs);
    error = aInstance->mThreadNetif.GetAddressResolver().GetEntry(aIndex, *aEntry);

exit:
    return error;
}

ThreadError otGetLeaderData(otInstance *aInstance, otLeaderData *aLeaderData)
{
    ThreadError error;

    VerifyOrExit(aLeaderData != NULL, error = kThreadError_InvalidArgs);

    error = aInstance->mThreadNetif.GetMle().GetLeaderData(*aLeaderData);

exit:
    return error;
}

uint8_t otGetLeaderRouterId(otInstance *aInstance)
{
    return aInstance->mThreadNetif.GetMle().GetLeaderDataTlv().GetLeaderRouterId();
}

uint8_t otGetLeaderWeight(otInstance *aInstance)
{
    return aInstance->mThreadNetif.GetMle().GetLeaderDataTlv().GetWeighting();
}

uint8_t otGetNetworkDataVersion(otInstance *aInstance)
{
    return aInstance->mThreadNetif.GetMle().GetLeaderDataTlv().GetDataVersion();
}

uint32_t otGetPartitionId(otInstance *aInstance)
{
    return aInstance->mThreadNetif.GetMle().GetLeaderDataTlv().GetPartitionId();
}

uint16_t otGetRloc16(otInstance *aInstance)
{
    return aInstance->mThreadNetif.GetMle().GetRloc16();
}

uint8_t otGetRouterIdSequence(otInstance *aInstance)
{
    return aInstance->mThreadNetif.GetMle().GetRouterIdSequence();
}

ThreadError otGetRouterInfo(otInstance *aInstance, uint16_t aRouterId, otRouterInfo *aRouterInfo)
{
    ThreadError error = kThreadError_None;

    VerifyOrExit(aRouterInfo != NULL, error = kThreadError_InvalidArgs);

    error = aInstance->mThreadNetif.GetMle().GetRouterInfo(aRouterId, *aRouterInfo);

exit:
    return error;
}

ThreadError otGetParentInfo(otInstance *aInstance, otRouterInfo *aParentInfo)
{
    ThreadError error = kThreadError_None;
    Router *parent;

    VerifyOrExit(aParentInfo != NULL, error = kThreadError_InvalidArgs);

    parent = aInstance->mThreadNetif.GetMle().GetParent();
    memcpy(aParentInfo->mExtAddress.m8, parent->mMacAddr.m8, OT_EXT_ADDRESS_SIZE);
    aParentInfo->mRloc16 = parent->mValid.mRloc16;

exit:
    return error;
}

uint8_t otGetStableNetworkDataVersion(otInstance *aInstance)
{
    return aInstance->mThreadNetif.GetMle().GetLeaderDataTlv().GetStableDataVersion();
}

void otSetLinkPcapCallback(otInstance *aInstance, otLinkPcapCallback aPcapCallback, void *aCallbackContext)
{
    aInstance->mThreadNetif.GetMac().SetPcapCallback(aPcapCallback, aCallbackContext);
}

bool otIsLinkPromiscuous(otInstance *aInstance)
{
    return aInstance->mThreadNetif.GetMac().IsPromiscuous();
}

ThreadError otSetLinkPromiscuous(otInstance *aInstance, bool aPromiscuous)
{
    ThreadError error = kThreadError_None;

    // cannot enable IEEE 802.15.4 promiscuous mode if the Thread interface is enabled
    VerifyOrExit(aInstance->mThreadNetif.IsUp() == false, error = kThreadError_Busy);

    aInstance->mThreadNetif.GetMac().SetPromiscuous(aPromiscuous);

exit:
    return error;
}

const otMacCounters *otGetMacCounters(otInstance *aInstance)
{
    return &aInstance->mThreadNetif.GetMac().GetCounters();
}

bool otIsIp6AddressEqual(const otIp6Address *a, const otIp6Address *b)
{
    return *static_cast<const Ip6::Address *>(a) == *static_cast<const Ip6::Address *>(b);
}

ThreadError otIp6AddressFromString(const char *str, otIp6Address *address)
{
    return static_cast<Ip6::Address *>(address)->FromString(str);
}

const otNetifAddress *otGetUnicastAddresses(otInstance *aInstance)
{
    return aInstance->mThreadNetif.GetUnicastAddresses();
}

ThreadError otAddUnicastAddress(otInstance *aInstance, const otNetifAddress *address)
{
    return aInstance->mThreadNetif.AddExternalUnicastAddress(*static_cast<const Ip6::NetifUnicastAddress *>(address));
}

ThreadError otRemoveUnicastAddress(otInstance *aInstance, const otIp6Address *address)
{
    return aInstance->mThreadNetif.RemoveExternalUnicastAddress(*static_cast<const Ip6::Address *>(address));
}

void otSlaacUpdate(otInstance *aInstance, otNetifAddress *aAddresses, uint32_t aNumAddresses,
                   otSlaacIidCreate aIidCreate, void *aContext)
{
    Utils::Slaac::UpdateAddresses(aInstance, aAddresses, aNumAddresses, aIidCreate, aContext);
}

ThreadError otCreateRandomIid(otInstance *aInstance, otNetifAddress *aAddress, void *aContext)
{
    return Utils::Slaac::CreateRandomIid(aInstance, aAddress, aContext);
}

ThreadError otCreateMacIid(otInstance *aInstance, otNetifAddress *aAddress, void *)
{
    memcpy(&aAddress->mAddress.mFields.m8[OT_IP6_ADDRESS_SIZE - OT_IP6_IID_SIZE],
           aInstance->mThreadNetif.GetMac().GetExtAddress(), OT_IP6_IID_SIZE);
    aAddress->mAddress.mFields.m8[OT_IP6_ADDRESS_SIZE - OT_IP6_IID_SIZE] ^= 0x02;

    return kThreadError_None;
}

ThreadError otCreateSemanticallyOpaqueIid(otInstance *aInstance, otNetifAddress *aAddress, void *aContext)
{
    return static_cast<Utils::SemanticallyOpaqueIidGenerator *>(aContext)->CreateIid(aInstance, aAddress);
}

void otSetStateChangedCallback(otInstance *aInstance, otStateChangedCallback aCallback, void *aCallbackContext)
{
    aInstance->mNetifCallback.Set(aCallback, aCallbackContext);
    aInstance->mThreadNetif.RegisterCallback(aInstance->mNetifCallback);
}

const char *otGetVersionString(void)
{
    static const char sVersion[] =
        PACKAGE_NAME "/" PACKAGE_VERSION
#ifdef  PLATFORM_INFO
        "; " PLATFORM_INFO
#endif
#if defined(__DATE__)
        "; " __DATE__ " " __TIME__;
#else
        ;
#endif

    return sVersion;
}

uint32_t otGetPollPeriod(otInstance *aInstance)
{
    return aInstance->mThreadNetif.GetMeshForwarder().GetAssignPollPeriod();
}

void otSetPollPeriod(otInstance *aInstance, uint32_t aPollPeriod)
{
    aInstance->mThreadNetif.GetMeshForwarder().SetAssignPollPeriod(aPollPeriod);
}

ThreadError otSetPreferredRouterId(otInstance *aInstance, uint8_t aRouterId)
{
    return aInstance->mThreadNetif.GetMle().SetPreferredRouterId(aRouterId);
}

#ifdef OPENTHREAD_MULTIPLE_INSTANCE

otInstance *otInstanceInit(void *aInstanceBuffer, uint64_t *aInstanceBufferSize)
{
    otInstance *aInstance = NULL;

    otLogInfoApi("otInstanceInit\n");

    VerifyOrExit(aInstanceBufferSize != NULL, ;);

    // Make sure the input buffer is big enough
    VerifyOrExit(sizeof(otInstance) <= *aInstanceBufferSize, *aInstanceBufferSize = sizeof(otInstance));

    VerifyOrExit(aInstanceBuffer != NULL, ;);

    // Construct the context
    aInstance = new(aInstanceBuffer)otInstance();

exit:

    return aInstance;
}

#else

otInstance *otInstanceInit()
{
    otLogInfoApi("otInstanceInit\n");

    VerifyOrExit(sInstance == NULL, ;);

    // Construct the context
    sInstance = new(&sInstanceRaw)otInstance();

exit:

    return sInstance;
}

#endif

ThreadError otSendDiagnosticGet(otInstance *aInstance, otIp6Address *aDestination, uint8_t aTlvTypes[], uint8_t aCount)
{
    return aInstance->mThreadNetif.GetNetworkDiagnostic().SendDiagnosticGet(*static_cast<Ip6::Address *>(aDestination),
                                                                            aTlvTypes,
                                                                            aCount);
}

ThreadError otSendDiagnosticReset(otInstance *aInstance, otIp6Address *aDestination, uint8_t aTlvTypes[],
                                  uint8_t aCount)
{
    return aInstance->mThreadNetif.GetNetworkDiagnostic().SendDiagnosticReset(*static_cast<Ip6::Address *>(aDestination),
                                                                              aTlvTypes,
                                                                              aCount);
}

void otInstanceFinalize(otInstance *aInstance)
{
    // Ensure we are disabled
    (void)otThreadStop(aInstance);
    (void)otInterfaceDown(aInstance);

    // Nothing to actually free, since the caller supplied the buffer

#ifndef OPENTHREAD_MULTIPLE_INSTANCE
    sInstance = NULL;
#endif
}

ThreadError otInterfaceUp(otInstance *aInstance)
{
    ThreadError error = kThreadError_None;

    error = aInstance->mThreadNetif.Up();

    return error;
}

ThreadError otInterfaceDown(otInstance *aInstance)
{
    ThreadError error = kThreadError_None;

    error = aInstance->mThreadNetif.Down();

    return error;
}

bool otIsInterfaceUp(otInstance *aInstance)
{
    return aInstance->mThreadNetif.IsUp();
}

ThreadError otThreadStart(otInstance *aInstance)
{
    ThreadError error = kThreadError_None;

    VerifyOrExit(aInstance->mThreadNetif.GetMac().GetPanId() != Mac::kPanIdBroadcast, error = kThreadError_InvalidState);

    error = aInstance->mThreadNetif.GetMle().Start();

exit:
    return error;
}

ThreadError otThreadStop(otInstance *aInstance)
{
    ThreadError error = kThreadError_None;

    error = aInstance->mThreadNetif.GetMle().Stop();

    return error;
}

bool otIsSingleton(otInstance *aInstance)
{
    return aInstance->mThreadNetif.GetMle().IsSingleton();
}

ThreadError otActiveScan(otInstance *aInstance, uint32_t aScanChannels, uint16_t aScanDuration,
                         otHandleActiveScanResult aCallback, void *aCallbackContext)
{
    aInstance->mActiveScanCallback = aCallback;
    aInstance->mActiveScanCallbackContext = aCallbackContext;
    return aInstance->mThreadNetif.GetMac().ActiveScan(aScanChannels, aScanDuration, &HandleActiveScanResult, aInstance);
}

bool otIsActiveScanInProgress(otInstance *aInstance)
{
    return aInstance->mThreadNetif.GetMac().IsActiveScanInProgress();
}

void HandleActiveScanResult(void *aContext, Mac::Frame *aFrame)
{
    otInstance *aInstance = static_cast<otInstance *>(aContext);
    otActiveScanResult result;
    Mac::Address address;
    Mac::Beacon *beacon;
    uint8_t payloadLength;

    memset(&result, 0, sizeof(otActiveScanResult));

    if (aFrame == NULL)
    {
        aInstance->mActiveScanCallback(NULL, aInstance->mActiveScanCallbackContext);
        ExitNow();
    }

    SuccessOrExit(aFrame->GetSrcAddr(address));
    VerifyOrExit(address.mLength == sizeof(address.mExtAddress), ;);
    memcpy(&result.mExtAddress, &address.mExtAddress, sizeof(result.mExtAddress));

    aFrame->GetSrcPanId(result.mPanId);
    result.mChannel = aFrame->GetChannel();
    result.mRssi = aFrame->GetPower();
    result.mLqi = aFrame->GetLqi();

    payloadLength = aFrame->GetPayloadLength();
    beacon = reinterpret_cast<Mac::Beacon *>(aFrame->GetPayload());

    if (payloadLength >= sizeof(*beacon) && beacon->IsValid())
    {
        result.mVersion = beacon->GetProtocolVersion();
        result.mIsJoinable = beacon->IsJoiningPermitted();
        result.mIsNative = beacon->IsNative();
        memcpy(&result.mNetworkName, beacon->GetNetworkName(), sizeof(result.mNetworkName));
        memcpy(&result.mExtendedPanId, beacon->GetExtendedPanId(), sizeof(result.mExtendedPanId));
    }

    aInstance->mActiveScanCallback(&result, aInstance->mActiveScanCallbackContext);

exit:
    return;
}

ThreadError otEnergyScan(otInstance *aInstance, uint32_t aScanChannels, uint16_t aScanDuration,
                         otHandleEnergyScanResult aCallback, void *aCallbackContext)
{
    aInstance->mEnergyScanCallback = aCallback;
    aInstance->mEnergyScanCallbackContext = aCallbackContext;
    return aInstance->mThreadNetif.GetMac().EnergyScan(aScanChannels, aScanDuration, &HandleEnergyScanResult, aInstance);
}

void HandleEnergyScanResult(void *aContext, otEnergyScanResult *aResult)
{
    otInstance *aInstance = static_cast<otInstance *>(aContext);

    aInstance->mEnergyScanCallback(aResult, aInstance->mEnergyScanCallbackContext);
}

bool otIsEnergyScanInProgress(otInstance *aInstance)
{
    return aInstance->mThreadNetif.GetMac().IsEnergyScanInProgress();
}

ThreadError otDiscover(otInstance *aInstance, uint32_t aScanChannels, uint16_t aScanDuration, uint16_t aPanId,
                       otHandleActiveScanResult aCallback, void *aCallbackContext)
{
    aInstance->mDiscoverCallback = aCallback;
    aInstance->mDiscoverCallbackContext = aCallbackContext;
    return aInstance->mThreadNetif.GetMle().Discover(aScanChannels, aScanDuration, aPanId, &HandleMleDiscover, aInstance);
}

bool otIsDiscoverInProgress(otInstance *aInstance)
{
    return aInstance->mThreadNetif.GetMle().IsDiscoverInProgress();
}

void HandleMleDiscover(otActiveScanResult *aResult, void *aContext)
{
    otInstance *aInstance = static_cast<otInstance *>(aContext);
    aInstance->mDiscoverCallback(aResult, aInstance->mDiscoverCallbackContext);
}

void otSetReceiveIp6DatagramCallback(otInstance *aInstance, otReceiveIp6DatagramCallback aCallback,
                                     void *aCallbackContext)
{
    aInstance->mIp6.SetReceiveDatagramCallback(aCallback, aCallbackContext);
}

bool otIsReceiveIp6DatagramFilterEnabled(otInstance *aInstance)
{
    return aInstance->mIp6.IsReceiveIp6FilterEnabled();
}

void otSetReceiveIp6DatagramFilterEnabled(otInstance *aInstance, bool aEnabled)
{
    aInstance->mIp6.SetReceiveIp6FilterEnabled(aEnabled);
}

ThreadError otSendIp6Datagram(otInstance *aInstance, otMessage aMessage)
{
    return aInstance->mIp6.HandleDatagram(*static_cast<Message *>(aMessage), NULL, aInstance->mThreadNetif.GetInterfaceId(),
                                          NULL, true);
}

otMessage otNewUdpMessage(otInstance *aInstance)
{
    return aInstance->mIp6.mUdp.NewMessage(0);
}

otMessage otNewIp6Message(otInstance *aInstance, bool aLinkSecurityEnabled)
{
    Message *message = aInstance->mIp6.mMessagePool.New(Message::kTypeIp6, 0);

    if (message)
    {
        message->SetLinkSecurityEnabled(aLinkSecurityEnabled);
    }

    return message;
}

ThreadError otFreeMessage(otMessage aMessage)
{
    return static_cast<Message *>(aMessage)->Free();
}

uint16_t otGetMessageLength(otMessage aMessage)
{
    Message *message = static_cast<Message *>(aMessage);
    return message->GetLength();
}

ThreadError otSetMessageLength(otMessage aMessage, uint16_t aLength)
{
    Message *message = static_cast<Message *>(aMessage);
    return message->SetLength(aLength);
}

uint16_t otGetMessageOffset(otMessage aMessage)
{
    Message *message = static_cast<Message *>(aMessage);
    return message->GetOffset();
}

ThreadError otSetMessageOffset(otMessage aMessage, uint16_t aOffset)
{
    Message *message = static_cast<Message *>(aMessage);
    return message->SetOffset(aOffset);
}

ThreadError otAppendMessage(otMessage aMessage, const void *aBuf, uint16_t aLength)
{
    Message *message = static_cast<Message *>(aMessage);
    return message->Append(aBuf, aLength);
}

int otReadMessage(otMessage aMessage, uint16_t aOffset, void *aBuf, uint16_t aLength)
{
    Message *message = static_cast<Message *>(aMessage);
    return message->Read(aOffset, aLength, aBuf);
}

int otWriteMessage(otMessage aMessage, uint16_t aOffset, const void *aBuf, uint16_t aLength)
{
    Message *message = static_cast<Message *>(aMessage);
    return message->Write(aOffset, aLength, aBuf);
}

ThreadError otOpenUdpSocket(otInstance *aInstance, otUdpSocket *aSocket, otUdpReceive aCallback, void *aCallbackContext)
{
    ThreadError error = kThreadError_Busy;
    Ip6::UdpSocket *socket = static_cast<Ip6::UdpSocket *>(aSocket);

    if (socket->mTransport == NULL)
    {
        socket->mTransport = &aInstance->mIp6.mUdp;
        error = socket->Open(aCallback, aCallbackContext);
    }

    return error;
}

ThreadError otCloseUdpSocket(otUdpSocket *aSocket)
{
    ThreadError error = kThreadError_InvalidState;
    Ip6::UdpSocket *socket = static_cast<Ip6::UdpSocket *>(aSocket);

    if (socket->mTransport != NULL)
    {
        error = socket->Close();

        if (error == kThreadError_None)
        {
            socket->mTransport = NULL;
        }
    }

    return error;
}

ThreadError otBindUdpSocket(otUdpSocket *aSocket, otSockAddr *aSockName)
{
    Ip6::UdpSocket *socket = static_cast<Ip6::UdpSocket *>(aSocket);
    return socket->Bind(*static_cast<const Ip6::SockAddr *>(aSockName));
}

ThreadError otSendUdp(otUdpSocket *aSocket, otMessage aMessage, const otMessageInfo *aMessageInfo)
{
    Ip6::UdpSocket *socket = static_cast<Ip6::UdpSocket *>(aSocket);
    return socket->SendTo(*static_cast<Message *>(aMessage),
                          *static_cast<const Ip6::MessageInfo *>(aMessageInfo));
}

bool otIsIcmpEchoEnabled(otInstance *aInstance)
{
    return aInstance->mIp6.mIcmp.IsEchoEnabled();
}

void otSetIcmpEchoEnabled(otInstance *aInstance, bool aEnabled)
{
    aInstance->mIp6.mIcmp.SetEchoEnabled(aEnabled);
}

uint8_t otIp6PrefixMatch(const otIp6Address *aFirst, const otIp6Address *aSecond)
{
    uint8_t rval;

    VerifyOrExit(aFirst != NULL && aSecond != NULL, rval = 0);

    rval = static_cast<const Ip6::Address *>(aFirst)->PrefixMatch(*static_cast<const Ip6::Address *>(aSecond));

exit:
    return rval;
}

ThreadError otGetActiveDataset(otInstance *aInstance, otOperationalDataset *aDataset)
{
    ThreadError error = kThreadError_None;

    VerifyOrExit(aDataset != NULL, error = kThreadError_InvalidArgs);

    aInstance->mThreadNetif.GetActiveDataset().GetLocal().Get(*aDataset);

exit:
    return error;
}

ThreadError otSetActiveDataset(otInstance *aInstance, otOperationalDataset *aDataset)
{
    ThreadError error;

    VerifyOrExit(aDataset != NULL, error = kThreadError_InvalidArgs);

    error = aInstance->mThreadNetif.GetActiveDataset().Set(*aDataset);

exit:
    return error;
}

ThreadError otGetPendingDataset(otInstance *aInstance, otOperationalDataset *aDataset)
{
    ThreadError error = kThreadError_None;

    VerifyOrExit(aDataset != NULL, error = kThreadError_InvalidArgs);

    aInstance->mThreadNetif.GetPendingDataset().GetLocal().Get(*aDataset);

exit:
    return error;
}

ThreadError otSetPendingDataset(otInstance *aInstance, otOperationalDataset *aDataset)
{
    ThreadError error;

    VerifyOrExit(aDataset != NULL, error = kThreadError_InvalidArgs);

    error = aInstance->mThreadNetif.GetPendingDataset().Set(*aDataset);

exit:
    return error;
}

ThreadError otSendActiveGet(otInstance *aInstance, const uint8_t *aTlvTypes, uint8_t aLength)
{
    return aInstance->mThreadNetif.GetActiveDataset().SendGetRequest(aTlvTypes, aLength);
}

ThreadError otSendActiveSet(otInstance *aInstance, const otOperationalDataset *aDataset, const uint8_t *aTlvs,
                            uint8_t aLength)
{
    return aInstance->mThreadNetif.GetActiveDataset().SendSetRequest(*aDataset, aTlvs, aLength);
}

ThreadError otSendPendingGet(otInstance *aInstance, const uint8_t *aTlvTypes, uint8_t aLength)
{
    return aInstance->mThreadNetif.GetPendingDataset().SendGetRequest(aTlvTypes, aLength);
}

ThreadError otSendPendingSet(otInstance *aInstance, const otOperationalDataset *aDataset, const uint8_t *aTlvs,
                             uint8_t aLength)
{
    return aInstance->mThreadNetif.GetPendingDataset().SendSetRequest(*aDataset, aTlvs, aLength);
}

#if OPENTHREAD_ENABLE_COMMISSIONER
#include <commissioning/commissioner.h>
ThreadError otCommissionerStart(otInstance *aInstance)
{
    return aInstance->mThreadNetif.GetCommissioner().Start();
}

ThreadError otCommissionerStop(otInstance *aInstance)
{
    return aInstance->mThreadNetif.GetCommissioner().Stop();
}

ThreadError otCommissionerAddJoiner(otInstance *aInstance, const otExtAddress *aExtAddress, const char *aPSKd)
{
    return aInstance->mThreadNetif.GetCommissioner().AddJoiner(static_cast<const Mac::ExtAddress *>(aExtAddress), aPSKd);
}

ThreadError otCommissionerRemoveJoiner(otInstance *aInstance, const otExtAddress *aExtAddress)
{
    return aInstance->mThreadNetif.GetCommissioner().RemoveJoiner(static_cast<const Mac::ExtAddress *>(aExtAddress));
}

ThreadError otCommissionerSetProvisioningUrl(otInstance *aInstance, const char *aProvisioningUrl)
{
    return aInstance->mThreadNetif.GetCommissioner().SetProvisioningUrl(aProvisioningUrl);
}

<<<<<<< HEAD
ThreadError otCommissionerEnergyScan(otInstance *aInstance, uint32_t aChannelMask, uint8_t aCount, uint16_t aPeriod,
=======
ThreadError otCommissionerAnnounceBegin(otInstance *, uint32_t aChannelMask, uint8_t aCount, uint16_t aPeriod,
                                        const otIp6Address *aAddress)
{
    return sThreadNetif->GetCommissioner().mAnnounceBegin.SendRequest(aChannelMask, aCount, aPeriod,
                                                                      *static_cast<const Ip6::Address *>(aAddress));
}

ThreadError otCommissionerEnergyScan(otInstance *, uint32_t aChannelMask, uint8_t aCount, uint16_t aPeriod,
>>>>>>> 671964c2
                                     uint16_t aScanDuration, const otIp6Address *aAddress,
                                     otCommissionerEnergyReportCallback aCallback, void *aContext)
{
    return aInstance->mThreadNetif.GetCommissioner().mEnergyScan.SendQuery(aChannelMask, aCount, aPeriod, aScanDuration,
                                                                           *static_cast<const Ip6::Address *>(aAddress),
                                                                           aCallback, aContext);
}

ThreadError otCommissionerPanIdQuery(otInstance *aInstance, uint16_t aPanId, uint32_t aChannelMask,
                                     const otIp6Address *aAddress,
                                     otCommissionerPanIdConflictCallback aCallback, void *aContext)
{
    return aInstance->mThreadNetif.GetCommissioner().mPanIdQuery.SendQuery(
               aPanId, aChannelMask, *static_cast<const Ip6::Address *>(aAddress), aCallback, aContext);
}

ThreadError otSendMgmtCommissionerGet(otInstance *aInstance, const uint8_t *aTlvs, uint8_t aLength)
{
    return aInstance->mThreadNetif.GetCommissioner().SendMgmtCommissionerGetRequest(aTlvs, aLength);
}

ThreadError otSendMgmtCommissionerSet(otInstance *aInstance, const otCommissioningDataset *aDataset,
                                      const uint8_t *aTlvs, uint8_t aLength)
{
    return aInstance->mThreadNetif.GetCommissioner().SendMgmtCommissionerSetRequest(*aDataset, aTlvs, aLength);
}
#endif  // OPENTHREAD_ENABLE_COMMISSIONER

#if OPENTHREAD_ENABLE_JOINER
ThreadError otJoinerStart(otInstance *aInstance, const char *aPSKd, const char *aProvisioningUrl)
{
    return aInstance->mThreadNetif.GetJoiner().Start(aPSKd, aProvisioningUrl);
}

ThreadError otJoinerStop(otInstance *aInstance)
{
    return aInstance->mThreadNetif.GetJoiner().Stop();
}
#endif  // OPENTHREAD_ENABLE_JOINER

#ifdef __cplusplus
}  // extern "C"
#endif

}  // namespace Thread<|MERGE_RESOLUTION|>--- conflicted
+++ resolved
@@ -1425,18 +1425,14 @@
     return aInstance->mThreadNetif.GetCommissioner().SetProvisioningUrl(aProvisioningUrl);
 }
 
-<<<<<<< HEAD
+ThreadError otCommissionerAnnounceBegin(otInstance *aInstance, uint32_t aChannelMask, uint8_t aCount, uint16_t aPeriod,
+                                        const otIp6Address *aAddress)
+{
+    return aInstance->mThreadNetif.GetCommissioner().mAnnounceBegin.SendRequest(aChannelMask, aCount, aPeriod,
+                                                                                *static_cast<const Ip6::Address *>(aAddress));
+}
+
 ThreadError otCommissionerEnergyScan(otInstance *aInstance, uint32_t aChannelMask, uint8_t aCount, uint16_t aPeriod,
-=======
-ThreadError otCommissionerAnnounceBegin(otInstance *, uint32_t aChannelMask, uint8_t aCount, uint16_t aPeriod,
-                                        const otIp6Address *aAddress)
-{
-    return sThreadNetif->GetCommissioner().mAnnounceBegin.SendRequest(aChannelMask, aCount, aPeriod,
-                                                                      *static_cast<const Ip6::Address *>(aAddress));
-}
-
-ThreadError otCommissionerEnergyScan(otInstance *, uint32_t aChannelMask, uint8_t aCount, uint16_t aPeriod,
->>>>>>> 671964c2
                                      uint16_t aScanDuration, const otIp6Address *aAddress,
                                      otCommissionerEnergyReportCallback aCallback, void *aContext)
 {
