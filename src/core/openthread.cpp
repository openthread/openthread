--- conflicted
+++ resolved
@@ -47,7 +47,6 @@
 #include <thread/thread_netif.hpp>
 #include <openthreadinstance.h>
 
-
 otInstance::otInstance(void) :
     mReceiveIp6DatagramCallback(NULL),
     mReceiveIp6DatagramCallbackContext(NULL),
@@ -85,37 +84,6 @@
 extern "C" {
 #endif
 
-otInstance *otInstanceInit(void *aInstanceBuffer, uint64_t *aInstanceBufferSize)
-{
-    otInstance *aInstance = NULL;
-
-    otLogInfoApi("otInstanceInit\n");
-
-    VerifyOrExit(aInstanceBufferSize != NULL, ;);
-
-    // Make sure the input buffer is big enough
-    VerifyOrExit(cAlignedInstanceSize <= *aInstanceBufferSize, *aInstanceBufferSize = cAlignedInstanceSize);
-
-    // Construct the context
-    aInstance = new(aInstanceBuffer)otInstance();
-
-exit:
-
-    return aInstance;
-}
-
-<<<<<<< HEAD
-void otInstanceFinalize(otInstance *aInstance)
-=======
-void otProcessNextTasklet(otInstance *)
->>>>>>> 9f2c985a
-{
-    // Ensure we are disabled
-    (void)otDisable(aInstance);
-
-    // Nothing to actually free, since the caller supplied the buffer
-}
-
 static void HandleActiveScanResult(void *aContext, Mac::Frame *aFrame);
 static void HandleMleDiscover(otActiveScanResult *aResult, void *aContext);
 
@@ -124,65 +92,37 @@
     TaskletScheduler::RunNextTasklet(aInstance);
 }
 
-<<<<<<< HEAD
 bool otAreTaskletsPending(otInstance *aInstance)
-=======
-bool otAreTaskletsPending(otInstance *)
->>>>>>> 9f2c985a
 {
     return TaskletScheduler::AreTaskletsPending(aInstance);
 }
 
-<<<<<<< HEAD
 uint8_t otGetChannel(otInstance *aInstance)
-=======
-uint8_t otGetChannel(otInstance *)
->>>>>>> 9f2c985a
 {
     return aInstance->mThreadNetif.GetMac().GetChannel();
 }
 
-<<<<<<< HEAD
 ThreadError otSetChannel(otInstance *aInstance, uint8_t aChannel)
-=======
-ThreadError otSetChannel(otInstance *, uint8_t aChannel)
->>>>>>> 9f2c985a
 {
     return aInstance->mThreadNetif.GetMac().SetChannel(aChannel);
 }
 
-<<<<<<< HEAD
 uint32_t otGetChildTimeout(otInstance *aInstance)
-=======
-uint32_t otGetChildTimeout(otInstance *)
->>>>>>> 9f2c985a
 {
     return aInstance->mThreadNetif.GetMle().GetTimeout();
 }
 
-<<<<<<< HEAD
 void otSetChildTimeout(otInstance *aInstance, uint32_t aTimeout)
-=======
-void otSetChildTimeout(otInstance *, uint32_t aTimeout)
->>>>>>> 9f2c985a
 {
     aInstance->mThreadNetif.GetMle().SetTimeout(aTimeout);
 }
 
-<<<<<<< HEAD
 const uint8_t *otGetExtendedAddress(otInstance *aInstance)
-=======
-const uint8_t *otGetExtendedAddress(otInstance *)
->>>>>>> 9f2c985a
 {
     return reinterpret_cast<const uint8_t *>(aInstance->mThreadNetif.GetMac().GetExtAddress());
 }
 
-<<<<<<< HEAD
 ThreadError otSetExtendedAddress(otInstance *aInstance, const otExtAddress *aExtAddress)
-=======
-ThreadError otSetExtendedAddress(otInstance *, const otExtAddress *aExtAddress)
->>>>>>> 9f2c985a
 {
     ThreadError error = kThreadError_None;
 
@@ -196,20 +136,12 @@
     return error;
 }
 
-<<<<<<< HEAD
 const uint8_t *otGetExtendedPanId(otInstance *aInstance)
-=======
-const uint8_t *otGetExtendedPanId(otInstance *)
->>>>>>> 9f2c985a
 {
     return aInstance->mThreadNetif.GetMac().GetExtendedPanId();
 }
 
-<<<<<<< HEAD
 void otSetExtendedPanId(otInstance *aInstance, const uint8_t *aExtendedPanId)
-=======
-void otSetExtendedPanId(otInstance *, const uint8_t *aExtendedPanId)
->>>>>>> 9f2c985a
 {
     uint8_t mlPrefix[8];
 
@@ -222,11 +154,7 @@
     aInstance->mThreadNetif.GetMle().SetMeshLocalPrefix(mlPrefix);
 }
 
-<<<<<<< HEAD
 ThreadError otGetLeaderRloc(otInstance *aInstance, otIp6Address *aAddress)
-=======
-ThreadError otGetLeaderRloc(otInstance *, otIp6Address *aAddress)
->>>>>>> 9f2c985a
 {
     ThreadError error;
 
@@ -238,11 +166,7 @@
     return error;
 }
 
-<<<<<<< HEAD
 otLinkModeConfig otGetLinkMode(otInstance *aInstance)
-=======
-otLinkModeConfig otGetLinkMode(otInstance *)
->>>>>>> 9f2c985a
 {
     otLinkModeConfig config;
     uint8_t mode = aInstance->mThreadNetif.GetMle().GetDeviceMode();
@@ -272,11 +196,7 @@
     return config;
 }
 
-<<<<<<< HEAD
 ThreadError otSetLinkMode(otInstance *aInstance, otLinkModeConfig aConfig)
-=======
-ThreadError otSetLinkMode(otInstance *, otLinkModeConfig aConfig)
->>>>>>> 9f2c985a
 {
     uint8_t mode = 0;
 
@@ -303,74 +223,42 @@
     return aInstance->mThreadNetif.GetMle().SetDeviceMode(mode);
 }
 
-<<<<<<< HEAD
 const uint8_t *otGetMasterKey(otInstance *aInstance, uint8_t *aKeyLength)
-=======
-const uint8_t *otGetMasterKey(otInstance *, uint8_t *aKeyLength)
->>>>>>> 9f2c985a
 {
     return aInstance->mThreadNetif.GetKeyManager().GetMasterKey(aKeyLength);
 }
 
-<<<<<<< HEAD
 ThreadError otSetMasterKey(otInstance *aInstance, const uint8_t *aKey, uint8_t aKeyLength)
-=======
-ThreadError otSetMasterKey(otInstance *, const uint8_t *aKey, uint8_t aKeyLength)
->>>>>>> 9f2c985a
 {
     return aInstance->mThreadNetif.GetKeyManager().SetMasterKey(aKey, aKeyLength);
 }
 
-<<<<<<< HEAD
 int8_t otGetMaxTransmitPower(otInstance *aInstance)
-=======
-int8_t otGetMaxTransmitPower(otInstance *)
->>>>>>> 9f2c985a
 {
     return aInstance->mThreadNetif.GetMac().GetMaxTransmitPower();
 }
 
-<<<<<<< HEAD
 void otSetMaxTransmitPower(otInstance *aInstance, int8_t aPower)
-=======
-void otSetMaxTransmitPower(otInstance *, int8_t aPower)
->>>>>>> 9f2c985a
 {
     aInstance->mThreadNetif.GetMac().SetMaxTransmitPower(aPower);
 }
 
-<<<<<<< HEAD
 const otIp6Address *otGetMeshLocalEid(otInstance *aInstance)
-=======
-const otIp6Address *otGetMeshLocalEid(otInstance *)
->>>>>>> 9f2c985a
 {
     return aInstance->mThreadNetif.GetMle().GetMeshLocal64();
 }
 
-<<<<<<< HEAD
 const uint8_t *otGetMeshLocalPrefix(otInstance *aInstance)
-=======
-const uint8_t *otGetMeshLocalPrefix(otInstance *)
->>>>>>> 9f2c985a
 {
     return aInstance->mThreadNetif.GetMle().GetMeshLocalPrefix();
 }
 
-<<<<<<< HEAD
 ThreadError otSetMeshLocalPrefix(otInstance *aInstance, const uint8_t *aMeshLocalPrefix)
-=======
-ThreadError otSetMeshLocalPrefix(otInstance *, const uint8_t *aMeshLocalPrefix)
->>>>>>> 9f2c985a
 {
     return aInstance->mThreadNetif.GetMle().SetMeshLocalPrefix(aMeshLocalPrefix);
 }
 
-<<<<<<< HEAD
 ThreadError otGetNetworkDataLeader(otInstance *aInstance, bool aStable, uint8_t *aData, uint8_t *aDataLength)
-=======
-ThreadError otGetNetworkDataLeader(otInstance *, bool aStable, uint8_t *aData, uint8_t *aDataLength)
->>>>>>> 9f2c985a
 {
     ThreadError error = kThreadError_None;
 
@@ -382,11 +270,7 @@
     return error;
 }
 
-<<<<<<< HEAD
 ThreadError otGetNetworkDataLocal(otInstance *aInstance, bool aStable, uint8_t *aData, uint8_t *aDataLength)
-=======
-ThreadError otGetNetworkDataLocal(otInstance *, bool aStable, uint8_t *aData, uint8_t *aDataLength)
->>>>>>> 9f2c985a
 {
     ThreadError error = kThreadError_None;
 
@@ -398,38 +282,22 @@
     return error;
 }
 
-<<<<<<< HEAD
 const char *otGetNetworkName(otInstance *aInstance)
-=======
-const char *otGetNetworkName(otInstance *)
->>>>>>> 9f2c985a
 {
     return aInstance->mThreadNetif.GetMac().GetNetworkName();
 }
 
-<<<<<<< HEAD
 ThreadError otSetNetworkName(otInstance *aInstance, const char *aNetworkName)
-=======
-ThreadError otSetNetworkName(otInstance *, const char *aNetworkName)
->>>>>>> 9f2c985a
 {
     return aInstance->mThreadNetif.GetMac().SetNetworkName(aNetworkName);
 }
 
-<<<<<<< HEAD
 otPanId otGetPanId(otInstance *aInstance)
-=======
-otPanId otGetPanId(otInstance *)
->>>>>>> 9f2c985a
 {
     return aInstance->mThreadNetif.GetMac().GetPanId();
 }
 
-<<<<<<< HEAD
 ThreadError otSetPanId(otInstance *aInstance, otPanId aPanId)
-=======
-ThreadError otSetPanId(otInstance *, otPanId aPanId)
->>>>>>> 9f2c985a
 {
     ThreadError error = kThreadError_None;
 
@@ -444,74 +312,42 @@
     return error;
 }
 
-<<<<<<< HEAD
 bool otIsRouterRoleEnabled(otInstance *aInstance)
-=======
-bool otIsRouterRoleEnabled(otInstance *)
->>>>>>> 9f2c985a
 {
     return aInstance->mThreadNetif.GetMle().IsRouterRoleEnabled();
 }
 
-<<<<<<< HEAD
 void otSetRouterRoleEnabled(otInstance *aInstance, bool aEnabled)
-=======
-void otSetRouterRoleEnabled(otInstance *, bool aEnabled)
->>>>>>> 9f2c985a
 {
     aInstance->mThreadNetif.GetMle().SetRouterRoleEnabled(aEnabled);
 }
 
-<<<<<<< HEAD
 otShortAddress otGetShortAddress(otInstance *aInstance)
-=======
-otShortAddress otGetShortAddress(otInstance *)
->>>>>>> 9f2c985a
 {
     return aInstance->mThreadNetif.GetMac().GetShortAddress();
 }
 
-<<<<<<< HEAD
 uint8_t otGetLocalLeaderWeight(otInstance *aInstance)
-=======
-uint8_t otGetLocalLeaderWeight(otInstance *)
->>>>>>> 9f2c985a
 {
     return aInstance->mThreadNetif.GetMle().GetLeaderWeight();
 }
 
-<<<<<<< HEAD
 void otSetLocalLeaderWeight(otInstance *aInstance, uint8_t aWeight)
-=======
-void otSetLocalLeaderWeight(otInstance *, uint8_t aWeight)
->>>>>>> 9f2c985a
 {
     aInstance->mThreadNetif.GetMle().SetLeaderWeight(aWeight);
 }
 
-<<<<<<< HEAD
 uint32_t otGetLocalLeaderPartitionId(otInstance *aInstance)
-=======
-uint32_t otGetLocalLeaderPartitionId(otInstance *)
->>>>>>> 9f2c985a
 {
     return aInstance->mThreadNetif.GetMle().GetLeaderPartitionId();
 }
 
-<<<<<<< HEAD
 void otSetLocalLeaderPartitionId(otInstance *aInstance, uint32_t aPartitionId)
-=======
-void otSetLocalLeaderPartitionId(otInstance *, uint32_t aPartitionId)
->>>>>>> 9f2c985a
 {
     return aInstance->mThreadNetif.GetMle().SetLeaderPartitionId(aPartitionId);
 }
 
-<<<<<<< HEAD
 ThreadError otAddBorderRouter(otInstance *aInstance, const otBorderRouterConfig *aConfig)
-=======
-ThreadError otAddBorderRouter(otInstance *, const otBorderRouterConfig *aConfig)
->>>>>>> 9f2c985a
 {
     uint8_t flags = 0;
 
@@ -550,20 +386,12 @@
                                                                          aConfig->mPreference, flags, aConfig->mStable);
 }
 
-<<<<<<< HEAD
 ThreadError otRemoveBorderRouter(otInstance *aInstance, const otIp6Prefix *aPrefix)
-=======
-ThreadError otRemoveBorderRouter(otInstance *, const otIp6Prefix *aPrefix)
->>>>>>> 9f2c985a
 {
     return aInstance->mThreadNetif.GetNetworkDataLocal().RemoveOnMeshPrefix(aPrefix->mPrefix.mFields.m8, aPrefix->mLength);
 }
 
-<<<<<<< HEAD
 ThreadError otGetNextOnMeshPrefix(otInstance *aInstance, bool aLocal, otNetworkDataIterator *aIterator,
-=======
-ThreadError otGetNextOnMeshPrefix(otInstance *, bool aLocal, otNetworkDataIterator *aIterator,
->>>>>>> 9f2c985a
                                   otBorderRouterConfig *aConfig)
 {
     ThreadError error = kThreadError_None;
@@ -583,152 +411,85 @@
     return error;
 }
 
-<<<<<<< HEAD
 ThreadError otAddExternalRoute(otInstance *aInstance, const otExternalRouteConfig *aConfig)
-=======
-ThreadError otAddExternalRoute(otInstance *, const otExternalRouteConfig *aConfig)
->>>>>>> 9f2c985a
 {
     return aInstance->mThreadNetif.GetNetworkDataLocal().AddHasRoutePrefix(aConfig->mPrefix.mPrefix.mFields.m8,
                                                                            aConfig->mPrefix.mLength,
                                                                            aConfig->mPreference, aConfig->mStable);
 }
 
-<<<<<<< HEAD
 ThreadError otRemoveExternalRoute(otInstance *aInstance, const otIp6Prefix *aPrefix)
-=======
-ThreadError otRemoveExternalRoute(otInstance *, const otIp6Prefix *aPrefix)
->>>>>>> 9f2c985a
 {
     return aInstance->mThreadNetif.GetNetworkDataLocal().RemoveHasRoutePrefix(aPrefix->mPrefix.mFields.m8,
                                                                               aPrefix->mLength);
 }
 
-<<<<<<< HEAD
 ThreadError otSendServerData(otInstance *aInstance)
 {
-    Ip6::Address destination;
-    aInstance->mThreadNetif.GetMle().GetLeaderAddress(destination);
-    return aInstance->mThreadNetif.GetNetworkDataLocal().Register(destination);
+    return aInstance->mThreadNetif.GetNetworkDataLocal().SendServerDataNotification();
 }
 
 ThreadError otAddUnsecurePort(otInstance *aInstance, uint16_t aPort)
-=======
-ThreadError otSendServerData(otInstance *)
-{
-    return sThreadNetif->GetNetworkDataLocal().SendServerDataNotification();
-}
-
-ThreadError otAddUnsecurePort(otInstance *, uint16_t aPort)
->>>>>>> 9f2c985a
 {
     return aInstance->mThreadNetif.GetIp6Filter().AddUnsecurePort(aPort);
 }
 
-<<<<<<< HEAD
 ThreadError otRemoveUnsecurePort(otInstance *aInstance, uint16_t aPort)
-=======
-ThreadError otRemoveUnsecurePort(otInstance *, uint16_t aPort)
->>>>>>> 9f2c985a
 {
     return aInstance->mThreadNetif.GetIp6Filter().RemoveUnsecurePort(aPort);
 }
 
-<<<<<<< HEAD
 const uint16_t *otGetUnsecurePorts(otInstance *aInstance, uint8_t *aNumEntries)
-=======
-const uint16_t *otGetUnsecurePorts(otInstance *, uint8_t *aNumEntries)
->>>>>>> 9f2c985a
 {
     return aInstance->mThreadNetif.GetIp6Filter().GetUnsecurePorts(*aNumEntries);
 }
 
-<<<<<<< HEAD
 uint32_t otGetContextIdReuseDelay(otInstance *aInstance)
-=======
-uint32_t otGetContextIdReuseDelay(otInstance *)
->>>>>>> 9f2c985a
 {
     return aInstance->mThreadNetif.GetNetworkDataLeader().GetContextIdReuseDelay();
 }
 
-<<<<<<< HEAD
 void otSetContextIdReuseDelay(otInstance *aInstance, uint32_t aDelay)
-=======
-void otSetContextIdReuseDelay(otInstance *, uint32_t aDelay)
->>>>>>> 9f2c985a
 {
     aInstance->mThreadNetif.GetNetworkDataLeader().SetContextIdReuseDelay(aDelay);
 }
 
-<<<<<<< HEAD
 uint32_t otGetKeySequenceCounter(otInstance *aInstance)
-=======
-uint32_t otGetKeySequenceCounter(otInstance *)
->>>>>>> 9f2c985a
 {
     return aInstance->mThreadNetif.GetKeyManager().GetCurrentKeySequence();
 }
 
-<<<<<<< HEAD
 void otSetKeySequenceCounter(otInstance *aInstance, uint32_t aKeySequenceCounter)
-=======
-void otSetKeySequenceCounter(otInstance *, uint32_t aKeySequenceCounter)
->>>>>>> 9f2c985a
 {
     aInstance->mThreadNetif.GetKeyManager().SetCurrentKeySequence(aKeySequenceCounter);
 }
 
-<<<<<<< HEAD
 uint8_t otGetNetworkIdTimeout(otInstance *aInstance)
-=======
-uint8_t otGetNetworkIdTimeout(otInstance *)
->>>>>>> 9f2c985a
 {
     return aInstance->mThreadNetif.GetMle().GetNetworkIdTimeout();
 }
 
-<<<<<<< HEAD
 void otSetNetworkIdTimeout(otInstance *aInstance, uint8_t aTimeout)
-=======
-void otSetNetworkIdTimeout(otInstance *, uint8_t aTimeout)
->>>>>>> 9f2c985a
 {
     aInstance->mThreadNetif.GetMle().SetNetworkIdTimeout((uint8_t)aTimeout);
 }
 
-<<<<<<< HEAD
 uint8_t otGetRouterUpgradeThreshold(otInstance *aInstance)
-=======
-uint8_t otGetRouterUpgradeThreshold(otInstance *)
->>>>>>> 9f2c985a
 {
     return aInstance->mThreadNetif.GetMle().GetRouterUpgradeThreshold();
 }
 
-<<<<<<< HEAD
 void otSetRouterUpgradeThreshold(otInstance *aInstance, uint8_t aThreshold)
-=======
-void otSetRouterUpgradeThreshold(otInstance *, uint8_t aThreshold)
->>>>>>> 9f2c985a
 {
     aInstance->mThreadNetif.GetMle().SetRouterUpgradeThreshold(aThreshold);
 }
 
-<<<<<<< HEAD
 ThreadError otReleaseRouterId(otInstance *aInstance, uint8_t aRouterId)
-=======
-ThreadError otReleaseRouterId(otInstance *, uint8_t aRouterId)
->>>>>>> 9f2c985a
 {
     return aInstance->mThreadNetif.GetMle().ReleaseRouterId(aRouterId);
 }
 
-<<<<<<< HEAD
 ThreadError otAddMacWhitelist(otInstance *aInstance, const uint8_t *aExtAddr)
-=======
-ThreadError otAddMacWhitelist(otInstance *, const uint8_t *aExtAddr)
->>>>>>> 9f2c985a
 {
     ThreadError error = kThreadError_None;
 
@@ -740,11 +501,7 @@
     return error;
 }
 
-<<<<<<< HEAD
 ThreadError otAddMacWhitelistRssi(otInstance *aInstance, const uint8_t *aExtAddr, int8_t aRssi)
-=======
-ThreadError otAddMacWhitelistRssi(otInstance *, const uint8_t *aExtAddr, int8_t aRssi)
->>>>>>> 9f2c985a
 {
     ThreadError error = kThreadError_None;
     otMacWhitelistEntry *entry;
@@ -757,29 +514,17 @@
     return error;
 }
 
-<<<<<<< HEAD
 void otRemoveMacWhitelist(otInstance *aInstance, const uint8_t *aExtAddr)
-=======
-void otRemoveMacWhitelist(otInstance *, const uint8_t *aExtAddr)
->>>>>>> 9f2c985a
 {
     aInstance->mThreadNetif.GetMac().GetWhitelist().Remove(*reinterpret_cast<const Mac::ExtAddress *>(aExtAddr));
 }
 
-<<<<<<< HEAD
 void otClearMacWhitelist(otInstance *aInstance)
-=======
-void otClearMacWhitelist(otInstance *)
->>>>>>> 9f2c985a
 {
     aInstance->mThreadNetif.GetMac().GetWhitelist().Clear();
 }
 
-<<<<<<< HEAD
 ThreadError otGetMacWhitelistEntry(otInstance *aInstance, uint8_t aIndex, otMacWhitelistEntry *aEntry)
-=======
-ThreadError otGetMacWhitelistEntry(otInstance *, uint8_t aIndex, otMacWhitelistEntry *aEntry)
->>>>>>> 9f2c985a
 {
     ThreadError error = kThreadError_None;
 
@@ -790,74 +535,42 @@
     return error;
 }
 
-<<<<<<< HEAD
 void otDisableMacWhitelist(otInstance *aInstance)
-=======
-void otDisableMacWhitelist(otInstance *)
->>>>>>> 9f2c985a
 {
     aInstance->mThreadNetif.GetMac().GetWhitelist().Disable();
 }
 
-<<<<<<< HEAD
 void otEnableMacWhitelist(otInstance *aInstance)
-=======
-void otEnableMacWhitelist(otInstance *)
->>>>>>> 9f2c985a
 {
     aInstance->mThreadNetif.GetMac().GetWhitelist().Enable();
 }
 
-<<<<<<< HEAD
 bool otIsMacWhitelistEnabled(otInstance *aInstance)
-=======
-bool otIsMacWhitelistEnabled(otInstance *)
->>>>>>> 9f2c985a
 {
     return aInstance->mThreadNetif.GetMac().GetWhitelist().IsEnabled();
 }
 
-<<<<<<< HEAD
 ThreadError otBecomeDetached(otInstance *aInstance)
-=======
-ThreadError otBecomeDetached(otInstance *)
->>>>>>> 9f2c985a
 {
     return aInstance->mThreadNetif.GetMle().BecomeDetached();
 }
 
-<<<<<<< HEAD
 ThreadError otBecomeChild(otInstance *aInstance, otMleAttachFilter aFilter)
-=======
-ThreadError otBecomeChild(otInstance *, otMleAttachFilter aFilter)
->>>>>>> 9f2c985a
 {
     return aInstance->mThreadNetif.GetMle().BecomeChild(aFilter);
 }
 
-<<<<<<< HEAD
 ThreadError otBecomeRouter(otInstance *aInstance)
-=======
-ThreadError otBecomeRouter(otInstance *)
->>>>>>> 9f2c985a
 {
     return aInstance->mThreadNetif.GetMle().BecomeRouter(ThreadStatusTlv::kTooFewRouters);
 }
 
-<<<<<<< HEAD
 ThreadError otBecomeLeader(otInstance *aInstance)
-=======
-ThreadError otBecomeLeader(otInstance *)
->>>>>>> 9f2c985a
 {
     return aInstance->mThreadNetif.GetMle().BecomeLeader();
 }
 
-<<<<<<< HEAD
 ThreadError otAddMacBlacklist(otInstance *aInstance, const uint8_t *aExtAddr)
-=======
-ThreadError otAddMacBlacklist(otInstance *, const uint8_t *aExtAddr)
->>>>>>> 9f2c985a
 {
     ThreadError error = kThreadError_None;
 
@@ -869,29 +582,17 @@
     return error;
 }
 
-<<<<<<< HEAD
 void otRemoveMacBlacklist(otInstance *aInstance, const uint8_t *aExtAddr)
-=======
-void otRemoveMacBlacklist(otInstance *, const uint8_t *aExtAddr)
->>>>>>> 9f2c985a
 {
     aInstance->mThreadNetif.GetMac().GetBlacklist().Remove(*reinterpret_cast<const Mac::ExtAddress *>(aExtAddr));
 }
 
-<<<<<<< HEAD
 void otClearMacBlacklist(otInstance *aInstance)
-=======
-void otClearMacBlacklist(otInstance *)
->>>>>>> 9f2c985a
 {
     aInstance->mThreadNetif.GetMac().GetBlacklist().Clear();
 }
 
-<<<<<<< HEAD
 ThreadError otGetMacBlacklistEntry(otInstance *aInstance, uint8_t aIndex, otMacBlacklistEntry *aEntry)
-=======
-ThreadError otGetMacBlacklistEntry(otInstance *, uint8_t aIndex, otMacBlacklistEntry *aEntry)
->>>>>>> 9f2c985a
 {
     ThreadError error = kThreadError_None;
 
@@ -902,38 +603,22 @@
     return error;
 }
 
-<<<<<<< HEAD
 void otDisableMacBlacklist(otInstance *aInstance)
-=======
-void otDisableMacBlacklist(otInstance *)
->>>>>>> 9f2c985a
 {
     aInstance->mThreadNetif.GetMac().GetBlacklist().Disable();
 }
 
-<<<<<<< HEAD
 void otEnableMacBlacklist(otInstance *aInstance)
-=======
-void otEnableMacBlacklist(otInstance *)
->>>>>>> 9f2c985a
 {
     aInstance->mThreadNetif.GetMac().GetBlacklist().Enable();
 }
 
-<<<<<<< HEAD
 bool otIsMacBlacklistEnabled(otInstance *aInstance)
-=======
-bool otIsMacBlacklistEnabled(otInstance *)
->>>>>>> 9f2c985a
 {
     return aInstance->mThreadNetif.GetMac().GetBlacklist().IsEnabled();
 }
 
-<<<<<<< HEAD
 ThreadError otGetAssignLinkQuality(otInstance *aInstance, const uint8_t *aExtAddr, uint8_t *aLinkQuality)
-=======
-ThreadError otGetAssignLinkQuality(otInstance *, const uint8_t *aExtAddr, uint8_t *aLinkQuality)
->>>>>>> 9f2c985a
 {
     Mac::ExtAddress extAddress;
 
@@ -943,11 +628,7 @@
     return aInstance->mThreadNetif.GetMle().GetAssignLinkQuality(extAddress, *aLinkQuality);
 }
 
-<<<<<<< HEAD
 void otSetAssignLinkQuality(otInstance *aInstance, const uint8_t *aExtAddr, uint8_t aLinkQuality)
-=======
-void otSetAssignLinkQuality(otInstance *, const uint8_t *aExtAddr, uint8_t aLinkQuality)
->>>>>>> 9f2c985a
 {
     Mac::ExtAddress extAddress;
 
@@ -962,11 +643,7 @@
     otPlatReset(aInstance);
 }
 
-<<<<<<< HEAD
 ThreadError otGetChildInfoById(otInstance *aInstance, uint16_t aChildId, otChildInfo *aChildInfo)
-=======
-ThreadError otGetChildInfoById(otInstance *, uint16_t aChildId, otChildInfo *aChildInfo)
->>>>>>> 9f2c985a
 {
     ThreadError error = kThreadError_None;
 
@@ -978,11 +655,7 @@
     return error;
 }
 
-<<<<<<< HEAD
 ThreadError otGetChildInfoByIndex(otInstance *aInstance, uint8_t aChildIndex, otChildInfo *aChildInfo)
-=======
-ThreadError otGetChildInfoByIndex(otInstance *, uint8_t aChildIndex, otChildInfo *aChildInfo)
->>>>>>> 9f2c985a
 {
     ThreadError error = kThreadError_None;
 
@@ -994,11 +667,7 @@
     return error;
 }
 
-<<<<<<< HEAD
 otDeviceRole otGetDeviceRole(otInstance *aInstance)
-=======
-otDeviceRole otGetDeviceRole(otInstance *)
->>>>>>> 9f2c985a
 {
     otDeviceRole rval = kDeviceRoleDisabled;
 
@@ -1028,11 +697,7 @@
     return rval;
 }
 
-<<<<<<< HEAD
 ThreadError otGetEidCacheEntry(otInstance *aInstance, uint8_t aIndex, otEidCacheEntry *aEntry)
-=======
-ThreadError otGetEidCacheEntry(otInstance *, uint8_t aIndex, otEidCacheEntry *aEntry)
->>>>>>> 9f2c985a
 {
     ThreadError error;
 
@@ -1043,11 +708,7 @@
     return error;
 }
 
-<<<<<<< HEAD
 ThreadError otGetLeaderData(otInstance *aInstance, otLeaderData *aLeaderData)
-=======
-ThreadError otGetLeaderData(otInstance *, otLeaderData *aLeaderData)
->>>>>>> 9f2c985a
 {
     ThreadError error;
 
@@ -1059,65 +720,37 @@
     return error;
 }
 
-<<<<<<< HEAD
 uint8_t otGetLeaderRouterId(otInstance *aInstance)
-=======
-uint8_t otGetLeaderRouterId(otInstance *)
->>>>>>> 9f2c985a
 {
     return aInstance->mThreadNetif.GetMle().GetLeaderDataTlv().GetLeaderRouterId();
 }
 
-<<<<<<< HEAD
 uint8_t otGetLeaderWeight(otInstance *aInstance)
-=======
-uint8_t otGetLeaderWeight(otInstance *)
->>>>>>> 9f2c985a
 {
     return aInstance->mThreadNetif.GetMle().GetLeaderDataTlv().GetWeighting();
 }
 
-<<<<<<< HEAD
 uint8_t otGetNetworkDataVersion(otInstance *aInstance)
-=======
-uint8_t otGetNetworkDataVersion(otInstance *)
->>>>>>> 9f2c985a
 {
     return aInstance->mThreadNetif.GetMle().GetLeaderDataTlv().GetDataVersion();
 }
 
-<<<<<<< HEAD
 uint32_t otGetPartitionId(otInstance *aInstance)
-=======
-uint32_t otGetPartitionId(otInstance *)
->>>>>>> 9f2c985a
 {
     return aInstance->mThreadNetif.GetMle().GetLeaderDataTlv().GetPartitionId();
 }
 
-<<<<<<< HEAD
 uint16_t otGetRloc16(otInstance *aInstance)
-=======
-uint16_t otGetRloc16(otInstance *)
->>>>>>> 9f2c985a
 {
     return aInstance->mThreadNetif.GetMle().GetRloc16();
 }
 
-<<<<<<< HEAD
 uint8_t otGetRouterIdSequence(otInstance *aInstance)
-=======
-uint8_t otGetRouterIdSequence(otInstance *)
->>>>>>> 9f2c985a
 {
     return aInstance->mThreadNetif.GetMle().GetRouterIdSequence();
 }
 
-<<<<<<< HEAD
 ThreadError otGetRouterInfo(otInstance *aInstance, uint16_t aRouterId, otRouterInfo *aRouterInfo)
-=======
-ThreadError otGetRouterInfo(otInstance *, uint16_t aRouterId, otRouterInfo *aRouterInfo)
->>>>>>> 9f2c985a
 {
     ThreadError error = kThreadError_None;
 
@@ -1129,11 +762,7 @@
     return error;
 }
 
-<<<<<<< HEAD
 ThreadError otGetParentInfo(otInstance *aInstance, otRouterInfo *aParentInfo)
-=======
-ThreadError otGetParentInfo(otInstance *, otRouterInfo *aParentInfo)
->>>>>>> 9f2c985a
 {
     ThreadError error = kThreadError_None;
     Router *parent;
@@ -1148,38 +777,22 @@
     return error;
 }
 
-<<<<<<< HEAD
 uint8_t otGetStableNetworkDataVersion(otInstance *aInstance)
-=======
-uint8_t otGetStableNetworkDataVersion(otInstance *)
->>>>>>> 9f2c985a
 {
     return aInstance->mThreadNetif.GetMle().GetLeaderDataTlv().GetStableDataVersion();
 }
 
-<<<<<<< HEAD
 void otSetLinkPcapCallback(otInstance *aInstance, otLinkPcapCallback aPcapCallback, void *aCallbackContext)
-=======
-void otSetLinkPcapCallback(otInstance *, otLinkPcapCallback aPcapCallback, void *aCallbackContext)
->>>>>>> 9f2c985a
 {
     aInstance->mThreadNetif.GetMac().SetPcapCallback(aPcapCallback, aCallbackContext);
 }
 
-<<<<<<< HEAD
 bool otIsLinkPromiscuous(otInstance *aInstance)
-=======
-bool otIsLinkPromiscuous(otInstance *)
->>>>>>> 9f2c985a
 {
     return aInstance->mThreadNetif.GetMac().IsPromiscuous();
 }
 
-<<<<<<< HEAD
 ThreadError otSetLinkPromiscuous(otInstance *aInstance, bool aPromiscuous)
-=======
-ThreadError otSetLinkPromiscuous(otInstance *, bool aPromiscuous)
->>>>>>> 9f2c985a
 {
     ThreadError error = kThreadError_None;
 
@@ -1192,11 +805,7 @@
     return error;
 }
 
-<<<<<<< HEAD
 const otMacCounters *otGetMacCounters(otInstance *aInstance)
-=======
-const otMacCounters *otGetMacCounters(otInstance *)
->>>>>>> 9f2c985a
 {
     return &aInstance->mThreadNetif.GetMac().GetCounters();
 }
@@ -1211,44 +820,25 @@
     return static_cast<Ip6::Address *>(address)->FromString(str);
 }
 
-<<<<<<< HEAD
 const otNetifAddress *otGetUnicastAddresses(otInstance *aInstance)
-=======
-const otNetifAddress *otGetUnicastAddresses(otInstance *)
->>>>>>> 9f2c985a
 {
     return aInstance->mThreadNetif.GetUnicastAddresses();
 }
 
-<<<<<<< HEAD
 ThreadError otAddUnicastAddress(otInstance *aInstance, otNetifAddress *address)
-=======
-ThreadError otAddUnicastAddress(otInstance *, otNetifAddress *address)
->>>>>>> 9f2c985a
 {
     return aInstance->mThreadNetif.AddUnicastAddress(*static_cast<Ip6::NetifUnicastAddress *>(address));
 }
 
-<<<<<<< HEAD
 ThreadError otRemoveUnicastAddress(otInstance *aInstance, otNetifAddress *address)
-=======
-ThreadError otRemoveUnicastAddress(otInstance *, otNetifAddress *address)
->>>>>>> 9f2c985a
 {
     return aInstance->mThreadNetif.RemoveUnicastAddress(*static_cast<Ip6::NetifUnicastAddress *>(address));
 }
 
-<<<<<<< HEAD
 void otSetStateChangedCallback(otInstance *aInstance, otStateChangedCallback aCallback, void *aCallbackContext)
 {
     aInstance->mNetifCallback.Set(aCallback, aCallbackContext);
     aInstance->mThreadNetif.RegisterCallback(aInstance->mNetifCallback);
-=======
-void otSetStateChangedCallback(otInstance *, otStateChangedCallback aCallback, void *aCallbackContext)
-{
-    sNetifCallback.Set(aCallback, aCallbackContext);
-    sThreadNetif->RegisterCallback(sNetifCallback);
->>>>>>> 9f2c985a
 }
 
 const char *otGetVersionString(void)
@@ -1263,55 +853,29 @@
     return sVersion;
 }
 
-<<<<<<< HEAD
 uint32_t otGetPollPeriod(otInstance *aInstance)
-=======
-uint32_t otGetPollPeriod(otInstance *)
->>>>>>> 9f2c985a
 {
     return aInstance->mThreadNetif.GetMeshForwarder().GetAssignPollPeriod();
 }
 
-<<<<<<< HEAD
 void otSetPollPeriod(otInstance *aInstance, uint32_t aPollPeriod)
-=======
-void otSetPollPeriod(otInstance *, uint32_t aPollPeriod)
->>>>>>> 9f2c985a
 {
     aInstance->mThreadNetif.GetMeshForwarder().SetAssignPollPeriod(aPollPeriod);
 }
 
-<<<<<<< HEAD
-ThreadError otEnable(otInstance *aInstance)
-=======
 otInstance *otInstanceInit(void *aInstanceBuffer, uint64_t *aInstanceBufferSize)
->>>>>>> 9f2c985a
 {
     otInstance *aInstance = NULL;
 
-<<<<<<< HEAD
-    VerifyOrExit(!aInstance->mEnabled, error = kThreadError_InvalidState);
-
-    otLogInfoApi("otEnable\n");
-
-    aInstance->mEnabled = true;
-=======
     otLogInfoApi("otInstanceInit\n");
 
     VerifyOrExit(aInstanceBuffer != NULL, ;);
 
     // Make sure the input buffer is big enough
-    //VerifyOrExit(cAlignedInstanceSize <= *aInstanceBufferSize, *aInstanceBufferSize = cAlignedInstanceSize);
-    (void)aInstanceBufferSize;
+    VerifyOrExit(cAlignedInstanceSize <= *aInstanceBufferSize, *aInstanceBufferSize = cAlignedInstanceSize);
 
     // Construct the context
-    aInstance = static_cast<otInstance *>(aInstanceBuffer);
-
-    Message::Init();
-    sThreadNetif = new(&sThreadNetifRaw) ThreadNetif;
-    Ip6::Ip6::Init();
-
-    mEnabled = true;
+    aInstance = new(aInstanceBuffer)otInstance();
 
 exit:
 
@@ -1324,20 +888,17 @@
     (void)otDisable(aInstance);
 
     // Nothing to actually free, since the caller supplied the buffer
-    sThreadNetif = NULL;
-    mEnabled = false;
-}
-
-ThreadError otEnable(otInstance *)
-{
-    ThreadError error = kThreadError_None;
-
-    VerifyOrExit(!mEnabled, error = kThreadError_InvalidState);
+}
+
+ThreadError otEnable(otInstance *aInstance)
+{
+    ThreadError error = kThreadError_None;
+
+    VerifyOrExit(!aInstance->mEnabled, error = kThreadError_InvalidState);
 
     otLogInfoApi("otEnable\n");
 
-    mEnabled = true;
->>>>>>> 9f2c985a
+    aInstance->mEnabled = true;
 
 exit:
     return error;
@@ -1351,25 +912,15 @@
 
     otLogInfoApi("otDisable\n");
 
-<<<<<<< HEAD
-    aInstance->mEnabled = false;
-=======
-    otLogInfoApi("otDisable\n");
-
-    mEnabled = false;
->>>>>>> 9f2c985a
     otThreadStop(aInstance);
     otInterfaceDown(aInstance);
-
-exit:
-    return error;
-}
-
-<<<<<<< HEAD
+    aInstance->mEnabled = false;
+
+exit:
+    return error;
+}
+
 ThreadError otInterfaceUp(otInstance *aInstance)
-=======
-ThreadError otInterfaceUp(otInstance *)
->>>>>>> 9f2c985a
 {
     ThreadError error = kThreadError_None;
 
@@ -1381,11 +932,7 @@
     return error;
 }
 
-<<<<<<< HEAD
 ThreadError otInterfaceDown(otInstance *aInstance)
-=======
-ThreadError otInterfaceDown(otInstance *)
->>>>>>> 9f2c985a
 {
     ThreadError error = kThreadError_None;
 
@@ -1397,20 +944,12 @@
     return error;
 }
 
-<<<<<<< HEAD
 bool otIsInterfaceUp(otInstance *aInstance)
-=======
-bool otIsInterfaceUp(otInstance *)
->>>>>>> 9f2c985a
 {
     return aInstance->mEnabled && aInstance->mThreadNetif.IsUp();
 }
 
-<<<<<<< HEAD
 ThreadError otThreadStart(otInstance *aInstance)
-=======
-ThreadError otThreadStart(otInstance *)
->>>>>>> 9f2c985a
 {
     ThreadError error = kThreadError_None;
 
@@ -1423,11 +962,7 @@
     return error;
 }
 
-<<<<<<< HEAD
 ThreadError otThreadStop(otInstance *aInstance)
-=======
-ThreadError otThreadStop(otInstance *)
->>>>>>> 9f2c985a
 {
     ThreadError error = kThreadError_None;
 
@@ -1439,11 +974,7 @@
     return error;
 }
 
-<<<<<<< HEAD
 bool otIsSingleton(otInstance *aInstance)
-=======
-bool otIsSingleton(otInstance *)
->>>>>>> 9f2c985a
 {
     return aInstance->mEnabled && aInstance->mThreadNetif.GetMle().IsSingleton();
 }
@@ -1451,32 +982,19 @@
 ThreadError otActiveScan(otInstance *aInstance, uint32_t aScanChannels, uint16_t aScanDuration,
                          otHandleActiveScanResult aCallback, void *aCallbackContext)
 {
-<<<<<<< HEAD
     aInstance->mActiveScanCallback = aCallback;
     aInstance->mActiveScanCallbackContext = aCallbackContext;
     return aInstance->mThreadNetif.GetMac().ActiveScan(aScanChannels, aScanDuration, &HandleActiveScanResult, aInstance);
 }
 
 bool otIsActiveScanInProgress(otInstance *aInstance)
-=======
-    sActiveScanCallback = aCallback;
-    sActiveScanCallbackContext = aCallbackContext;
-    return sThreadNetif->GetMac().ActiveScan(aScanChannels, aScanDuration, &HandleActiveScanResult, aInstance);
-}
-
-bool otIsActiveScanInProgress(otInstance *)
->>>>>>> 9f2c985a
 {
     return aInstance->mThreadNetif.GetMac().IsActiveScanInProgress();
 }
 
 void HandleActiveScanResult(void *aCallbackContext, Mac::Frame *aFrame)
 {
-<<<<<<< HEAD
     otInstance *aInstance = reinterpret_cast<otInstance *>(aCallbackContext);
-=======
-    otInstance *aInstance = reinterpret_cast<otInstance *>(aContext);
->>>>>>> 9f2c985a
     otActiveScanResult result;
     Mac::Address address;
     Mac::Beacon *beacon;
@@ -1514,18 +1032,10 @@
     aInstance->mActiveScanCallback(&result, aInstance->mActiveScanCallbackContext);
 
 exit:
-<<<<<<< HEAD
     return;
 }
 
 ThreadError otEnergyScan(otInstance *aInstance, uint32_t aScanChannels, uint16_t aScanDuration,
-=======
-    (void)aInstance;
-    return;
-}
-
-ThreadError otEnergyScan(otInstance *, uint32_t aScanChannels, uint16_t aScanDuration,
->>>>>>> 9f2c985a
                          otHandleEnergyScanResult aCallback, void *aCallbackContext)
 {
     aInstance->mEnergyScanCallback = aCallback;
@@ -1539,11 +1049,7 @@
     return kThreadError_NotImplemented;
 }
 
-<<<<<<< HEAD
 bool otIsEnegyScanInProgress(otInstance *aInstance)
-=======
-bool otIsEnegyScanInProgress(otInstance *)
->>>>>>> 9f2c985a
 {
     (void)aInstance;
     return false;
@@ -1552,79 +1058,45 @@
 ThreadError otDiscover(otInstance *aInstance, uint32_t aScanChannels, uint16_t aScanDuration, uint16_t aPanId,
                        otHandleActiveScanResult aCallback, void *aCallbackContext)
 {
-<<<<<<< HEAD
     aInstance->mDiscoverCallback = aCallback;
     aInstance->mDiscoverCallbackContext = aCallbackContext;
     return aInstance->mThreadNetif.GetMle().Discover(aScanChannels, aScanDuration, aPanId, &HandleMleDiscover, aInstance);
 }
 
 bool otIsDiscoverInProgress(otInstance *aInstance)
-=======
-    sDiscoverCallback = aCallback;
-    sDiscoverCallbackContext = aCallbackContext;
-    return sThreadNetif->GetMle().Discover(aScanChannels, aScanDuration, aPanId, &HandleMleDiscover, aInstance);
-}
-
-bool otIsDiscoverInProgress(otInstance *)
->>>>>>> 9f2c985a
 {
     return aInstance->mThreadNetif.GetMle().IsDiscoverInProgress();
 }
 
 void HandleMleDiscover(otActiveScanResult *aResult, void *aCallbackContext)
 {
-<<<<<<< HEAD
     otInstance *aInstance = reinterpret_cast<otInstance *>(aCallbackContext);
     aInstance->mDiscoverCallback(aResult, aInstance->mDiscoverCallbackContext);
 }
 
 void otSetReceiveIp6DatagramCallback(otInstance *aInstance, otReceiveIp6DatagramCallback aCallback,
-=======
-    otInstance *aInstance = reinterpret_cast<otInstance *>(aContext);
-    (void)aInstance;
-    sDiscoverCallback(aResult, sDiscoverCallbackContext);
-}
-
-void otSetReceiveIp6DatagramCallback(otInstance *, otReceiveIp6DatagramCallback aCallback,
->>>>>>> 9f2c985a
                                      void *aCallbackContext)
 {
     Ip6::Ip6::SetReceiveDatagramCallback(aInstance, aCallback, aCallbackContext);
 }
 
-<<<<<<< HEAD
 bool otGetReceiveIp6DatagramFilterEnabled(otInstance *aInstance)
-=======
-bool otGetReceiveIp6DatagramFilterEnabled(otInstance *)
->>>>>>> 9f2c985a
 {
     return Ip6::Ip6::IsReceiveIp6FilterEnabled(aInstance);
 }
 
-<<<<<<< HEAD
 void otSetReceiveIp6DatagramFilterEnabled(otInstance *aInstance, bool aEnabled)
-=======
-void otSetReceiveIp6DatagramFilterEnabled(otInstance *, bool aEnabled)
->>>>>>> 9f2c985a
 {
     Ip6::Ip6::SetReceiveIp6FilterEnabled(aInstance, aEnabled);
 }
 
-<<<<<<< HEAD
 ThreadError otSendIp6Datagram(otInstance *aInstance, otMessage aMessage)
-=======
-ThreadError otSendIp6Datagram(otInstance *, otMessage aMessage)
->>>>>>> 9f2c985a
 {
     return Ip6::Ip6::HandleDatagram(*static_cast<Message *>(aMessage), NULL, aInstance->mThreadNetif.GetInterfaceId(),
                                     NULL, true);
 }
 
-<<<<<<< HEAD
 otMessage otNewUdpMessage(otInstance *aInstance)
-=======
-otMessage otNewUdpMessage(otInstance *)
->>>>>>> 9f2c985a
 {
     return Ip6::Udp::NewMessage(aInstance, 0);
 }
@@ -1676,7 +1148,6 @@
     return message->Write(aOffset, aLength, aBuf);
 }
 
-<<<<<<< HEAD
 ThreadError otOpenUdpSocket(otInstance *aInstance, otUdpSocket *aSocket, otUdpReceive aCallback, void *aCallbackContext)
 {
     Ip6::UdpSocket *socket = reinterpret_cast<Ip6::UdpSocket *>(aSocket);
@@ -1684,15 +1155,6 @@
 }
 
 ThreadError otCloseUdpSocket(otInstance *aInstance, otUdpSocket *aSocket)
-=======
-ThreadError otOpenUdpSocket(otInstance *, otUdpSocket *aSocket, otUdpReceive aCallback, void *aCallbackContext)
-{
-    Ip6::UdpSocket *socket = reinterpret_cast<Ip6::UdpSocket *>(aSocket);
-    return socket->Open(aCallback, aCallbackContext);
-}
-
-ThreadError otCloseUdpSocket(otInstance *, otUdpSocket *aSocket)
->>>>>>> 9f2c985a
 {
     Ip6::UdpSocket *socket = reinterpret_cast<Ip6::UdpSocket *>(aSocket);
     return socket->Close(aInstance);
@@ -1711,20 +1173,12 @@
                           *reinterpret_cast<const Ip6::MessageInfo *>(aMessageInfo));
 }
 
-<<<<<<< HEAD
 bool otIsIcmpEchoEnabled(otInstance *aInstance)
-=======
-bool otIsIcmpEchoEnabled(otInstance *)
->>>>>>> 9f2c985a
 {
     return Ip6::Icmp::IsEchoEnabled(aInstance);
 }
 
-<<<<<<< HEAD
 void otSetIcmpEchoEnabled(otInstance *aInstance, bool aEnabled)
-=======
-void otSetIcmpEchoEnabled(otInstance *, bool aEnabled)
->>>>>>> 9f2c985a
 {
     Ip6::Icmp::SetEchoEnabled(aInstance, aEnabled);
 }
@@ -1741,11 +1195,7 @@
     return rval;
 }
 
-<<<<<<< HEAD
 ThreadError otGetActiveDataset(otInstance *aInstance, otOperationalDataset *aDataset)
-=======
-ThreadError otGetActiveDataset(otInstance *, otOperationalDataset *aDataset)
->>>>>>> 9f2c985a
 {
     ThreadError error = kThreadError_None;
 
@@ -1757,11 +1207,7 @@
     return error;
 }
 
-<<<<<<< HEAD
 ThreadError otSetActiveDataset(otInstance *aInstance, otOperationalDataset *aDataset)
-=======
-ThreadError otSetActiveDataset(otInstance *, otOperationalDataset *aDataset)
->>>>>>> 9f2c985a
 {
     ThreadError error;
 
@@ -1773,11 +1219,7 @@
     return error;
 }
 
-<<<<<<< HEAD
 ThreadError otGetPendingDataset(otInstance *aInstance, otOperationalDataset *aDataset)
-=======
-ThreadError otGetPendingDataset(otInstance *, otOperationalDataset *aDataset)
->>>>>>> 9f2c985a
 {
     ThreadError error = kThreadError_None;
 
@@ -1789,11 +1231,7 @@
     return error;
 }
 
-<<<<<<< HEAD
 ThreadError otSetPendingDataset(otInstance *aInstance, otOperationalDataset *aDataset)
-=======
-ThreadError otSetPendingDataset(otInstance *, otOperationalDataset *aDataset)
->>>>>>> 9f2c985a
 {
     ThreadError error;
 
