/*
 *  Copyright (c) 2016, Nest Labs, Inc.
 *  All rights reserved.
 *
 *  Redistribution and use in source and binary forms, with or without
 *  modification, are permitted provided that the following conditions are met:
 *  1. Redistributions of source code must retain the above copyright
 *     notice, this list of conditions and the following disclaimer.
 *  2. Redistributions in binary form must reproduce the above copyright
 *     notice, this list of conditions and the following disclaimer in the
 *     documentation and/or other materials provided with the distribution.
 *  3. Neither the name of the copyright holder nor the
 *     names of its contributors may be used to endorse or promote products
 *     derived from this software without specific prior written permission.
 *
 *  THIS SOFTWARE IS PROVIDED BY THE COPYRIGHT HOLDERS AND CONTRIBUTORS "AS IS"
 *  AND ANY EXPRESS OR IMPLIED WARRANTIES, INCLUDING, BUT NOT LIMITED TO, THE
 *  IMPLIED WARRANTIES OF MERCHANTABILITY AND FITNESS FOR A PARTICULAR PURPOSE
 *  ARE DISCLAIMED. IN NO EVENT SHALL THE COPYRIGHT HOLDER OR CONTRIBUTORS BE
 *  LIABLE FOR ANY DIRECT, INDIRECT, INCIDENTAL, SPECIAL, EXEMPLARY, OR
 *  CONSEQUENTIAL DAMAGES (INCLUDING, BUT NOT LIMITED TO, PROCUREMENT OF
 *  SUBSTITUTE GOODS OR SERVICES; LOSS OF USE, DATA, OR PROFITS; OR BUSINESS
 *  INTERRUPTION) HOWEVER CAUSED AND ON ANY THEORY OF LIABILITY, WHETHER IN
 *  CONTRACT, STRICT LIABILITY, OR TORT (INCLUDING NEGLIGENCE OR OTHERWISE)
 *  ARISING IN ANY WAY OUT OF THE USE OF THIS SOFTWARE, EVEN IF ADVISED OF THE
 *  POSSIBILITY OF SUCH DAMAGE.
 */

/**
 * @file
 *   This file implements the top-level interface to the OpenThread stack.
 */

#include <openthread.h>
#include <openthread-config.h>
#include <common/code_utils.hpp>
#include <common/debug.hpp>
#include <common/logging.hpp>
#include <common/message.hpp>
#include <common/new.hpp>
#include <common/tasklet.hpp>
#include <common/timer.hpp>
#include <net/icmp6.hpp>
#include <net/ip6.hpp>
#include <platform/random.h>
#include <platform/misc.h>
#include <thread/thread_netif.hpp>
#include <openthreadinstance.h>

otInstance::otInstance(void) :
    mReceiveIp6DatagramCallback(NULL),
    mReceiveIp6DatagramCallbackContext(NULL),
    mActiveScanCallback(NULL),
    mActiveScanCallbackContext(NULL),
    mDiscoverCallback(NULL),
    mDiscoverCallbackContext(NULL),
    mEphemeralPort(Thread::Ip6::Udp::kDynamicPortMin),
    mIcmpHandlers(NULL),
    mIsEchoEnabled(true),
    mNextId(1),
    mEchoClients(NULL),
    mRoutes(NULL),
    mNetifListHead(NULL),
    mNextInterfaceId(1),
    mMac(NULL),
    mTimerHead(NULL),
    mTimerTail(NULL),
    mTaskletHead(NULL),
    mTaskletTail(NULL),
    mUdpSockets(NULL),
    mEnabled(false),
    mThreadNetif(this),
    mMpl(this)
{
    mCryptoContext.mIsInitialized = false;
    Thread::Message::Init(this);
    mEnabled = true;
    mForwardingEnabled = false;
}

namespace Thread {

#ifdef __cplusplus
extern "C" {
#endif

static void HandleActiveScanResult(void *aContext, Mac::Frame *aFrame);
static void HandleMleDiscover(otActiveScanResult *aResult, void *aContext);

void otProcessNextTasklet(otInstance *aInstance)
{
    TaskletScheduler::RunNextTasklet(aInstance);
}

bool otAreTaskletsPending(otInstance *aInstance)
{
    return TaskletScheduler::AreTaskletsPending(aInstance);
}

uint8_t otGetChannel(otInstance *aInstance)
{
    return aInstance->mThreadNetif.GetMac().GetChannel();
}

ThreadError otSetChannel(otInstance *aInstance, uint8_t aChannel)
{
    return aInstance->mThreadNetif.GetMac().SetChannel(aChannel);
}

<<<<<<< HEAD
uint32_t otGetChildTimeout(otInstance *aInstance)
=======
uint8_t otGetMaxAllowedChildren(otInstance *)
{
    uint8_t aNumChildren;

    (void)sThreadNetif->GetMle().GetChildren(&aNumChildren);

    return aNumChildren;
}

ThreadError otSetMaxAllowedChildren(otInstance *, uint8_t aMaxChildren)
{
    return sThreadNetif->GetMle().SetMaxAllowedChildren(aMaxChildren);
}

uint32_t otGetChildTimeout(otInstance *)
>>>>>>> be4ae9e8
{
    return aInstance->mThreadNetif.GetMle().GetTimeout();
}

void otSetChildTimeout(otInstance *aInstance, uint32_t aTimeout)
{
    aInstance->mThreadNetif.GetMle().SetTimeout(aTimeout);
}

const uint8_t *otGetExtendedAddress(otInstance *aInstance)
{
    return reinterpret_cast<const uint8_t *>(aInstance->mThreadNetif.GetMac().GetExtAddress());
}

ThreadError otSetExtendedAddress(otInstance *aInstance, const otExtAddress *aExtAddress)
{
    ThreadError error = kThreadError_None;

    VerifyOrExit(aExtAddress != NULL, error = kThreadError_InvalidArgs);

    SuccessOrExit(error = aInstance->mThreadNetif.GetMac().SetExtAddress(*static_cast<const Mac::ExtAddress *>
                                                                         (aExtAddress)));
    SuccessOrExit(error = aInstance->mThreadNetif.GetMle().UpdateLinkLocalAddress());

exit:
    return error;
}

const uint8_t *otGetExtendedPanId(otInstance *aInstance)
{
    return aInstance->mThreadNetif.GetMac().GetExtendedPanId();
}

void otSetExtendedPanId(otInstance *aInstance, const uint8_t *aExtendedPanId)
{
    uint8_t mlPrefix[8];

    aInstance->mThreadNetif.GetMac().SetExtendedPanId(aExtendedPanId);

    mlPrefix[0] = 0xfd;
    memcpy(mlPrefix + 1, aExtendedPanId, 5);
    mlPrefix[6] = 0x00;
    mlPrefix[7] = 0x00;
    aInstance->mThreadNetif.GetMle().SetMeshLocalPrefix(mlPrefix);
}

ThreadError otGetLeaderRloc(otInstance *aInstance, otIp6Address *aAddress)
{
    ThreadError error;

    VerifyOrExit(aAddress != NULL, error = kThreadError_InvalidArgs);

    error = aInstance->mThreadNetif.GetMle().GetLeaderAddress(*static_cast<Ip6::Address *>(aAddress));

exit:
    return error;
}

otLinkModeConfig otGetLinkMode(otInstance *aInstance)
{
    otLinkModeConfig config;
    uint8_t mode = aInstance->mThreadNetif.GetMle().GetDeviceMode();

    memset(&config, 0, sizeof(otLinkModeConfig));

    if (mode & Mle::ModeTlv::kModeRxOnWhenIdle)
    {
        config.mRxOnWhenIdle = 1;
    }

    if (mode & Mle::ModeTlv::kModeSecureDataRequest)
    {
        config.mSecureDataRequests = 1;
    }

    if (mode & Mle::ModeTlv::kModeFFD)
    {
        config.mDeviceType = 1;
    }

    if (mode & Mle::ModeTlv::kModeFullNetworkData)
    {
        config.mNetworkData = 1;
    }

    return config;
}

ThreadError otSetLinkMode(otInstance *aInstance, otLinkModeConfig aConfig)
{
    uint8_t mode = 0;

    if (aConfig.mRxOnWhenIdle)
    {
        mode |= Mle::ModeTlv::kModeRxOnWhenIdle;
    }

    if (aConfig.mSecureDataRequests)
    {
        mode |= Mle::ModeTlv::kModeSecureDataRequest;
    }

    if (aConfig.mDeviceType)
    {
        mode |= Mle::ModeTlv::kModeFFD;
    }

    if (aConfig.mNetworkData)
    {
        mode |= Mle::ModeTlv::kModeFullNetworkData;
    }

    return aInstance->mThreadNetif.GetMle().SetDeviceMode(mode);
}

const uint8_t *otGetMasterKey(otInstance *aInstance, uint8_t *aKeyLength)
{
    return aInstance->mThreadNetif.GetKeyManager().GetMasterKey(aKeyLength);
}

ThreadError otSetMasterKey(otInstance *aInstance, const uint8_t *aKey, uint8_t aKeyLength)
{
    return aInstance->mThreadNetif.GetKeyManager().SetMasterKey(aKey, aKeyLength);
}

int8_t otGetMaxTransmitPower(otInstance *aInstance)
{
    return aInstance->mThreadNetif.GetMac().GetMaxTransmitPower();
}

void otSetMaxTransmitPower(otInstance *aInstance, int8_t aPower)
{
    aInstance->mThreadNetif.GetMac().SetMaxTransmitPower(aPower);
}

const otIp6Address *otGetMeshLocalEid(otInstance *aInstance)
{
    return aInstance->mThreadNetif.GetMle().GetMeshLocal64();
}

const uint8_t *otGetMeshLocalPrefix(otInstance *aInstance)
{
    return aInstance->mThreadNetif.GetMle().GetMeshLocalPrefix();
}

ThreadError otSetMeshLocalPrefix(otInstance *aInstance, const uint8_t *aMeshLocalPrefix)
{
    return aInstance->mThreadNetif.GetMle().SetMeshLocalPrefix(aMeshLocalPrefix);
}

ThreadError otGetNetworkDataLeader(otInstance *aInstance, bool aStable, uint8_t *aData, uint8_t *aDataLength)
{
    ThreadError error = kThreadError_None;

    VerifyOrExit(aData != NULL && aDataLength != NULL, error = kThreadError_InvalidArgs);

    aInstance->mThreadNetif.GetNetworkDataLeader().GetNetworkData(aStable, aData, *aDataLength);

exit:
    return error;
}

ThreadError otGetNetworkDataLocal(otInstance *aInstance, bool aStable, uint8_t *aData, uint8_t *aDataLength)
{
    ThreadError error = kThreadError_None;

    VerifyOrExit(aData != NULL && aDataLength != NULL, error = kThreadError_InvalidArgs);

    aInstance->mThreadNetif.GetNetworkDataLocal().GetNetworkData(aStable, aData, *aDataLength);

exit:
    return error;
}

const char *otGetNetworkName(otInstance *aInstance)
{
    return aInstance->mThreadNetif.GetMac().GetNetworkName();
}

ThreadError otSetNetworkName(otInstance *aInstance, const char *aNetworkName)
{
    return aInstance->mThreadNetif.GetMac().SetNetworkName(aNetworkName);
}

otPanId otGetPanId(otInstance *aInstance)
{
    return aInstance->mThreadNetif.GetMac().GetPanId();
}

ThreadError otSetPanId(otInstance *aInstance, otPanId aPanId)
{
    ThreadError error = kThreadError_None;

    // do not allow setting PAN ID to broadcast if Thread is running
    VerifyOrExit(aPanId != Mac::kPanIdBroadcast ||
                 aInstance->mThreadNetif.GetMle().GetDeviceState() != Mle::kDeviceStateDisabled,
                 error = kThreadError_InvalidState);

    error = aInstance->mThreadNetif.GetMac().SetPanId(aPanId);

exit:
    return error;
}

bool otIsRouterRoleEnabled(otInstance *aInstance)
{
    return aInstance->mThreadNetif.GetMle().IsRouterRoleEnabled();
}

void otSetRouterRoleEnabled(otInstance *aInstance, bool aEnabled)
{
    aInstance->mThreadNetif.GetMle().SetRouterRoleEnabled(aEnabled);
}

otShortAddress otGetShortAddress(otInstance *aInstance)
{
    return aInstance->mThreadNetif.GetMac().GetShortAddress();
}

uint8_t otGetLocalLeaderWeight(otInstance *aInstance)
{
    return aInstance->mThreadNetif.GetMle().GetLeaderWeight();
}

void otSetLocalLeaderWeight(otInstance *aInstance, uint8_t aWeight)
{
    aInstance->mThreadNetif.GetMle().SetLeaderWeight(aWeight);
}

uint32_t otGetLocalLeaderPartitionId(otInstance *aInstance)
{
    return aInstance->mThreadNetif.GetMle().GetLeaderPartitionId();
}

void otSetLocalLeaderPartitionId(otInstance *aInstance, uint32_t aPartitionId)
{
    return aInstance->mThreadNetif.GetMle().SetLeaderPartitionId(aPartitionId);
}

ThreadError otAddBorderRouter(otInstance *aInstance, const otBorderRouterConfig *aConfig)
{
    uint8_t flags = 0;

    if (aConfig->mPreferred)
    {
        flags |= NetworkData::BorderRouterEntry::kPreferredFlag;
    }

    if (aConfig->mSlaac)
    {
        flags |= NetworkData::BorderRouterEntry::kSlaacFlag;
    }

    if (aConfig->mDhcp)
    {
        flags |= NetworkData::BorderRouterEntry::kDhcpFlag;
    }

    if (aConfig->mConfigure)
    {
        flags |= NetworkData::BorderRouterEntry::kConfigureFlag;
    }

    if (aConfig->mDefaultRoute)
    {
        flags |= NetworkData::BorderRouterEntry::kDefaultRouteFlag;
    }

    if (aConfig->mOnMesh)
    {
        flags |= NetworkData::BorderRouterEntry::kOnMeshFlag;
    }

    return aInstance->mThreadNetif.GetNetworkDataLocal().AddOnMeshPrefix(aConfig->mPrefix.mPrefix.mFields.m8,
                                                                         aConfig->mPrefix.mLength,
                                                                         aConfig->mPreference, flags, aConfig->mStable);
}

ThreadError otRemoveBorderRouter(otInstance *aInstance, const otIp6Prefix *aPrefix)
{
    return aInstance->mThreadNetif.GetNetworkDataLocal().RemoveOnMeshPrefix(aPrefix->mPrefix.mFields.m8, aPrefix->mLength);
}

ThreadError otGetNextOnMeshPrefix(otInstance *aInstance, bool aLocal, otNetworkDataIterator *aIterator,
                                  otBorderRouterConfig *aConfig)
{
    ThreadError error = kThreadError_None;

    VerifyOrExit(aIterator && aConfig, error = kThreadError_InvalidArgs);

    if (aLocal)
    {
        error = aInstance->mThreadNetif.GetNetworkDataLocal().GetNextOnMeshPrefix(aIterator, aConfig);
    }
    else
    {
        error = aInstance->mThreadNetif.GetNetworkDataLeader().GetNextOnMeshPrefix(aIterator, aConfig);
    }

exit:
    return error;
}

ThreadError otAddExternalRoute(otInstance *aInstance, const otExternalRouteConfig *aConfig)
{
    return aInstance->mThreadNetif.GetNetworkDataLocal().AddHasRoutePrefix(aConfig->mPrefix.mPrefix.mFields.m8,
                                                                           aConfig->mPrefix.mLength,
                                                                           aConfig->mPreference, aConfig->mStable);
}

ThreadError otRemoveExternalRoute(otInstance *aInstance, const otIp6Prefix *aPrefix)
{
    return aInstance->mThreadNetif.GetNetworkDataLocal().RemoveHasRoutePrefix(aPrefix->mPrefix.mFields.m8,
                                                                              aPrefix->mLength);
}

ThreadError otSendServerData(otInstance *aInstance)
{
    return aInstance->mThreadNetif.GetNetworkDataLocal().SendServerDataNotification();
}

ThreadError otAddUnsecurePort(otInstance *aInstance, uint16_t aPort)
{
    return aInstance->mThreadNetif.GetIp6Filter().AddUnsecurePort(aPort);
}

ThreadError otRemoveUnsecurePort(otInstance *aInstance, uint16_t aPort)
{
    return aInstance->mThreadNetif.GetIp6Filter().RemoveUnsecurePort(aPort);
}

const uint16_t *otGetUnsecurePorts(otInstance *aInstance, uint8_t *aNumEntries)
{
    return aInstance->mThreadNetif.GetIp6Filter().GetUnsecurePorts(*aNumEntries);
}

uint32_t otGetContextIdReuseDelay(otInstance *aInstance)
{
    return aInstance->mThreadNetif.GetNetworkDataLeader().GetContextIdReuseDelay();
}

void otSetContextIdReuseDelay(otInstance *aInstance, uint32_t aDelay)
{
    aInstance->mThreadNetif.GetNetworkDataLeader().SetContextIdReuseDelay(aDelay);
}

uint32_t otGetKeySequenceCounter(otInstance *aInstance)
{
    return aInstance->mThreadNetif.GetKeyManager().GetCurrentKeySequence();
}

void otSetKeySequenceCounter(otInstance *aInstance, uint32_t aKeySequenceCounter)
{
    aInstance->mThreadNetif.GetKeyManager().SetCurrentKeySequence(aKeySequenceCounter);
}

uint8_t otGetNetworkIdTimeout(otInstance *aInstance)
{
    return aInstance->mThreadNetif.GetMle().GetNetworkIdTimeout();
}

void otSetNetworkIdTimeout(otInstance *aInstance, uint8_t aTimeout)
{
    aInstance->mThreadNetif.GetMle().SetNetworkIdTimeout((uint8_t)aTimeout);
}

uint8_t otGetRouterUpgradeThreshold(otInstance *aInstance)
{
    return aInstance->mThreadNetif.GetMle().GetRouterUpgradeThreshold();
}

void otSetRouterUpgradeThreshold(otInstance *aInstance, uint8_t aThreshold)
{
    aInstance->mThreadNetif.GetMle().SetRouterUpgradeThreshold(aThreshold);
}

ThreadError otReleaseRouterId(otInstance *aInstance, uint8_t aRouterId)
{
    return aInstance->mThreadNetif.GetMle().ReleaseRouterId(aRouterId);
}

ThreadError otAddMacWhitelist(otInstance *aInstance, const uint8_t *aExtAddr)
{
    ThreadError error = kThreadError_None;

    if (aInstance->mThreadNetif.GetMac().GetWhitelist().Add(*reinterpret_cast<const Mac::ExtAddress *>(aExtAddr)) == NULL)
    {
        error = kThreadError_NoBufs;
    }

    return error;
}

ThreadError otAddMacWhitelistRssi(otInstance *aInstance, const uint8_t *aExtAddr, int8_t aRssi)
{
    ThreadError error = kThreadError_None;
    otMacWhitelistEntry *entry;

    entry = aInstance->mThreadNetif.GetMac().GetWhitelist().Add(*reinterpret_cast<const Mac::ExtAddress *>(aExtAddr));
    VerifyOrExit(entry != NULL, error = kThreadError_NoBufs);
    aInstance->mThreadNetif.GetMac().GetWhitelist().SetFixedRssi(*entry, aRssi);

exit:
    return error;
}

void otRemoveMacWhitelist(otInstance *aInstance, const uint8_t *aExtAddr)
{
    aInstance->mThreadNetif.GetMac().GetWhitelist().Remove(*reinterpret_cast<const Mac::ExtAddress *>(aExtAddr));
}

void otClearMacWhitelist(otInstance *aInstance)
{
    aInstance->mThreadNetif.GetMac().GetWhitelist().Clear();
}

ThreadError otGetMacWhitelistEntry(otInstance *aInstance, uint8_t aIndex, otMacWhitelistEntry *aEntry)
{
    ThreadError error = kThreadError_None;

    VerifyOrExit(aEntry != NULL, error = kThreadError_InvalidArgs);
    error = aInstance->mThreadNetif.GetMac().GetWhitelist().GetEntry(aIndex, *aEntry);

exit:
    return error;
}

void otDisableMacWhitelist(otInstance *aInstance)
{
    aInstance->mThreadNetif.GetMac().GetWhitelist().Disable();
}

void otEnableMacWhitelist(otInstance *aInstance)
{
    aInstance->mThreadNetif.GetMac().GetWhitelist().Enable();
}

bool otIsMacWhitelistEnabled(otInstance *aInstance)
{
    return aInstance->mThreadNetif.GetMac().GetWhitelist().IsEnabled();
}

ThreadError otBecomeDetached(otInstance *aInstance)
{
    return aInstance->mThreadNetif.GetMle().BecomeDetached();
}

ThreadError otBecomeChild(otInstance *aInstance, otMleAttachFilter aFilter)
{
    return aInstance->mThreadNetif.GetMle().BecomeChild(aFilter);
}

ThreadError otBecomeRouter(otInstance *aInstance)
{
    return aInstance->mThreadNetif.GetMle().BecomeRouter(ThreadStatusTlv::kTooFewRouters);
}

ThreadError otBecomeLeader(otInstance *aInstance)
{
    return aInstance->mThreadNetif.GetMle().BecomeLeader();
}

ThreadError otAddMacBlacklist(otInstance *aInstance, const uint8_t *aExtAddr)
{
    ThreadError error = kThreadError_None;

    if (aInstance->mThreadNetif.GetMac().GetBlacklist().Add(*reinterpret_cast<const Mac::ExtAddress *>(aExtAddr)) == NULL)
    {
        error = kThreadError_NoBufs;
    }

    return error;
}

void otRemoveMacBlacklist(otInstance *aInstance, const uint8_t *aExtAddr)
{
    aInstance->mThreadNetif.GetMac().GetBlacklist().Remove(*reinterpret_cast<const Mac::ExtAddress *>(aExtAddr));
}

void otClearMacBlacklist(otInstance *aInstance)
{
    aInstance->mThreadNetif.GetMac().GetBlacklist().Clear();
}

ThreadError otGetMacBlacklistEntry(otInstance *aInstance, uint8_t aIndex, otMacBlacklistEntry *aEntry)
{
    ThreadError error = kThreadError_None;

    VerifyOrExit(aEntry != NULL, error = kThreadError_InvalidArgs);
    error = aInstance->mThreadNetif.GetMac().GetBlacklist().GetEntry(aIndex, *aEntry);

exit:
    return error;
}

void otDisableMacBlacklist(otInstance *aInstance)
{
    aInstance->mThreadNetif.GetMac().GetBlacklist().Disable();
}

void otEnableMacBlacklist(otInstance *aInstance)
{
    aInstance->mThreadNetif.GetMac().GetBlacklist().Enable();
}

bool otIsMacBlacklistEnabled(otInstance *aInstance)
{
    return aInstance->mThreadNetif.GetMac().GetBlacklist().IsEnabled();
}

ThreadError otGetAssignLinkQuality(otInstance *aInstance, const uint8_t *aExtAddr, uint8_t *aLinkQuality)
{
    Mac::ExtAddress extAddress;

    memset(&extAddress, 0, sizeof(extAddress));
    memcpy(extAddress.m8, aExtAddr, OT_EXT_ADDRESS_SIZE);

    return aInstance->mThreadNetif.GetMle().GetAssignLinkQuality(extAddress, *aLinkQuality);
}

void otSetAssignLinkQuality(otInstance *aInstance, const uint8_t *aExtAddr, uint8_t aLinkQuality)
{
    Mac::ExtAddress extAddress;

    memset(&extAddress, 0, sizeof(extAddress));
    memcpy(extAddress.m8, aExtAddr, OT_EXT_ADDRESS_SIZE);

    aInstance->mThreadNetif.GetMle().SetAssignLinkQuality(extAddress, aLinkQuality);
}

void otPlatformReset(otInstance *aInstance)
{
    otPlatReset(aInstance);
}

ThreadError otGetChildInfoById(otInstance *aInstance, uint16_t aChildId, otChildInfo *aChildInfo)
{
    ThreadError error = kThreadError_None;

    VerifyOrExit(aChildInfo != NULL, error = kThreadError_InvalidArgs);

    error = aInstance->mThreadNetif.GetMle().GetChildInfoById(aChildId, *aChildInfo);

exit:
    return error;
}

ThreadError otGetChildInfoByIndex(otInstance *aInstance, uint8_t aChildIndex, otChildInfo *aChildInfo)
{
    ThreadError error = kThreadError_None;

    VerifyOrExit(aChildInfo != NULL, error = kThreadError_InvalidArgs);

    error = aInstance->mThreadNetif.GetMle().GetChildInfoByIndex(aChildIndex, *aChildInfo);

exit:
    return error;
}

otDeviceRole otGetDeviceRole(otInstance *aInstance)
{
    otDeviceRole rval = kDeviceRoleDisabled;

    switch (aInstance->mThreadNetif.GetMle().GetDeviceState())
    {
    case Mle::kDeviceStateDisabled:
        rval = kDeviceRoleDisabled;
        break;

    case Mle::kDeviceStateDetached:
        rval = kDeviceRoleDetached;
        break;

    case Mle::kDeviceStateChild:
        rval = kDeviceRoleChild;
        break;

    case Mle::kDeviceStateRouter:
        rval = kDeviceRoleRouter;
        break;

    case Mle::kDeviceStateLeader:
        rval = kDeviceRoleLeader;
        break;
    }

    return rval;
}

ThreadError otGetEidCacheEntry(otInstance *aInstance, uint8_t aIndex, otEidCacheEntry *aEntry)
{
    ThreadError error;

    VerifyOrExit(aEntry != NULL, error = kThreadError_InvalidArgs);
    error = aInstance->mThreadNetif.GetAddressResolver().GetEntry(aIndex, *aEntry);

exit:
    return error;
}

ThreadError otGetLeaderData(otInstance *aInstance, otLeaderData *aLeaderData)
{
    ThreadError error;

    VerifyOrExit(aLeaderData != NULL, error = kThreadError_InvalidArgs);

    error = aInstance->mThreadNetif.GetMle().GetLeaderData(*aLeaderData);

exit:
    return error;
}

uint8_t otGetLeaderRouterId(otInstance *aInstance)
{
    return aInstance->mThreadNetif.GetMle().GetLeaderDataTlv().GetLeaderRouterId();
}

uint8_t otGetLeaderWeight(otInstance *aInstance)
{
    return aInstance->mThreadNetif.GetMle().GetLeaderDataTlv().GetWeighting();
}

uint8_t otGetNetworkDataVersion(otInstance *aInstance)
{
    return aInstance->mThreadNetif.GetMle().GetLeaderDataTlv().GetDataVersion();
}

uint32_t otGetPartitionId(otInstance *aInstance)
{
    return aInstance->mThreadNetif.GetMle().GetLeaderDataTlv().GetPartitionId();
}

uint16_t otGetRloc16(otInstance *aInstance)
{
    return aInstance->mThreadNetif.GetMle().GetRloc16();
}

uint8_t otGetRouterIdSequence(otInstance *aInstance)
{
    return aInstance->mThreadNetif.GetMle().GetRouterIdSequence();
}

ThreadError otGetRouterInfo(otInstance *aInstance, uint16_t aRouterId, otRouterInfo *aRouterInfo)
{
    ThreadError error = kThreadError_None;

    VerifyOrExit(aRouterInfo != NULL, error = kThreadError_InvalidArgs);

    error = aInstance->mThreadNetif.GetMle().GetRouterInfo(aRouterId, *aRouterInfo);

exit:
    return error;
}

ThreadError otGetParentInfo(otInstance *aInstance, otRouterInfo *aParentInfo)
{
    ThreadError error = kThreadError_None;
    Router *parent;

    VerifyOrExit(aParentInfo != NULL, error = kThreadError_InvalidArgs);

    parent = aInstance->mThreadNetif.GetMle().GetParent();
    memcpy(aParentInfo->mExtAddress.m8, parent->mMacAddr.m8, OT_EXT_ADDRESS_SIZE);
    aParentInfo->mRloc16 = parent->mValid.mRloc16;

exit:
    return error;
}

uint8_t otGetStableNetworkDataVersion(otInstance *aInstance)
{
    return aInstance->mThreadNetif.GetMle().GetLeaderDataTlv().GetStableDataVersion();
}

void otSetLinkPcapCallback(otInstance *aInstance, otLinkPcapCallback aPcapCallback, void *aCallbackContext)
{
    aInstance->mThreadNetif.GetMac().SetPcapCallback(aPcapCallback, aCallbackContext);
}

bool otIsLinkPromiscuous(otInstance *aInstance)
{
    return aInstance->mThreadNetif.GetMac().IsPromiscuous();
}

ThreadError otSetLinkPromiscuous(otInstance *aInstance, bool aPromiscuous)
{
    ThreadError error = kThreadError_None;

    // cannot enable IEEE 802.15.4 promiscuous mode if the Thread interface is enabled
    VerifyOrExit(aInstance->mThreadNetif.IsUp() == false, error = kThreadError_Busy);

    aInstance->mThreadNetif.GetMac().SetPromiscuous(aPromiscuous);

exit:
    return error;
}

const otMacCounters *otGetMacCounters(otInstance *aInstance)
{
    return &aInstance->mThreadNetif.GetMac().GetCounters();
}

bool otIsIp6AddressEqual(const otIp6Address *a, const otIp6Address *b)
{
    return *static_cast<const Ip6::Address *>(a) == *static_cast<const Ip6::Address *>(b);
}

ThreadError otIp6AddressFromString(const char *str, otIp6Address *address)
{
    return static_cast<Ip6::Address *>(address)->FromString(str);
}

const otNetifAddress *otGetUnicastAddresses(otInstance *aInstance)
{
    return aInstance->mThreadNetif.GetUnicastAddresses();
}

ThreadError otAddUnicastAddress(otInstance *aInstance, otNetifAddress *address)
{
    return aInstance->mThreadNetif.AddUnicastAddress(*static_cast<Ip6::NetifUnicastAddress *>(address));
}

ThreadError otRemoveUnicastAddress(otInstance *aInstance, otNetifAddress *address)
{
    return aInstance->mThreadNetif.RemoveUnicastAddress(*static_cast<Ip6::NetifUnicastAddress *>(address));
}

void otSetStateChangedCallback(otInstance *aInstance, otStateChangedCallback aCallback, void *aCallbackContext)
{
    aInstance->mNetifCallback.Set(aCallback, aCallbackContext);
    aInstance->mThreadNetif.RegisterCallback(aInstance->mNetifCallback);
}

const char *otGetVersionString(void)
{
    static const char sVersion[] =
        PACKAGE_NAME "/" PACKAGE_VERSION "; "
#ifdef  PLATFORM_INFO
        PLATFORM_INFO "; "
#endif
        __DATE__ " " __TIME__;

    return sVersion;
}

uint32_t otGetPollPeriod(otInstance *aInstance)
{
    return aInstance->mThreadNetif.GetMeshForwarder().GetAssignPollPeriod();
}

void otSetPollPeriod(otInstance *aInstance, uint32_t aPollPeriod)
{
    aInstance->mThreadNetif.GetMeshForwarder().SetAssignPollPeriod(aPollPeriod);
}

otInstance *otInstanceInit(void *aInstanceBuffer, uint64_t *aInstanceBufferSize)
{
    otInstance *aInstance = NULL;

    otLogInfoApi("otInstanceInit\n");

    VerifyOrExit(aInstanceBuffer != NULL, ;);

    // Make sure the input buffer is big enough
    VerifyOrExit(cAlignedInstanceSize <= *aInstanceBufferSize, *aInstanceBufferSize = cAlignedInstanceSize);

    // Construct the context
    aInstance = new(aInstanceBuffer)otInstance();

exit:

    return aInstance;
}

void otInstanceFinalize(otInstance *aInstance)
{
    // Ensure we are disabled
    (void)otDisable(aInstance);

    // Nothing to actually free, since the caller supplied the buffer
}

ThreadError otEnable(otInstance *aInstance)
{
    ThreadError error = kThreadError_None;

    VerifyOrExit(!aInstance->mEnabled, error = kThreadError_InvalidState);

    otLogInfoApi("otEnable\n");

    aInstance->mEnabled = true;

exit:
    return error;
}

ThreadError otDisable(otInstance *aInstance)
{
    ThreadError error = kThreadError_None;

    VerifyOrExit(aInstance->mEnabled, error = kThreadError_InvalidState);

    otLogInfoApi("otDisable\n");

    otThreadStop(aInstance);
    otInterfaceDown(aInstance);
    aInstance->mEnabled = false;

exit:
    return error;
}

ThreadError otInterfaceUp(otInstance *aInstance)
{
    ThreadError error = kThreadError_None;

    VerifyOrExit(aInstance->mEnabled, error = kThreadError_InvalidState);

    error = aInstance->mThreadNetif.Up();

exit:
    return error;
}

ThreadError otInterfaceDown(otInstance *aInstance)
{
    ThreadError error = kThreadError_None;

    VerifyOrExit(aInstance->mEnabled, error = kThreadError_InvalidState);

    error = aInstance->mThreadNetif.Down();

exit:
    return error;
}

bool otIsInterfaceUp(otInstance *aInstance)
{
    return aInstance->mEnabled && aInstance->mThreadNetif.IsUp();
}

ThreadError otThreadStart(otInstance *aInstance)
{
    ThreadError error = kThreadError_None;

    VerifyOrExit(aInstance->mEnabled, error = kThreadError_InvalidState);
    VerifyOrExit(aInstance->mThreadNetif.GetMac().GetPanId() != Mac::kPanIdBroadcast, error = kThreadError_InvalidState);

    error = aInstance->mThreadNetif.GetMle().Start();

exit:
    return error;
}

ThreadError otThreadStop(otInstance *aInstance)
{
    ThreadError error = kThreadError_None;

    VerifyOrExit(aInstance->mEnabled, error = kThreadError_InvalidState);

    error = aInstance->mThreadNetif.GetMle().Stop();

exit:
    return error;
}

bool otIsSingleton(otInstance *aInstance)
{
    return aInstance->mEnabled && aInstance->mThreadNetif.GetMle().IsSingleton();
}

ThreadError otActiveScan(otInstance *aInstance, uint32_t aScanChannels, uint16_t aScanDuration,
                         otHandleActiveScanResult aCallback, void *aCallbackContext)
{
    aInstance->mActiveScanCallback = aCallback;
    aInstance->mActiveScanCallbackContext = aCallbackContext;
    return aInstance->mThreadNetif.GetMac().ActiveScan(aScanChannels, aScanDuration, &HandleActiveScanResult, aInstance);
}

bool otIsActiveScanInProgress(otInstance *aInstance)
{
    return aInstance->mThreadNetif.GetMac().IsActiveScanInProgress();
}

void HandleActiveScanResult(void *aContext, Mac::Frame *aFrame)
{
    otInstance *aInstance = reinterpret_cast<otInstance *>(aContext);
    otActiveScanResult result;
    Mac::Address address;
    Mac::Beacon *beacon;
    uint8_t payloadLength;

    memset(&result, 0, sizeof(otActiveScanResult));

    if (aFrame == NULL)
    {
        aInstance->mActiveScanCallback(NULL, aInstance->mActiveScanCallbackContext);
        ExitNow();
    }

    SuccessOrExit(aFrame->GetSrcAddr(address));
    VerifyOrExit(address.mLength == sizeof(address.mExtAddress), ;);
    memcpy(&result.mExtAddress, &address.mExtAddress, sizeof(result.mExtAddress));

    aFrame->GetSrcPanId(result.mPanId);
    result.mChannel = aFrame->GetChannel();
    result.mRssi = aFrame->GetPower();
    result.mLqi = aFrame->GetLqi();

    payloadLength = aFrame->GetPayloadLength();
    beacon = reinterpret_cast<Mac::Beacon *>(aFrame->GetPayload());

    if (payloadLength >= sizeof(*beacon) && beacon->IsValid())
    {
        result.mVersion = beacon->GetProtocolVersion();
        result.mIsJoinable = beacon->IsJoiningPermitted();
        result.mIsNative = beacon->IsNative();
        memcpy(&result.mNetworkName, beacon->GetNetworkName(), sizeof(result.mNetworkName));
        memcpy(&result.mExtendedPanId, beacon->GetExtendedPanId(), sizeof(result.mExtendedPanId));
    }

    aInstance->mActiveScanCallback(&result, aInstance->mActiveScanCallbackContext);

exit:
    return;
}

ThreadError otEnergyScan(otInstance *aInstance, uint32_t aScanChannels, uint16_t aScanDuration,
                         otHandleEnergyScanResult aCallback, void *aCallbackContext)
{
    aInstance->mEnergyScanCallback = aCallback;
    aInstance->mEnergyScanCallbackContext = aCallbackContext;

    (void)aScanChannels;
    (void)aScanDuration;

    // TODO: Implement the energy scan at mac layer.

    return kThreadError_NotImplemented;
}

bool otIsEnegyScanInProgress(otInstance *aInstance)
{
    (void)aInstance;
    return false;
}

ThreadError otDiscover(otInstance *aInstance, uint32_t aScanChannels, uint16_t aScanDuration, uint16_t aPanId,
                       otHandleActiveScanResult aCallback, void *aCallbackContext)
{
    aInstance->mDiscoverCallback = aCallback;
    aInstance->mDiscoverCallbackContext = aCallbackContext;
    return aInstance->mThreadNetif.GetMle().Discover(aScanChannels, aScanDuration, aPanId, &HandleMleDiscover, aInstance);
}

bool otIsDiscoverInProgress(otInstance *aInstance)
{
    return aInstance->mThreadNetif.GetMle().IsDiscoverInProgress();
}

void HandleMleDiscover(otActiveScanResult *aResult, void *aContext)
{
    otInstance *aInstance = reinterpret_cast<otInstance *>(aContext);
    aInstance->mDiscoverCallback(aResult, aInstance->mDiscoverCallbackContext);
}

void otSetReceiveIp6DatagramCallback(otInstance *aInstance, otReceiveIp6DatagramCallback aCallback,
                                     void *aCallbackContext)
{
    Ip6::Ip6::SetReceiveDatagramCallback(aInstance, aCallback, aCallbackContext);
}

bool otGetReceiveIp6DatagramFilterEnabled(otInstance *aInstance)
{
    return Ip6::Ip6::IsReceiveIp6FilterEnabled(aInstance);
}

void otSetReceiveIp6DatagramFilterEnabled(otInstance *aInstance, bool aEnabled)
{
    Ip6::Ip6::SetReceiveIp6FilterEnabled(aInstance, aEnabled);
}

ThreadError otSendIp6Datagram(otInstance *aInstance, otMessage aMessage)
{
    return Ip6::Ip6::HandleDatagram(*static_cast<Message *>(aMessage), NULL, aInstance->mThreadNetif.GetInterfaceId(),
                                    NULL, true);
}

otMessage otNewUdpMessage(otInstance *aInstance)
{
    return Ip6::Udp::NewMessage(aInstance, 0);
}

ThreadError otFreeMessage(otMessage aMessage)
{
    return Message::Free(*static_cast<Message *>(aMessage));
}

uint16_t otGetMessageLength(otMessage aMessage)
{
    Message *message = static_cast<Message *>(aMessage);
    return message->GetLength();
}

ThreadError otSetMessageLength(otMessage aMessage, uint16_t aLength)
{
    Message *message = static_cast<Message *>(aMessage);
    return message->SetLength(aLength);
}

uint16_t otGetMessageOffset(otMessage aMessage)
{
    Message *message = static_cast<Message *>(aMessage);
    return message->GetOffset();
}

ThreadError otSetMessageOffset(otMessage aMessage, uint16_t aOffset)
{
    Message *message = static_cast<Message *>(aMessage);
    return message->SetOffset(aOffset);
}

int otAppendMessage(otMessage aMessage, const void *aBuf, uint16_t aLength)
{
    Message *message = static_cast<Message *>(aMessage);
    return message->Append(aBuf, aLength);
}

int otReadMessage(otMessage aMessage, uint16_t aOffset, void *aBuf, uint16_t aLength)
{
    Message *message = static_cast<Message *>(aMessage);
    return message->Read(aOffset, aLength, aBuf);
}

int otWriteMessage(otMessage aMessage, uint16_t aOffset, const void *aBuf, uint16_t aLength)
{
    Message *message = static_cast<Message *>(aMessage);
    return message->Write(aOffset, aLength, aBuf);
}

ThreadError otOpenUdpSocket(otInstance *aInstance, otUdpSocket *aSocket, otUdpReceive aCallback, void *aCallbackContext)
{
    Ip6::UdpSocket *socket = reinterpret_cast<Ip6::UdpSocket *>(aSocket);
    return socket->Open(aInstance, aCallback, aCallbackContext);
}

ThreadError otCloseUdpSocket(otInstance *aInstance, otUdpSocket *aSocket)
{
    Ip6::UdpSocket *socket = reinterpret_cast<Ip6::UdpSocket *>(aSocket);
    return socket->Close(aInstance);
}

ThreadError otBindUdpSocket(otUdpSocket *aSocket, otSockAddr *aSockName)
{
    Ip6::UdpSocket *socket = reinterpret_cast<Ip6::UdpSocket *>(aSocket);
    return socket->Bind(*reinterpret_cast<const Ip6::SockAddr *>(aSockName));
}

ThreadError otSendUdp(otUdpSocket *aSocket, otMessage aMessage, const otMessageInfo *aMessageInfo)
{
    Ip6::UdpSocket *socket = reinterpret_cast<Ip6::UdpSocket *>(aSocket);
    return socket->SendTo(*reinterpret_cast<Message *>(aMessage),
                          *reinterpret_cast<const Ip6::MessageInfo *>(aMessageInfo));
}

bool otIsIcmpEchoEnabled(otInstance *aInstance)
{
    return Ip6::Icmp::IsEchoEnabled(aInstance);
}

void otSetIcmpEchoEnabled(otInstance *aInstance, bool aEnabled)
{
    Ip6::Icmp::SetEchoEnabled(aInstance, aEnabled);
}

uint8_t otIp6PrefixMatch(const otIp6Address *aFirst, const otIp6Address *aSecond)
{
    uint8_t rval;

    VerifyOrExit(aFirst != NULL && aSecond != NULL, rval = 0);

    rval = static_cast<const Ip6::Address *>(aFirst)->PrefixMatch(*static_cast<const Ip6::Address *>(aSecond));

exit:
    return rval;
}

ThreadError otGetActiveDataset(otInstance *aInstance, otOperationalDataset *aDataset)
{
    ThreadError error = kThreadError_None;

    VerifyOrExit(aDataset != NULL, error = kThreadError_InvalidArgs);

    aInstance->mThreadNetif.GetActiveDataset().Get(*aDataset);

exit:
    return error;
}

ThreadError otSetActiveDataset(otInstance *aInstance, otOperationalDataset *aDataset)
{
    ThreadError error;

    VerifyOrExit(aDataset != NULL, error = kThreadError_InvalidArgs);

    error = aInstance->mThreadNetif.GetActiveDataset().Set(*aDataset);

exit:
    return error;
}

ThreadError otGetPendingDataset(otInstance *aInstance, otOperationalDataset *aDataset)
{
    ThreadError error = kThreadError_None;

    VerifyOrExit(aDataset != NULL, error = kThreadError_InvalidArgs);

    aInstance->mThreadNetif.GetPendingDataset().Get(*aDataset);

exit:
    return error;
}

ThreadError otSetPendingDataset(otInstance *aInstance, otOperationalDataset *aDataset)
{
    ThreadError error;

    VerifyOrExit(aDataset != NULL, error = kThreadError_InvalidArgs);

    error = aInstance->mThreadNetif.GetPendingDataset().Set(*aDataset);

exit:
    return error;
}

#ifdef __cplusplus
}  // extern "C"
#endif

}  // namespace Thread<|MERGE_RESOLUTION|>--- conflicted
+++ resolved
@@ -107,25 +107,21 @@
     return aInstance->mThreadNetif.GetMac().SetChannel(aChannel);
 }
 
-<<<<<<< HEAD
+uint8_t otGetMaxAllowedChildren(otInstance *aInstance)
+{
+    uint8_t aNumChildren;
+
+    (void)aInstance->mThreadNetif->GetMle().GetChildren(&aNumChildren);
+
+    return aNumChildren;
+}
+
+ThreadError otSetMaxAllowedChildren(otInstance *aInstance, uint8_t aMaxChildren)
+{
+    return aInstance->mThreadNetif->GetMle().SetMaxAllowedChildren(aMaxChildren);
+}
+
 uint32_t otGetChildTimeout(otInstance *aInstance)
-=======
-uint8_t otGetMaxAllowedChildren(otInstance *)
-{
-    uint8_t aNumChildren;
-
-    (void)sThreadNetif->GetMle().GetChildren(&aNumChildren);
-
-    return aNumChildren;
-}
-
-ThreadError otSetMaxAllowedChildren(otInstance *, uint8_t aMaxChildren)
-{
-    return sThreadNetif->GetMle().SetMaxAllowedChildren(aMaxChildren);
-}
-
-uint32_t otGetChildTimeout(otInstance *)
->>>>>>> be4ae9e8
 {
     return aInstance->mThreadNetif.GetMle().GetTimeout();
 }
