/*
 *  Copyright (c) 2016, Nest Labs, Inc.
 *  All rights reserved.
 *
 *  Redistribution and use in source and binary forms, with or without
 *  modification, are permitted provided that the following conditions are met:
 *  1. Redistributions of source code must retain the above copyright
 *     notice, this list of conditions and the following disclaimer.
 *  2. Redistributions in binary form must reproduce the above copyright
 *     notice, this list of conditions and the following disclaimer in the
 *     documentation and/or other materials provided with the distribution.
 *  3. Neither the name of the copyright holder nor the
 *     names of its contributors may be used to endorse or promote products
 *     derived from this software without specific prior written permission.
 *
 *  THIS SOFTWARE IS PROVIDED BY THE COPYRIGHT HOLDERS AND CONTRIBUTORS "AS IS"
 *  AND ANY EXPRESS OR IMPLIED WARRANTIES, INCLUDING, BUT NOT LIMITED TO, THE
 *  IMPLIED WARRANTIES OF MERCHANTABILITY AND FITNESS FOR A PARTICULAR PURPOSE
 *  ARE DISCLAIMED. IN NO EVENT SHALL THE COPYRIGHT HOLDER OR CONTRIBUTORS BE
 *  LIABLE FOR ANY DIRECT, INDIRECT, INCIDENTAL, SPECIAL, EXEMPLARY, OR
 *  CONSEQUENTIAL DAMAGES (INCLUDING, BUT NOT LIMITED TO, PROCUREMENT OF
 *  SUBSTITUTE GOODS OR SERVICES; LOSS OF USE, DATA, OR PROFITS; OR BUSINESS
 *  INTERRUPTION) HOWEVER CAUSED AND ON ANY THEORY OF LIABILITY, WHETHER IN
 *  CONTRACT, STRICT LIABILITY, OR TORT (INCLUDING NEGLIGENCE OR OTHERWISE)
 *  ARISING IN ANY WAY OUT OF THE USE OF THIS SOFTWARE, EVEN IF ADVISED OF THE
 *  POSSIBILITY OF SUCH DAMAGE.
 */

/**
 * @file
 *   This file implements the top-level interface to the OpenThread stack.
 */

#include <openthread.h>
#include <openthread-config.h>
#include <common/code_utils.hpp>
#include <common/debug.hpp>
#include <common/logging.hpp>
#include <common/message.hpp>
#include <common/new.hpp>
#include <common/tasklet.hpp>
#include <common/timer.hpp>
#include <crypto/mbedtls.hpp>
#include <net/icmp6.hpp>
#include <net/ip6.hpp>
#include <platform/random.h>
#include <platform/misc.h>
#include <thread/thread_netif.hpp>
#include <thread/thread_uris.hpp>
#include <openthreadinstance.h>

#ifndef OPENTHREAD_MULTIPLE_INSTANCE
static otDEFINE_ALIGNED_VAR(sInstanceRaw, sizeof(otInstance), uint64_t);
otInstance *sInstance = NULL;
#endif

<<<<<<< HEAD
otInstance::otInstance(void) :
    mEnabled(false),
    mReceiveIp6DatagramCallback(NULL),
    mReceiveIp6DatagramCallbackContext(NULL),
    mActiveScanCallback(NULL),
    mActiveScanCallbackContext(NULL),
    mDiscoverCallback(NULL),
    mDiscoverCallbackContext(NULL),
    mMbedTls(),
    mIp6(),
    mThreadNetif(mIp6)
{
    mEnabled = true;
}
=======
static Ip6::NetifCallback sNetifCallback;

static otDEFINE_ALIGNED_VAR(sMbedTlsRaw, sizeof(Crypto::MbedTls), uint64_t);
>>>>>>> 995cfe13

namespace Thread {

#ifdef __cplusplus
extern "C" {
#endif

static void HandleActiveScanResult(void *aContext, Mac::Frame *aFrame);
static void HandleMleDiscover(otActiveScanResult *aResult, void *aContext);

void otProcessNextTasklet(otInstance *aInstance)
{
    aInstance->mIp6.mTaskletScheduler.RunNextTasklet();
}

bool otAreTaskletsPending(otInstance *aInstance)
{
    return aInstance->mIp6.mTaskletScheduler.AreTaskletsPending();
}

uint8_t otGetChannel(otInstance *aInstance)
{
    return aInstance->mThreadNetif.GetMac().GetChannel();
}

ThreadError otSetChannel(otInstance *aInstance, uint8_t aChannel)
{
    return aInstance->mThreadNetif.GetMac().SetChannel(aChannel);
}

uint8_t otGetMaxAllowedChildren(otInstance *aInstance)
{
    uint8_t aNumChildren;

    (void)aInstance->mThreadNetif.GetMle().GetChildren(&aNumChildren);

    return aNumChildren;
}

ThreadError otSetMaxAllowedChildren(otInstance *aInstance, uint8_t aMaxChildren)
{
    return aInstance->mThreadNetif.GetMle().SetMaxAllowedChildren(aMaxChildren);
}

uint32_t otGetChildTimeout(otInstance *aInstance)
{
    return aInstance->mThreadNetif.GetMle().GetTimeout();
}

void otSetChildTimeout(otInstance *aInstance, uint32_t aTimeout)
{
    aInstance->mThreadNetif.GetMle().SetTimeout(aTimeout);
}

const uint8_t *otGetExtendedAddress(otInstance *aInstance)
{
    return reinterpret_cast<const uint8_t *>(aInstance->mThreadNetif.GetMac().GetExtAddress());
}

ThreadError otSetExtendedAddress(otInstance *aInstance, const otExtAddress *aExtAddress)
{
    ThreadError error = kThreadError_None;

    VerifyOrExit(aExtAddress != NULL, error = kThreadError_InvalidArgs);

    SuccessOrExit(error = aInstance->mThreadNetif.GetMac().SetExtAddress(*static_cast<const Mac::ExtAddress *>
                                                                         (aExtAddress)));
    SuccessOrExit(error = aInstance->mThreadNetif.GetMle().UpdateLinkLocalAddress());

exit:
    return error;
}

const uint8_t *otGetExtendedPanId(otInstance *aInstance)
{
    return aInstance->mThreadNetif.GetMac().GetExtendedPanId();
}

void otSetExtendedPanId(otInstance *aInstance, const uint8_t *aExtendedPanId)
{
    uint8_t mlPrefix[8];

    aInstance->mThreadNetif.GetMac().SetExtendedPanId(aExtendedPanId);

    mlPrefix[0] = 0xfd;
    memcpy(mlPrefix + 1, aExtendedPanId, 5);
    mlPrefix[6] = 0x00;
    mlPrefix[7] = 0x00;
    aInstance->mThreadNetif.GetMle().SetMeshLocalPrefix(mlPrefix);
}

ThreadError otGetLeaderRloc(otInstance *aInstance, otIp6Address *aAddress)
{
    ThreadError error;

    VerifyOrExit(aAddress != NULL, error = kThreadError_InvalidArgs);

    error = aInstance->mThreadNetif.GetMle().GetLeaderAddress(*static_cast<Ip6::Address *>(aAddress));

exit:
    return error;
}

otLinkModeConfig otGetLinkMode(otInstance *aInstance)
{
    otLinkModeConfig config;
    uint8_t mode = aInstance->mThreadNetif.GetMle().GetDeviceMode();

    memset(&config, 0, sizeof(otLinkModeConfig));

    if (mode & Mle::ModeTlv::kModeRxOnWhenIdle)
    {
        config.mRxOnWhenIdle = 1;
    }

    if (mode & Mle::ModeTlv::kModeSecureDataRequest)
    {
        config.mSecureDataRequests = 1;
    }

    if (mode & Mle::ModeTlv::kModeFFD)
    {
        config.mDeviceType = 1;
    }

    if (mode & Mle::ModeTlv::kModeFullNetworkData)
    {
        config.mNetworkData = 1;
    }

    return config;
}

ThreadError otSetLinkMode(otInstance *aInstance, otLinkModeConfig aConfig)
{
    uint8_t mode = 0;

    if (aConfig.mRxOnWhenIdle)
    {
        mode |= Mle::ModeTlv::kModeRxOnWhenIdle;
    }

    if (aConfig.mSecureDataRequests)
    {
        mode |= Mle::ModeTlv::kModeSecureDataRequest;
    }

    if (aConfig.mDeviceType)
    {
        mode |= Mle::ModeTlv::kModeFFD;
    }

    if (aConfig.mNetworkData)
    {
        mode |= Mle::ModeTlv::kModeFullNetworkData;
    }

    return aInstance->mThreadNetif.GetMle().SetDeviceMode(mode);
}

const uint8_t *otGetMasterKey(otInstance *aInstance, uint8_t *aKeyLength)
{
    return aInstance->mThreadNetif.GetKeyManager().GetMasterKey(aKeyLength);
}

ThreadError otSetMasterKey(otInstance *aInstance, const uint8_t *aKey, uint8_t aKeyLength)
{
    return aInstance->mThreadNetif.GetKeyManager().SetMasterKey(aKey, aKeyLength);
}

int8_t otGetMaxTransmitPower(otInstance *aInstance)
{
    return aInstance->mThreadNetif.GetMac().GetMaxTransmitPower();
}

void otSetMaxTransmitPower(otInstance *aInstance, int8_t aPower)
{
    aInstance->mThreadNetif.GetMac().SetMaxTransmitPower(aPower);
}

const otIp6Address *otGetMeshLocalEid(otInstance *aInstance)
{
    return aInstance->mThreadNetif.GetMle().GetMeshLocal64();
}

const uint8_t *otGetMeshLocalPrefix(otInstance *aInstance)
{
    return aInstance->mThreadNetif.GetMle().GetMeshLocalPrefix();
}

ThreadError otSetMeshLocalPrefix(otInstance *aInstance, const uint8_t *aMeshLocalPrefix)
{
    return aInstance->mThreadNetif.GetMle().SetMeshLocalPrefix(aMeshLocalPrefix);
}

ThreadError otGetNetworkDataLeader(otInstance *aInstance, bool aStable, uint8_t *aData, uint8_t *aDataLength)
{
    ThreadError error = kThreadError_None;

    VerifyOrExit(aData != NULL && aDataLength != NULL, error = kThreadError_InvalidArgs);

    aInstance->mThreadNetif.GetNetworkDataLeader().GetNetworkData(aStable, aData, *aDataLength);

exit:
    return error;
}

ThreadError otGetNetworkDataLocal(otInstance *aInstance, bool aStable, uint8_t *aData, uint8_t *aDataLength)
{
    ThreadError error = kThreadError_None;

    VerifyOrExit(aData != NULL && aDataLength != NULL, error = kThreadError_InvalidArgs);

    aInstance->mThreadNetif.GetNetworkDataLocal().GetNetworkData(aStable, aData, *aDataLength);

exit:
    return error;
}

const char *otGetNetworkName(otInstance *aInstance)
{
    return aInstance->mThreadNetif.GetMac().GetNetworkName();
}

ThreadError otSetNetworkName(otInstance *aInstance, const char *aNetworkName)
{
    return aInstance->mThreadNetif.GetMac().SetNetworkName(aNetworkName);
}

otPanId otGetPanId(otInstance *aInstance)
{
    return aInstance->mThreadNetif.GetMac().GetPanId();
}

ThreadError otSetPanId(otInstance *aInstance, otPanId aPanId)
{
    ThreadError error = kThreadError_None;

    // do not allow setting PAN ID to broadcast if Thread is running
    VerifyOrExit(aPanId != Mac::kPanIdBroadcast ||
                 aInstance->mThreadNetif.GetMle().GetDeviceState() != Mle::kDeviceStateDisabled,
                 error = kThreadError_InvalidState);

    error = aInstance->mThreadNetif.GetMac().SetPanId(aPanId);

exit:
    return error;
}

bool otIsRouterRoleEnabled(otInstance *aInstance)
{
    return aInstance->mThreadNetif.GetMle().IsRouterRoleEnabled();
}

void otSetRouterRoleEnabled(otInstance *aInstance, bool aEnabled)
{
    aInstance->mThreadNetif.GetMle().SetRouterRoleEnabled(aEnabled);
}

otShortAddress otGetShortAddress(otInstance *aInstance)
{
    return aInstance->mThreadNetif.GetMac().GetShortAddress();
}

uint8_t otGetLocalLeaderWeight(otInstance *aInstance)
{
    return aInstance->mThreadNetif.GetMle().GetLeaderWeight();
}

void otSetLocalLeaderWeight(otInstance *aInstance, uint8_t aWeight)
{
    aInstance->mThreadNetif.GetMle().SetLeaderWeight(aWeight);
}

uint32_t otGetLocalLeaderPartitionId(otInstance *aInstance)
{
    return aInstance->mThreadNetif.GetMle().GetLeaderPartitionId();
}

void otSetLocalLeaderPartitionId(otInstance *aInstance, uint32_t aPartitionId)
{
    return aInstance->mThreadNetif.GetMle().SetLeaderPartitionId(aPartitionId);
}

ThreadError otAddBorderRouter(otInstance *aInstance, const otBorderRouterConfig *aConfig)
{
    uint8_t flags = 0;

    if (aConfig->mPreferred)
    {
        flags |= NetworkData::BorderRouterEntry::kPreferredFlag;
    }

    if (aConfig->mSlaac)
    {
        flags |= NetworkData::BorderRouterEntry::kSlaacFlag;
    }

    if (aConfig->mDhcp)
    {
        flags |= NetworkData::BorderRouterEntry::kDhcpFlag;
    }

    if (aConfig->mConfigure)
    {
        flags |= NetworkData::BorderRouterEntry::kConfigureFlag;
    }

    if (aConfig->mDefaultRoute)
    {
        flags |= NetworkData::BorderRouterEntry::kDefaultRouteFlag;
    }

    if (aConfig->mOnMesh)
    {
        flags |= NetworkData::BorderRouterEntry::kOnMeshFlag;
    }

    return aInstance->mThreadNetif.GetNetworkDataLocal().AddOnMeshPrefix(aConfig->mPrefix.mPrefix.mFields.m8,
                                                                         aConfig->mPrefix.mLength,
                                                                         aConfig->mPreference, flags, aConfig->mStable);
}

ThreadError otRemoveBorderRouter(otInstance *aInstance, const otIp6Prefix *aPrefix)
{
    return aInstance->mThreadNetif.GetNetworkDataLocal().RemoveOnMeshPrefix(aPrefix->mPrefix.mFields.m8, aPrefix->mLength);
}

ThreadError otGetNextOnMeshPrefix(otInstance *aInstance, bool aLocal, otNetworkDataIterator *aIterator,
                                  otBorderRouterConfig *aConfig)
{
    ThreadError error = kThreadError_None;

    VerifyOrExit(aIterator && aConfig, error = kThreadError_InvalidArgs);

    if (aLocal)
    {
        error = aInstance->mThreadNetif.GetNetworkDataLocal().GetNextOnMeshPrefix(aIterator, aConfig);
    }
    else
    {
        error = aInstance->mThreadNetif.GetNetworkDataLeader().GetNextOnMeshPrefix(aIterator, aConfig);
    }

exit:
    return error;
}

ThreadError otAddExternalRoute(otInstance *aInstance, const otExternalRouteConfig *aConfig)
{
    return aInstance->mThreadNetif.GetNetworkDataLocal().AddHasRoutePrefix(aConfig->mPrefix.mPrefix.mFields.m8,
                                                                           aConfig->mPrefix.mLength,
                                                                           aConfig->mPreference, aConfig->mStable);
}

ThreadError otRemoveExternalRoute(otInstance *aInstance, const otIp6Prefix *aPrefix)
{
    return aInstance->mThreadNetif.GetNetworkDataLocal().RemoveHasRoutePrefix(aPrefix->mPrefix.mFields.m8,
                                                                              aPrefix->mLength);
}

ThreadError otSendServerData(otInstance *aInstance)
{
    return aInstance->mThreadNetif.GetNetworkDataLocal().SendServerDataNotification();
}

ThreadError otAddUnsecurePort(otInstance *aInstance, uint16_t aPort)
{
    return aInstance->mThreadNetif.GetIp6Filter().AddUnsecurePort(aPort);
}

ThreadError otRemoveUnsecurePort(otInstance *aInstance, uint16_t aPort)
{
    return aInstance->mThreadNetif.GetIp6Filter().RemoveUnsecurePort(aPort);
}

const uint16_t *otGetUnsecurePorts(otInstance *aInstance, uint8_t *aNumEntries)
{
    return aInstance->mThreadNetif.GetIp6Filter().GetUnsecurePorts(*aNumEntries);
}

uint32_t otGetContextIdReuseDelay(otInstance *aInstance)
{
    return aInstance->mThreadNetif.GetNetworkDataLeader().GetContextIdReuseDelay();
}

void otSetContextIdReuseDelay(otInstance *aInstance, uint32_t aDelay)
{
    aInstance->mThreadNetif.GetNetworkDataLeader().SetContextIdReuseDelay(aDelay);
}

uint32_t otGetKeySequenceCounter(otInstance *aInstance)
{
    return aInstance->mThreadNetif.GetKeyManager().GetCurrentKeySequence();
}

void otSetKeySequenceCounter(otInstance *aInstance, uint32_t aKeySequenceCounter)
{
    aInstance->mThreadNetif.GetKeyManager().SetCurrentKeySequence(aKeySequenceCounter);
}

uint8_t otGetNetworkIdTimeout(otInstance *aInstance)
{
    return aInstance->mThreadNetif.GetMle().GetNetworkIdTimeout();
}

void otSetNetworkIdTimeout(otInstance *aInstance, uint8_t aTimeout)
{
    aInstance->mThreadNetif.GetMle().SetNetworkIdTimeout((uint8_t)aTimeout);
}

uint8_t otGetRouterUpgradeThreshold(otInstance *aInstance)
{
    return aInstance->mThreadNetif.GetMle().GetRouterUpgradeThreshold();
}

void otSetRouterUpgradeThreshold(otInstance *aInstance, uint8_t aThreshold)
{
    aInstance->mThreadNetif.GetMle().SetRouterUpgradeThreshold(aThreshold);
}

ThreadError otReleaseRouterId(otInstance *aInstance, uint8_t aRouterId)
{
    return aInstance->mThreadNetif.GetMle().ReleaseRouterId(aRouterId);
}

ThreadError otAddMacWhitelist(otInstance *aInstance, const uint8_t *aExtAddr)
{
    ThreadError error = kThreadError_None;

    if (aInstance->mThreadNetif.GetMac().GetWhitelist().Add(*reinterpret_cast<const Mac::ExtAddress *>(aExtAddr)) == NULL)
    {
        error = kThreadError_NoBufs;
    }

    return error;
}

ThreadError otAddMacWhitelistRssi(otInstance *aInstance, const uint8_t *aExtAddr, int8_t aRssi)
{
    ThreadError error = kThreadError_None;
    otMacWhitelistEntry *entry;

    entry = aInstance->mThreadNetif.GetMac().GetWhitelist().Add(*reinterpret_cast<const Mac::ExtAddress *>(aExtAddr));
    VerifyOrExit(entry != NULL, error = kThreadError_NoBufs);
    aInstance->mThreadNetif.GetMac().GetWhitelist().SetFixedRssi(*entry, aRssi);

exit:
    return error;
}

void otRemoveMacWhitelist(otInstance *aInstance, const uint8_t *aExtAddr)
{
    aInstance->mThreadNetif.GetMac().GetWhitelist().Remove(*reinterpret_cast<const Mac::ExtAddress *>(aExtAddr));
}

void otClearMacWhitelist(otInstance *aInstance)
{
    aInstance->mThreadNetif.GetMac().GetWhitelist().Clear();
}

ThreadError otGetMacWhitelistEntry(otInstance *aInstance, uint8_t aIndex, otMacWhitelistEntry *aEntry)
{
    ThreadError error = kThreadError_None;

    VerifyOrExit(aEntry != NULL, error = kThreadError_InvalidArgs);
    error = aInstance->mThreadNetif.GetMac().GetWhitelist().GetEntry(aIndex, *aEntry);

exit:
    return error;
}

void otDisableMacWhitelist(otInstance *aInstance)
{
    aInstance->mThreadNetif.GetMac().GetWhitelist().Disable();
}

void otEnableMacWhitelist(otInstance *aInstance)
{
    aInstance->mThreadNetif.GetMac().GetWhitelist().Enable();
}

bool otIsMacWhitelistEnabled(otInstance *aInstance)
{
    return aInstance->mThreadNetif.GetMac().GetWhitelist().IsEnabled();
}

ThreadError otBecomeDetached(otInstance *aInstance)
{
    return aInstance->mThreadNetif.GetMle().BecomeDetached();
}

ThreadError otBecomeChild(otInstance *aInstance, otMleAttachFilter aFilter)
{
    return aInstance->mThreadNetif.GetMle().BecomeChild(aFilter);
}

ThreadError otBecomeRouter(otInstance *aInstance)
{
    return aInstance->mThreadNetif.GetMle().BecomeRouter(ThreadStatusTlv::kTooFewRouters);
}

ThreadError otBecomeLeader(otInstance *aInstance)
{
    return aInstance->mThreadNetif.GetMle().BecomeLeader();
}

ThreadError otAddMacBlacklist(otInstance *aInstance, const uint8_t *aExtAddr)
{
    ThreadError error = kThreadError_None;

    if (aInstance->mThreadNetif.GetMac().GetBlacklist().Add(*reinterpret_cast<const Mac::ExtAddress *>(aExtAddr)) == NULL)
    {
        error = kThreadError_NoBufs;
    }

    return error;
}

void otRemoveMacBlacklist(otInstance *aInstance, const uint8_t *aExtAddr)
{
    aInstance->mThreadNetif.GetMac().GetBlacklist().Remove(*reinterpret_cast<const Mac::ExtAddress *>(aExtAddr));
}

void otClearMacBlacklist(otInstance *aInstance)
{
    aInstance->mThreadNetif.GetMac().GetBlacklist().Clear();
}

ThreadError otGetMacBlacklistEntry(otInstance *aInstance, uint8_t aIndex, otMacBlacklistEntry *aEntry)
{
    ThreadError error = kThreadError_None;

    VerifyOrExit(aEntry != NULL, error = kThreadError_InvalidArgs);
    error = aInstance->mThreadNetif.GetMac().GetBlacklist().GetEntry(aIndex, *aEntry);

exit:
    return error;
}

void otDisableMacBlacklist(otInstance *aInstance)
{
    aInstance->mThreadNetif.GetMac().GetBlacklist().Disable();
}

void otEnableMacBlacklist(otInstance *aInstance)
{
    aInstance->mThreadNetif.GetMac().GetBlacklist().Enable();
}

bool otIsMacBlacklistEnabled(otInstance *aInstance)
{
    return aInstance->mThreadNetif.GetMac().GetBlacklist().IsEnabled();
}

ThreadError otGetAssignLinkQuality(otInstance *aInstance, const uint8_t *aExtAddr, uint8_t *aLinkQuality)
{
    Mac::ExtAddress extAddress;

    memset(&extAddress, 0, sizeof(extAddress));
    memcpy(extAddress.m8, aExtAddr, OT_EXT_ADDRESS_SIZE);

    return aInstance->mThreadNetif.GetMle().GetAssignLinkQuality(extAddress, *aLinkQuality);
}

void otSetAssignLinkQuality(otInstance *aInstance, const uint8_t *aExtAddr, uint8_t aLinkQuality)
{
    Mac::ExtAddress extAddress;

    memset(&extAddress, 0, sizeof(extAddress));
    memcpy(extAddress.m8, aExtAddr, OT_EXT_ADDRESS_SIZE);

    aInstance->mThreadNetif.GetMle().SetAssignLinkQuality(extAddress, aLinkQuality);
}

void otPlatformReset(otInstance *aInstance)
{
    otPlatReset(aInstance);
}

ThreadError otGetChildInfoById(otInstance *aInstance, uint16_t aChildId, otChildInfo *aChildInfo)
{
    ThreadError error = kThreadError_None;

    VerifyOrExit(aChildInfo != NULL, error = kThreadError_InvalidArgs);

    error = aInstance->mThreadNetif.GetMle().GetChildInfoById(aChildId, *aChildInfo);

exit:
    return error;
}

ThreadError otGetChildInfoByIndex(otInstance *aInstance, uint8_t aChildIndex, otChildInfo *aChildInfo)
{
    ThreadError error = kThreadError_None;

    VerifyOrExit(aChildInfo != NULL, error = kThreadError_InvalidArgs);

    error = aInstance->mThreadNetif.GetMle().GetChildInfoByIndex(aChildIndex, *aChildInfo);

exit:
    return error;
}

otDeviceRole otGetDeviceRole(otInstance *aInstance)
{
    otDeviceRole rval = kDeviceRoleDisabled;

    switch (aInstance->mThreadNetif.GetMle().GetDeviceState())
    {
    case Mle::kDeviceStateDisabled:
        rval = kDeviceRoleDisabled;
        break;

    case Mle::kDeviceStateDetached:
        rval = kDeviceRoleDetached;
        break;

    case Mle::kDeviceStateChild:
        rval = kDeviceRoleChild;
        break;

    case Mle::kDeviceStateRouter:
        rval = kDeviceRoleRouter;
        break;

    case Mle::kDeviceStateLeader:
        rval = kDeviceRoleLeader;
        break;
    }

    return rval;
}

ThreadError otGetEidCacheEntry(otInstance *aInstance, uint8_t aIndex, otEidCacheEntry *aEntry)
{
    ThreadError error;

    VerifyOrExit(aEntry != NULL, error = kThreadError_InvalidArgs);
    error = aInstance->mThreadNetif.GetAddressResolver().GetEntry(aIndex, *aEntry);

exit:
    return error;
}

ThreadError otGetLeaderData(otInstance *aInstance, otLeaderData *aLeaderData)
{
    ThreadError error;

    VerifyOrExit(aLeaderData != NULL, error = kThreadError_InvalidArgs);

    error = aInstance->mThreadNetif.GetMle().GetLeaderData(*aLeaderData);

exit:
    return error;
}

uint8_t otGetLeaderRouterId(otInstance *aInstance)
{
    return aInstance->mThreadNetif.GetMle().GetLeaderDataTlv().GetLeaderRouterId();
}

uint8_t otGetLeaderWeight(otInstance *aInstance)
{
    return aInstance->mThreadNetif.GetMle().GetLeaderDataTlv().GetWeighting();
}

uint8_t otGetNetworkDataVersion(otInstance *aInstance)
{
    return aInstance->mThreadNetif.GetMle().GetLeaderDataTlv().GetDataVersion();
}

uint32_t otGetPartitionId(otInstance *aInstance)
{
    return aInstance->mThreadNetif.GetMle().GetLeaderDataTlv().GetPartitionId();
}

uint16_t otGetRloc16(otInstance *aInstance)
{
    return aInstance->mThreadNetif.GetMle().GetRloc16();
}

uint8_t otGetRouterIdSequence(otInstance *aInstance)
{
    return aInstance->mThreadNetif.GetMle().GetRouterIdSequence();
}

ThreadError otGetRouterInfo(otInstance *aInstance, uint16_t aRouterId, otRouterInfo *aRouterInfo)
{
    ThreadError error = kThreadError_None;

    VerifyOrExit(aRouterInfo != NULL, error = kThreadError_InvalidArgs);

    error = aInstance->mThreadNetif.GetMle().GetRouterInfo(aRouterId, *aRouterInfo);

exit:
    return error;
}

ThreadError otGetParentInfo(otInstance *aInstance, otRouterInfo *aParentInfo)
{
    ThreadError error = kThreadError_None;
    Router *parent;

    VerifyOrExit(aParentInfo != NULL, error = kThreadError_InvalidArgs);

    parent = aInstance->mThreadNetif.GetMle().GetParent();
    memcpy(aParentInfo->mExtAddress.m8, parent->mMacAddr.m8, OT_EXT_ADDRESS_SIZE);
    aParentInfo->mRloc16 = parent->mValid.mRloc16;

exit:
    return error;
}

uint8_t otGetStableNetworkDataVersion(otInstance *aInstance)
{
    return aInstance->mThreadNetif.GetMle().GetLeaderDataTlv().GetStableDataVersion();
}

void otSetLinkPcapCallback(otInstance *aInstance, otLinkPcapCallback aPcapCallback, void *aCallbackContext)
{
    aInstance->mThreadNetif.GetMac().SetPcapCallback(aPcapCallback, aCallbackContext);
}

bool otIsLinkPromiscuous(otInstance *aInstance)
{
    return aInstance->mThreadNetif.GetMac().IsPromiscuous();
}

ThreadError otSetLinkPromiscuous(otInstance *aInstance, bool aPromiscuous)
{
    ThreadError error = kThreadError_None;

    // cannot enable IEEE 802.15.4 promiscuous mode if the Thread interface is enabled
    VerifyOrExit(aInstance->mThreadNetif.IsUp() == false, error = kThreadError_Busy);

    aInstance->mThreadNetif.GetMac().SetPromiscuous(aPromiscuous);

exit:
    return error;
}

const otMacCounters *otGetMacCounters(otInstance *aInstance)
{
    return &aInstance->mThreadNetif.GetMac().GetCounters();
}

bool otIsIp6AddressEqual(const otIp6Address *a, const otIp6Address *b)
{
    return *static_cast<const Ip6::Address *>(a) == *static_cast<const Ip6::Address *>(b);
}

ThreadError otIp6AddressFromString(const char *str, otIp6Address *address)
{
    return static_cast<Ip6::Address *>(address)->FromString(str);
}

const otNetifAddress *otGetUnicastAddresses(otInstance *aInstance)
{
    return aInstance->mThreadNetif.GetUnicastAddresses();
}

ThreadError otAddUnicastAddress(otInstance *aInstance, const otNetifAddress *address)
{
    return aInstance->mThreadNetif.AddExternalUnicastAddress(*static_cast<const Ip6::NetifUnicastAddress *>(address));
}

ThreadError otRemoveUnicastAddress(otInstance *aInstance, const otIp6Address *address)
{
    return aInstance->mThreadNetif.RemoveExternalUnicastAddress(*static_cast<const Ip6::Address *>(address));
}

void otSetStateChangedCallback(otInstance *aInstance, otStateChangedCallback aCallback, void *aCallbackContext)
{
    aInstance->mNetifCallback.Set(aCallback, aCallbackContext);
    aInstance->mThreadNetif.RegisterCallback(aInstance->mNetifCallback);
}

const char *otGetVersionString(void)
{
    static const char sVersion[] =
        PACKAGE_NAME "/" PACKAGE_VERSION "; "
#ifdef  PLATFORM_INFO
        PLATFORM_INFO "; "
#endif
        __DATE__ " " __TIME__;

    return sVersion;
}

uint32_t otGetPollPeriod(otInstance *aInstance)
{
    return aInstance->mThreadNetif.GetMeshForwarder().GetAssignPollPeriod();
}

void otSetPollPeriod(otInstance *aInstance, uint32_t aPollPeriod)
{
    aInstance->mThreadNetif.GetMeshForwarder().SetAssignPollPeriod(aPollPeriod);
}

#ifdef OPENTHREAD_MULTIPLE_INSTANCE

otInstance *otInstanceInit(void *aInstanceBuffer, uint64_t *aInstanceBufferSize)
{
    otInstance *aInstance = NULL;

    otLogInfoApi("otInstanceInit\n");

    VerifyOrExit(aInstanceBufferSize != NULL, ;);

    // Make sure the input buffer is big enough
    VerifyOrExit(sizeof(otInstance) <= *aInstanceBufferSize, *aInstanceBufferSize = sizeof(otInstance));

    VerifyOrExit(aInstanceBuffer != NULL, ;);

    // Construct the context
    aInstance = new(aInstanceBuffer)otInstance();

<<<<<<< HEAD
=======
    new(&sMbedTlsRaw) Crypto::MbedTls;
    sIp6 = new(&sIp6Raw) Ip6::Ip6;
    sThreadNetif = new(&sThreadNetifRaw) ThreadNetif(*sIp6);

>>>>>>> 995cfe13
exit:

    return aInstance;
}

#else

otInstance *otInstanceInit()
{
    otLogInfoApi("otInstanceInit\n");

    VerifyOrExit(sInstance == NULL, ;);

    // Construct the context
    sInstance = new(&sInstanceRaw)otInstance();

<<<<<<< HEAD
=======
    new(&sMbedTlsRaw) Crypto::MbedTls;
    sIp6 = new(&sIp6Raw) Ip6::Ip6;
    sThreadNetif = new(&sThreadNetifRaw) ThreadNetif(*sIp6);

>>>>>>> 995cfe13
exit:

    return sInstance;
}

#endif

void otInstanceFinalize(otInstance *aInstance)
{
    // Ensure we are disabled
    (void)otThreadStop(aInstance);
    (void)otInterfaceDown(aInstance);

    // Nothing to actually free, since the caller supplied the buffer
<<<<<<< HEAD

#ifndef OPENTHREAD_MULTIPLE_INSTANCE
    sInstance = NULL;
#endif
}

ThreadError otEnable(otInstance *aInstance)
{
    ThreadError error = kThreadError_None;

    VerifyOrExit(!aInstance->mEnabled, error = kThreadError_InvalidState);

    otLogInfoApi("otEnable\n");

    aInstance->mEnabled = true;

exit:
    return error;
}

ThreadError otDisable(otInstance *aInstance)
{
    ThreadError error = kThreadError_None;

    VerifyOrExit(aInstance->mEnabled, error = kThreadError_InvalidState);

    otLogInfoApi("otDisable\n");

    otThreadStop(aInstance);
    otInterfaceDown(aInstance);

    aInstance->mEnabled = false;

exit:
    return error;
=======
    sThreadNetif = NULL;
>>>>>>> 995cfe13
}

ThreadError otInterfaceUp(otInstance *aInstance)
{
    ThreadError error = kThreadError_None;

<<<<<<< HEAD
    VerifyOrExit(aInstance->mEnabled, error = kThreadError_InvalidState);

    error = aInstance->mThreadNetif.Up();
=======
    error = sThreadNetif->Up();
>>>>>>> 995cfe13

    return error;
}

ThreadError otInterfaceDown(otInstance *aInstance)
{
    ThreadError error = kThreadError_None;

<<<<<<< HEAD
    VerifyOrExit(aInstance->mEnabled, error = kThreadError_InvalidState);

    error = aInstance->mThreadNetif.Down();
=======
    error = sThreadNetif->Down();
>>>>>>> 995cfe13

    return error;
}

bool otIsInterfaceUp(otInstance *aInstance)
{
<<<<<<< HEAD
    return aInstance->mEnabled && aInstance->mThreadNetif.IsUp();
=======
    return sThreadNetif->IsUp();
>>>>>>> 995cfe13
}

ThreadError otThreadStart(otInstance *aInstance)
{
    ThreadError error = kThreadError_None;

<<<<<<< HEAD
    VerifyOrExit(aInstance->mEnabled, error = kThreadError_InvalidState);
    VerifyOrExit(aInstance->mThreadNetif.GetMac().GetPanId() != Mac::kPanIdBroadcast, error = kThreadError_InvalidState);
=======
    VerifyOrExit(sThreadNetif->GetMac().GetPanId() != Mac::kPanIdBroadcast, error = kThreadError_InvalidState);
>>>>>>> 995cfe13

    error = aInstance->mThreadNetif.GetMle().Start();

exit:
    return error;
}

ThreadError otThreadStop(otInstance *aInstance)
{
    ThreadError error = kThreadError_None;

<<<<<<< HEAD
    VerifyOrExit(aInstance->mEnabled, error = kThreadError_InvalidState);

    error = aInstance->mThreadNetif.GetMle().Stop();
=======
    error = sThreadNetif->GetMle().Stop();
>>>>>>> 995cfe13

    return error;
}

bool otIsSingleton(otInstance *aInstance)
{
<<<<<<< HEAD
    return aInstance->mEnabled && aInstance->mThreadNetif.GetMle().IsSingleton();
=======
    return sThreadNetif->GetMle().IsSingleton();
>>>>>>> 995cfe13
}

ThreadError otActiveScan(otInstance *aInstance, uint32_t aScanChannels, uint16_t aScanDuration,
                         otHandleActiveScanResult aCallback, void *aCallbackContext)
{
    aInstance->mActiveScanCallback = aCallback;
    aInstance->mActiveScanCallbackContext = aCallbackContext;
    return aInstance->mThreadNetif.GetMac().ActiveScan(aScanChannels, aScanDuration, &HandleActiveScanResult, aInstance);
}

bool otIsActiveScanInProgress(otInstance *aInstance)
{
    return aInstance->mThreadNetif.GetMac().IsActiveScanInProgress();
}

void HandleActiveScanResult(void *aContext, Mac::Frame *aFrame)
{
    otInstance *aInstance = static_cast<otInstance *>(aContext);
    otActiveScanResult result;
    Mac::Address address;
    Mac::Beacon *beacon;
    uint8_t payloadLength;

    memset(&result, 0, sizeof(otActiveScanResult));

    if (aFrame == NULL)
    {
        aInstance->mActiveScanCallback(NULL, aInstance->mActiveScanCallbackContext);
        ExitNow();
    }

    SuccessOrExit(aFrame->GetSrcAddr(address));
    VerifyOrExit(address.mLength == sizeof(address.mExtAddress), ;);
    memcpy(&result.mExtAddress, &address.mExtAddress, sizeof(result.mExtAddress));

    aFrame->GetSrcPanId(result.mPanId);
    result.mChannel = aFrame->GetChannel();
    result.mRssi = aFrame->GetPower();
    result.mLqi = aFrame->GetLqi();

    payloadLength = aFrame->GetPayloadLength();
    beacon = reinterpret_cast<Mac::Beacon *>(aFrame->GetPayload());

    if (payloadLength >= sizeof(*beacon) && beacon->IsValid())
    {
        result.mVersion = beacon->GetProtocolVersion();
        result.mIsJoinable = beacon->IsJoiningPermitted();
        result.mIsNative = beacon->IsNative();
        memcpy(&result.mNetworkName, beacon->GetNetworkName(), sizeof(result.mNetworkName));
        memcpy(&result.mExtendedPanId, beacon->GetExtendedPanId(), sizeof(result.mExtendedPanId));
    }

    aInstance->mActiveScanCallback(&result, aInstance->mActiveScanCallbackContext);

exit:
    return;
}

ThreadError otEnergyScan(otInstance *aInstance, uint32_t aScanChannels, uint16_t aScanDuration,
                         otHandleEnergyScanResult aCallback, void *aCallbackContext)
{
    aInstance->mEnergyScanCallback = aCallback;
    aInstance->mEnergyScanCallbackContext = aCallbackContext;

    (void)aScanChannels;
    (void)aScanDuration;

    // TODO: Implement the energy scan at mac layer.

    return kThreadError_NotImplemented;
}

bool otIsEnegyScanInProgress(otInstance *aInstance)
{
    (void)aInstance;
    return false;
}

ThreadError otDiscover(otInstance *aInstance, uint32_t aScanChannels, uint16_t aScanDuration, uint16_t aPanId,
                       otHandleActiveScanResult aCallback, void *aCallbackContext)
{
    aInstance->mDiscoverCallback = aCallback;
    aInstance->mDiscoverCallbackContext = aCallbackContext;
    return aInstance->mThreadNetif.GetMle().Discover(aScanChannels, aScanDuration, aPanId, &HandleMleDiscover, aInstance);
}

bool otIsDiscoverInProgress(otInstance *aInstance)
{
    return aInstance->mThreadNetif.GetMle().IsDiscoverInProgress();
}

void HandleMleDiscover(otActiveScanResult *aResult, void *aContext)
{
    otInstance *aInstance = reinterpret_cast<otInstance *>(aContext);
    aInstance->mDiscoverCallback(aResult, aInstance->mDiscoverCallbackContext);
}

void otSetReceiveIp6DatagramCallback(otInstance *aInstance, otReceiveIp6DatagramCallback aCallback,
                                     void *aCallbackContext)
{
    aInstance->mIp6.SetReceiveDatagramCallback(aCallback, aCallbackContext);
}

bool otIsReceiveIp6DatagramFilterEnabled(otInstance *aInstance)
{
    return aInstance->mIp6.IsReceiveIp6FilterEnabled();
}

void otSetReceiveIp6DatagramFilterEnabled(otInstance *aInstance, bool aEnabled)
{
    aInstance->mIp6.SetReceiveIp6FilterEnabled(aEnabled);
}

ThreadError otSendIp6Datagram(otInstance *aInstance, otMessage aMessage)
{
    return aInstance->mIp6.HandleDatagram(*static_cast<Message *>(aMessage), NULL, aInstance->mThreadNetif.GetInterfaceId(),
                                          NULL, true);
}

otMessage otNewUdpMessage(otInstance *aInstance)
{
    return aInstance->mIp6.mUdp.NewMessage(0);
}

ThreadError otFreeMessage(otMessage aMessage)
{
    return static_cast<Message *>(aMessage)->Free();
}

uint16_t otGetMessageLength(otMessage aMessage)
{
    Message *message = static_cast<Message *>(aMessage);
    return message->GetLength();
}

ThreadError otSetMessageLength(otMessage aMessage, uint16_t aLength)
{
    Message *message = static_cast<Message *>(aMessage);
    return message->SetLength(aLength);
}

uint16_t otGetMessageOffset(otMessage aMessage)
{
    Message *message = static_cast<Message *>(aMessage);
    return message->GetOffset();
}

ThreadError otSetMessageOffset(otMessage aMessage, uint16_t aOffset)
{
    Message *message = static_cast<Message *>(aMessage);
    return message->SetOffset(aOffset);
}

int otAppendMessage(otMessage aMessage, const void *aBuf, uint16_t aLength)
{
    Message *message = static_cast<Message *>(aMessage);
    return message->Append(aBuf, aLength);
}

int otReadMessage(otMessage aMessage, uint16_t aOffset, void *aBuf, uint16_t aLength)
{
    Message *message = static_cast<Message *>(aMessage);
    return message->Read(aOffset, aLength, aBuf);
}

int otWriteMessage(otMessage aMessage, uint16_t aOffset, const void *aBuf, uint16_t aLength)
{
    Message *message = static_cast<Message *>(aMessage);
    return message->Write(aOffset, aLength, aBuf);
}

ThreadError otOpenUdpSocket(otInstance *, otUdpSocket *aSocket, otUdpReceive aCallback, void *aCallbackContext)
{
    // TODO - Do we not need otInstance?
    Ip6::UdpSocket *socket = reinterpret_cast<Ip6::UdpSocket *>(aSocket);
    return socket->Open(aCallback, aCallbackContext);
}

ThreadError otCloseUdpSocket(otUdpSocket *aSocket)
{
    Ip6::UdpSocket *socket = reinterpret_cast<Ip6::UdpSocket *>(aSocket);
    return socket->Close();
}

ThreadError otBindUdpSocket(otUdpSocket *aSocket, otSockAddr *aSockName)
{
    Ip6::UdpSocket *socket = reinterpret_cast<Ip6::UdpSocket *>(aSocket);
    return socket->Bind(*reinterpret_cast<const Ip6::SockAddr *>(aSockName));
}

ThreadError otSendUdp(otUdpSocket *aSocket, otMessage aMessage, const otMessageInfo *aMessageInfo)
{
    Ip6::UdpSocket *socket = reinterpret_cast<Ip6::UdpSocket *>(aSocket);
    return socket->SendTo(*reinterpret_cast<Message *>(aMessage),
                          *reinterpret_cast<const Ip6::MessageInfo *>(aMessageInfo));
}

bool otIsIcmpEchoEnabled(otInstance *aInstance)
{
    return aInstance->mIp6.mIcmp.IsEchoEnabled();
}

void otSetIcmpEchoEnabled(otInstance *aInstance, bool aEnabled)
{
    aInstance->mIp6.mIcmp.SetEchoEnabled(aEnabled);
}

uint8_t otIp6PrefixMatch(const otIp6Address *aFirst, const otIp6Address *aSecond)
{
    uint8_t rval;

    VerifyOrExit(aFirst != NULL && aSecond != NULL, rval = 0);

    rval = static_cast<const Ip6::Address *>(aFirst)->PrefixMatch(*static_cast<const Ip6::Address *>(aSecond));

exit:
    return rval;
}

ThreadError otGetActiveDataset(otInstance *aInstance, otOperationalDataset *aDataset)
{
    ThreadError error = kThreadError_None;

    VerifyOrExit(aDataset != NULL, error = kThreadError_InvalidArgs);

    aInstance->mThreadNetif.GetActiveDataset().Get(*aDataset);

exit:
    return error;
}

ThreadError otSetActiveDataset(otInstance *aInstance, otOperationalDataset *aDataset)
{
    ThreadError error;

    VerifyOrExit(aDataset != NULL, error = kThreadError_InvalidArgs);

    error = aInstance->mThreadNetif.GetActiveDataset().Set(*aDataset);

exit:
    return error;
}

ThreadError otGetPendingDataset(otInstance *aInstance, otOperationalDataset *aDataset)
{
    ThreadError error = kThreadError_None;

    VerifyOrExit(aDataset != NULL, error = kThreadError_InvalidArgs);

    aInstance->mThreadNetif.GetPendingDataset().Get(*aDataset);

exit:
    return error;
}

ThreadError otSetPendingDataset(otInstance *aInstance, otOperationalDataset *aDataset)
{
    ThreadError error;

    VerifyOrExit(aDataset != NULL, error = kThreadError_InvalidArgs);

    error = aInstance->mThreadNetif.GetPendingDataset().Set(*aDataset);

exit:
    return error;
}

ThreadError otSendActiveGet(otInstance *aInstance, const uint8_t *aTlvTypes, uint8_t aLength)
{
    return aInstance->mThreadNetif.GetActiveDataset().SendGetRequest(aTlvTypes, aLength);
}

ThreadError otSendActiveSet(otInstance *aInstance, const otOperationalDataset *aDataset, const uint8_t *aTlvs,
                            uint8_t aLength)
{
    return aInstance->mThreadNetif.GetActiveDataset().SendSetRequest(*aDataset, aTlvs, aLength);
}

ThreadError otSendPendingGet(otInstance *aInstance, const uint8_t *aTlvTypes, uint8_t aLength)
{
    return aInstance->mThreadNetif.GetPendingDataset().SendGetRequest(aTlvTypes, aLength);
}

ThreadError otSendPendingSet(otInstance *aInstance, const otOperationalDataset *aDataset, const uint8_t *aTlvs,
                             uint8_t aLength)
{
    return aInstance->mThreadNetif.GetPendingDataset().SendSetRequest(*aDataset, aTlvs, aLength);
}

#if OPENTHREAD_ENABLE_COMMISSIONER
ThreadError otCommissionerStart(otInstance *aInstance, const char *aPSKd)
{
    return aInstance->mThreadNetif.GetCommissioner().Start(aPSKd);
}

ThreadError otCommissionerStop(otInstance *aInstance)
{
    return aInstance->mThreadNetif.GetCommissioner().Stop();
}
#endif  // OPENTHREAD_ENABLE_COMMISSIONER

#if OPENTHREAD_ENABLE_JOINER
ThreadError otJoinerStart(otInstance *aInstance, const char *aPSKd)
{
    return aInstance->mThreadNetif.GetJoiner().Start(aPSKd);
}

ThreadError otJoinerStop(otInstance *aInstance)
{
    return aInstance->mThreadNetif.GetJoiner().Stop();
}
#endif  // OPENTHREAD_ENABLE_JOINER

#ifdef __cplusplus
}  // extern "C"
#endif

}  // namespace Thread<|MERGE_RESOLUTION|>--- conflicted
+++ resolved
@@ -54,9 +54,7 @@
 otInstance *sInstance = NULL;
 #endif
 
-<<<<<<< HEAD
 otInstance::otInstance(void) :
-    mEnabled(false),
     mReceiveIp6DatagramCallback(NULL),
     mReceiveIp6DatagramCallbackContext(NULL),
     mActiveScanCallback(NULL),
@@ -67,13 +65,7 @@
     mIp6(),
     mThreadNetif(mIp6)
 {
-    mEnabled = true;
-}
-=======
-static Ip6::NetifCallback sNetifCallback;
-
-static otDEFINE_ALIGNED_VAR(sMbedTlsRaw, sizeof(Crypto::MbedTls), uint64_t);
->>>>>>> 995cfe13
+}
 
 namespace Thread {
 
@@ -892,13 +884,6 @@
     // Construct the context
     aInstance = new(aInstanceBuffer)otInstance();
 
-<<<<<<< HEAD
-=======
-    new(&sMbedTlsRaw) Crypto::MbedTls;
-    sIp6 = new(&sIp6Raw) Ip6::Ip6;
-    sThreadNetif = new(&sThreadNetifRaw) ThreadNetif(*sIp6);
-
->>>>>>> 995cfe13
 exit:
 
     return aInstance;
@@ -915,13 +900,6 @@
     // Construct the context
     sInstance = new(&sInstanceRaw)otInstance();
 
-<<<<<<< HEAD
-=======
-    new(&sMbedTlsRaw) Crypto::MbedTls;
-    sIp6 = new(&sIp6Raw) Ip6::Ip6;
-    sThreadNetif = new(&sThreadNetifRaw) ThreadNetif(*sIp6);
-
->>>>>>> 995cfe13
 exit:
 
     return sInstance;
@@ -936,58 +914,17 @@
     (void)otInterfaceDown(aInstance);
 
     // Nothing to actually free, since the caller supplied the buffer
-<<<<<<< HEAD
 
 #ifndef OPENTHREAD_MULTIPLE_INSTANCE
     sInstance = NULL;
 #endif
 }
 
-ThreadError otEnable(otInstance *aInstance)
-{
-    ThreadError error = kThreadError_None;
-
-    VerifyOrExit(!aInstance->mEnabled, error = kThreadError_InvalidState);
-
-    otLogInfoApi("otEnable\n");
-
-    aInstance->mEnabled = true;
-
-exit:
-    return error;
-}
-
-ThreadError otDisable(otInstance *aInstance)
-{
-    ThreadError error = kThreadError_None;
-
-    VerifyOrExit(aInstance->mEnabled, error = kThreadError_InvalidState);
-
-    otLogInfoApi("otDisable\n");
-
-    otThreadStop(aInstance);
-    otInterfaceDown(aInstance);
-
-    aInstance->mEnabled = false;
-
-exit:
-    return error;
-=======
-    sThreadNetif = NULL;
->>>>>>> 995cfe13
-}
-
 ThreadError otInterfaceUp(otInstance *aInstance)
 {
     ThreadError error = kThreadError_None;
 
-<<<<<<< HEAD
-    VerifyOrExit(aInstance->mEnabled, error = kThreadError_InvalidState);
-
     error = aInstance->mThreadNetif.Up();
-=======
-    error = sThreadNetif->Up();
->>>>>>> 995cfe13
 
     return error;
 }
@@ -996,36 +933,21 @@
 {
     ThreadError error = kThreadError_None;
 
-<<<<<<< HEAD
-    VerifyOrExit(aInstance->mEnabled, error = kThreadError_InvalidState);
-
     error = aInstance->mThreadNetif.Down();
-=======
-    error = sThreadNetif->Down();
->>>>>>> 995cfe13
 
     return error;
 }
 
 bool otIsInterfaceUp(otInstance *aInstance)
 {
-<<<<<<< HEAD
-    return aInstance->mEnabled && aInstance->mThreadNetif.IsUp();
-=======
-    return sThreadNetif->IsUp();
->>>>>>> 995cfe13
+    return aInstance->mThreadNetif.IsUp();
 }
 
 ThreadError otThreadStart(otInstance *aInstance)
 {
     ThreadError error = kThreadError_None;
 
-<<<<<<< HEAD
-    VerifyOrExit(aInstance->mEnabled, error = kThreadError_InvalidState);
     VerifyOrExit(aInstance->mThreadNetif.GetMac().GetPanId() != Mac::kPanIdBroadcast, error = kThreadError_InvalidState);
-=======
-    VerifyOrExit(sThreadNetif->GetMac().GetPanId() != Mac::kPanIdBroadcast, error = kThreadError_InvalidState);
->>>>>>> 995cfe13
 
     error = aInstance->mThreadNetif.GetMle().Start();
 
@@ -1037,24 +959,14 @@
 {
     ThreadError error = kThreadError_None;
 
-<<<<<<< HEAD
-    VerifyOrExit(aInstance->mEnabled, error = kThreadError_InvalidState);
-
     error = aInstance->mThreadNetif.GetMle().Stop();
-=======
-    error = sThreadNetif->GetMle().Stop();
->>>>>>> 995cfe13
 
     return error;
 }
 
 bool otIsSingleton(otInstance *aInstance)
 {
-<<<<<<< HEAD
-    return aInstance->mEnabled && aInstance->mThreadNetif.GetMle().IsSingleton();
-=======
-    return sThreadNetif->GetMle().IsSingleton();
->>>>>>> 995cfe13
+    return aInstance->mThreadNetif.GetMle().IsSingleton();
 }
 
 ThreadError otActiveScan(otInstance *aInstance, uint32_t aScanChannels, uint16_t aScanDuration,
