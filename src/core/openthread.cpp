/*
 *  Copyright (c) 2016, The OpenThread Authors.
 *  All rights reserved.
 *
 *  Redistribution and use in source and binary forms, with or without
 *  modification, are permitted provided that the following conditions are met:
 *  1. Redistributions of source code must retain the above copyright
 *     notice, this list of conditions and the following disclaimer.
 *  2. Redistributions in binary form must reproduce the above copyright
 *     notice, this list of conditions and the following disclaimer in the
 *     documentation and/or other materials provided with the distribution.
 *  3. Neither the name of the copyright holder nor the
 *     names of its contributors may be used to endorse or promote products
 *     derived from this software without specific prior written permission.
 *
 *  THIS SOFTWARE IS PROVIDED BY THE COPYRIGHT HOLDERS AND CONTRIBUTORS "AS IS"
 *  AND ANY EXPRESS OR IMPLIED WARRANTIES, INCLUDING, BUT NOT LIMITED TO, THE
 *  IMPLIED WARRANTIES OF MERCHANTABILITY AND FITNESS FOR A PARTICULAR PURPOSE
 *  ARE DISCLAIMED. IN NO EVENT SHALL THE COPYRIGHT HOLDER OR CONTRIBUTORS BE
 *  LIABLE FOR ANY DIRECT, INDIRECT, INCIDENTAL, SPECIAL, EXEMPLARY, OR
 *  CONSEQUENTIAL DAMAGES (INCLUDING, BUT NOT LIMITED TO, PROCUREMENT OF
 *  SUBSTITUTE GOODS OR SERVICES; LOSS OF USE, DATA, OR PROFITS; OR BUSINESS
 *  INTERRUPTION) HOWEVER CAUSED AND ON ANY THEORY OF LIABILITY, WHETHER IN
 *  CONTRACT, STRICT LIABILITY, OR TORT (INCLUDING NEGLIGENCE OR OTHERWISE)
 *  ARISING IN ANY WAY OUT OF THE USE OF THIS SOFTWARE, EVEN IF ADVISED OF THE
 *  POSSIBILITY OF SUCH DAMAGE.
 */

/**
 * @file
 *   This file implements the top-level interface to the OpenThread stack.
 */

#define WPP_NAME "openthread.tmh"

#ifdef OPENTHREAD_CONFIG_FILE
#include OPENTHREAD_CONFIG_FILE
#else
#include <openthread-config.h>
#endif

#include <openthread.h>
#include <common/code_utils.hpp>
#include <common/debug.hpp>
#include <common/logging.hpp>
#include <common/message.hpp>
#include <common/new.hpp>
#include <common/tasklet.hpp>
#include <common/timer.hpp>
#include <crypto/mbedtls.hpp>
#include <net/icmp6.hpp>
#include <net/ip6.hpp>
#include <platform/radio.h>
#include <platform/random.h>
#include <platform/misc.h>
#include <thread/thread_netif.hpp>
#include <thread/thread_uris.hpp>
#include <utils/global_address.hpp>
#include <openthread-instance.h>
#include <coap/coap_header.hpp>
#include <coap/coap_client.hpp>

#ifndef OPENTHREAD_MULTIPLE_INSTANCE
static otDEFINE_ALIGNED_VAR(sInstanceRaw, sizeof(otInstance), uint64_t);
otInstance *sInstance = NULL;
#endif

void OT_CDECL operator delete(void *, size_t) throw() { }

otInstance::otInstance(void) :
    mReceiveIp6DatagramCallback(NULL),
    mReceiveIp6DatagramCallbackContext(NULL),
    mActiveScanCallback(NULL),
    mActiveScanCallbackContext(NULL),
    mDiscoverCallback(NULL),
    mDiscoverCallbackContext(NULL),
    mThreadNetif(mIp6)
{
}

namespace Thread {

#ifdef __cplusplus
extern "C" {
#endif

static void HandleActiveScanResult(void *aContext, Mac::Frame *aFrame);
static void HandleEnergyScanResult(void *aContext, otEnergyScanResult *aResult);
static void HandleMleDiscover(otActiveScanResult *aResult, void *aContext);

void otProcessQueuedTasklets(otInstance *aInstance)
{
    otLogFuncEntry();
    aInstance->mIp6.mTaskletScheduler.ProcessQueuedTasklets();
    otLogFuncExit();
}

bool otAreTaskletsPending(otInstance *aInstance)
{
    return aInstance->mIp6.mTaskletScheduler.AreTaskletsPending();
}

uint8_t otGetChannel(otInstance *aInstance)
{
    return aInstance->mThreadNetif.GetMac().GetChannel();
}

ThreadError otSetChannel(otInstance *aInstance, uint8_t aChannel)
{
    return aInstance->mThreadNetif.GetMac().SetChannel(aChannel);
}

uint8_t otGetMaxAllowedChildren(otInstance *aInstance)
{
    uint8_t aNumChildren;

    (void)aInstance->mThreadNetif.GetMle().GetChildren(&aNumChildren);

    return aNumChildren;
}

ThreadError otSetMaxAllowedChildren(otInstance *aInstance, uint8_t aMaxChildren)
{
    return aInstance->mThreadNetif.GetMle().SetMaxAllowedChildren(aMaxChildren);
}

uint32_t otGetChildTimeout(otInstance *aInstance)
{
    return aInstance->mThreadNetif.GetMle().GetTimeout();
}

void otSetChildTimeout(otInstance *aInstance, uint32_t aTimeout)
{
    aInstance->mThreadNetif.GetMle().SetTimeout(aTimeout);
}

const uint8_t *otGetExtendedAddress(otInstance *aInstance)
{
    return reinterpret_cast<const uint8_t *>(aInstance->mThreadNetif.GetMac().GetExtAddress());
}

ThreadError otSetExtendedAddress(otInstance *aInstance, const otExtAddress *aExtAddress)
{
    ThreadError error = kThreadError_None;

    VerifyOrExit(aExtAddress != NULL, error = kThreadError_InvalidArgs);

    aInstance->mThreadNetif.GetMac().SetExtAddress(*static_cast<const Mac::ExtAddress *>(aExtAddress));

    SuccessOrExit(error = aInstance->mThreadNetif.GetMle().UpdateLinkLocalAddress());

exit:
    return error;
}

const uint8_t *otGetExtendedPanId(otInstance *aInstance)
{
    return aInstance->mThreadNetif.GetMac().GetExtendedPanId();
}

void otSetExtendedPanId(otInstance *aInstance, const uint8_t *aExtendedPanId)
{
    uint8_t mlPrefix[8];

    aInstance->mThreadNetif.GetMac().SetExtendedPanId(aExtendedPanId);

    mlPrefix[0] = 0xfd;
    memcpy(mlPrefix + 1, aExtendedPanId, 5);
    mlPrefix[6] = 0x00;
    mlPrefix[7] = 0x00;
    aInstance->mThreadNetif.GetMle().SetMeshLocalPrefix(mlPrefix);
}

void otGetFactoryAssignedIeeeEui64(otInstance *aInstance, otExtAddress *aEui64)
{
    otPlatRadioGetIeeeEui64(aInstance, aEui64->m8);
}

void otGetHashMacAddress(otInstance *aInstance, otExtAddress *aHashMacAddress)
{
    aInstance->mThreadNetif.GetMac().GetHashMacAddress(static_cast<Mac::ExtAddress *>(aHashMacAddress));
}

ThreadError otGetLeaderRloc(otInstance *aInstance, otIp6Address *aAddress)
{
    ThreadError error;

    VerifyOrExit(aAddress != NULL, error = kThreadError_InvalidArgs);

    error = aInstance->mThreadNetif.GetMle().GetLeaderAddress(*static_cast<Ip6::Address *>(aAddress));

exit:
    return error;
}

otLinkModeConfig otGetLinkMode(otInstance *aInstance)
{
    otLinkModeConfig config;
    uint8_t mode = aInstance->mThreadNetif.GetMle().GetDeviceMode();

    memset(&config, 0, sizeof(otLinkModeConfig));

    if (mode & Mle::ModeTlv::kModeRxOnWhenIdle)
    {
        config.mRxOnWhenIdle = 1;
    }

    if (mode & Mle::ModeTlv::kModeSecureDataRequest)
    {
        config.mSecureDataRequests = 1;
    }

    if (mode & Mle::ModeTlv::kModeFFD)
    {
        config.mDeviceType = 1;
    }

    if (mode & Mle::ModeTlv::kModeFullNetworkData)
    {
        config.mNetworkData = 1;
    }

    return config;
}

ThreadError otSetLinkMode(otInstance *aInstance, otLinkModeConfig aConfig)
{
    uint8_t mode = 0;

    if (aConfig.mRxOnWhenIdle)
    {
        mode |= Mle::ModeTlv::kModeRxOnWhenIdle;
    }

    if (aConfig.mSecureDataRequests)
    {
        mode |= Mle::ModeTlv::kModeSecureDataRequest;
    }

    if (aConfig.mDeviceType)
    {
        mode |= Mle::ModeTlv::kModeFFD;
    }

    if (aConfig.mNetworkData)
    {
        mode |= Mle::ModeTlv::kModeFullNetworkData;
    }

    return aInstance->mThreadNetif.GetMle().SetDeviceMode(mode);
}

const uint8_t *otGetMasterKey(otInstance *aInstance, uint8_t *aKeyLength)
{
    return aInstance->mThreadNetif.GetKeyManager().GetMasterKey(aKeyLength);
}

ThreadError otSetMasterKey(otInstance *aInstance, const uint8_t *aKey, uint8_t aKeyLength)
{
    return aInstance->mThreadNetif.GetKeyManager().SetMasterKey(aKey, aKeyLength);
}

int8_t otGetMaxTransmitPower(otInstance *aInstance)
{
    return aInstance->mThreadNetif.GetMac().GetMaxTransmitPower();
}

void otSetMaxTransmitPower(otInstance *aInstance, int8_t aPower)
{
    aInstance->mThreadNetif.GetMac().SetMaxTransmitPower(aPower);
}

const otIp6Address *otGetMeshLocalEid(otInstance *aInstance)
{
    return aInstance->mThreadNetif.GetMle().GetMeshLocal64();
}

const uint8_t *otGetMeshLocalPrefix(otInstance *aInstance)
{
    return aInstance->mThreadNetif.GetMle().GetMeshLocalPrefix();
}

ThreadError otSetMeshLocalPrefix(otInstance *aInstance, const uint8_t *aMeshLocalPrefix)
{
    return aInstance->mThreadNetif.GetMle().SetMeshLocalPrefix(aMeshLocalPrefix);
}

ThreadError otGetNetworkDataLeader(otInstance *aInstance, bool aStable, uint8_t *aData, uint8_t *aDataLength)
{
    ThreadError error = kThreadError_None;

    VerifyOrExit(aData != NULL && aDataLength != NULL, error = kThreadError_InvalidArgs);

    aInstance->mThreadNetif.GetNetworkDataLeader().GetNetworkData(aStable, aData, *aDataLength);

exit:
    return error;
}

ThreadError otGetNetworkDataLocal(otInstance *aInstance, bool aStable, uint8_t *aData, uint8_t *aDataLength)
{
    ThreadError error = kThreadError_None;

    VerifyOrExit(aData != NULL && aDataLength != NULL, error = kThreadError_InvalidArgs);

    aInstance->mThreadNetif.GetNetworkDataLocal().GetNetworkData(aStable, aData, *aDataLength);

exit:
    return error;
}

const char *otGetNetworkName(otInstance *aInstance)
{
    return aInstance->mThreadNetif.GetMac().GetNetworkName();
}

ThreadError otSetNetworkName(otInstance *aInstance, const char *aNetworkName)
{
    return aInstance->mThreadNetif.GetMac().SetNetworkName(aNetworkName);
}

otPanId otGetPanId(otInstance *aInstance)
{
    return aInstance->mThreadNetif.GetMac().GetPanId();
}

ThreadError otSetPanId(otInstance *aInstance, otPanId aPanId)
{
    ThreadError error = kThreadError_None;

    // do not allow setting PAN ID to broadcast if Thread is running
    VerifyOrExit(aPanId != Mac::kPanIdBroadcast ||
                 aInstance->mThreadNetif.GetMle().GetDeviceState() != Mle::kDeviceStateDisabled,
                 error = kThreadError_InvalidState);

    error = aInstance->mThreadNetif.GetMac().SetPanId(aPanId);

exit:
    return error;
}

bool otIsRouterRoleEnabled(otInstance *aInstance)
{
    return aInstance->mThreadNetif.GetMle().IsRouterRoleEnabled();
}

void otSetRouterRoleEnabled(otInstance *aInstance, bool aEnabled)
{
    aInstance->mThreadNetif.GetMle().SetRouterRoleEnabled(aEnabled);
}

otShortAddress otGetShortAddress(otInstance *aInstance)
{
    return aInstance->mThreadNetif.GetMac().GetShortAddress();
}

uint8_t otGetLocalLeaderWeight(otInstance *aInstance)
{
    return aInstance->mThreadNetif.GetMle().GetLeaderWeight();
}

void otSetLocalLeaderWeight(otInstance *aInstance, uint8_t aWeight)
{
    aInstance->mThreadNetif.GetMle().SetLeaderWeight(aWeight);
}

uint32_t otGetLocalLeaderPartitionId(otInstance *aInstance)
{
    return aInstance->mThreadNetif.GetMle().GetLeaderPartitionId();
}

void otSetLocalLeaderPartitionId(otInstance *aInstance, uint32_t aPartitionId)
{
    return aInstance->mThreadNetif.GetMle().SetLeaderPartitionId(aPartitionId);
}

uint16_t otGetJoinerUdpPort(otInstance *aInstance)
{
    return aInstance->mThreadNetif.GetJoinerRouter().GetJoinerUdpPort();
}

ThreadError otSetJoinerUdpPort(otInstance *aInstance, uint16_t aJoinerUdpPort)
{
    return aInstance->mThreadNetif.GetJoinerRouter().SetJoinerUdpPort(aJoinerUdpPort);
}

ThreadError otAddBorderRouter(otInstance *aInstance, const otBorderRouterConfig *aConfig)
{
    uint8_t flags = 0;

    if (aConfig->mPreferred)
    {
        flags |= NetworkData::BorderRouterEntry::kPreferredFlag;
    }

    if (aConfig->mSlaac)
    {
        flags |= NetworkData::BorderRouterEntry::kSlaacFlag;
    }

    if (aConfig->mDhcp)
    {
        flags |= NetworkData::BorderRouterEntry::kDhcpFlag;
    }

    if (aConfig->mConfigure)
    {
        flags |= NetworkData::BorderRouterEntry::kConfigureFlag;
    }

    if (aConfig->mDefaultRoute)
    {
        flags |= NetworkData::BorderRouterEntry::kDefaultRouteFlag;
    }

    if (aConfig->mOnMesh)
    {
        flags |= NetworkData::BorderRouterEntry::kOnMeshFlag;
    }

    return aInstance->mThreadNetif.GetNetworkDataLocal().AddOnMeshPrefix(aConfig->mPrefix.mPrefix.mFields.m8,
                                                                         aConfig->mPrefix.mLength,
                                                                         aConfig->mPreference, flags, aConfig->mStable);
}

ThreadError otRemoveBorderRouter(otInstance *aInstance, const otIp6Prefix *aPrefix)
{
    return aInstance->mThreadNetif.GetNetworkDataLocal().RemoveOnMeshPrefix(aPrefix->mPrefix.mFields.m8, aPrefix->mLength);
}

ThreadError otGetNextOnMeshPrefix(otInstance *aInstance, bool aLocal, otNetworkDataIterator *aIterator,
                                  otBorderRouterConfig *aConfig)
{
    ThreadError error = kThreadError_None;

    VerifyOrExit(aIterator && aConfig, error = kThreadError_InvalidArgs);

    if (aLocal)
    {
        error = aInstance->mThreadNetif.GetNetworkDataLocal().GetNextOnMeshPrefix(aIterator, aConfig);
    }
    else
    {
        error = aInstance->mThreadNetif.GetNetworkDataLeader().GetNextOnMeshPrefix(aIterator, aConfig);
    }

exit:
    return error;
}

ThreadError otAddExternalRoute(otInstance *aInstance, const otExternalRouteConfig *aConfig)
{
    return aInstance->mThreadNetif.GetNetworkDataLocal().AddHasRoutePrefix(aConfig->mPrefix.mPrefix.mFields.m8,
                                                                           aConfig->mPrefix.mLength,
                                                                           aConfig->mPreference, aConfig->mStable);
}

ThreadError otRemoveExternalRoute(otInstance *aInstance, const otIp6Prefix *aPrefix)
{
    return aInstance->mThreadNetif.GetNetworkDataLocal().RemoveHasRoutePrefix(aPrefix->mPrefix.mFields.m8,
                                                                              aPrefix->mLength);
}

ThreadError otSendServerData(otInstance *aInstance)
{
    return aInstance->mThreadNetif.GetNetworkDataLocal().SendServerDataNotification();
}

ThreadError otAddUnsecurePort(otInstance *aInstance, uint16_t aPort)
{
    return aInstance->mThreadNetif.GetIp6Filter().AddUnsecurePort(aPort);
}

ThreadError otRemoveUnsecurePort(otInstance *aInstance, uint16_t aPort)
{
    return aInstance->mThreadNetif.GetIp6Filter().RemoveUnsecurePort(aPort);
}

const uint16_t *otGetUnsecurePorts(otInstance *aInstance, uint8_t *aNumEntries)
{
    return aInstance->mThreadNetif.GetIp6Filter().GetUnsecurePorts(*aNumEntries);
}

uint32_t otGetContextIdReuseDelay(otInstance *aInstance)
{
    return aInstance->mThreadNetif.GetNetworkDataLeader().GetContextIdReuseDelay();
}

void otSetContextIdReuseDelay(otInstance *aInstance, uint32_t aDelay)
{
    aInstance->mThreadNetif.GetNetworkDataLeader().SetContextIdReuseDelay(aDelay);
}

uint32_t otGetKeySequenceCounter(otInstance *aInstance)
{
    return aInstance->mThreadNetif.GetKeyManager().GetCurrentKeySequence();
}

void otSetKeySequenceCounter(otInstance *aInstance, uint32_t aKeySequenceCounter)
{
    aInstance->mThreadNetif.GetKeyManager().SetCurrentKeySequence(aKeySequenceCounter);
}

uint32_t otGetKeySwitchGuardTime(otInstance *aInstance)
{
    return aInstance->mThreadNetif.GetKeyManager().GetKeySwitchGuardTime();
}

void otSetKeySwitchGuardTime(otInstance *aInstance, uint32_t aKeySwitchGuardTime)
{
    aInstance->mThreadNetif.GetKeyManager().SetKeySwitchGuardTime(aKeySwitchGuardTime);
}

uint8_t otGetNetworkIdTimeout(otInstance *aInstance)
{
    return aInstance->mThreadNetif.GetMle().GetNetworkIdTimeout();
}

void otSetNetworkIdTimeout(otInstance *aInstance, uint8_t aTimeout)
{
    aInstance->mThreadNetif.GetMle().SetNetworkIdTimeout((uint8_t)aTimeout);
}

uint8_t otGetRouterUpgradeThreshold(otInstance *aInstance)
{
    return aInstance->mThreadNetif.GetMle().GetRouterUpgradeThreshold();
}

void otSetRouterUpgradeThreshold(otInstance *aInstance, uint8_t aThreshold)
{
    aInstance->mThreadNetif.GetMle().SetRouterUpgradeThreshold(aThreshold);
}

ThreadError otReleaseRouterId(otInstance *aInstance, uint8_t aRouterId)
{
    return aInstance->mThreadNetif.GetMle().ReleaseRouterId(aRouterId);
}

ThreadError otAddMacWhitelist(otInstance *aInstance, const uint8_t *aExtAddr)
{
    ThreadError error = kThreadError_None;

    if (aInstance->mThreadNetif.GetMac().GetWhitelist().Add(*reinterpret_cast<const Mac::ExtAddress *>(aExtAddr)) == NULL)
    {
        error = kThreadError_NoBufs;
    }

    return error;
}

ThreadError otAddMacWhitelistRssi(otInstance *aInstance, const uint8_t *aExtAddr, int8_t aRssi)
{
    ThreadError error = kThreadError_None;
    otMacWhitelistEntry *entry;

    entry = aInstance->mThreadNetif.GetMac().GetWhitelist().Add(*reinterpret_cast<const Mac::ExtAddress *>(aExtAddr));
    VerifyOrExit(entry != NULL, error = kThreadError_NoBufs);
    aInstance->mThreadNetif.GetMac().GetWhitelist().SetFixedRssi(*entry, aRssi);

exit:
    return error;
}

void otRemoveMacWhitelist(otInstance *aInstance, const uint8_t *aExtAddr)
{
    aInstance->mThreadNetif.GetMac().GetWhitelist().Remove(*reinterpret_cast<const Mac::ExtAddress *>(aExtAddr));
}

void otClearMacWhitelist(otInstance *aInstance)
{
    aInstance->mThreadNetif.GetMac().GetWhitelist().Clear();
}

ThreadError otGetMacWhitelistEntry(otInstance *aInstance, uint8_t aIndex, otMacWhitelistEntry *aEntry)
{
    ThreadError error = kThreadError_None;

    VerifyOrExit(aEntry != NULL, error = kThreadError_InvalidArgs);
    error = aInstance->mThreadNetif.GetMac().GetWhitelist().GetEntry(aIndex, *aEntry);

exit:
    return error;
}

void otDisableMacWhitelist(otInstance *aInstance)
{
    aInstance->mThreadNetif.GetMac().GetWhitelist().Disable();
}

void otEnableMacWhitelist(otInstance *aInstance)
{
    aInstance->mThreadNetif.GetMac().GetWhitelist().Enable();
}

bool otIsMacWhitelistEnabled(otInstance *aInstance)
{
    return aInstance->mThreadNetif.GetMac().GetWhitelist().IsEnabled();
}

ThreadError otBecomeDetached(otInstance *aInstance)
{
    return aInstance->mThreadNetif.GetMle().BecomeDetached();
}

ThreadError otBecomeChild(otInstance *aInstance, otMleAttachFilter aFilter)
{
    return aInstance->mThreadNetif.GetMle().BecomeChild(aFilter);
}

ThreadError otBecomeRouter(otInstance *aInstance)
{
    return aInstance->mThreadNetif.GetMle().BecomeRouter(ThreadStatusTlv::kTooFewRouters);
}

ThreadError otBecomeLeader(otInstance *aInstance)
{
    return aInstance->mThreadNetif.GetMle().BecomeLeader();
}

ThreadError otAddMacBlacklist(otInstance *aInstance, const uint8_t *aExtAddr)
{
    ThreadError error = kThreadError_None;

    if (aInstance->mThreadNetif.GetMac().GetBlacklist().Add(*reinterpret_cast<const Mac::ExtAddress *>(aExtAddr)) == NULL)
    {
        error = kThreadError_NoBufs;
    }

    return error;
}

void otRemoveMacBlacklist(otInstance *aInstance, const uint8_t *aExtAddr)
{
    aInstance->mThreadNetif.GetMac().GetBlacklist().Remove(*reinterpret_cast<const Mac::ExtAddress *>(aExtAddr));
}

void otClearMacBlacklist(otInstance *aInstance)
{
    aInstance->mThreadNetif.GetMac().GetBlacklist().Clear();
}

ThreadError otGetMacBlacklistEntry(otInstance *aInstance, uint8_t aIndex, otMacBlacklistEntry *aEntry)
{
    ThreadError error = kThreadError_None;

    VerifyOrExit(aEntry != NULL, error = kThreadError_InvalidArgs);
    error = aInstance->mThreadNetif.GetMac().GetBlacklist().GetEntry(aIndex, *aEntry);

exit:
    return error;
}

void otDisableMacBlacklist(otInstance *aInstance)
{
    aInstance->mThreadNetif.GetMac().GetBlacklist().Disable();
}

void otEnableMacBlacklist(otInstance *aInstance)
{
    aInstance->mThreadNetif.GetMac().GetBlacklist().Enable();
}

bool otIsMacBlacklistEnabled(otInstance *aInstance)
{
    return aInstance->mThreadNetif.GetMac().GetBlacklist().IsEnabled();
}

ThreadError otGetAssignLinkQuality(otInstance *aInstance, const uint8_t *aExtAddr, uint8_t *aLinkQuality)
{
    Mac::ExtAddress extAddress;

    memset(&extAddress, 0, sizeof(extAddress));
    memcpy(extAddress.m8, aExtAddr, OT_EXT_ADDRESS_SIZE);

    return aInstance->mThreadNetif.GetMle().GetAssignLinkQuality(extAddress, *aLinkQuality);
}

void otSetAssignLinkQuality(otInstance *aInstance, const uint8_t *aExtAddr, uint8_t aLinkQuality)
{
    Mac::ExtAddress extAddress;

    memset(&extAddress, 0, sizeof(extAddress));
    memcpy(extAddress.m8, aExtAddr, OT_EXT_ADDRESS_SIZE);

    aInstance->mThreadNetif.GetMle().SetAssignLinkQuality(extAddress, aLinkQuality);
}

void otPlatformReset(otInstance *aInstance)
{
    otPlatReset(aInstance);
}

uint8_t otGetRouterDowngradeThreshold(otInstance *aInstance)
{
    return aInstance->mThreadNetif.GetMle().GetRouterDowngradeThreshold();
}

void otSetRouterDowngradeThreshold(otInstance *aInstance, uint8_t aThreshold)
{
    aInstance->mThreadNetif.GetMle().SetRouterDowngradeThreshold(aThreshold);
}

uint8_t otGetRouterSelectionJitter(otInstance *aInstance)
{
    return aInstance->mThreadNetif.GetMle().GetRouterSelectionJitter();
}

void otSetRouterSelectionJitter(otInstance *aInstance, uint8_t aRouterJitter)
{
    aInstance->mThreadNetif.GetMle().SetRouterSelectionJitter(aRouterJitter);
}

ThreadError otGetChildInfoById(otInstance *aInstance, uint16_t aChildId, otChildInfo *aChildInfo)
{
    ThreadError error = kThreadError_None;

    VerifyOrExit(aChildInfo != NULL, error = kThreadError_InvalidArgs);

    error = aInstance->mThreadNetif.GetMle().GetChildInfoById(aChildId, *aChildInfo);

exit:
    return error;
}

ThreadError otGetChildInfoByIndex(otInstance *aInstance, uint8_t aChildIndex, otChildInfo *aChildInfo)
{
    ThreadError error = kThreadError_None;

    VerifyOrExit(aChildInfo != NULL, error = kThreadError_InvalidArgs);

    error = aInstance->mThreadNetif.GetMle().GetChildInfoByIndex(aChildIndex, *aChildInfo);

exit:
    return error;
}

ThreadError otGetNextNeighborInfo(otInstance *aInstance, otNeighborInfoIterator *aIterator, otNeighborInfo *aInfo)
{
    ThreadError error = kThreadError_None;

    VerifyOrExit((aInfo != NULL) && (aIterator != NULL), error = kThreadError_InvalidArgs);

    error = aInstance->mThreadNetif.GetMle().GetNextNeighborInfo(*aIterator, *aInfo);

exit:
    return error;
}

otDeviceRole otGetDeviceRole(otInstance *aInstance)
{
    otDeviceRole rval = kDeviceRoleDisabled;

    switch (aInstance->mThreadNetif.GetMle().GetDeviceState())
    {
    case Mle::kDeviceStateDisabled:
        rval = kDeviceRoleDisabled;
        break;

    case Mle::kDeviceStateDetached:
        rval = kDeviceRoleDetached;
        break;

    case Mle::kDeviceStateChild:
        rval = kDeviceRoleChild;
        break;

    case Mle::kDeviceStateRouter:
        rval = kDeviceRoleRouter;
        break;

    case Mle::kDeviceStateLeader:
        rval = kDeviceRoleLeader;
        break;
    }

    return rval;
}

ThreadError otGetEidCacheEntry(otInstance *aInstance, uint8_t aIndex, otEidCacheEntry *aEntry)
{
    ThreadError error;

    VerifyOrExit(aEntry != NULL, error = kThreadError_InvalidArgs);
    error = aInstance->mThreadNetif.GetAddressResolver().GetEntry(aIndex, *aEntry);

exit:
    return error;
}

ThreadError otGetLeaderData(otInstance *aInstance, otLeaderData *aLeaderData)
{
    ThreadError error;

    VerifyOrExit(aLeaderData != NULL, error = kThreadError_InvalidArgs);

    error = aInstance->mThreadNetif.GetMle().GetLeaderData(*aLeaderData);

exit:
    return error;
}

uint8_t otGetLeaderRouterId(otInstance *aInstance)
{
    return aInstance->mThreadNetif.GetMle().GetLeaderDataTlv().GetLeaderRouterId();
}

uint8_t otGetLeaderWeight(otInstance *aInstance)
{
    return aInstance->mThreadNetif.GetMle().GetLeaderDataTlv().GetWeighting();
}

uint8_t otGetNetworkDataVersion(otInstance *aInstance)
{
    return aInstance->mThreadNetif.GetMle().GetLeaderDataTlv().GetDataVersion();
}

uint32_t otGetPartitionId(otInstance *aInstance)
{
    return aInstance->mThreadNetif.GetMle().GetLeaderDataTlv().GetPartitionId();
}

uint16_t otGetRloc16(otInstance *aInstance)
{
    return aInstance->mThreadNetif.GetMle().GetRloc16();
}

uint8_t otGetRouterIdSequence(otInstance *aInstance)
{
    return aInstance->mThreadNetif.GetMle().GetRouterIdSequence();
}

ThreadError otGetRouterInfo(otInstance *aInstance, uint16_t aRouterId, otRouterInfo *aRouterInfo)
{
    ThreadError error = kThreadError_None;

    VerifyOrExit(aRouterInfo != NULL, error = kThreadError_InvalidArgs);

    error = aInstance->mThreadNetif.GetMle().GetRouterInfo(aRouterId, *aRouterInfo);

exit:
    return error;
}

ThreadError otGetParentInfo(otInstance *aInstance, otRouterInfo *aParentInfo)
{
    ThreadError error = kThreadError_None;
    Router *parent;

    VerifyOrExit(aParentInfo != NULL, error = kThreadError_InvalidArgs);

    parent = aInstance->mThreadNetif.GetMle().GetParent();
    memcpy(aParentInfo->mExtAddress.m8, parent->mMacAddr.m8, OT_EXT_ADDRESS_SIZE);
    aParentInfo->mRloc16 = parent->mValid.mRloc16;

exit:
    return error;
}

uint8_t otGetStableNetworkDataVersion(otInstance *aInstance)
{
    return aInstance->mThreadNetif.GetMle().GetLeaderDataTlv().GetStableDataVersion();
}

void otSetLinkPcapCallback(otInstance *aInstance, otLinkPcapCallback aPcapCallback, void *aCallbackContext)
{
    aInstance->mThreadNetif.GetMac().SetPcapCallback(aPcapCallback, aCallbackContext);
}

bool otIsLinkPromiscuous(otInstance *aInstance)
{
    return aInstance->mThreadNetif.GetMac().IsPromiscuous();
}

ThreadError otSetLinkPromiscuous(otInstance *aInstance, bool aPromiscuous)
{
    ThreadError error = kThreadError_None;

    // cannot enable IEEE 802.15.4 promiscuous mode if the Thread interface is enabled
    VerifyOrExit(aInstance->mThreadNetif.IsUp() == false, error = kThreadError_InvalidState);

    aInstance->mThreadNetif.GetMac().SetPromiscuous(aPromiscuous);

exit:
    return error;
}

const otMacCounters *otGetMacCounters(otInstance *aInstance)
{
    return &aInstance->mThreadNetif.GetMac().GetCounters();
}

bool otIsIp6AddressEqual(const otIp6Address *a, const otIp6Address *b)
{
    return *static_cast<const Ip6::Address *>(a) == *static_cast<const Ip6::Address *>(b);
}

ThreadError otIp6AddressFromString(const char *str, otIp6Address *address)
{
    return static_cast<Ip6::Address *>(address)->FromString(str);
}

const otNetifAddress *otGetUnicastAddresses(otInstance *aInstance)
{
    return aInstance->mThreadNetif.GetUnicastAddresses();
}

ThreadError otAddUnicastAddress(otInstance *aInstance, const otNetifAddress *address)
{
    return aInstance->mThreadNetif.AddExternalUnicastAddress(*static_cast<const Ip6::NetifUnicastAddress *>(address));
}

ThreadError otRemoveUnicastAddress(otInstance *aInstance, const otIp6Address *address)
{
    return aInstance->mThreadNetif.RemoveExternalUnicastAddress(*static_cast<const Ip6::Address *>(address));
}

void otSlaacUpdate(otInstance *aInstance, otNetifAddress *aAddresses, uint32_t aNumAddresses,
                   otSlaacIidCreate aIidCreate, void *aContext)
{
    Utils::Slaac::UpdateAddresses(aInstance, aAddresses, aNumAddresses, aIidCreate, aContext);
}

ThreadError otCreateRandomIid(otInstance *aInstance, otNetifAddress *aAddress, void *aContext)
{
    return Utils::Slaac::CreateRandomIid(aInstance, aAddress, aContext);
}

ThreadError otCreateMacIid(otInstance *aInstance, otNetifAddress *aAddress, void *)
{
    memcpy(&aAddress->mAddress.mFields.m8[OT_IP6_ADDRESS_SIZE - OT_IP6_IID_SIZE],
           aInstance->mThreadNetif.GetMac().GetExtAddress(), OT_IP6_IID_SIZE);
    aAddress->mAddress.mFields.m8[OT_IP6_ADDRESS_SIZE - OT_IP6_IID_SIZE] ^= 0x02;

    return kThreadError_None;
}

ThreadError otCreateSemanticallyOpaqueIid(otInstance *aInstance, otNetifAddress *aAddress, void *aContext)
{
    return static_cast<Utils::SemanticallyOpaqueIidGenerator *>(aContext)->CreateIid(aInstance, aAddress);
}

ThreadError otSetStateChangedCallback(otInstance *aInstance, otStateChangedCallback aCallback, void *aCallbackContext)
{
    ThreadError error = kThreadError_NoBufs;

    for (size_t i = 0; i < OPENTHREAD_CONFIG_MAX_STATECHANGE_HANDLERS; i++)
    {
        if (aInstance->mNetifCallback[i].IsFree())
        {
            aInstance->mNetifCallback[i].Set(aCallback, aCallbackContext);
            error = aInstance->mThreadNetif.RegisterCallback(aInstance->mNetifCallback[i]);
            break;
        }
    }

    return error;
}

void otRemoveStateChangeCallback(otInstance *aInstance, otStateChangedCallback aCallback, void *aCallbackContext)
{
    for (size_t i = 0; i < OPENTHREAD_CONFIG_MAX_STATECHANGE_HANDLERS; i++)
    {
        if (aInstance->mNetifCallback[i].IsServing(aCallback, aCallbackContext))
        {
            aInstance->mThreadNetif.RemoveCallback(aInstance->mNetifCallback[i]);
            aInstance->mNetifCallback[i].Free();
            break;
        }
    }
}

const char *otGetVersionString(void)
{
    static const char sVersion[] =
        PACKAGE_NAME "/" PACKAGE_VERSION
#ifdef  PLATFORM_INFO
        "; " PLATFORM_INFO
#endif
#if defined(__DATE__)
        "; " __DATE__ " " __TIME__;
#else
        ;
#endif

    return sVersion;
}

uint32_t otGetPollPeriod(otInstance *aInstance)
{
    return aInstance->mThreadNetif.GetMeshForwarder().GetAssignPollPeriod();
}

void otSetPollPeriod(otInstance *aInstance, uint32_t aPollPeriod)
{
    aInstance->mThreadNetif.GetMeshForwarder().SetAssignPollPeriod(aPollPeriod);
}

ThreadError otSetPreferredRouterId(otInstance *aInstance, uint8_t aRouterId)
{
    return aInstance->mThreadNetif.GetMle().SetPreferredRouterId(aRouterId);
}

#ifdef OPENTHREAD_MULTIPLE_INSTANCE

otInstance *otInstanceInit(void *aInstanceBuffer, size_t *aInstanceBufferSize)
{
    otInstance *aInstance = NULL;

    otLogFuncEntry();
    otLogInfoApi("otInstanceInit\n");

    VerifyOrExit(aInstanceBufferSize != NULL, ;);

    // Make sure the input buffer is big enough
    VerifyOrExit(sizeof(otInstance) <= *aInstanceBufferSize, *aInstanceBufferSize = sizeof(otInstance));

    VerifyOrExit(aInstanceBuffer != NULL, ;);

    // Construct the context
    aInstance = new(aInstanceBuffer)otInstance();

exit:

    otLogFuncExit();
    return aInstance;
}

#else

otInstance *otInstanceInit()
{
    otLogFuncEntry();

    otLogInfoApi("otInstanceInit\n");

    VerifyOrExit(sInstance == NULL, ;);

    // Construct the context
    sInstance = new(&sInstanceRaw)otInstance();

exit:

    otLogFuncExit();
    return sInstance;
}

#endif

ThreadError otSendDiagnosticGet(otInstance *aInstance, const otIp6Address *aDestination, const uint8_t aTlvTypes[],
                                uint8_t aCount)
{
    return aInstance->mThreadNetif.GetNetworkDiagnostic().SendDiagnosticGet(*static_cast<const Ip6::Address *>
                                                                            (aDestination),
                                                                            aTlvTypes,
                                                                            aCount);
}

ThreadError otSendDiagnosticReset(otInstance *aInstance, const otIp6Address *aDestination, const uint8_t aTlvTypes[],
                                  uint8_t aCount)
{
    return aInstance->mThreadNetif.GetNetworkDiagnostic().SendDiagnosticReset(*static_cast<const Ip6::Address *>
                                                                              (aDestination),
                                                                              aTlvTypes,
                                                                              aCount);
}

void otInstanceFinalize(otInstance *aInstance)
{
    otLogFuncEntry();

    // Ensure we are disabled
    (void)otThreadStop(aInstance);
    (void)otInterfaceDown(aInstance);

    // Free the otInstance structure
    delete aInstance;

#ifndef OPENTHREAD_MULTIPLE_INSTANCE
    sInstance = NULL;
#endif
    otLogFuncExit();
}

ThreadError otInterfaceUp(otInstance *aInstance)
{
    ThreadError error = kThreadError_None;

    otLogFuncEntry();

    error = aInstance->mThreadNetif.Up();

    otLogFuncExitErr(error);
    return error;
}

ThreadError otInterfaceDown(otInstance *aInstance)
{
    ThreadError error = kThreadError_None;

    otLogFuncEntry();

    error = aInstance->mThreadNetif.Down();

    otLogFuncExitErr(error);
    return error;
}

bool otIsInterfaceUp(otInstance *aInstance)
{
    return aInstance->mThreadNetif.IsUp();
}

ThreadError otThreadStart(otInstance *aInstance)
{
    ThreadError error = kThreadError_None;

    otLogFuncEntry();

    VerifyOrExit(aInstance->mThreadNetif.GetMac().GetPanId() != Mac::kPanIdBroadcast, error = kThreadError_InvalidState);

    error = aInstance->mThreadNetif.GetMle().Start();

exit:
    otLogFuncExitErr(error);
    return error;
}

ThreadError otThreadStop(otInstance *aInstance)
{
    ThreadError error = kThreadError_None;

    otLogFuncEntry();

    error = aInstance->mThreadNetif.GetMle().Stop();

    otLogFuncExitErr(error);
    return error;
}

bool otIsSingleton(otInstance *aInstance)
{
    return aInstance->mThreadNetif.GetMle().IsSingleton();
}

ThreadError otActiveScan(otInstance *aInstance, uint32_t aScanChannels, uint16_t aScanDuration,
                         otHandleActiveScanResult aCallback, void *aCallbackContext)
{
    aInstance->mActiveScanCallback = aCallback;
    aInstance->mActiveScanCallbackContext = aCallbackContext;
    return aInstance->mThreadNetif.GetMac().ActiveScan(aScanChannels, aScanDuration, &HandleActiveScanResult, aInstance);
}

bool otIsActiveScanInProgress(otInstance *aInstance)
{
    return aInstance->mThreadNetif.GetMac().IsActiveScanInProgress();
}

void HandleActiveScanResult(void *aContext, Mac::Frame *aFrame)
{
    otInstance *aInstance = static_cast<otInstance *>(aContext);
    otActiveScanResult result;
    Mac::Address address;
    Mac::Beacon *beacon;
    uint8_t payloadLength;

    memset(&result, 0, sizeof(otActiveScanResult));

    if (aFrame == NULL)
    {
        aInstance->mActiveScanCallback(NULL, aInstance->mActiveScanCallbackContext);
        ExitNow();
    }

    SuccessOrExit(aFrame->GetSrcAddr(address));
    VerifyOrExit(address.mLength == sizeof(address.mExtAddress), ;);
    memcpy(&result.mExtAddress, &address.mExtAddress, sizeof(result.mExtAddress));

    aFrame->GetSrcPanId(result.mPanId);
    result.mChannel = aFrame->GetChannel();
    result.mRssi = aFrame->GetPower();
    result.mLqi = aFrame->GetLqi();

    payloadLength = aFrame->GetPayloadLength();
    beacon = reinterpret_cast<Mac::Beacon *>(aFrame->GetPayload());

    if (payloadLength >= sizeof(*beacon) && beacon->IsValid())
    {
        result.mVersion = beacon->GetProtocolVersion();
        result.mIsJoinable = beacon->IsJoiningPermitted();
        result.mIsNative = beacon->IsNative();
        memcpy(&result.mNetworkName, beacon->GetNetworkName(), sizeof(result.mNetworkName));
        memcpy(&result.mExtendedPanId, beacon->GetExtendedPanId(), sizeof(result.mExtendedPanId));
    }

    aInstance->mActiveScanCallback(&result, aInstance->mActiveScanCallbackContext);

exit:
    return;
}

ThreadError otEnergyScan(otInstance *aInstance, uint32_t aScanChannels, uint16_t aScanDuration,
                         otHandleEnergyScanResult aCallback, void *aCallbackContext)
{
    aInstance->mEnergyScanCallback = aCallback;
    aInstance->mEnergyScanCallbackContext = aCallbackContext;
    return aInstance->mThreadNetif.GetMac().EnergyScan(aScanChannels, aScanDuration, &HandleEnergyScanResult, aInstance);
}

void HandleEnergyScanResult(void *aContext, otEnergyScanResult *aResult)
{
    otInstance *aInstance = static_cast<otInstance *>(aContext);

    aInstance->mEnergyScanCallback(aResult, aInstance->mEnergyScanCallbackContext);
}

bool otIsEnergyScanInProgress(otInstance *aInstance)
{
    return aInstance->mThreadNetif.GetMac().IsEnergyScanInProgress();
}

ThreadError otDiscover(otInstance *aInstance, uint32_t aScanChannels, uint16_t aScanDuration, uint16_t aPanId,
                       otHandleActiveScanResult aCallback, void *aCallbackContext)
{
    aInstance->mDiscoverCallback = aCallback;
    aInstance->mDiscoverCallbackContext = aCallbackContext;
    return aInstance->mThreadNetif.GetMle().Discover(aScanChannels, aScanDuration, aPanId, &HandleMleDiscover, aInstance);
}

bool otIsDiscoverInProgress(otInstance *aInstance)
{
    return aInstance->mThreadNetif.GetMle().IsDiscoverInProgress();
}

void HandleMleDiscover(otActiveScanResult *aResult, void *aContext)
{
    otInstance *aInstance = static_cast<otInstance *>(aContext);
    aInstance->mDiscoverCallback(aResult, aInstance->mDiscoverCallbackContext);
}

void otSetReceiveIp6DatagramCallback(otInstance *aInstance, otReceiveIp6DatagramCallback aCallback,
                                     void *aCallbackContext)
{
    aInstance->mIp6.SetReceiveDatagramCallback(aCallback, aCallbackContext);
}

bool otIsReceiveIp6DatagramFilterEnabled(otInstance *aInstance)
{
    return aInstance->mIp6.IsReceiveIp6FilterEnabled();
}

void otSetReceiveIp6DatagramFilterEnabled(otInstance *aInstance, bool aEnabled)
{
    aInstance->mIp6.SetReceiveIp6FilterEnabled(aEnabled);
}

ThreadError otSendIp6Datagram(otInstance *aInstance, otMessage aMessage)
{
<<<<<<< HEAD
    otLogFuncEntry();
    ThreadError error =
        aInstance->mIp6.HandleDatagram(
            *static_cast<Message *>(aMessage),
            NULL,
            aInstance->mThreadNetif.GetInterfaceId(),
            NULL,
            true
        );
    otLogFuncExitErr(error);
=======
    ThreadError error;

    otLogFuncEntry();

    error = aInstance->mIp6.HandleDatagram(*static_cast<Message *>(aMessage), NULL,
                                           aInstance->mThreadNetif.GetInterfaceId(), NULL, true);

    otLogFuncExitErr(error);

>>>>>>> 7a190675
    return error;
}

otMessage otNewUdpMessage(otInstance *aInstance, bool aLinkSecurityEnabled)
{
    Message *message = aInstance->mIp6.mUdp.NewMessage(0);

    if (message)
    {
        message->SetLinkSecurityEnabled(aLinkSecurityEnabled);
    }

    return message;
}

otMessage otNewIp6Message(otInstance *aInstance, bool aLinkSecurityEnabled)
{
    Message *message = aInstance->mIp6.mMessagePool.New(Message::kTypeIp6, 0);

    if (message)
    {
        message->SetLinkSecurityEnabled(aLinkSecurityEnabled);
    }

    return message;
}

ThreadError otFreeMessage(otMessage aMessage)
{
    return static_cast<Message *>(aMessage)->Free();
}

uint16_t otGetMessageLength(otMessage aMessage)
{
    Message *message = static_cast<Message *>(aMessage);
    return message->GetLength();
}

ThreadError otSetMessageLength(otMessage aMessage, uint16_t aLength)
{
    Message *message = static_cast<Message *>(aMessage);
    return message->SetLength(aLength);
}

uint16_t otGetMessageOffset(otMessage aMessage)
{
    Message *message = static_cast<Message *>(aMessage);
    return message->GetOffset();
}

ThreadError otSetMessageOffset(otMessage aMessage, uint16_t aOffset)
{
    Message *message = static_cast<Message *>(aMessage);
    return message->SetOffset(aOffset);
}

ThreadError otAppendMessage(otMessage aMessage, const void *aBuf, uint16_t aLength)
{
    Message *message = static_cast<Message *>(aMessage);
    return message->Append(aBuf, aLength);
}

int otReadMessage(otMessage aMessage, uint16_t aOffset, void *aBuf, uint16_t aLength)
{
    Message *message = static_cast<Message *>(aMessage);
    return message->Read(aOffset, aLength, aBuf);
}

int otWriteMessage(otMessage aMessage, uint16_t aOffset, const void *aBuf, uint16_t aLength)
{
    Message *message = static_cast<Message *>(aMessage);
    return message->Write(aOffset, aLength, aBuf);
}

ThreadError otOpenUdpSocket(otInstance *aInstance, otUdpSocket *aSocket, otUdpReceive aCallback, void *aCallbackContext)
{
    ThreadError error = kThreadError_InvalidArgs;
    Ip6::UdpSocket *socket = static_cast<Ip6::UdpSocket *>(aSocket);

    if (socket->mTransport == NULL)
    {
        socket->mTransport = &aInstance->mIp6.mUdp;
        error = socket->Open(aCallback, aCallbackContext);
    }

    return error;
}

ThreadError otCloseUdpSocket(otUdpSocket *aSocket)
{
    ThreadError error = kThreadError_InvalidState;
    Ip6::UdpSocket *socket = static_cast<Ip6::UdpSocket *>(aSocket);

    if (socket->mTransport != NULL)
    {
        error = socket->Close();

        if (error == kThreadError_None)
        {
            socket->mTransport = NULL;
        }
    }

    return error;
}

ThreadError otBindUdpSocket(otUdpSocket *aSocket, otSockAddr *aSockName)
{
    Ip6::UdpSocket *socket = static_cast<Ip6::UdpSocket *>(aSocket);
    return socket->Bind(*static_cast<const Ip6::SockAddr *>(aSockName));
}

ThreadError otSendUdp(otUdpSocket *aSocket, otMessage aMessage, const otMessageInfo *aMessageInfo)
{
    Ip6::UdpSocket *socket = static_cast<Ip6::UdpSocket *>(aSocket);
    return socket->SendTo(*static_cast<Message *>(aMessage),
                          *static_cast<const Ip6::MessageInfo *>(aMessageInfo));
}

bool otIsIcmpEchoEnabled(otInstance *aInstance)
{
    return aInstance->mIp6.mIcmp.IsEchoEnabled();
}

void otSetIcmpEchoEnabled(otInstance *aInstance, bool aEnabled)
{
    aInstance->mIp6.mIcmp.SetEchoEnabled(aEnabled);
}

uint8_t otIp6PrefixMatch(const otIp6Address *aFirst, const otIp6Address *aSecond)
{
    uint8_t rval;

    VerifyOrExit(aFirst != NULL && aSecond != NULL, rval = 0);

    rval = static_cast<const Ip6::Address *>(aFirst)->PrefixMatch(*static_cast<const Ip6::Address *>(aSecond));

exit:
    return rval;
}

ThreadError otGetActiveDataset(otInstance *aInstance, otOperationalDataset *aDataset)
{
    ThreadError error = kThreadError_None;

    VerifyOrExit(aDataset != NULL, error = kThreadError_InvalidArgs);

    aInstance->mThreadNetif.GetActiveDataset().GetLocal().Get(*aDataset);

exit:
    return error;
}

ThreadError otSetActiveDataset(otInstance *aInstance, const otOperationalDataset *aDataset)
{
    ThreadError error;

    VerifyOrExit(aDataset != NULL, error = kThreadError_InvalidArgs);

    error = aInstance->mThreadNetif.GetActiveDataset().Set(*aDataset);

exit:
    return error;
}

ThreadError otGetPendingDataset(otInstance *aInstance, otOperationalDataset *aDataset)
{
    ThreadError error = kThreadError_None;

    VerifyOrExit(aDataset != NULL, error = kThreadError_InvalidArgs);

    aInstance->mThreadNetif.GetPendingDataset().GetLocal().Get(*aDataset);

exit:
    return error;
}

ThreadError otSetPendingDataset(otInstance *aInstance, const otOperationalDataset *aDataset)
{
    ThreadError error;

    VerifyOrExit(aDataset != NULL, error = kThreadError_InvalidArgs);

    error = aInstance->mThreadNetif.GetPendingDataset().Set(*aDataset);

exit:
    return error;
}

ThreadError otSendActiveGet(otInstance *aInstance, const uint8_t *aTlvTypes, uint8_t aLength)
{
    return aInstance->mThreadNetif.GetActiveDataset().SendGetRequest(aTlvTypes, aLength);
}

ThreadError otSendActiveSet(otInstance *aInstance, const otOperationalDataset *aDataset, const uint8_t *aTlvs,
                            uint8_t aLength)
{
    return aInstance->mThreadNetif.GetActiveDataset().SendSetRequest(*aDataset, aTlvs, aLength);
}

ThreadError otSendPendingGet(otInstance *aInstance, const uint8_t *aTlvTypes, uint8_t aLength)
{
    return aInstance->mThreadNetif.GetPendingDataset().SendGetRequest(aTlvTypes, aLength);
}

ThreadError otSendPendingSet(otInstance *aInstance, const otOperationalDataset *aDataset, const uint8_t *aTlvs,
                             uint8_t aLength)
{
    return aInstance->mThreadNetif.GetPendingDataset().SendSetRequest(*aDataset, aTlvs, aLength);
}

#if OPENTHREAD_ENABLE_COMMISSIONER
#include <commissioning/commissioner.h>
ThreadError otCommissionerStart(otInstance *aInstance)
{
    return aInstance->mThreadNetif.GetCommissioner().Start();
}

ThreadError otCommissionerStop(otInstance *aInstance)
{
    return aInstance->mThreadNetif.GetCommissioner().Stop();
}

ThreadError otCommissionerAddJoiner(otInstance *aInstance, const otExtAddress *aExtAddress, const char *aPSKd)
{
    return aInstance->mThreadNetif.GetCommissioner().AddJoiner(static_cast<const Mac::ExtAddress *>(aExtAddress), aPSKd);
}

ThreadError otCommissionerRemoveJoiner(otInstance *aInstance, const otExtAddress *aExtAddress)
{
    return aInstance->mThreadNetif.GetCommissioner().RemoveJoiner(static_cast<const Mac::ExtAddress *>(aExtAddress));
}

ThreadError otCommissionerSetProvisioningUrl(otInstance *aInstance, const char *aProvisioningUrl)
{
    return aInstance->mThreadNetif.GetCommissioner().SetProvisioningUrl(aProvisioningUrl);
}

ThreadError otCommissionerAnnounceBegin(otInstance *aInstance, uint32_t aChannelMask, uint8_t aCount, uint16_t aPeriod,
                                        const otIp6Address *aAddress)
{
    return aInstance->mThreadNetif.GetCommissioner().mAnnounceBegin.SendRequest(aChannelMask, aCount, aPeriod,
                                                                                *static_cast<const Ip6::Address *>(aAddress));
}

ThreadError otCommissionerEnergyScan(otInstance *aInstance, uint32_t aChannelMask, uint8_t aCount, uint16_t aPeriod,
                                     uint16_t aScanDuration, const otIp6Address *aAddress,
                                     otCommissionerEnergyReportCallback aCallback, void *aContext)
{
    return aInstance->mThreadNetif.GetCommissioner().mEnergyScan.SendQuery(aChannelMask, aCount, aPeriod, aScanDuration,
                                                                           *static_cast<const Ip6::Address *>(aAddress),
                                                                           aCallback, aContext);
}

ThreadError otCommissionerPanIdQuery(otInstance *aInstance, uint16_t aPanId, uint32_t aChannelMask,
                                     const otIp6Address *aAddress,
                                     otCommissionerPanIdConflictCallback aCallback, void *aContext)
{
    return aInstance->mThreadNetif.GetCommissioner().mPanIdQuery.SendQuery(
               aPanId, aChannelMask, *static_cast<const Ip6::Address *>(aAddress), aCallback, aContext);
}

ThreadError otSendMgmtCommissionerGet(otInstance *aInstance, const uint8_t *aTlvs, uint8_t aLength)
{
    return aInstance->mThreadNetif.GetCommissioner().SendMgmtCommissionerGetRequest(aTlvs, aLength);
}

ThreadError otSendMgmtCommissionerSet(otInstance *aInstance, const otCommissioningDataset *aDataset,
                                      const uint8_t *aTlvs, uint8_t aLength)
{
    return aInstance->mThreadNetif.GetCommissioner().SendMgmtCommissionerSetRequest(*aDataset, aTlvs, aLength);
}
#endif  // OPENTHREAD_ENABLE_COMMISSIONER

#if OPENTHREAD_ENABLE_JOINER
ThreadError otJoinerStart(otInstance *aInstance, const char *aPSKd, const char *aProvisioningUrl)
{
    return aInstance->mThreadNetif.GetJoiner().Start(aPSKd, aProvisioningUrl);
}

ThreadError otJoinerStop(otInstance *aInstance)
{
    return aInstance->mThreadNetif.GetJoiner().Stop();
}
#endif  // OPENTHREAD_ENABLE_JOINER

void otCoapHeaderInit(otCoapHeader *aHeader, otCoapType aType, otCoapCode aCode)
{
    Coap::Header *header = static_cast<Coap::Header *>(aHeader);
    header->Init();
    header->SetType(static_cast<Coap::Header::Type>(aType));
    header->SetCode(static_cast<Coap::Header::Code>(aCode));
}

void otCoapHeaderSetToken(otCoapHeader *aHeader, const uint8_t *aToken, uint8_t aTokenLength)
{
    static_cast<Coap::Header *>(aHeader)->SetToken(aToken, aTokenLength);
}

ThreadError otCoapHeaderAppendOption(otCoapHeader *aHeader, const otCoapOption *aOption)
{
    return static_cast<Coap::Header *>(aHeader)->AppendOption(*static_cast<const Coap::Header::Option *>(aOption));
}

void otCoapHeaderSetPayloadMarker(otCoapHeader *aHeader)
{
    static_cast<Coap::Header *>(aHeader)->Finalize();
}

const otCoapOption *otCoapGetCurrentOption(const otCoapHeader *aHeader)
{
    return static_cast<const otCoapOption *>(static_cast<const Coap::Header *>(aHeader)->GetCurrentOption());
}

const otCoapOption *otCoapGetNextOption(otCoapHeader *aHeader)
{
    return static_cast<const otCoapOption *>(static_cast<Coap::Header *>(aHeader)->GetNextOption());
}

otMessage otNewCoapMessage(otInstance *aInstance, const otCoapHeader *aHeader)
{
    return aInstance->mThreadNetif.GetCoapClient().NewMessage(*(static_cast<const Coap::Header *>(aHeader)));
}

ThreadError otSendCoapMessage(otInstance *aInstance, otMessage aMessage, const otMessageInfo *aMessageInfo,
                              otCoapResponseHandler aHandler, void *aContext)
{
    return aInstance->mThreadNetif.GetCoapClient().SendMessage(
               *static_cast<Message *>(aMessage),
               *static_cast<const Ip6::MessageInfo *>(aMessageInfo),
               aHandler, aContext);
}

#ifdef __cplusplus
}  // extern "C"
#endif

}  // namespace Thread<|MERGE_RESOLUTION|>--- conflicted
+++ resolved
@@ -1255,18 +1255,6 @@
 
 ThreadError otSendIp6Datagram(otInstance *aInstance, otMessage aMessage)
 {
-<<<<<<< HEAD
-    otLogFuncEntry();
-    ThreadError error =
-        aInstance->mIp6.HandleDatagram(
-            *static_cast<Message *>(aMessage),
-            NULL,
-            aInstance->mThreadNetif.GetInterfaceId(),
-            NULL,
-            true
-        );
-    otLogFuncExitErr(error);
-=======
     ThreadError error;
 
     otLogFuncEntry();
@@ -1276,7 +1264,6 @@
 
     otLogFuncExitErr(error);
 
->>>>>>> 7a190675
     return error;
 }
 
