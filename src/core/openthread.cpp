/*
 *  Copyright (c) 2016, Nest Labs, Inc.
 *  All rights reserved.
 *
 *  Redistribution and use in source and binary forms, with or without
 *  modification, are permitted provided that the following conditions are met:
 *  1. Redistributions of source code must retain the above copyright
 *     notice, this list of conditions and the following disclaimer.
 *  2. Redistributions in binary form must reproduce the above copyright
 *     notice, this list of conditions and the following disclaimer in the
 *     documentation and/or other materials provided with the distribution.
 *  3. Neither the name of the copyright holder nor the
 *     names of its contributors may be used to endorse or promote products
 *     derived from this software without specific prior written permission.
 *
 *  THIS SOFTWARE IS PROVIDED BY THE COPYRIGHT HOLDERS AND CONTRIBUTORS "AS IS"
 *  AND ANY EXPRESS OR IMPLIED WARRANTIES, INCLUDING, BUT NOT LIMITED TO, THE
 *  IMPLIED WARRANTIES OF MERCHANTABILITY AND FITNESS FOR A PARTICULAR PURPOSE
 *  ARE DISCLAIMED. IN NO EVENT SHALL THE COPYRIGHT HOLDER OR CONTRIBUTORS BE
 *  LIABLE FOR ANY DIRECT, INDIRECT, INCIDENTAL, SPECIAL, EXEMPLARY, OR
 *  CONSEQUENTIAL DAMAGES (INCLUDING, BUT NOT LIMITED TO, PROCUREMENT OF
 *  SUBSTITUTE GOODS OR SERVICES; LOSS OF USE, DATA, OR PROFITS; OR BUSINESS
 *  INTERRUPTION) HOWEVER CAUSED AND ON ANY THEORY OF LIABILITY, WHETHER IN
 *  CONTRACT, STRICT LIABILITY, OR TORT (INCLUDING NEGLIGENCE OR OTHERWISE)
 *  ARISING IN ANY WAY OUT OF THE USE OF THIS SOFTWARE, EVEN IF ADVISED OF THE
 *  POSSIBILITY OF SUCH DAMAGE.
 */

/**
 * @file
 *   This file implements the top-level interface to the OpenThread stack.
 */

#include <openthread.h>
#include <openthread-config.h>
#include <common/code_utils.hpp>
#include <common/debug.hpp>
#include <common/logging.hpp>
#include <common/message.hpp>
#include <common/new.hpp>
#include <common/tasklet.hpp>
#include <common/timer.hpp>
#include <net/icmp6.hpp>
#include <net/ip6.hpp>
#include <platform/random.h>
#include <platform/misc.h>
#include <thread/thread_netif.hpp>

namespace Thread {

// This needs to not be static until the NCP
// the OpenThread API is capable enough for
// of of the features in the NCP.
ThreadNetif *sThreadNetif;

static Ip6::NetifCallback sNetifCallback;
static bool mEnabled = false;

#ifdef __cplusplus
extern "C" {
#endif

static otDEFINE_ALIGNED_VAR(sThreadNetifRaw, sizeof(ThreadNetif), uint64_t);

static void HandleActiveScanResult(void *aContext, Mac::Frame *aFrame);
static void HandleMleDiscover(otActiveScanResult *aResult, void *aContext);

static otHandleActiveScanResult sActiveScanCallback = NULL;
static void *sActiveScanCallbackContext = NULL;

static otHandleEnergyScanResult sEnergyScanCallback = NULL;
static void *sEnergyScanCallbackContext = NULL;

static otHandleActiveScanResult sDiscoverCallback = NULL;
static void *sDiscoverCallbackContext = NULL;

void otProcessNextTasklet(otInstance *)
{
    TaskletScheduler::RunNextTasklet();
}

bool otAreTaskletsPending(otInstance *)
{
    return TaskletScheduler::AreTaskletsPending();
}

uint8_t otGetChannel(otInstance *)
{
    return sThreadNetif->GetMac().GetChannel();
}

ThreadError otSetChannel(otInstance *, uint8_t aChannel)
{
    return sThreadNetif->GetMac().SetChannel(aChannel);
}

<<<<<<< HEAD
uint32_t otGetChildTimeout(otInstance *)
=======
uint8_t otGetMaxAllowedChildren(void)
{
    uint8_t aNumChildren;

    (void)sThreadNetif->GetMle().GetChildren(&aNumChildren);

    return aNumChildren;
}

ThreadError otSetMaxAllowedChildren(uint8_t aMaxChildren)
{
    return sThreadNetif->GetMle().SetMaxAllowedChildren(aMaxChildren);
}

uint32_t otGetChildTimeout(void)
>>>>>>> 11dd55a3
{
    return sThreadNetif->GetMle().GetTimeout();
}

void otSetChildTimeout(otInstance *, uint32_t aTimeout)
{
    sThreadNetif->GetMle().SetTimeout(aTimeout);
}

const uint8_t *otGetExtendedAddress(otInstance *)
{
    return reinterpret_cast<const uint8_t *>(sThreadNetif->GetMac().GetExtAddress());
}

ThreadError otSetExtendedAddress(otInstance *, const otExtAddress *aExtAddress)
{
    ThreadError error = kThreadError_None;

    VerifyOrExit(aExtAddress != NULL, error = kThreadError_InvalidArgs);

    SuccessOrExit(error = sThreadNetif->GetMac().SetExtAddress(*static_cast<const Mac::ExtAddress *>(aExtAddress)));
    SuccessOrExit(error = sThreadNetif->GetMle().UpdateLinkLocalAddress());

exit:
    return error;
}

const uint8_t *otGetExtendedPanId(otInstance *)
{
    return sThreadNetif->GetMac().GetExtendedPanId();
}

void otSetExtendedPanId(otInstance *, const uint8_t *aExtendedPanId)
{
    uint8_t mlPrefix[8];

    sThreadNetif->GetMac().SetExtendedPanId(aExtendedPanId);

    mlPrefix[0] = 0xfd;
    memcpy(mlPrefix + 1, aExtendedPanId, 5);
    mlPrefix[6] = 0x00;
    mlPrefix[7] = 0x00;
    sThreadNetif->GetMle().SetMeshLocalPrefix(mlPrefix);
}

ThreadError otGetLeaderRloc(otInstance *, otIp6Address *aAddress)
{
    ThreadError error;

    VerifyOrExit(aAddress != NULL, error = kThreadError_InvalidArgs);

    error = sThreadNetif->GetMle().GetLeaderAddress(*static_cast<Ip6::Address *>(aAddress));

exit:
    return error;
}

otLinkModeConfig otGetLinkMode(otInstance *)
{
    otLinkModeConfig config;
    uint8_t mode = sThreadNetif->GetMle().GetDeviceMode();

    memset(&config, 0, sizeof(otLinkModeConfig));

    if (mode & Mle::ModeTlv::kModeRxOnWhenIdle)
    {
        config.mRxOnWhenIdle = 1;
    }

    if (mode & Mle::ModeTlv::kModeSecureDataRequest)
    {
        config.mSecureDataRequests = 1;
    }

    if (mode & Mle::ModeTlv::kModeFFD)
    {
        config.mDeviceType = 1;
    }

    if (mode & Mle::ModeTlv::kModeFullNetworkData)
    {
        config.mNetworkData = 1;
    }

    return config;
}

ThreadError otSetLinkMode(otInstance *, otLinkModeConfig aConfig)
{
    uint8_t mode = 0;

    if (aConfig.mRxOnWhenIdle)
    {
        mode |= Mle::ModeTlv::kModeRxOnWhenIdle;
    }

    if (aConfig.mSecureDataRequests)
    {
        mode |= Mle::ModeTlv::kModeSecureDataRequest;
    }

    if (aConfig.mDeviceType)
    {
        mode |= Mle::ModeTlv::kModeFFD;
    }

    if (aConfig.mNetworkData)
    {
        mode |= Mle::ModeTlv::kModeFullNetworkData;
    }

    return sThreadNetif->GetMle().SetDeviceMode(mode);
}

const uint8_t *otGetMasterKey(otInstance *, uint8_t *aKeyLength)
{
    return sThreadNetif->GetKeyManager().GetMasterKey(aKeyLength);
}

ThreadError otSetMasterKey(otInstance *, const uint8_t *aKey, uint8_t aKeyLength)
{
    return sThreadNetif->GetKeyManager().SetMasterKey(aKey, aKeyLength);
}

int8_t otGetMaxTransmitPower(otInstance *)
{
    return sThreadNetif->GetMac().GetMaxTransmitPower();
}

void otSetMaxTransmitPower(otInstance *, int8_t aPower)
{
    sThreadNetif->GetMac().SetMaxTransmitPower(aPower);
}

const otIp6Address *otGetMeshLocalEid(otInstance *)
{
    return sThreadNetif->GetMle().GetMeshLocal64();
}

const uint8_t *otGetMeshLocalPrefix(otInstance *)
{
    return sThreadNetif->GetMle().GetMeshLocalPrefix();
}

ThreadError otSetMeshLocalPrefix(otInstance *, const uint8_t *aMeshLocalPrefix)
{
    return sThreadNetif->GetMle().SetMeshLocalPrefix(aMeshLocalPrefix);
}

ThreadError otGetNetworkDataLeader(otInstance *, bool aStable, uint8_t *aData, uint8_t *aDataLength)
{
    ThreadError error = kThreadError_None;

    VerifyOrExit(aData != NULL && aDataLength != NULL, error = kThreadError_InvalidArgs);

    sThreadNetif->GetNetworkDataLeader().GetNetworkData(aStable, aData, *aDataLength);

exit:
    return error;
}

ThreadError otGetNetworkDataLocal(otInstance *, bool aStable, uint8_t *aData, uint8_t *aDataLength)
{
    ThreadError error = kThreadError_None;

    VerifyOrExit(aData != NULL && aDataLength != NULL, error = kThreadError_InvalidArgs);

    sThreadNetif->GetNetworkDataLocal().GetNetworkData(aStable, aData, *aDataLength);

exit:
    return error;
}

const char *otGetNetworkName(otInstance *)
{
    return sThreadNetif->GetMac().GetNetworkName();
}

ThreadError otSetNetworkName(otInstance *, const char *aNetworkName)
{
    return sThreadNetif->GetMac().SetNetworkName(aNetworkName);
}

otPanId otGetPanId(otInstance *)
{
    return sThreadNetif->GetMac().GetPanId();
}

ThreadError otSetPanId(otInstance *, otPanId aPanId)
{
    ThreadError error = kThreadError_None;

    // do not allow setting PAN ID to broadcast if Thread is running
    VerifyOrExit(aPanId != Mac::kPanIdBroadcast ||
                 sThreadNetif->GetMle().GetDeviceState() != Mle::kDeviceStateDisabled,
                 error = kThreadError_InvalidState);

    error = sThreadNetif->GetMac().SetPanId(aPanId);

exit:
    return error;
}

bool otIsRouterRoleEnabled(otInstance *)
{
    return sThreadNetif->GetMle().IsRouterRoleEnabled();
}

void otSetRouterRoleEnabled(otInstance *, bool aEnabled)
{
    sThreadNetif->GetMle().SetRouterRoleEnabled(aEnabled);
}

otShortAddress otGetShortAddress(otInstance *)
{
    return sThreadNetif->GetMac().GetShortAddress();
}

uint8_t otGetLocalLeaderWeight(otInstance *)
{
    return sThreadNetif->GetMle().GetLeaderWeight();
}

void otSetLocalLeaderWeight(otInstance *, uint8_t aWeight)
{
    sThreadNetif->GetMle().SetLeaderWeight(aWeight);
}

uint32_t otGetLocalLeaderPartitionId(otInstance *)
{
    return sThreadNetif->GetMle().GetLeaderPartitionId();
}

void otSetLocalLeaderPartitionId(otInstance *, uint32_t aPartitionId)
{
    return sThreadNetif->GetMle().SetLeaderPartitionId(aPartitionId);
}

ThreadError otAddBorderRouter(otInstance *, const otBorderRouterConfig *aConfig)
{
    uint8_t flags = 0;

    if (aConfig->mPreferred)
    {
        flags |= NetworkData::BorderRouterEntry::kPreferredFlag;
    }

    if (aConfig->mSlaac)
    {
        flags |= NetworkData::BorderRouterEntry::kSlaacFlag;
    }

    if (aConfig->mDhcp)
    {
        flags |= NetworkData::BorderRouterEntry::kDhcpFlag;
    }

    if (aConfig->mConfigure)
    {
        flags |= NetworkData::BorderRouterEntry::kConfigureFlag;
    }

    if (aConfig->mDefaultRoute)
    {
        flags |= NetworkData::BorderRouterEntry::kDefaultRouteFlag;
    }

    if (aConfig->mOnMesh)
    {
        flags |= NetworkData::BorderRouterEntry::kOnMeshFlag;
    }

    return sThreadNetif->GetNetworkDataLocal().AddOnMeshPrefix(aConfig->mPrefix.mPrefix.mFields.m8,
                                                               aConfig->mPrefix.mLength,
                                                               aConfig->mPreference, flags, aConfig->mStable);
}

ThreadError otRemoveBorderRouter(otInstance *, const otIp6Prefix *aPrefix)
{
    return sThreadNetif->GetNetworkDataLocal().RemoveOnMeshPrefix(aPrefix->mPrefix.mFields.m8, aPrefix->mLength);
}

ThreadError otGetNextOnMeshPrefix(otInstance *, bool aLocal, otNetworkDataIterator *aIterator,
                                  otBorderRouterConfig *aConfig)
{
    ThreadError error = kThreadError_None;

    VerifyOrExit(aIterator && aConfig, error = kThreadError_InvalidArgs);

    if (aLocal)
    {
        error = sThreadNetif->GetNetworkDataLocal().GetNextOnMeshPrefix(aIterator, aConfig);
    }
    else
    {
        error = sThreadNetif->GetNetworkDataLeader().GetNextOnMeshPrefix(aIterator, aConfig);
    }

exit:
    return error;
}

ThreadError otAddExternalRoute(otInstance *, const otExternalRouteConfig *aConfig)
{
    return sThreadNetif->GetNetworkDataLocal().AddHasRoutePrefix(aConfig->mPrefix.mPrefix.mFields.m8,
                                                                 aConfig->mPrefix.mLength,
                                                                 aConfig->mPreference, aConfig->mStable);
}

ThreadError otRemoveExternalRoute(otInstance *, const otIp6Prefix *aPrefix)
{
    return sThreadNetif->GetNetworkDataLocal().RemoveHasRoutePrefix(aPrefix->mPrefix.mFields.m8, aPrefix->mLength);
}

ThreadError otSendServerData(otInstance *)
{
    return sThreadNetif->GetNetworkDataLocal().SendServerDataNotification();
}

ThreadError otAddUnsecurePort(otInstance *, uint16_t aPort)
{
    return sThreadNetif->GetIp6Filter().AddUnsecurePort(aPort);
}

ThreadError otRemoveUnsecurePort(otInstance *, uint16_t aPort)
{
    return sThreadNetif->GetIp6Filter().RemoveUnsecurePort(aPort);
}

const uint16_t *otGetUnsecurePorts(otInstance *, uint8_t *aNumEntries)
{
    return sThreadNetif->GetIp6Filter().GetUnsecurePorts(*aNumEntries);
}

uint32_t otGetContextIdReuseDelay(otInstance *)
{
    return sThreadNetif->GetNetworkDataLeader().GetContextIdReuseDelay();
}

void otSetContextIdReuseDelay(otInstance *, uint32_t aDelay)
{
    sThreadNetif->GetNetworkDataLeader().SetContextIdReuseDelay(aDelay);
}

uint32_t otGetKeySequenceCounter(otInstance *)
{
    return sThreadNetif->GetKeyManager().GetCurrentKeySequence();
}

void otSetKeySequenceCounter(otInstance *, uint32_t aKeySequenceCounter)
{
    sThreadNetif->GetKeyManager().SetCurrentKeySequence(aKeySequenceCounter);
}

uint8_t otGetNetworkIdTimeout(otInstance *)
{
    return sThreadNetif->GetMle().GetNetworkIdTimeout();
}

void otSetNetworkIdTimeout(otInstance *, uint8_t aTimeout)
{
    sThreadNetif->GetMle().SetNetworkIdTimeout(aTimeout);
}

uint8_t otGetRouterUpgradeThreshold(otInstance *)
{
    return sThreadNetif->GetMle().GetRouterUpgradeThreshold();
}

void otSetRouterUpgradeThreshold(otInstance *, uint8_t aThreshold)
{
    sThreadNetif->GetMle().SetRouterUpgradeThreshold(aThreshold);
}

ThreadError otReleaseRouterId(otInstance *, uint8_t aRouterId)
{
    return sThreadNetif->GetMle().ReleaseRouterId(aRouterId);
}

ThreadError otAddMacWhitelist(otInstance *, const uint8_t *aExtAddr)
{
    ThreadError error = kThreadError_None;

    if (sThreadNetif->GetMac().GetWhitelist().Add(*reinterpret_cast<const Mac::ExtAddress *>(aExtAddr)) == NULL)
    {
        error = kThreadError_NoBufs;
    }

    return error;
}

ThreadError otAddMacWhitelistRssi(otInstance *, const uint8_t *aExtAddr, int8_t aRssi)
{
    ThreadError error = kThreadError_None;
    otMacWhitelistEntry *entry;

    entry = sThreadNetif->GetMac().GetWhitelist().Add(*reinterpret_cast<const Mac::ExtAddress *>(aExtAddr));
    VerifyOrExit(entry != NULL, error = kThreadError_NoBufs);
    sThreadNetif->GetMac().GetWhitelist().SetFixedRssi(*entry, aRssi);

exit:
    return error;
}

void otRemoveMacWhitelist(otInstance *, const uint8_t *aExtAddr)
{
    sThreadNetif->GetMac().GetWhitelist().Remove(*reinterpret_cast<const Mac::ExtAddress *>(aExtAddr));
}

void otClearMacWhitelist(otInstance *)
{
    sThreadNetif->GetMac().GetWhitelist().Clear();
}

ThreadError otGetMacWhitelistEntry(otInstance *, uint8_t aIndex, otMacWhitelistEntry *aEntry)
{
    ThreadError error = kThreadError_None;

    VerifyOrExit(aEntry != NULL, error = kThreadError_InvalidArgs);
    error = sThreadNetif->GetMac().GetWhitelist().GetEntry(aIndex, *aEntry);

exit:
    return error;
}

void otDisableMacWhitelist(otInstance *)
{
    sThreadNetif->GetMac().GetWhitelist().Disable();
}

void otEnableMacWhitelist(otInstance *)
{
    sThreadNetif->GetMac().GetWhitelist().Enable();
}

bool otIsMacWhitelistEnabled(otInstance *)
{
    return sThreadNetif->GetMac().GetWhitelist().IsEnabled();
}

ThreadError otBecomeDetached(otInstance *)
{
    return sThreadNetif->GetMle().BecomeDetached();
}

ThreadError otBecomeChild(otInstance *, otMleAttachFilter aFilter)
{
    return sThreadNetif->GetMle().BecomeChild(aFilter);
}

ThreadError otBecomeRouter(otInstance *)
{
    return sThreadNetif->GetMle().BecomeRouter(ThreadStatusTlv::kTooFewRouters);
}

ThreadError otBecomeLeader(otInstance *)
{
    return sThreadNetif->GetMle().BecomeLeader();
}

ThreadError otAddMacBlacklist(otInstance *, const uint8_t *aExtAddr)
{
    ThreadError error = kThreadError_None;

    if (sThreadNetif->GetMac().GetBlacklist().Add(*reinterpret_cast<const Mac::ExtAddress *>(aExtAddr)) == NULL)
    {
        error = kThreadError_NoBufs;
    }

    return error;
}

void otRemoveMacBlacklist(otInstance *, const uint8_t *aExtAddr)
{
    sThreadNetif->GetMac().GetBlacklist().Remove(*reinterpret_cast<const Mac::ExtAddress *>(aExtAddr));
}

void otClearMacBlacklist(otInstance *)
{
    sThreadNetif->GetMac().GetBlacklist().Clear();
}

ThreadError otGetMacBlacklistEntry(otInstance *, uint8_t aIndex, otMacBlacklistEntry *aEntry)
{
    ThreadError error = kThreadError_None;

    VerifyOrExit(aEntry != NULL, error = kThreadError_InvalidArgs);
    error = sThreadNetif->GetMac().GetBlacklist().GetEntry(aIndex, *aEntry);

exit:
    return error;
}

void otDisableMacBlacklist(otInstance *)
{
    sThreadNetif->GetMac().GetBlacklist().Disable();
}

void otEnableMacBlacklist(otInstance *)
{
    sThreadNetif->GetMac().GetBlacklist().Enable();
}

bool otIsMacBlacklistEnabled(otInstance *)
{
    return sThreadNetif->GetMac().GetBlacklist().IsEnabled();
}

ThreadError otGetAssignLinkQuality(otInstance *, const uint8_t *aExtAddr, uint8_t *aLinkQuality)
{
    Mac::ExtAddress extAddress;

    memset(&extAddress, 0, sizeof(extAddress));
    memcpy(extAddress.m8, aExtAddr, OT_EXT_ADDRESS_SIZE);

    return sThreadNetif->GetMle().GetAssignLinkQuality(extAddress, *aLinkQuality);
}

void otSetAssignLinkQuality(otInstance *, const uint8_t *aExtAddr, uint8_t aLinkQuality)
{
    Mac::ExtAddress extAddress;

    memset(&extAddress, 0, sizeof(extAddress));
    memcpy(extAddress.m8, aExtAddr, OT_EXT_ADDRESS_SIZE);

    sThreadNetif->GetMle().SetAssignLinkQuality(extAddress, aLinkQuality);
}

void otPlatformReset(otInstance *aInstance)
{
    otPlatReset(aInstance);
}

ThreadError otGetChildInfoById(otInstance *, uint16_t aChildId, otChildInfo *aChildInfo)
{
    ThreadError error = kThreadError_None;

    VerifyOrExit(aChildInfo != NULL, error = kThreadError_InvalidArgs);

    error = sThreadNetif->GetMle().GetChildInfoById(aChildId, *aChildInfo);

exit:
    return error;
}

ThreadError otGetChildInfoByIndex(otInstance *, uint8_t aChildIndex, otChildInfo *aChildInfo)
{
    ThreadError error = kThreadError_None;

    VerifyOrExit(aChildInfo != NULL, error = kThreadError_InvalidArgs);

    error = sThreadNetif->GetMle().GetChildInfoByIndex(aChildIndex, *aChildInfo);

exit:
    return error;
}

otDeviceRole otGetDeviceRole(otInstance *)
{
    otDeviceRole rval = kDeviceRoleDisabled;

    switch (sThreadNetif->GetMle().GetDeviceState())
    {
    case Mle::kDeviceStateDisabled:
        rval = kDeviceRoleDisabled;
        break;

    case Mle::kDeviceStateDetached:
        rval = kDeviceRoleDetached;
        break;

    case Mle::kDeviceStateChild:
        rval = kDeviceRoleChild;
        break;

    case Mle::kDeviceStateRouter:
        rval = kDeviceRoleRouter;
        break;

    case Mle::kDeviceStateLeader:
        rval = kDeviceRoleLeader;
        break;
    }

    return rval;
}

ThreadError otGetEidCacheEntry(otInstance *, uint8_t aIndex, otEidCacheEntry *aEntry)
{
    ThreadError error;

    VerifyOrExit(aEntry != NULL, error = kThreadError_InvalidArgs);
    error = sThreadNetif->GetAddressResolver().GetEntry(aIndex, *aEntry);

exit:
    return error;
}

ThreadError otGetLeaderData(otInstance *, otLeaderData *aLeaderData)
{
    ThreadError error;

    VerifyOrExit(aLeaderData != NULL, error = kThreadError_InvalidArgs);

    error = sThreadNetif->GetMle().GetLeaderData(*aLeaderData);

exit:
    return error;
}

uint8_t otGetLeaderRouterId(otInstance *)
{
    return sThreadNetif->GetMle().GetLeaderDataTlv().GetLeaderRouterId();
}

uint8_t otGetLeaderWeight(otInstance *)
{
    return sThreadNetif->GetMle().GetLeaderDataTlv().GetWeighting();
}

uint8_t otGetNetworkDataVersion(otInstance *)
{
    return sThreadNetif->GetMle().GetLeaderDataTlv().GetDataVersion();
}

uint32_t otGetPartitionId(otInstance *)
{
    return sThreadNetif->GetMle().GetLeaderDataTlv().GetPartitionId();
}

uint16_t otGetRloc16(otInstance *)
{
    return sThreadNetif->GetMle().GetRloc16();
}

uint8_t otGetRouterIdSequence(otInstance *)
{
    return sThreadNetif->GetMle().GetRouterIdSequence();
}

ThreadError otGetRouterInfo(otInstance *, uint16_t aRouterId, otRouterInfo *aRouterInfo)
{
    ThreadError error = kThreadError_None;

    VerifyOrExit(aRouterInfo != NULL, error = kThreadError_InvalidArgs);

    error = sThreadNetif->GetMle().GetRouterInfo(aRouterId, *aRouterInfo);

exit:
    return error;
}

ThreadError otGetParentInfo(otInstance *, otRouterInfo *aParentInfo)
{
    ThreadError error = kThreadError_None;
    Router *parent;

    VerifyOrExit(aParentInfo != NULL, error = kThreadError_InvalidArgs);

    parent = sThreadNetif->GetMle().GetParent();
    memcpy(aParentInfo->mExtAddress.m8, parent->mMacAddr.m8, OT_EXT_ADDRESS_SIZE);
    aParentInfo->mRloc16 = parent->mValid.mRloc16;

exit:
    return error;
}

uint8_t otGetStableNetworkDataVersion(otInstance *)
{
    return sThreadNetif->GetMle().GetLeaderDataTlv().GetStableDataVersion();
}

void otSetLinkPcapCallback(otInstance *, otLinkPcapCallback aPcapCallback, void *aCallbackContext)
{
    sThreadNetif->GetMac().SetPcapCallback(aPcapCallback, aCallbackContext);
}

bool otIsLinkPromiscuous(otInstance *)
{
    return sThreadNetif->GetMac().IsPromiscuous();
}

ThreadError otSetLinkPromiscuous(otInstance *, bool aPromiscuous)
{
    ThreadError error = kThreadError_None;

    // cannot enable IEEE 802.15.4 promiscuous mode if the Thread interface is enabled
    VerifyOrExit(sThreadNetif->IsUp() == false, error = kThreadError_Busy);

    sThreadNetif->GetMac().SetPromiscuous(aPromiscuous);

exit:
    return error;
}

const otMacCounters *otGetMacCounters(otInstance *)
{
    return &sThreadNetif->GetMac().GetCounters();
}

bool otIsIp6AddressEqual(const otIp6Address *a, const otIp6Address *b)
{
    return *static_cast<const Ip6::Address *>(a) == *static_cast<const Ip6::Address *>(b);
}

ThreadError otIp6AddressFromString(const char *str, otIp6Address *address)
{
    return static_cast<Ip6::Address *>(address)->FromString(str);
}

const otNetifAddress *otGetUnicastAddresses(otInstance *)
{
    return sThreadNetif->GetUnicastAddresses();
}

ThreadError otAddUnicastAddress(otInstance *, otNetifAddress *address)
{
    return sThreadNetif->AddUnicastAddress(*static_cast<Ip6::NetifUnicastAddress *>(address));
}

ThreadError otRemoveUnicastAddress(otInstance *, otNetifAddress *address)
{
    return sThreadNetif->RemoveUnicastAddress(*static_cast<Ip6::NetifUnicastAddress *>(address));
}

void otSetStateChangedCallback(otInstance *, otStateChangedCallback aCallback, void *aCallbackContext)
{
    sNetifCallback.Set(aCallback, aCallbackContext);
    sThreadNetif->RegisterCallback(sNetifCallback);
}

const char *otGetVersionString(void)
{
    static const char sVersion[] =
        PACKAGE_NAME "/" PACKAGE_VERSION "; "
#ifdef  PLATFORM_INFO
        PLATFORM_INFO "; "
#endif
        __DATE__ " " __TIME__;

    return sVersion;
}

uint32_t otGetPollPeriod(otInstance *)
{
    return sThreadNetif->GetMeshForwarder().GetAssignPollPeriod();
}

void otSetPollPeriod(otInstance *, uint32_t aPollPeriod)
{
    sThreadNetif->GetMeshForwarder().SetAssignPollPeriod(aPollPeriod);
}

otInstance *otInstanceInit(void *aInstanceBuffer, uint64_t *aInstanceBufferSize)
{
    otInstance *aInstance = NULL;

    otLogInfoApi("otInstanceInit\n");

    VerifyOrExit(aInstanceBuffer != NULL, ;);

    // Make sure the input buffer is big enough
    //VerifyOrExit(cAlignedInstanceSize <= *aInstanceBufferSize, *aInstanceBufferSize = cAlignedInstanceSize);
    (void)aInstanceBufferSize;

    // Construct the context
    aInstance = static_cast<otInstance *>(aInstanceBuffer);

    Message::Init();
    sThreadNetif = new(&sThreadNetifRaw) ThreadNetif;
    Ip6::Ip6::Init();

    mEnabled = true;

exit:

    return aInstance;
}

void otInstanceFinalize(otInstance *aInstance)
{
    // Ensure we are disabled
    (void)otDisable(aInstance);

    // Nothing to actually free, since the caller supplied the buffer
    sThreadNetif = NULL;
    mEnabled = false;
}

ThreadError otEnable(otInstance *)
{
    ThreadError error = kThreadError_None;

    VerifyOrExit(!mEnabled, error = kThreadError_InvalidState);

    otLogInfoApi("otEnable\n");

    mEnabled = true;

exit:
    return error;
}

ThreadError otDisable(otInstance *aInstance)
{
    ThreadError error = kThreadError_None;

    VerifyOrExit(mEnabled, error = kThreadError_InvalidState);

    otLogInfoApi("otDisable\n");

    mEnabled = false;
    otThreadStop(aInstance);
    otInterfaceDown(aInstance);

exit:
    return error;
}

ThreadError otInterfaceUp(otInstance *)
{
    ThreadError error = kThreadError_None;

    VerifyOrExit(mEnabled, error = kThreadError_InvalidState);

    error = sThreadNetif->Up();

exit:
    return error;
}

ThreadError otInterfaceDown(otInstance *)
{
    ThreadError error = kThreadError_None;

    VerifyOrExit(mEnabled, error = kThreadError_InvalidState);

    error = sThreadNetif->Down();

exit:
    return error;
}

bool otIsInterfaceUp(otInstance *)
{
    return mEnabled && sThreadNetif->IsUp();
}

ThreadError otThreadStart(otInstance *)
{
    ThreadError error = kThreadError_None;

    VerifyOrExit(mEnabled, error = kThreadError_InvalidState);
    VerifyOrExit(sThreadNetif->GetMac().GetPanId() != Mac::kPanIdBroadcast, error = kThreadError_InvalidState);

    error = sThreadNetif->GetMle().Start();

exit:
    return error;
}

ThreadError otThreadStop(otInstance *)
{
    ThreadError error = kThreadError_None;

    VerifyOrExit(mEnabled, error = kThreadError_InvalidState);

    error = sThreadNetif->GetMle().Stop();

exit:
    return error;
}

bool otIsSingleton(otInstance *)
{
    return mEnabled && sThreadNetif->GetMle().IsSingleton();
}

ThreadError otActiveScan(otInstance *aInstance, uint32_t aScanChannels, uint16_t aScanDuration,
                         otHandleActiveScanResult aCallback, void *aCallbackContext)
{
    sActiveScanCallback = aCallback;
    sActiveScanCallbackContext = aCallbackContext;
    return sThreadNetif->GetMac().ActiveScan(aScanChannels, aScanDuration, &HandleActiveScanResult, aInstance);
}

bool otIsActiveScanInProgress(otInstance *)
{
    return sThreadNetif->GetMac().IsActiveScanInProgress();
}

void HandleActiveScanResult(void *aContext, Mac::Frame *aFrame)
{
    otInstance *aInstance = reinterpret_cast<otInstance *>(aContext);
    otActiveScanResult result;
    Mac::Address address;
    Mac::Beacon *beacon;
    uint8_t payloadLength;

    memset(&result, 0, sizeof(otActiveScanResult));

    if (aFrame == NULL)
    {
        sActiveScanCallback(NULL, sActiveScanCallbackContext);
        ExitNow();
    }

    SuccessOrExit(aFrame->GetSrcAddr(address));
    VerifyOrExit(address.mLength == sizeof(address.mExtAddress), ;);
    memcpy(&result.mExtAddress, &address.mExtAddress, sizeof(result.mExtAddress));

    aFrame->GetSrcPanId(result.mPanId);
    result.mChannel = aFrame->GetChannel();
    result.mRssi = aFrame->GetPower();
    result.mLqi = aFrame->GetLqi();

    payloadLength = aFrame->GetPayloadLength();
    beacon = reinterpret_cast<Mac::Beacon *>(aFrame->GetPayload());

    if (payloadLength >= sizeof(*beacon) && beacon->IsValid())
    {
        result.mVersion = beacon->GetProtocolVersion();
        result.mIsJoinable = beacon->IsJoiningPermitted();
        result.mIsNative = beacon->IsNative();
        memcpy(&result.mNetworkName, beacon->GetNetworkName(), sizeof(result.mNetworkName));
        memcpy(&result.mExtendedPanId, beacon->GetExtendedPanId(), sizeof(result.mExtendedPanId));
    }

    sActiveScanCallback(&result, sActiveScanCallbackContext);

exit:
    (void)aInstance;
    return;
}

ThreadError otEnergyScan(otInstance *, uint32_t aScanChannels, uint16_t aScanDuration,
                         otHandleEnergyScanResult aCallback, void *aCallbackContext)
{
    sEnergyScanCallback = aCallback;
    sEnergyScanCallbackContext = aCallbackContext;

    (void)aScanChannels;
    (void)aScanDuration;

    // TODO: Implement the energy scan at mac layer.

    return kThreadError_NotImplemented;
}

bool otIsEnegyScanInProgress(otInstance *)
{
    return false;
}

ThreadError otDiscover(otInstance *aInstance, uint32_t aScanChannels, uint16_t aScanDuration, uint16_t aPanId,
                       otHandleActiveScanResult aCallback, void *aCallbackContext)
{
    sDiscoverCallback = aCallback;
    sDiscoverCallbackContext = aCallbackContext;
    return sThreadNetif->GetMle().Discover(aScanChannels, aScanDuration, aPanId, &HandleMleDiscover, aInstance);
}

bool otIsDiscoverInProgress(otInstance *)
{
    return sThreadNetif->GetMle().IsDiscoverInProgress();
}

void HandleMleDiscover(otActiveScanResult *aResult, void *aContext)
{
    otInstance *aInstance = reinterpret_cast<otInstance *>(aContext);
    (void)aInstance;
    sDiscoverCallback(aResult, sDiscoverCallbackContext);
}

void otSetReceiveIp6DatagramCallback(otInstance *, otReceiveIp6DatagramCallback aCallback,
                                     void *aCallbackContext)
{
    Ip6::Ip6::SetReceiveDatagramCallback(aCallback, aCallbackContext);
}

bool otGetReceiveIp6DatagramFilterEnabled(otInstance *)
{
    return Ip6::Ip6::IsReceiveIp6FilterEnabled();
}

void otSetReceiveIp6DatagramFilterEnabled(otInstance *, bool aEnabled)
{
    Ip6::Ip6::SetReceiveIp6FilterEnabled(aEnabled);
}

ThreadError otSendIp6Datagram(otInstance *, otMessage aMessage)
{
    return Ip6::Ip6::HandleDatagram(*static_cast<Message *>(aMessage), NULL, sThreadNetif->GetInterfaceId(),
                                    NULL, true);
}

otMessage otNewUdpMessage(otInstance *)
{
    return Ip6::Udp::NewMessage(0);
}

ThreadError otFreeMessage(otMessage aMessage)
{
    return Message::Free(*static_cast<Message *>(aMessage));
}

uint16_t otGetMessageLength(otMessage aMessage)
{
    Message *message = static_cast<Message *>(aMessage);
    return message->GetLength();
}

ThreadError otSetMessageLength(otMessage aMessage, uint16_t aLength)
{
    Message *message = static_cast<Message *>(aMessage);
    return message->SetLength(aLength);
}

uint16_t otGetMessageOffset(otMessage aMessage)
{
    Message *message = static_cast<Message *>(aMessage);
    return message->GetOffset();
}

ThreadError otSetMessageOffset(otMessage aMessage, uint16_t aOffset)
{
    Message *message = static_cast<Message *>(aMessage);
    return message->SetOffset(aOffset);
}

int otAppendMessage(otMessage aMessage, const void *aBuf, uint16_t aLength)
{
    Message *message = static_cast<Message *>(aMessage);
    return message->Append(aBuf, aLength);
}

int otReadMessage(otMessage aMessage, uint16_t aOffset, void *aBuf, uint16_t aLength)
{
    Message *message = static_cast<Message *>(aMessage);
    return message->Read(aOffset, aLength, aBuf);
}

int otWriteMessage(otMessage aMessage, uint16_t aOffset, const void *aBuf, uint16_t aLength)
{
    Message *message = static_cast<Message *>(aMessage);
    return message->Write(aOffset, aLength, aBuf);
}

ThreadError otOpenUdpSocket(otInstance *, otUdpSocket *aSocket, otUdpReceive aCallback, void *aCallbackContext)
{
    Ip6::UdpSocket *socket = reinterpret_cast<Ip6::UdpSocket *>(aSocket);
    return socket->Open(aCallback, aCallbackContext);
}

ThreadError otCloseUdpSocket(otInstance *, otUdpSocket *aSocket)
{
    Ip6::UdpSocket *socket = reinterpret_cast<Ip6::UdpSocket *>(aSocket);
    return socket->Close();
}

ThreadError otBindUdpSocket(otUdpSocket *aSocket, otSockAddr *aSockName)
{
    Ip6::UdpSocket *socket = reinterpret_cast<Ip6::UdpSocket *>(aSocket);
    return socket->Bind(*reinterpret_cast<const Ip6::SockAddr *>(aSockName));
}

ThreadError otSendUdp(otUdpSocket *aSocket, otMessage aMessage, const otMessageInfo *aMessageInfo)
{
    Ip6::UdpSocket *socket = reinterpret_cast<Ip6::UdpSocket *>(aSocket);
    return socket->SendTo(*reinterpret_cast<Message *>(aMessage),
                          *reinterpret_cast<const Ip6::MessageInfo *>(aMessageInfo));
}

bool otIsIcmpEchoEnabled(otInstance *)
{
    return Ip6::Icmp::IsEchoEnabled();
}

void otSetIcmpEchoEnabled(otInstance *, bool aEnabled)
{
    Ip6::Icmp::SetEchoEnabled(aEnabled);
}

uint8_t otIp6PrefixMatch(const otIp6Address *aFirst, const otIp6Address *aSecond)
{
    uint8_t rval;

    VerifyOrExit(aFirst != NULL && aSecond != NULL, rval = 0);

    rval = static_cast<const Ip6::Address *>(aFirst)->PrefixMatch(*static_cast<const Ip6::Address *>(aSecond));

exit:
    return rval;
}

ThreadError otGetActiveDataset(otInstance *, otOperationalDataset *aDataset)
{
    ThreadError error = kThreadError_None;

    VerifyOrExit(aDataset != NULL, error = kThreadError_InvalidArgs);

    sThreadNetif->GetActiveDataset().Get(*aDataset);

exit:
    return error;
}

ThreadError otSetActiveDataset(otInstance *, otOperationalDataset *aDataset)
{
    ThreadError error;

    VerifyOrExit(aDataset != NULL, error = kThreadError_InvalidArgs);

    error = sThreadNetif->GetActiveDataset().Set(*aDataset);

exit:
    return error;
}

ThreadError otGetPendingDataset(otInstance *, otOperationalDataset *aDataset)
{
    ThreadError error = kThreadError_None;

    VerifyOrExit(aDataset != NULL, error = kThreadError_InvalidArgs);

    sThreadNetif->GetPendingDataset().Get(*aDataset);

exit:
    return error;
}

ThreadError otSetPendingDataset(otInstance *, otOperationalDataset *aDataset)
{
    ThreadError error;

    VerifyOrExit(aDataset != NULL, error = kThreadError_InvalidArgs);

    error = sThreadNetif->GetPendingDataset().Set(*aDataset);

exit:
    return error;
}

#ifdef __cplusplus
}  // extern "C"
#endif

}  // namespace Thread<|MERGE_RESOLUTION|>--- conflicted
+++ resolved
@@ -94,25 +94,21 @@
     return sThreadNetif->GetMac().SetChannel(aChannel);
 }
 
-<<<<<<< HEAD
+uint8_t otGetMaxAllowedChildren(otInstance *)
+{
+    uint8_t aNumChildren;
+
+    (void)sThreadNetif->GetMle().GetChildren(&aNumChildren);
+
+    return aNumChildren;
+}
+
+ThreadError otSetMaxAllowedChildren(otInstance *, uint8_t aMaxChildren)
+{
+    return sThreadNetif->GetMle().SetMaxAllowedChildren(aMaxChildren);
+}
+
 uint32_t otGetChildTimeout(otInstance *)
-=======
-uint8_t otGetMaxAllowedChildren(void)
-{
-    uint8_t aNumChildren;
-
-    (void)sThreadNetif->GetMle().GetChildren(&aNumChildren);
-
-    return aNumChildren;
-}
-
-ThreadError otSetMaxAllowedChildren(uint8_t aMaxChildren)
-{
-    return sThreadNetif->GetMle().SetMaxAllowedChildren(aMaxChildren);
-}
-
-uint32_t otGetChildTimeout(void)
->>>>>>> 11dd55a3
 {
     return sThreadNetif->GetMle().GetTimeout();
 }
