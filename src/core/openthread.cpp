--- conflicted
+++ resolved
@@ -55,23 +55,8 @@
 #include <platform/misc.h>
 #include <thread/thread_netif.hpp>
 #include <thread/thread_uris.hpp>
-<<<<<<< HEAD
+#include <utils/global_address.hpp>
 #include <openthreadinstance.h>
-=======
-#include <utils/global_address.hpp>
-
-// Temporary definition
-typedef struct otInstance
-{
-} otInstance;
-
-namespace Thread {
-
-// This needs to not be static until the NCP
-// the OpenThread API is capable enough for
-// of of the features in the NCP.
-ThreadNetif *sThreadNetif;
->>>>>>> c3fc8fb7
 
 #ifndef OPENTHREAD_MULTIPLE_INSTANCE
 static otDEFINE_ALIGNED_VAR(sInstanceRaw, sizeof(otInstance), uint64_t);
@@ -101,24 +86,9 @@
 static void HandleEnergyScanResult(void *aContext, otEnergyScanResult *aResult);
 static void HandleMleDiscover(otActiveScanResult *aResult, void *aContext);
 
-<<<<<<< HEAD
-void otProcessNextTasklet(otInstance *aInstance)
-{
-    aInstance->mIp6.mTaskletScheduler.RunNextTasklet();
-=======
-static otHandleActiveScanResult sActiveScanCallback = NULL;
-static void *sActiveScanCallbackContext = NULL;
-
-static otHandleEnergyScanResult sEnergyScanCallback = NULL;
-static void *sEnergyScanCallbackContext = NULL;
-
-static otHandleActiveScanResult sDiscoverCallback = NULL;
-static void *sDiscoverCallbackContext = NULL;
-
-void otProcessQueuedTasklets(otInstance *)
-{
-    sIp6->mTaskletScheduler.ProcessQueuedTasklets();
->>>>>>> c3fc8fb7
+void otProcessQueuedTasklets(otInstance *aInstance)
+{
+    aInstance->mIp6.mTaskletScheduler.ProcessQueuedTasklets();
 }
 
 bool otAreTaskletsPending(otInstance *aInstance)
@@ -400,21 +370,17 @@
     return aInstance->mThreadNetif.GetMle().SetLeaderPartitionId(aPartitionId);
 }
 
-<<<<<<< HEAD
+uint16_t otGetJoinerUdpPort(otInstance *aInstance)
+{
+    return aInstance->mThreadNetif.GetJoinerRouter().GetJoinerUdpPort();
+}
+
+ThreadError otSetJoinerUdpPort(otInstance *aInstance, uint16_t aJoinerUdpPort)
+{
+    return aInstance->mThreadNetif.GetJoinerRouter().SetJoinerUdpPort(aJoinerUdpPort);
+}
+
 ThreadError otAddBorderRouter(otInstance *aInstance, const otBorderRouterConfig *aConfig)
-=======
-uint16_t otGetJoinerUdpPort(otInstance *)
-{
-    return sThreadNetif->GetJoinerRouter().GetJoinerUdpPort();
-}
-
-ThreadError otSetJoinerUdpPort(otInstance *, uint16_t aJoinerUdpPort)
-{
-    return sThreadNetif->GetJoinerRouter().SetJoinerUdpPort(aJoinerUdpPort);
-}
-
-ThreadError otAddBorderRouter(otInstance *, const otBorderRouterConfig *aConfig)
->>>>>>> c3fc8fb7
 {
     uint8_t flags = 0;
 
@@ -710,39 +676,27 @@
     otPlatReset(aInstance);
 }
 
-<<<<<<< HEAD
 uint8_t otGetRouterDowngradeThreshold(otInstance *aInstance)
-=======
-uint8_t otGetRouterDowngradeThreshold(otInstance *)
->>>>>>> c3fc8fb7
 {
     return aInstance->mThreadNetif.GetMle().GetRouterDowngradeThreshold();
 }
 
-<<<<<<< HEAD
 void otSetRouterDowngradeThreshold(otInstance *aInstance, uint8_t aThreshold)
-=======
-void otSetRouterDowngradeThreshold(otInstance *, uint8_t aThreshold)
->>>>>>> c3fc8fb7
 {
     aInstance->mThreadNetif.GetMle().SetRouterDowngradeThreshold(aThreshold);
 }
 
-<<<<<<< HEAD
+uint8_t otGetRouterSelectionJitter(otInstance *aInstance)
+{
+    return aInstance->mThreadNetif.GetMle().GetRouterSelectionJitter();
+}
+
+void otSetRouterSelectionJitter(otInstance *aInstance, uint8_t aRouterJitter)
+{
+    aInstance->mThreadNetif.GetMle().SetRouterSelectionJitter(aRouterJitter);
+}
+
 ThreadError otGetChildInfoById(otInstance *aInstance, uint16_t aChildId, otChildInfo *aChildInfo)
-=======
-uint8_t otGetRouterSelectionJitter(otInstance *)
-{
-    return sThreadNetif->GetMle().GetRouterSelectionJitter();
-}
-
-void otSetRouterSelectionJitter(otInstance *, uint8_t aRouterJitter)
-{
-    sThreadNetif->GetMle().SetRouterSelectionJitter(aRouterJitter);
-}
-
-ThreadError otGetChildInfoById(otInstance *, uint16_t aChildId, otChildInfo *aChildInfo)
->>>>>>> c3fc8fb7
 {
     ThreadError error = kThreadError_None;
 
@@ -766,23 +720,19 @@
     return error;
 }
 
-<<<<<<< HEAD
+ThreadError otGetNextNeighborInfo(otInstance *aInstance, otNeighborInfoIterator *aIterator, otNeighborInfo *aInfo)
+{
+    ThreadError error = kThreadError_None;
+
+    VerifyOrExit((aInfo != NULL) && (aIterator != NULL), error = kThreadError_InvalidArgs);
+
+    error = aInstance->mThreadNetif.GetMle().GetNextNeighborInfo(*aIterator, *aInfo);
+
+exit:
+    return error;
+}
+
 otDeviceRole otGetDeviceRole(otInstance *aInstance)
-=======
-ThreadError otGetNextNeighborInfo(otInstance *, otNeighborInfoIterator *aIterator, otNeighborInfo *aInfo)
-{
-    ThreadError error = kThreadError_None;
-
-    VerifyOrExit((aInfo != NULL) && (aIterator != NULL), error = kThreadError_InvalidArgs);
-
-    error = sThreadNetif->GetMle().GetNextNeighborInfo(*aIterator, *aInfo);
-
-exit:
-    return error;
-}
-
-otDeviceRole otGetDeviceRole(otInstance *)
->>>>>>> c3fc8fb7
 {
     otDeviceRole rval = kDeviceRoleDisabled;
 
@@ -950,9 +900,6 @@
     return aInstance->mThreadNetif.RemoveExternalUnicastAddress(*static_cast<const Ip6::Address *>(address));
 }
 
-<<<<<<< HEAD
-void otSetStateChangedCallback(otInstance *aInstance, otStateChangedCallback aCallback, void *aCallbackContext)
-=======
 void otSlaacUpdate(otInstance *aInstance, otNetifAddress *aAddresses, uint32_t aNumAddresses,
                    otSlaacIidCreate aIidCreate, void *aContext)
 {
@@ -964,10 +911,10 @@
     return Utils::Slaac::CreateRandomIid(aInstance, aAddress, aContext);
 }
 
-ThreadError otCreateMacIid(otInstance *, otNetifAddress *aAddress, void *)
+ThreadError otCreateMacIid(otInstance *aInstance, otNetifAddress *aAddress, void *)
 {
     memcpy(&aAddress->mAddress.mFields.m8[OT_IP6_ADDRESS_SIZE - OT_IP6_IID_SIZE],
-           sThreadNetif->GetMac().GetExtAddress(), OT_IP6_IID_SIZE);
+           aInstance->mThreadNetif.GetMac().GetExtAddress(), OT_IP6_IID_SIZE);
     aAddress->mAddress.mFields.m8[OT_IP6_ADDRESS_SIZE - OT_IP6_IID_SIZE] ^= 0x02;
 
     return kThreadError_None;
@@ -978,8 +925,7 @@
     return static_cast<Utils::SemanticallyOpaqueIidGenerator *>(aContext)->CreateIid(aInstance, aAddress);
 }
 
-void otSetStateChangedCallback(otInstance *, otStateChangedCallback aCallback, void *aCallbackContext)
->>>>>>> c3fc8fb7
+void otSetStateChangedCallback(otInstance *aInstance, otStateChangedCallback aCallback, void *aCallbackContext)
 {
     aInstance->mNetifCallback.Set(aCallback, aCallbackContext);
     aInstance->mThreadNetif.RegisterCallback(aInstance->mNetifCallback);
@@ -1011,9 +957,9 @@
     aInstance->mThreadNetif.GetMeshForwarder().SetAssignPollPeriod(aPollPeriod);
 }
 
-ThreadError otSetPreferredRouterId(otInstance *, uint8_t aRouterId)
-{
-    return sThreadNetif->GetMle().SetPreferredRouterId(aRouterId);
+ThreadError otSetPreferredRouterId(otInstance *aInstance, uint8_t aRouterId)
+{
+    return aInstance->mThreadNetif.GetMle().SetPreferredRouterId(aRouterId);
 }
 
 #ifdef OPENTHREAD_MULTIPLE_INSTANCE
@@ -1059,17 +1005,17 @@
 
 ThreadError otSendDiagnosticGet(otInstance *aInstance, otIp6Address *aDestination, uint8_t aTlvTypes[], uint8_t aCount)
 {
-    (void)aInstance;
-    return sThreadNetif->GetNetworkDiagnostic().SendDiagnosticGet(*static_cast<Ip6::Address *>(aDestination), aTlvTypes,
-                                                                  aCount);
+    return aInstance->mThreadNetif.GetNetworkDiagnostic().SendDiagnosticGet(*static_cast<Ip6::Address *>(aDestination),
+                                                                            aTlvTypes,
+                                                                            aCount);
 }
 
 ThreadError otSendDiagnosticReset(otInstance *aInstance, otIp6Address *aDestination, uint8_t aTlvTypes[],
                                   uint8_t aCount)
 {
-    (void)aInstance;
-    return sThreadNetif->GetNetworkDiagnostic().SendDiagnosticReset(*static_cast<Ip6::Address *>(aDestination), aTlvTypes,
-                                                                    aCount);
+    return aInstance->mThreadNetif.GetNetworkDiagnostic().SendDiagnosticReset(*static_cast<Ip6::Address *>(aDestination),
+                                                                              aTlvTypes,
+                                                                              aCount);
 }
 
 void otInstanceFinalize(otInstance *aInstance)
@@ -1225,14 +1171,8 @@
 
 void HandleMleDiscover(otActiveScanResult *aResult, void *aContext)
 {
-<<<<<<< HEAD
-    otInstance *aInstance = reinterpret_cast<otInstance *>(aContext);
+    otInstance *aInstance = static_cast<otInstance *>(aContext);
     aInstance->mDiscoverCallback(aResult, aInstance->mDiscoverCallbackContext);
-=======
-    otInstance *aInstance = static_cast<otInstance *>(aContext);
-    (void)aInstance;
-    sDiscoverCallback(aResult, sDiscoverCallbackContext);
->>>>>>> c3fc8fb7
 }
 
 void otSetReceiveIp6DatagramCallback(otInstance *aInstance, otReceiveIp6DatagramCallback aCallback,
@@ -1321,24 +1261,18 @@
     return message->Write(aOffset, aLength, aBuf);
 }
 
-ThreadError otOpenUdpSocket(otInstance *, otUdpSocket *aSocket, otUdpReceive aCallback, void *aCallbackContext)
-{
-<<<<<<< HEAD
-    // TODO - Do we not need otInstance?
-    Ip6::UdpSocket *socket = reinterpret_cast<Ip6::UdpSocket *>(aSocket);
-    return socket->Open(aCallback, aCallbackContext);
-=======
+ThreadError otOpenUdpSocket(otInstance *aInstance, otUdpSocket *aSocket, otUdpReceive aCallback, void *aCallbackContext)
+{
     ThreadError error = kThreadError_Busy;
     Ip6::UdpSocket *socket = static_cast<Ip6::UdpSocket *>(aSocket);
 
     if (socket->mTransport == NULL)
     {
-        socket->mTransport = &sIp6->mUdp;
+        socket->mTransport = &aInstance->mIp6.mUdp;
         error = socket->Open(aCallback, aCallbackContext);
     }
 
     return error;
->>>>>>> c3fc8fb7
 }
 
 ThreadError otCloseUdpSocket(otUdpSocket *aSocket)
@@ -1400,11 +1334,7 @@
 
     VerifyOrExit(aDataset != NULL, error = kThreadError_InvalidArgs);
 
-<<<<<<< HEAD
-    aInstance->mThreadNetif.GetActiveDataset().Get(*aDataset);
-=======
-    sThreadNetif->GetActiveDataset().GetLocal().Get(*aDataset);
->>>>>>> c3fc8fb7
+    aInstance->mThreadNetif.GetActiveDataset().GetLocal().Get(*aDataset);
 
 exit:
     return error;
@@ -1428,11 +1358,7 @@
 
     VerifyOrExit(aDataset != NULL, error = kThreadError_InvalidArgs);
 
-<<<<<<< HEAD
-    aInstance->mThreadNetif.GetPendingDataset().Get(*aDataset);
-=======
-    sThreadNetif->GetPendingDataset().GetLocal().Get(*aDataset);
->>>>>>> c3fc8fb7
+    aInstance->mThreadNetif.GetPendingDataset().GetLocal().Get(*aDataset);
 
 exit:
     return error;
@@ -1474,15 +1400,9 @@
 
 #if OPENTHREAD_ENABLE_COMMISSIONER
 #include <commissioning/commissioner.h>
-<<<<<<< HEAD
-ThreadError otCommissionerStart(otInstance *aInstance, const char *aPSKd)
-{
-    return aInstance->mThreadNetif.GetCommissioner().Start(aPSKd);
-=======
-ThreadError otCommissionerStart(otInstance *)
-{
-    return sThreadNetif->GetCommissioner().Start();
->>>>>>> c3fc8fb7
+ThreadError otCommissionerStart(otInstance *aInstance)
+{
+    return aInstance->mThreadNetif.GetCommissioner().Start();
 }
 
 ThreadError otCommissionerStop(otInstance *aInstance)
@@ -1490,26 +1410,22 @@
     return aInstance->mThreadNetif.GetCommissioner().Stop();
 }
 
-<<<<<<< HEAD
+ThreadError otCommissionerAddJoiner(otInstance *aInstance, const otExtAddress *aExtAddress, const char *aPSKd)
+{
+    return aInstance->mThreadNetif.GetCommissioner().AddJoiner(static_cast<const Mac::ExtAddress *>(aExtAddress), aPSKd);
+}
+
+ThreadError otCommissionerRemoveJoiner(otInstance *aInstance, const otExtAddress *aExtAddress)
+{
+    return aInstance->mThreadNetif.GetCommissioner().RemoveJoiner(static_cast<const Mac::ExtAddress *>(aExtAddress));
+}
+
+ThreadError otCommissionerSetProvisioningUrl(otInstance *aInstance, const char *aProvisioningUrl)
+{
+    return aInstance->mThreadNetif.GetCommissioner().SetProvisioningUrl(aProvisioningUrl);
+}
+
 ThreadError otCommissionerEnergyScan(otInstance *aInstance, uint32_t aChannelMask, uint8_t aCount, uint16_t aPeriod,
-=======
-ThreadError otCommissionerAddJoiner(otInstance *, const otExtAddress *aExtAddress, const char *aPSKd)
-{
-    return sThreadNetif->GetCommissioner().AddJoiner(static_cast<const Mac::ExtAddress *>(aExtAddress), aPSKd);
-}
-
-ThreadError otCommissionerRemoveJoiner(otInstance *, const otExtAddress *aExtAddress)
-{
-    return sThreadNetif->GetCommissioner().RemoveJoiner(static_cast<const Mac::ExtAddress *>(aExtAddress));
-}
-
-ThreadError otCommissionerSetProvisioningUrl(otInstance *, const char *aProvisioningUrl)
-{
-    return sThreadNetif->GetCommissioner().SetProvisioningUrl(aProvisioningUrl);
-}
-
-ThreadError otCommissionerEnergyScan(otInstance *, uint32_t aChannelMask, uint8_t aCount, uint16_t aPeriod,
->>>>>>> c3fc8fb7
                                      uint16_t aScanDuration, const otIp6Address *aAddress,
                                      otCommissionerEnergyReportCallback aCallback, void *aContext)
 {
@@ -1526,28 +1442,22 @@
                aPanId, aChannelMask, *static_cast<const Ip6::Address *>(aAddress), aCallback, aContext);
 }
 
-ThreadError otSendMgmtCommissionerGet(otInstance *, const uint8_t *aTlvs, uint8_t aLength)
-{
-    return sThreadNetif->GetCommissioner().SendMgmtCommissionerGetRequest(aTlvs, aLength);
-}
-
-ThreadError otSendMgmtCommissionerSet(otInstance *, const otCommissioningDataset *aDataset,
+ThreadError otSendMgmtCommissionerGet(otInstance *aInstance, const uint8_t *aTlvs, uint8_t aLength)
+{
+    return aInstance->mThreadNetif.GetCommissioner().SendMgmtCommissionerGetRequest(aTlvs, aLength);
+}
+
+ThreadError otSendMgmtCommissionerSet(otInstance *aInstance, const otCommissioningDataset *aDataset,
                                       const uint8_t *aTlvs, uint8_t aLength)
 {
-    return sThreadNetif->GetCommissioner().SendMgmtCommissionerSetRequest(*aDataset, aTlvs, aLength);
+    return aInstance->mThreadNetif.GetCommissioner().SendMgmtCommissionerSetRequest(*aDataset, aTlvs, aLength);
 }
 #endif  // OPENTHREAD_ENABLE_COMMISSIONER
 
 #if OPENTHREAD_ENABLE_JOINER
-<<<<<<< HEAD
-ThreadError otJoinerStart(otInstance *aInstance, const char *aPSKd)
-{
-    return aInstance->mThreadNetif.GetJoiner().Start(aPSKd);
-=======
-ThreadError otJoinerStart(otInstance *, const char *aPSKd, const char *aProvisioningUrl)
-{
-    return sThreadNetif->GetJoiner().Start(aPSKd, aProvisioningUrl);
->>>>>>> c3fc8fb7
+ThreadError otJoinerStart(otInstance *aInstance, const char *aPSKd, const char *aProvisioningUrl)
+{
+    return aInstance->mThreadNetif.GetJoiner().Start(aPSKd, aProvisioningUrl);
 }
 
 ThreadError otJoinerStop(otInstance *aInstance)
