--- conflicted
+++ resolved
@@ -163,16 +163,12 @@
     aInstance->mThreadNetif.GetMle().SetMeshLocalPrefix(mlPrefix);
 }
 
-<<<<<<< HEAD
+void otGetFactoryAssignedIeeeEui64(otInstance *aInstance, otExtAddress *aEui64)
+{
+    otPlatRadioGetIeeeEui64(aInstance, aEui64->m8);
+}
+
 ThreadError otGetLeaderRloc(otInstance *aInstance, otIp6Address *aAddress)
-=======
-void otGetFactoryAssignedIeeeEui64(otInstance *aInstance, otExtAddress *aEui64)
-{
-    otPlatRadioGetIeeeEui64(aInstance, aEui64->m8);
-}
-
-ThreadError otGetLeaderRloc(otInstance *, otIp6Address *aAddress)
->>>>>>> 3139e635
 {
     ThreadError error;
 
@@ -661,21 +657,17 @@
     otPlatReset(aInstance);
 }
 
-<<<<<<< HEAD
+uint8_t otGetRouterDowngradeThreshold(otInstance *aInstance)
+{
+    return aInstance->mThreadNetif.GetMle().GetRouterDowngradeThreshold();
+}
+
+void otSetRouterDowngradeThreshold(otInstance *aInstance, uint8_t aThreshold)
+{
+    aInstance->mThreadNetif.GetMle().SetRouterDowngradeThreshold(aThreshold);
+}
+
 ThreadError otGetChildInfoById(otInstance *aInstance, uint16_t aChildId, otChildInfo *aChildInfo)
-=======
-uint8_t otGetRouterDowngradeThreshold(void)
-{
-    return sThreadNetif->GetMle().GetRouterDowngradeThreshold();
-}
-
-void otSetRouterDowngradeThreshold(uint8_t aThreshold)
-{
-    sThreadNetif->GetMle().SetRouterDowngradeThreshold(aThreshold);
-}
-
-ThreadError otGetChildInfoById(otInstance *, uint16_t aChildId, otChildInfo *aChildInfo)
->>>>>>> 3139e635
 {
     ThreadError error = kThreadError_None;
 
@@ -1057,37 +1049,21 @@
 ThreadError otEnergyScan(otInstance *aInstance, uint32_t aScanChannels, uint16_t aScanDuration,
                          otHandleEnergyScanResult aCallback, void *aCallbackContext)
 {
-<<<<<<< HEAD
     aInstance->mEnergyScanCallback = aCallback;
     aInstance->mEnergyScanCallbackContext = aCallbackContext;
-=======
-    sEnergyScanCallback = aCallback;
-    sEnergyScanCallbackContext = aCallbackContext;
-    return sThreadNetif->GetMac().EnergyScan(aScanChannels, aScanDuration, &HandleEnergyScanResult, aInstance);
-}
->>>>>>> 3139e635
+    return aInstance->mThreadNetif.GetMac().EnergyScan(aScanChannels, aScanDuration, &HandleEnergyScanResult, aInstance);
+}
 
 void HandleEnergyScanResult(void *aContext, otEnergyScanResult *aResult)
 {
     otInstance *aInstance = static_cast<otInstance *>(aContext);
 
-    sEnergyScanCallback(aResult, sEnergyScanCallbackContext);
-
-    (void)aInstance;
-}
-
-<<<<<<< HEAD
-bool otIsEnegyScanInProgress(otInstance *aInstance)
-{
-    (void)aInstance;
-    return false;
-=======
+    aInstance->mEnergyScanCallback(aResult, aInstance->mEnergyScanCallbackContext);
+}
 
 bool otIsEnergyScanInProgress(otInstance *aInstance)
 {
-    (void)aInstance;
-    return sThreadNetif->GetMac().IsEnergyScanInProgress();
->>>>>>> 3139e635
+    return aInstance->mThreadNetif.GetMac().IsEnergyScanInProgress();
 }
 
 ThreadError otDiscover(otInstance *aInstance, uint32_t aScanChannels, uint16_t aScanDuration, uint16_t aPanId,
