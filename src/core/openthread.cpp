/*
 *  Copyright (c) 2016, Nest Labs, Inc.
 *  All rights reserved.
 *
 *  Redistribution and use in source and binary forms, with or without
 *  modification, are permitted provided that the following conditions are met:
 *  1. Redistributions of source code must retain the above copyright
 *     notice, this list of conditions and the following disclaimer.
 *  2. Redistributions in binary form must reproduce the above copyright
 *     notice, this list of conditions and the following disclaimer in the
 *     documentation and/or other materials provided with the distribution.
 *  3. Neither the name of the copyright holder nor the
 *     names of its contributors may be used to endorse or promote products
 *     derived from this software without specific prior written permission.
 *
 *  THIS SOFTWARE IS PROVIDED BY THE COPYRIGHT HOLDERS AND CONTRIBUTORS "AS IS"
 *  AND ANY EXPRESS OR IMPLIED WARRANTIES, INCLUDING, BUT NOT LIMITED TO, THE
 *  IMPLIED WARRANTIES OF MERCHANTABILITY AND FITNESS FOR A PARTICULAR PURPOSE
 *  ARE DISCLAIMED. IN NO EVENT SHALL THE COPYRIGHT HOLDER OR CONTRIBUTORS BE
 *  LIABLE FOR ANY DIRECT, INDIRECT, INCIDENTAL, SPECIAL, EXEMPLARY, OR
 *  CONSEQUENTIAL DAMAGES (INCLUDING, BUT NOT LIMITED TO, PROCUREMENT OF
 *  SUBSTITUTE GOODS OR SERVICES; LOSS OF USE, DATA, OR PROFITS; OR BUSINESS
 *  INTERRUPTION) HOWEVER CAUSED AND ON ANY THEORY OF LIABILITY, WHETHER IN
 *  CONTRACT, STRICT LIABILITY, OR TORT (INCLUDING NEGLIGENCE OR OTHERWISE)
 *  ARISING IN ANY WAY OUT OF THE USE OF THIS SOFTWARE, EVEN IF ADVISED OF THE
 *  POSSIBILITY OF SUCH DAMAGE.
 */

/**
 * @file
 *   This file implements the top-level interface to the OpenThread stack.
 */

#include <openthread.h>
#include <openthread-config.h>
#include <common/code_utils.hpp>
#include <common/debug.hpp>
#include <common/logging.hpp>
#include <common/message.hpp>
#include <common/new.hpp>
#include <common/tasklet.hpp>
#include <common/timer.hpp>
#include <net/icmp6.hpp>
#include <net/ip6.hpp>
#include <platform/random.h>
#include <platform/misc.h>
#include <thread/thread_netif.hpp>
#include <openthreadcontext.h>


otContext::otContext(void) :
    mReceiveIp6DatagramCallback(NULL),
    mEphemeralPort(Thread::Ip6::Udp::kDynamicPortMin),
    mIcmpHandlers(NULL),
    mIsEchoEnabled(true),
    mNextId(1),
    mEchoClients(NULL),
    mRoutes(NULL),
    mNetifListHead(NULL),
    mNextInterfaceId(1),
    mMac(NULL),
    mTimerHead(NULL),
    mTimerTail(NULL),
    mTaskletHead(NULL),
    mTaskletTail(NULL),
    mUdpSockets(NULL),
    mEnabled(false),
    mThreadNetif(this),
    mMpl(this)
{
    mCryptoContext.mIsInitialized = false;
    Thread::Message::Init(this);
    mEnabled = true;
}

namespace Thread {

#ifdef __cplusplus
extern "C" {
#endif

otContext *otInit(void *aContextBuffer, uint64_t *aContextBufferSize)
{
    otContext *aContext = NULL;

    otLogInfoApi("otInit\n");

    VerifyOrExit(aContextBufferSize != NULL, ;);

    // Make sure the input buffer is big enough
    VerifyOrExit(cAlignedContextSize <= *aContextBufferSize, *aContextBufferSize = cAlignedContextSize);

    // Construct the context
    aContext = new(aContextBuffer)otContext();

exit:

    return aContext;
}

void otFreeContext(otContext *aContext)
{
    // Ensure we are disabled
    (void)otDisable(aContext);

    // Nothing to actually free, since the caller supplied the buffer
}

static void HandleActiveScanResult(void *aContext, Mac::Frame *aFrame);
static void HandleMleDiscover(otActiveScanResult *aResult, void *aContext);

void otProcessNextTasklet(otContext *aContext)
{
    TaskletScheduler::RunNextTasklet(aContext);
}

bool otAreTaskletsPending(otContext *aContext)
{
    return TaskletScheduler::AreTaskletsPending(aContext);
}

uint8_t otGetChannel(otContext *aContext)
{
    return aContext->mThreadNetif.GetMac().GetChannel();
}

ThreadError otSetChannel(otContext *aContext, uint8_t aChannel)
{
    return aContext->mThreadNetif.GetMac().SetChannel(aChannel);
}

uint32_t otGetChildTimeout(otContext *aContext)
{
    return aContext->mThreadNetif.GetMle().GetTimeout();
}

void otSetChildTimeout(otContext *aContext, uint32_t aTimeout)
{
    aContext->mThreadNetif.GetMle().SetTimeout(aTimeout);
}

const uint8_t *otGetExtendedAddress(otContext *aContext)
{
    return reinterpret_cast<const uint8_t *>(aContext->mThreadNetif.GetMac().GetExtAddress());
}

ThreadError otSetExtendedAddress(otContext *aContext, const otExtAddress *aExtAddress)
{
    ThreadError error = kThreadError_None;

    VerifyOrExit(aExtAddress != NULL, error = kThreadError_InvalidArgs);

    SuccessOrExit(error = aContext->mThreadNetif.GetMac().SetExtAddress(*static_cast<const Mac::ExtAddress *>
                                                                        (aExtAddress)));
    SuccessOrExit(error = aContext->mThreadNetif.GetMle().UpdateLinkLocalAddress());

exit:
    return error;
}

const uint8_t *otGetExtendedPanId(otContext *aContext)
{
    return aContext->mThreadNetif.GetMac().GetExtendedPanId();
}

void otSetExtendedPanId(otContext *aContext, const uint8_t *aExtendedPanId)
{
    uint8_t mlPrefix[8];

    aContext->mThreadNetif.GetMac().SetExtendedPanId(aExtendedPanId);

    mlPrefix[0] = 0xfd;
    memcpy(mlPrefix + 1, aExtendedPanId, 5);
    mlPrefix[6] = 0x00;
    mlPrefix[7] = 0x00;
    aContext->mThreadNetif.GetMle().SetMeshLocalPrefix(mlPrefix);
}

ThreadError otGetLeaderRloc(otContext *aContext, otIp6Address *aAddress)
{
    ThreadError error;

    VerifyOrExit(aAddress != NULL, error = kThreadError_InvalidArgs);

    error = aContext->mThreadNetif.GetMle().GetLeaderAddress(*static_cast<Ip6::Address *>(aAddress));

exit:
    return error;
}

otLinkModeConfig otGetLinkMode(otContext *aContext)
{
    otLinkModeConfig config;
    uint8_t mode = aContext->mThreadNetif.GetMle().GetDeviceMode();

    memset(&config, 0, sizeof(otLinkModeConfig));

    if (mode & Mle::ModeTlv::kModeRxOnWhenIdle)
    {
        config.mRxOnWhenIdle = 1;
    }

    if (mode & Mle::ModeTlv::kModeSecureDataRequest)
    {
        config.mSecureDataRequests = 1;
    }

    if (mode & Mle::ModeTlv::kModeFFD)
    {
        config.mDeviceType = 1;
    }

    if (mode & Mle::ModeTlv::kModeFullNetworkData)
    {
        config.mNetworkData = 1;
    }

    return config;
}

ThreadError otSetLinkMode(otContext *aContext, otLinkModeConfig aConfig)
{
    uint8_t mode = 0;

    if (aConfig.mRxOnWhenIdle)
    {
        mode |= Mle::ModeTlv::kModeRxOnWhenIdle;
    }

    if (aConfig.mSecureDataRequests)
    {
        mode |= Mle::ModeTlv::kModeSecureDataRequest;
    }

    if (aConfig.mDeviceType)
    {
        mode |= Mle::ModeTlv::kModeFFD;
    }

    if (aConfig.mNetworkData)
    {
        mode |= Mle::ModeTlv::kModeFullNetworkData;
    }

    return aContext->mThreadNetif.GetMle().SetDeviceMode(mode);
}

const uint8_t *otGetMasterKey(otContext *aContext, uint8_t *aKeyLength)
{
    return aContext->mThreadNetif.GetKeyManager().GetMasterKey(aKeyLength);
}

ThreadError otSetMasterKey(otContext *aContext, const uint8_t *aKey, uint8_t aKeyLength)
{
    return aContext->mThreadNetif.GetKeyManager().SetMasterKey(aKey, aKeyLength);
}

<<<<<<< HEAD
const otIp6Address *otGetMeshLocalEid(otContext *aContext)
=======
int8_t otGetMaxTransmitPower(void)
{
    return sThreadNetif->GetMac().GetMaxTransmitPower();
}

void otSetMaxTransmitPower(int8_t aPower)
{
    sThreadNetif->GetMac().SetMaxTransmitPower(aPower);
}

const otIp6Address *otGetMeshLocalEid(void)
>>>>>>> 139e85f7
{
    return aContext->mThreadNetif.GetMle().GetMeshLocal64();
}

const uint8_t *otGetMeshLocalPrefix(otContext *aContext)
{
    return aContext->mThreadNetif.GetMle().GetMeshLocalPrefix();
}

ThreadError otSetMeshLocalPrefix(otContext *aContext, const uint8_t *aMeshLocalPrefix)
{
    return aContext->mThreadNetif.GetMle().SetMeshLocalPrefix(aMeshLocalPrefix);
}

ThreadError otGetNetworkDataLeader(otContext *aContext, bool aStable, uint8_t *aData, uint8_t *aDataLength)
{
    ThreadError error = kThreadError_None;

    VerifyOrExit(aData != NULL && aDataLength != NULL, error = kThreadError_InvalidArgs);

    aContext->mThreadNetif.GetNetworkDataLeader().GetNetworkData(aStable, aData, *aDataLength);

exit:
    return error;
}

ThreadError otGetNetworkDataLocal(otContext *aContext, bool aStable, uint8_t *aData, uint8_t *aDataLength)
{
    ThreadError error = kThreadError_None;

    VerifyOrExit(aData != NULL && aDataLength != NULL, error = kThreadError_InvalidArgs);

    aContext->mThreadNetif.GetNetworkDataLocal().GetNetworkData(aStable, aData, *aDataLength);

exit:
    return error;
}

const char *otGetNetworkName(otContext *aContext)
{
    return aContext->mThreadNetif.GetMac().GetNetworkName();
}

ThreadError otSetNetworkName(otContext *aContext, const char *aNetworkName)
{
    return aContext->mThreadNetif.GetMac().SetNetworkName(aNetworkName);
}

otPanId otGetPanId(otContext *aContext)
{
    return aContext->mThreadNetif.GetMac().GetPanId();
}

ThreadError otSetPanId(otContext *aContext, otPanId aPanId)
{
<<<<<<< HEAD
    return aContext->mThreadNetif.GetMac().SetPanId(aPanId);
=======
    ThreadError error = kThreadError_None;

    // do not allow setting PAN ID to broadcast if Thread is running
    VerifyOrExit(aPanId != Mac::kPanIdBroadcast ||
                 sThreadNetif->GetMle().GetDeviceState() != Mle::kDeviceStateDisabled,
                 error = kThreadError_InvalidState);

    error = sThreadNetif->GetMac().SetPanId(aPanId);

exit:
    return error;
>>>>>>> 139e85f7
}

bool otIsRouterRoleEnabled(otContext *aContext)
{
    return aContext->mThreadNetif.GetMle().IsRouterRoleEnabled();
}

void otSetRouterRoleEnabled(otContext *aContext, bool aEnabled)
{
    aContext->mThreadNetif.GetMle().SetRouterRoleEnabled(aEnabled);
}

otShortAddress otGetShortAddress(otContext *aContext)
{
    return aContext->mThreadNetif.GetMac().GetShortAddress();
}

uint8_t otGetLocalLeaderWeight(otContext *aContext)
{
    return aContext->mThreadNetif.GetMle().GetLeaderWeight();
}

void otSetLocalLeaderWeight(otContext *aContext, uint8_t aWeight)
{
    aContext->mThreadNetif.GetMle().SetLeaderWeight(aWeight);
}

<<<<<<< HEAD
ThreadError otAddBorderRouter(otContext *aContext, const otBorderRouterConfig *aConfig)
=======
uint32_t otGetLocalLeaderPartitionId(void)
{
    return sThreadNetif->GetMle().GetLeaderPartitionId();
}

void otSetLocalLeaderPartitionId(uint32_t aPartitionId)
{
    return sThreadNetif->GetMle().SetLeaderPartitionId(aPartitionId);
}

ThreadError otAddBorderRouter(const otBorderRouterConfig *aConfig)
>>>>>>> 139e85f7
{
    uint8_t flags = 0;

    if (aConfig->mPreferred)
    {
        flags |= NetworkData::BorderRouterEntry::kPreferredFlag;
    }

    if (aConfig->mSlaac)
    {
        flags |= NetworkData::BorderRouterEntry::kSlaacFlag;
    }

    if (aConfig->mDhcp)
    {
        flags |= NetworkData::BorderRouterEntry::kDhcpFlag;
    }

    if (aConfig->mConfigure)
    {
        flags |= NetworkData::BorderRouterEntry::kConfigureFlag;
    }

    if (aConfig->mDefaultRoute)
    {
        flags |= NetworkData::BorderRouterEntry::kDefaultRouteFlag;
    }

    if (aConfig->mOnMesh)
    {
        flags |= NetworkData::BorderRouterEntry::kOnMeshFlag;
    }

    return aContext->mThreadNetif.GetNetworkDataLocal().AddOnMeshPrefix(aConfig->mPrefix.mPrefix.mFields.m8,
                                                                        aConfig->mPrefix.mLength,
                                                                        aConfig->mPreference, flags, aConfig->mStable);
}

ThreadError otRemoveBorderRouter(otContext *aContext, const otIp6Prefix *aPrefix)
{
    return aContext->mThreadNetif.GetNetworkDataLocal().RemoveOnMeshPrefix(aPrefix->mPrefix.mFields.m8, aPrefix->mLength);
}

<<<<<<< HEAD
ThreadError otAddExternalRoute(otContext *aContext, const otExternalRouteConfig *aConfig)
=======
ThreadError otGetNextOnMeshPrefix(bool aLocal, otNetworkDataIterator *aIterator, otBorderRouterConfig *aConfig)
{
    ThreadError error = kThreadError_None;

    VerifyOrExit(aIterator && aConfig, error = kThreadError_InvalidArgs);

    if (aLocal)
    {
        error = sThreadNetif->GetNetworkDataLocal().GetNextOnMeshPrefix(aIterator, aConfig);
    }
    else
    {
        error = sThreadNetif->GetNetworkDataLeader().GetNextOnMeshPrefix(aIterator, aConfig);
    }

exit:
    return error;
}

ThreadError otAddExternalRoute(const otExternalRouteConfig *aConfig)
>>>>>>> 139e85f7
{
    return aContext->mThreadNetif.GetNetworkDataLocal().AddHasRoutePrefix(aConfig->mPrefix.mPrefix.mFields.m8,
                                                                          aConfig->mPrefix.mLength,
                                                                          aConfig->mPreference, aConfig->mStable);
}

ThreadError otRemoveExternalRoute(otContext *aContext, const otIp6Prefix *aPrefix)
{
    return aContext->mThreadNetif.GetNetworkDataLocal().RemoveHasRoutePrefix(aPrefix->mPrefix.mFields.m8, aPrefix->mLength);
}

ThreadError otSendServerData(otContext *aContext)
{
    Ip6::Address destination;
    aContext->mThreadNetif.GetMle().GetLeaderAddress(destination);
    return aContext->mThreadNetif.GetNetworkDataLocal().Register(destination);
}

ThreadError otAddUnsecurePort(otContext *aContext, uint16_t aPort)
{
    return aContext->mThreadNetif.GetIp6Filter().AddUnsecurePort(aPort);
}

ThreadError otRemoveUnsecurePort(otContext *aContext, uint16_t aPort)
{
    return aContext->mThreadNetif.GetIp6Filter().RemoveUnsecurePort(aPort);
}

const uint16_t *otGetUnsecurePorts(otContext *aContext, uint8_t *aNumEntries)
{
    return aContext->mThreadNetif.GetIp6Filter().GetUnsecurePorts(*aNumEntries);
}

uint32_t otGetContextIdReuseDelay(otContext *aContext)
{
    return aContext->mThreadNetif.GetNetworkDataLeader().GetContextIdReuseDelay();
}

void otSetContextIdReuseDelay(otContext *aContext, uint32_t aDelay)
{
    aContext->mThreadNetif.GetNetworkDataLeader().SetContextIdReuseDelay(aDelay);
}

uint32_t otGetKeySequenceCounter(otContext *aContext)
{
    return aContext->mThreadNetif.GetKeyManager().GetCurrentKeySequence();
}

void otSetKeySequenceCounter(otContext *aContext, uint32_t aKeySequenceCounter)
{
    aContext->mThreadNetif.GetKeyManager().SetCurrentKeySequence(aKeySequenceCounter);
}

uint8_t otGetNetworkIdTimeout(otContext *aContext)
{
    return aContext->mThreadNetif.GetMle().GetNetworkIdTimeout();
}

void otSetNetworkIdTimeout(otContext *aContext, uint8_t aTimeout)
{
    aContext->mThreadNetif.GetMle().SetNetworkIdTimeout((uint8_t)aTimeout);
}

uint8_t otGetRouterUpgradeThreshold(otContext *aContext)
{
    return aContext->mThreadNetif.GetMle().GetRouterUpgradeThreshold();
}

void otSetRouterUpgradeThreshold(otContext *aContext, uint8_t aThreshold)
{
    aContext->mThreadNetif.GetMle().SetRouterUpgradeThreshold(aThreshold);
}

ThreadError otReleaseRouterId(otContext *aContext, uint8_t aRouterId)
{
    return aContext->mThreadNetif.GetMle().ReleaseRouterId(aRouterId);
}

ThreadError otAddMacWhitelist(otContext *aContext, const uint8_t *aExtAddr)
{
    ThreadError error = kThreadError_None;

    if (aContext->mThreadNetif.GetMac().GetWhitelist().Add(*reinterpret_cast<const Mac::ExtAddress *>(aExtAddr)) == NULL)
    {
        error = kThreadError_NoBufs;
    }

    return error;
}

ThreadError otAddMacWhitelistRssi(otContext *aContext, const uint8_t *aExtAddr, int8_t aRssi)
{
    ThreadError error = kThreadError_None;
    otMacWhitelistEntry *entry;

    entry = aContext->mThreadNetif.GetMac().GetWhitelist().Add(*reinterpret_cast<const Mac::ExtAddress *>(aExtAddr));
    VerifyOrExit(entry != NULL, error = kThreadError_NoBufs);
    aContext->mThreadNetif.GetMac().GetWhitelist().SetFixedRssi(*entry, aRssi);

exit:
    return error;
}

void otRemoveMacWhitelist(otContext *aContext, const uint8_t *aExtAddr)
{
    aContext->mThreadNetif.GetMac().GetWhitelist().Remove(*reinterpret_cast<const Mac::ExtAddress *>(aExtAddr));
}

void otClearMacWhitelist(otContext *aContext)
{
    aContext->mThreadNetif.GetMac().GetWhitelist().Clear();
}

ThreadError otGetMacWhitelistEntry(otContext *aContext, uint8_t aIndex, otMacWhitelistEntry *aEntry)
{
    ThreadError error = kThreadError_None;

    VerifyOrExit(aEntry != NULL, error = kThreadError_InvalidArgs);
    error = aContext->mThreadNetif.GetMac().GetWhitelist().GetEntry(aIndex, *aEntry);

exit:
    return error;
}

void otDisableMacWhitelist(otContext *aContext)
{
    aContext->mThreadNetif.GetMac().GetWhitelist().Disable();
}

void otEnableMacWhitelist(otContext *aContext)
{
    aContext->mThreadNetif.GetMac().GetWhitelist().Enable();
}

bool otIsMacWhitelistEnabled(otContext *aContext)
{
    return aContext->mThreadNetif.GetMac().GetWhitelist().IsEnabled();
}

ThreadError otBecomeDetached(otContext *aContext)
{
    return aContext->mThreadNetif.GetMle().BecomeDetached();
}

ThreadError otBecomeChild(otContext *aContext, otMleAttachFilter aFilter)
{
    return aContext->mThreadNetif.GetMle().BecomeChild(aFilter);
}

ThreadError otBecomeRouter(otContext *aContext)
{
    return aContext->mThreadNetif.GetMle().BecomeRouter(ThreadStatusTlv::kTooFewRouters);
}

ThreadError otBecomeLeader(otContext *aContext)
{
    return aContext->mThreadNetif.GetMle().BecomeLeader();
}

<<<<<<< HEAD
ThreadError otGetChildInfoById(otContext *aContext, uint16_t aChildId, otChildInfo *aChildInfo)
=======
ThreadError otAddMacBlacklist(const uint8_t *aExtAddr)
{
    ThreadError error = kThreadError_None;

    if (sThreadNetif->GetMac().GetBlacklist().Add(*reinterpret_cast<const Mac::ExtAddress *>(aExtAddr)) == NULL)
    {
        error = kThreadError_NoBufs;
    }

    return error;
}

void otRemoveMacBlacklist(const uint8_t *aExtAddr)
{
    sThreadNetif->GetMac().GetBlacklist().Remove(*reinterpret_cast<const Mac::ExtAddress *>(aExtAddr));
}

void otClearMacBlacklist(void)
{
    sThreadNetif->GetMac().GetBlacklist().Clear();
}

ThreadError otGetMacBlacklistEntry(uint8_t aIndex, otMacBlacklistEntry *aEntry)
{
    ThreadError error = kThreadError_None;

    VerifyOrExit(aEntry != NULL, error = kThreadError_InvalidArgs);
    error = sThreadNetif->GetMac().GetBlacklist().GetEntry(aIndex, *aEntry);

exit:
    return error;
}

void otDisableMacBlacklist(void)
{
    sThreadNetif->GetMac().GetBlacklist().Disable();
}

void otEnableMacBlacklist(void)
{
    sThreadNetif->GetMac().GetBlacklist().Enable();
}

bool otIsMacBlacklistEnabled(void)
{
    return sThreadNetif->GetMac().GetBlacklist().IsEnabled();
}

ThreadError otGetAssignLinkQuality(const uint8_t *aExtAddr, uint8_t *aLinkQuality)
{
    Mac::ExtAddress extAddress;

    memset(&extAddress, 0, sizeof(extAddress));
    memcpy(extAddress.m8, aExtAddr, OT_EXT_ADDRESS_SIZE);

    return sThreadNetif->GetMle().GetAssignLinkQuality(extAddress, *aLinkQuality);
}

void otSetAssignLinkQuality(const uint8_t *aExtAddr, uint8_t aLinkQuality)
{
    Mac::ExtAddress extAddress;

    memset(&extAddress, 0, sizeof(extAddress));
    memcpy(extAddress.m8, aExtAddr, OT_EXT_ADDRESS_SIZE);

    sThreadNetif->GetMle().SetAssignLinkQuality(extAddress, aLinkQuality);
}

void otPlatformReset(void)
{
    otPlatReset();
}

ThreadError otGetChildInfoById(uint16_t aChildId, otChildInfo *aChildInfo)
>>>>>>> 139e85f7
{
    ThreadError error = kThreadError_None;

    VerifyOrExit(aChildInfo != NULL, error = kThreadError_InvalidArgs);

    error = aContext->mThreadNetif.GetMle().GetChildInfoById(aChildId, *aChildInfo);

exit:
    return error;
}

ThreadError otGetChildInfoByIndex(otContext *aContext, uint8_t aChildIndex, otChildInfo *aChildInfo)
{
    ThreadError error = kThreadError_None;

    VerifyOrExit(aChildInfo != NULL, error = kThreadError_InvalidArgs);

    error = aContext->mThreadNetif.GetMle().GetChildInfoByIndex(aChildIndex, *aChildInfo);

exit:
    return error;
}

otDeviceRole otGetDeviceRole(otContext *aContext)
{
    otDeviceRole rval = kDeviceRoleDisabled;

    switch (aContext->mThreadNetif.GetMle().GetDeviceState())
    {
    case Mle::kDeviceStateDisabled:
        rval = kDeviceRoleDisabled;
        break;

    case Mle::kDeviceStateDetached:
        rval = kDeviceRoleDetached;
        break;

    case Mle::kDeviceStateChild:
        rval = kDeviceRoleChild;
        break;

    case Mle::kDeviceStateRouter:
        rval = kDeviceRoleRouter;
        break;

    case Mle::kDeviceStateLeader:
        rval = kDeviceRoleLeader;
        break;
    }

    return rval;
}

ThreadError otGetEidCacheEntry(otContext *aContext, uint8_t aIndex, otEidCacheEntry *aEntry)
{
    ThreadError error;

    VerifyOrExit(aEntry != NULL, error = kThreadError_InvalidArgs);
    error = aContext->mThreadNetif.GetAddressResolver().GetEntry(aIndex, *aEntry);

exit:
    return error;
}

ThreadError otGetLeaderData(otContext *aContext, otLeaderData *aLeaderData)
{
    ThreadError error;

    VerifyOrExit(aLeaderData != NULL, error = kThreadError_InvalidArgs);

    error = aContext->mThreadNetif.GetMle().GetLeaderData(*aLeaderData);

exit:
    return error;
}

uint8_t otGetLeaderRouterId(otContext *aContext)
{
    return aContext->mThreadNetif.GetMle().GetLeaderDataTlv().GetLeaderRouterId();
}

uint8_t otGetLeaderWeight(otContext *aContext)
{
    return aContext->mThreadNetif.GetMle().GetLeaderDataTlv().GetWeighting();
}

uint8_t otGetNetworkDataVersion(otContext *aContext)
{
    return aContext->mThreadNetif.GetMle().GetLeaderDataTlv().GetDataVersion();
}

uint32_t otGetPartitionId(otContext *aContext)
{
    return aContext->mThreadNetif.GetMle().GetLeaderDataTlv().GetPartitionId();
}

uint16_t otGetRloc16(otContext *aContext)
{
    return aContext->mThreadNetif.GetMle().GetRloc16();
}

uint8_t otGetRouterIdSequence(otContext *aContext)
{
    return aContext->mThreadNetif.GetMle().GetRouterIdSequence();
}

ThreadError otGetRouterInfo(otContext *aContext, uint16_t aRouterId, otRouterInfo *aRouterInfo)
{
    ThreadError error = kThreadError_None;

    VerifyOrExit(aRouterInfo != NULL, error = kThreadError_InvalidArgs);

    error = aContext->mThreadNetif.GetMle().GetRouterInfo(aRouterId, *aRouterInfo);

exit:
    return error;
}

<<<<<<< HEAD
uint8_t otGetStableNetworkDataVersion(otContext *aContext)
=======
ThreadError otGetParentInfo(otRouterInfo *aParentInfo)
{
    ThreadError error = kThreadError_None;
    Router *parent;

    VerifyOrExit(aParentInfo != NULL, error = kThreadError_InvalidArgs);

    parent = sThreadNetif->GetMle().GetParent();
    memcpy(aParentInfo->mExtAddress.m8, parent->mMacAddr.m8, OT_EXT_ADDRESS_SIZE);
    aParentInfo->mRloc16 = parent->mValid.mRloc16;

exit:
    return error;
}

uint8_t otGetStableNetworkDataVersion(void)
>>>>>>> 139e85f7
{
    return aContext->mThreadNetif.GetMle().GetLeaderDataTlv().GetStableDataVersion();
}

void otSetLinkPcapCallback(otContext *aContext, otLinkPcapCallback aPcapCallback)
{
    aContext->mThreadNetif.GetMac().SetPcapCallback(aPcapCallback);
}

bool otIsLinkPromiscuous(otContext *aContext)
{
    return aContext->mThreadNetif.GetMac().IsPromiscuous();
}

ThreadError otSetLinkPromiscuous(otContext *aContext, bool aPromiscuous)
{
    ThreadError error = kThreadError_None;

    // cannot enable IEEE 802.15.4 promiscuous mode if the Thread interface is enabled
    VerifyOrExit(aContext->mThreadNetif.IsUp() == false, error = kThreadError_Busy);

    aContext->mThreadNetif.GetMac().SetPromiscuous(aPromiscuous);

exit:
    return error;
}

const otMacCounters *otGetMacCounters(otContext *aContext)
{
    return &aContext->mThreadNetif.GetMac().GetCounters();
}

bool otIsIp6AddressEqual(const otIp6Address *a, const otIp6Address *b)
{
    return *static_cast<const Ip6::Address *>(a) == *static_cast<const Ip6::Address *>(b);
}

ThreadError otIp6AddressFromString(const char *str, otIp6Address *address)
{
    return static_cast<Ip6::Address *>(address)->FromString(str);
}

const otNetifAddress *otGetUnicastAddresses(otContext *aContext)
{
    return aContext->mThreadNetif.GetUnicastAddresses();
}

ThreadError otAddUnicastAddress(otContext *aContext, otNetifAddress *address)
{
    return aContext->mThreadNetif.AddUnicastAddress(*static_cast<Ip6::NetifUnicastAddress *>(address));
}

ThreadError otRemoveUnicastAddress(otContext *aContext, otNetifAddress *address)
{
    return aContext->mThreadNetif.RemoveUnicastAddress(*static_cast<Ip6::NetifUnicastAddress *>(address));
}

void otSetStateChangedCallback(otContext *aContext, otStateChangedCallback aCallback, void *aCallbackContext)
{
    aContext->mNetifCallback.Set(aCallback, aCallbackContext);
    aContext->mThreadNetif.RegisterCallback(aContext->mNetifCallback);
}

const char *otGetVersionString(void)
{
    static const char sVersion[] =
        PACKAGE_NAME "/" PACKAGE_VERSION "; "
#ifdef  PLATFORM_INFO
        PLATFORM_INFO "; "
#endif
        __DATE__ " " __TIME__;

    return sVersion;
}

<<<<<<< HEAD
ThreadError otEnable(otContext *aContext)
=======
uint32_t otGetPollPeriod()
{
    return sThreadNetif->GetMeshForwarder().GetAssignPollPeriod();
}

void otSetPollPeriod(uint32_t aPollPeriod)
{
    sThreadNetif->GetMeshForwarder().SetAssignPollPeriod(aPollPeriod);
}

ThreadError otEnable(void)
>>>>>>> 139e85f7
{
    ThreadError error = kThreadError_None;

    VerifyOrExit(!aContext->mEnabled, error = kThreadError_InvalidState);

    otLogInfoApi("otEnable\n");

    otInterfaceUp(aContext);
    otThreadStart(aContext);
    aContext->mEnabled = true;

exit:
    return error;
}

ThreadError otDisable(otContext *aContext)
{
    ThreadError error = kThreadError_None;

    VerifyOrExit(aContext->mEnabled, error = kThreadError_InvalidState);

    otLogInfoApi("otDisable\n");

    aContext->mEnabled = false;
    otThreadStop(aContext);
    otInterfaceDown(aContext);

exit:
    return error;
}

ThreadError otInterfaceUp(otContext *aContext)
{
    ThreadError error = kThreadError_None;

    VerifyOrExit(aContext->mEnabled, error = kThreadError_InvalidState);

    error = aContext->mThreadNetif.Up();

exit:
    return error;
}

ThreadError otInterfaceDown(otContext *aContext)
{
    ThreadError error = kThreadError_None;

    VerifyOrExit(aContext->mEnabled, error = kThreadError_InvalidState);

    error = aContext->mThreadNetif.Down();

exit:
    return error;
}

bool otIsInterfaceUp(otContext *aContext)
{
    return aContext->mEnabled && aContext->mThreadNetif.IsUp();
}

ThreadError otThreadStart(otContext *aContext)
{
    ThreadError error = kThreadError_None;

<<<<<<< HEAD
    VerifyOrExit(aContext->mEnabled, error = kThreadError_InvalidState);
=======
    VerifyOrExit(mEnabled, error = kThreadError_InvalidState);
    VerifyOrExit(sThreadNetif->GetMac().GetPanId() != Mac::kPanIdBroadcast, error = kThreadError_InvalidState);
>>>>>>> 139e85f7

    error = aContext->mThreadNetif.GetMle().Start();

exit:
    return error;
}

ThreadError otThreadStop(otContext *aContext)
{
    ThreadError error = kThreadError_None;

    VerifyOrExit(aContext->mEnabled, error = kThreadError_InvalidState);

    error = aContext->mThreadNetif.GetMle().Stop();

exit:
    return error;
}

<<<<<<< HEAD
ThreadError otActiveScan(otContext *aContext, uint32_t aScanChannels, uint16_t aScanDuration,
                         otHandleActiveScanResult aCallback)
=======
bool otIsSingleton(void)
{
    return mEnabled && sThreadNetif->GetMle().IsSingleton();
}

ThreadError otActiveScan(uint32_t aScanChannels, uint16_t aScanDuration, otHandleActiveScanResult aCallback)
>>>>>>> 139e85f7
{
    return aContext->mThreadNetif.GetMac().ActiveScan(aScanChannels, aScanDuration, &HandleActiveScanResult,
                                                      reinterpret_cast<void *>(aCallback));
}

bool otActiveScanInProgress(otContext *aContext)
{
    return aContext->mThreadNetif.GetMac().IsActiveScanInProgress();
}

void HandleActiveScanResult(void *aContext, Mac::Frame *aFrame)
{
    otHandleActiveScanResult handler = reinterpret_cast<otHandleActiveScanResult>(aContext);
    otActiveScanResult result;
    Mac::Address address;
    Mac::Beacon *beacon;
    uint8_t payloadLength;

    memset(&result, 0, sizeof(otActiveScanResult));

    if (aFrame == NULL)
    {
        handler(NULL);
        ExitNow();
    }

    SuccessOrExit(aFrame->GetSrcAddr(address));
    VerifyOrExit(address.mLength == sizeof(address.mExtAddress), ;);
    memcpy(&result.mExtAddress, &address.mExtAddress, sizeof(result.mExtAddress));

    aFrame->GetSrcPanId(result.mPanId);
    result.mChannel = aFrame->GetChannel();
    result.mRssi = aFrame->GetPower();
    result.mLqi = aFrame->GetLqi();

    payloadLength = aFrame->GetPayloadLength();
    beacon = reinterpret_cast<Mac::Beacon *>(aFrame->GetPayload());

    if (payloadLength >= sizeof(*beacon) && beacon->IsValid())
    {
        result.mVersion = beacon->GetProtocolVersion();
        result.mIsJoinable = beacon->IsJoiningPermitted();
        result.mIsNative = beacon->IsNative();
        memcpy(&result.mNetworkName, beacon->GetNetworkName(), sizeof(result.mNetworkName));
        memcpy(&result.mExtendedPanId, beacon->GetExtendedPanId(), sizeof(result.mExtendedPanId));
    }

    handler(&result);

exit:
    return;
}

ThreadError otDiscover(otContext *aContext, uint32_t aScanChannels, uint16_t aScanDuration, uint16_t aPanId,
                       otHandleActiveScanResult aCallback)
{
    return aContext->mThreadNetif.GetMle().Discover(aScanChannels, aScanDuration, aPanId, &HandleMleDiscover,
                                                    reinterpret_cast<void *>(aCallback));
}

void HandleMleDiscover(otActiveScanResult *aResult, void *aContext)
{
    otHandleActiveScanResult handler = reinterpret_cast<otHandleActiveScanResult>(aContext);
    handler(aResult);
}

void otSetReceiveIp6DatagramCallback(otContext *aContext, otReceiveIp6DatagramCallback aCallback)
{
    Ip6::Ip6::SetReceiveDatagramCallback(aContext, aCallback);
}

ThreadError otSendIp6Datagram(otContext *aContext, otMessage aMessage)
{
    return Ip6::Ip6::HandleDatagram(*static_cast<Message *>(aMessage), NULL, aContext->mThreadNetif.GetInterfaceId(),
                                    NULL, true);
}

otMessage otNewUdpMessage(otContext *aContext)
{
    return Ip6::Udp::NewMessage(aContext, 0);
}

ThreadError otFreeMessage(otMessage aMessage)
{
    return Message::Free(*static_cast<Message *>(aMessage));
}

uint16_t otGetMessageLength(otMessage aMessage)
{
    Message *message = static_cast<Message *>(aMessage);
    return message->GetLength();
}

ThreadError otSetMessageLength(otMessage aMessage, uint16_t aLength)
{
    Message *message = static_cast<Message *>(aMessage);
    return message->SetLength(aLength);
}

uint16_t otGetMessageOffset(otMessage aMessage)
{
    Message *message = static_cast<Message *>(aMessage);
    return message->GetOffset();
}

ThreadError otSetMessageOffset(otMessage aMessage, uint16_t aOffset)
{
    Message *message = static_cast<Message *>(aMessage);
    return message->SetOffset(aOffset);
}

int otAppendMessage(otMessage aMessage, const void *aBuf, uint16_t aLength)
{
    Message *message = static_cast<Message *>(aMessage);
    return message->Append(aBuf, aLength);
}

int otReadMessage(otMessage aMessage, uint16_t aOffset, void *aBuf, uint16_t aLength)
{
    Message *message = static_cast<Message *>(aMessage);
    return message->Read(aOffset, aLength, aBuf);
}

int otWriteMessage(otMessage aMessage, uint16_t aOffset, const void *aBuf, uint16_t aLength)
{
    Message *message = static_cast<Message *>(aMessage);
    return message->Write(aOffset, aLength, aBuf);
}

ThreadError otOpenUdpSocket(otContext *aContext, otUdpSocket *aSocket, otUdpReceive aCallback, void *aCallbackContext)
{
    Ip6::UdpSocket *socket = reinterpret_cast<Ip6::UdpSocket *>(aSocket);
    return socket->Open(aContext, aCallback, aCallbackContext);
}

ThreadError otCloseUdpSocket(otContext *aContext, otUdpSocket *aSocket)
{
    Ip6::UdpSocket *socket = reinterpret_cast<Ip6::UdpSocket *>(aSocket);
    return socket->Close(aContext);
}

ThreadError otBindUdpSocket(otUdpSocket *aSocket, otSockAddr *aSockName)
{
    Ip6::UdpSocket *socket = reinterpret_cast<Ip6::UdpSocket *>(aSocket);
    return socket->Bind(*reinterpret_cast<const Ip6::SockAddr *>(aSockName));
}

ThreadError otSendUdp(otUdpSocket *aSocket, otMessage aMessage, const otMessageInfo *aMessageInfo)
{
    Ip6::UdpSocket *socket = reinterpret_cast<Ip6::UdpSocket *>(aSocket);
    return socket->SendTo(*reinterpret_cast<Message *>(aMessage),
                          *reinterpret_cast<const Ip6::MessageInfo *>(aMessageInfo));
}

bool otIsIcmpEchoEnabled(otContext *aContext)
{
    return Ip6::Icmp::IsEchoEnabled(aContext);
}

void otSetIcmpEchoEnabled(otContext *aContext, bool aEnabled)
{
    Ip6::Icmp::SetEchoEnabled(aContext, aEnabled);
}

<<<<<<< HEAD
ThreadError otGetActiveDataset(otContext *aContext, otOperationalDataset *aDataset)
=======
uint8_t otIp6PrefixMatch(const otIp6Address *aFirst, const otIp6Address *aSecond)
{
    uint8_t rval;

    VerifyOrExit(aFirst != NULL && aSecond != NULL, rval = 0);

    rval = static_cast<const Ip6::Address *>(aFirst)->PrefixMatch(*static_cast<const Ip6::Address *>(aSecond));

exit:
    return rval;
}

ThreadError otGetActiveDataset(otOperationalDataset *aDataset)
>>>>>>> 139e85f7
{
    ThreadError error = kThreadError_None;

    VerifyOrExit(aDataset != NULL, error = kThreadError_InvalidArgs);

    aContext->mThreadNetif.GetActiveDataset().Get(*aDataset);

exit:
    return error;
}

ThreadError otSetActiveDataset(otContext *aContext, otOperationalDataset *aDataset)
{
    ThreadError error;

    VerifyOrExit(aDataset != NULL, error = kThreadError_InvalidArgs);

    error = aContext->mThreadNetif.GetActiveDataset().Set(*aDataset);

exit:
    return error;
}

ThreadError otGetPendingDataset(otContext *aContext, otOperationalDataset *aDataset)
{
    ThreadError error = kThreadError_None;

    VerifyOrExit(aDataset != NULL, error = kThreadError_InvalidArgs);

    aContext->mThreadNetif.GetPendingDataset().Get(*aDataset);

exit:
    return error;
}

ThreadError otSetPendingDataset(otContext *aContext, otOperationalDataset *aDataset)
{
    ThreadError error;

    VerifyOrExit(aDataset != NULL, error = kThreadError_InvalidArgs);

    error = aContext->mThreadNetif.GetPendingDataset().Set(*aDataset);

exit:
    return error;
}

#ifdef __cplusplus
}  // extern "C"
#endif

}  // namespace Thread<|MERGE_RESOLUTION|>--- conflicted
+++ resolved
@@ -71,6 +71,7 @@
     mCryptoContext.mIsInitialized = false;
     Thread::Message::Init(this);
     mEnabled = true;
+    mForwardingEnabled = false;
 }
 
 namespace Thread {
@@ -255,21 +256,17 @@
     return aContext->mThreadNetif.GetKeyManager().SetMasterKey(aKey, aKeyLength);
 }
 
-<<<<<<< HEAD
+int8_t otGetMaxTransmitPower(otContext *aContext)
+{
+    return aContext->mThreadNetif.GetMac().GetMaxTransmitPower();
+}
+
+void otSetMaxTransmitPower(otContext *aContext, int8_t aPower)
+{
+    aContext->mThreadNetif.GetMac().SetMaxTransmitPower(aPower);
+}
+
 const otIp6Address *otGetMeshLocalEid(otContext *aContext)
-=======
-int8_t otGetMaxTransmitPower(void)
-{
-    return sThreadNetif->GetMac().GetMaxTransmitPower();
-}
-
-void otSetMaxTransmitPower(int8_t aPower)
-{
-    sThreadNetif->GetMac().SetMaxTransmitPower(aPower);
-}
-
-const otIp6Address *otGetMeshLocalEid(void)
->>>>>>> 139e85f7
 {
     return aContext->mThreadNetif.GetMle().GetMeshLocal64();
 }
@@ -325,21 +322,17 @@
 
 ThreadError otSetPanId(otContext *aContext, otPanId aPanId)
 {
-<<<<<<< HEAD
-    return aContext->mThreadNetif.GetMac().SetPanId(aPanId);
-=======
     ThreadError error = kThreadError_None;
 
     // do not allow setting PAN ID to broadcast if Thread is running
     VerifyOrExit(aPanId != Mac::kPanIdBroadcast ||
-                 sThreadNetif->GetMle().GetDeviceState() != Mle::kDeviceStateDisabled,
+                 aContext->mThreadNetif.GetMle().GetDeviceState() != Mle::kDeviceStateDisabled,
                  error = kThreadError_InvalidState);
 
-    error = sThreadNetif->GetMac().SetPanId(aPanId);
-
-exit:
-    return error;
->>>>>>> 139e85f7
+    error = aContext->mThreadNetif.GetMac().SetPanId(aPanId);
+
+exit:
+    return error;
 }
 
 bool otIsRouterRoleEnabled(otContext *aContext)
@@ -367,21 +360,17 @@
     aContext->mThreadNetif.GetMle().SetLeaderWeight(aWeight);
 }
 
-<<<<<<< HEAD
+uint32_t otGetLocalLeaderPartitionId(otContext *aContext)
+{
+    return aContext->mThreadNetif.GetMle().GetLeaderPartitionId();
+}
+
+void otSetLocalLeaderPartitionId(otContext *aContext, uint32_t aPartitionId)
+{
+    return aContext->mThreadNetif.GetMle().SetLeaderPartitionId(aPartitionId);
+}
+
 ThreadError otAddBorderRouter(otContext *aContext, const otBorderRouterConfig *aConfig)
-=======
-uint32_t otGetLocalLeaderPartitionId(void)
-{
-    return sThreadNetif->GetMle().GetLeaderPartitionId();
-}
-
-void otSetLocalLeaderPartitionId(uint32_t aPartitionId)
-{
-    return sThreadNetif->GetMle().SetLeaderPartitionId(aPartitionId);
-}
-
-ThreadError otAddBorderRouter(const otBorderRouterConfig *aConfig)
->>>>>>> 139e85f7
 {
     uint8_t flags = 0;
 
@@ -425,30 +414,27 @@
     return aContext->mThreadNetif.GetNetworkDataLocal().RemoveOnMeshPrefix(aPrefix->mPrefix.mFields.m8, aPrefix->mLength);
 }
 
-<<<<<<< HEAD
+ThreadError otGetNextOnMeshPrefix(otContext *aContext, bool aLocal, otNetworkDataIterator *aIterator,
+                                  otBorderRouterConfig *aConfig)
+{
+    ThreadError error = kThreadError_None;
+
+    VerifyOrExit(aIterator && aConfig, error = kThreadError_InvalidArgs);
+
+    if (aLocal)
+    {
+        error = aContext->mThreadNetif.GetNetworkDataLocal().GetNextOnMeshPrefix(aIterator, aConfig);
+    }
+    else
+    {
+        error = aContext->mThreadNetif.GetNetworkDataLeader().GetNextOnMeshPrefix(aIterator, aConfig);
+    }
+
+exit:
+    return error;
+}
+
 ThreadError otAddExternalRoute(otContext *aContext, const otExternalRouteConfig *aConfig)
-=======
-ThreadError otGetNextOnMeshPrefix(bool aLocal, otNetworkDataIterator *aIterator, otBorderRouterConfig *aConfig)
-{
-    ThreadError error = kThreadError_None;
-
-    VerifyOrExit(aIterator && aConfig, error = kThreadError_InvalidArgs);
-
-    if (aLocal)
-    {
-        error = sThreadNetif->GetNetworkDataLocal().GetNextOnMeshPrefix(aIterator, aConfig);
-    }
-    else
-    {
-        error = sThreadNetif->GetNetworkDataLeader().GetNextOnMeshPrefix(aIterator, aConfig);
-    }
-
-exit:
-    return error;
-}
-
-ThreadError otAddExternalRoute(const otExternalRouteConfig *aConfig)
->>>>>>> 139e85f7
 {
     return aContext->mThreadNetif.GetNetworkDataLocal().AddHasRoutePrefix(aConfig->mPrefix.mPrefix.mFields.m8,
                                                                           aConfig->mPrefix.mLength,
@@ -608,14 +594,11 @@
     return aContext->mThreadNetif.GetMle().BecomeLeader();
 }
 
-<<<<<<< HEAD
-ThreadError otGetChildInfoById(otContext *aContext, uint16_t aChildId, otChildInfo *aChildInfo)
-=======
-ThreadError otAddMacBlacklist(const uint8_t *aExtAddr)
-{
-    ThreadError error = kThreadError_None;
-
-    if (sThreadNetif->GetMac().GetBlacklist().Add(*reinterpret_cast<const Mac::ExtAddress *>(aExtAddr)) == NULL)
+ThreadError otAddMacBlacklist(otContext *aContext, const uint8_t *aExtAddr)
+{
+    ThreadError error = kThreadError_None;
+
+    if (aContext->mThreadNetif.GetMac().GetBlacklist().Add(*reinterpret_cast<const Mac::ExtAddress *>(aExtAddr)) == NULL)
     {
         error = kThreadError_NoBufs;
     }
@@ -623,69 +606,68 @@
     return error;
 }
 
-void otRemoveMacBlacklist(const uint8_t *aExtAddr)
-{
-    sThreadNetif->GetMac().GetBlacklist().Remove(*reinterpret_cast<const Mac::ExtAddress *>(aExtAddr));
-}
-
-void otClearMacBlacklist(void)
-{
-    sThreadNetif->GetMac().GetBlacklist().Clear();
-}
-
-ThreadError otGetMacBlacklistEntry(uint8_t aIndex, otMacBlacklistEntry *aEntry)
+void otRemoveMacBlacklist(otContext *aContext, const uint8_t *aExtAddr)
+{
+    aContext->mThreadNetif.GetMac().GetBlacklist().Remove(*reinterpret_cast<const Mac::ExtAddress *>(aExtAddr));
+}
+
+void otClearMacBlacklist(otContext *aContext)
+{
+    aContext->mThreadNetif.GetMac().GetBlacklist().Clear();
+}
+
+ThreadError otGetMacBlacklistEntry(otContext *aContext, uint8_t aIndex, otMacBlacklistEntry *aEntry)
 {
     ThreadError error = kThreadError_None;
 
     VerifyOrExit(aEntry != NULL, error = kThreadError_InvalidArgs);
-    error = sThreadNetif->GetMac().GetBlacklist().GetEntry(aIndex, *aEntry);
-
-exit:
-    return error;
-}
-
-void otDisableMacBlacklist(void)
-{
-    sThreadNetif->GetMac().GetBlacklist().Disable();
-}
-
-void otEnableMacBlacklist(void)
-{
-    sThreadNetif->GetMac().GetBlacklist().Enable();
-}
-
-bool otIsMacBlacklistEnabled(void)
-{
-    return sThreadNetif->GetMac().GetBlacklist().IsEnabled();
-}
-
-ThreadError otGetAssignLinkQuality(const uint8_t *aExtAddr, uint8_t *aLinkQuality)
+    error = aContext->mThreadNetif.GetMac().GetBlacklist().GetEntry(aIndex, *aEntry);
+
+exit:
+    return error;
+}
+
+void otDisableMacBlacklist(otContext *aContext)
+{
+    aContext->mThreadNetif.GetMac().GetBlacklist().Disable();
+}
+
+void otEnableMacBlacklist(otContext *aContext)
+{
+    aContext->mThreadNetif.GetMac().GetBlacklist().Enable();
+}
+
+bool otIsMacBlacklistEnabled(otContext *aContext)
+{
+    return aContext->mThreadNetif.GetMac().GetBlacklist().IsEnabled();
+}
+
+ThreadError otGetAssignLinkQuality(otContext *aContext, const uint8_t *aExtAddr, uint8_t *aLinkQuality)
 {
     Mac::ExtAddress extAddress;
 
     memset(&extAddress, 0, sizeof(extAddress));
     memcpy(extAddress.m8, aExtAddr, OT_EXT_ADDRESS_SIZE);
 
-    return sThreadNetif->GetMle().GetAssignLinkQuality(extAddress, *aLinkQuality);
-}
-
-void otSetAssignLinkQuality(const uint8_t *aExtAddr, uint8_t aLinkQuality)
+    return aContext->mThreadNetif.GetMle().GetAssignLinkQuality(extAddress, *aLinkQuality);
+}
+
+void otSetAssignLinkQuality(otContext *aContext, const uint8_t *aExtAddr, uint8_t aLinkQuality)
 {
     Mac::ExtAddress extAddress;
 
     memset(&extAddress, 0, sizeof(extAddress));
     memcpy(extAddress.m8, aExtAddr, OT_EXT_ADDRESS_SIZE);
 
-    sThreadNetif->GetMle().SetAssignLinkQuality(extAddress, aLinkQuality);
-}
-
-void otPlatformReset(void)
-{
-    otPlatReset();
-}
-
-ThreadError otGetChildInfoById(uint16_t aChildId, otChildInfo *aChildInfo)
->>>>>>> 139e85f7
+    aContext->mThreadNetif.GetMle().SetAssignLinkQuality(extAddress, aLinkQuality);
+}
+
+void otPlatformReset(otContext *aContext)
+{
+    otPlatReset(aContext);
+}
+
+ThreadError otGetChildInfoById(otContext *aContext, uint16_t aChildId, otChildInfo *aChildInfo)
 {
     ThreadError error = kThreadError_None;
 
@@ -804,17 +786,14 @@
     return error;
 }
 
-<<<<<<< HEAD
-uint8_t otGetStableNetworkDataVersion(otContext *aContext)
-=======
-ThreadError otGetParentInfo(otRouterInfo *aParentInfo)
+ThreadError otGetParentInfo(otContext *aContext, otRouterInfo *aParentInfo)
 {
     ThreadError error = kThreadError_None;
     Router *parent;
 
     VerifyOrExit(aParentInfo != NULL, error = kThreadError_InvalidArgs);
 
-    parent = sThreadNetif->GetMle().GetParent();
+    parent = aContext->mThreadNetif.GetMle().GetParent();
     memcpy(aParentInfo->mExtAddress.m8, parent->mMacAddr.m8, OT_EXT_ADDRESS_SIZE);
     aParentInfo->mRloc16 = parent->mValid.mRloc16;
 
@@ -822,8 +801,7 @@
     return error;
 }
 
-uint8_t otGetStableNetworkDataVersion(void)
->>>>>>> 139e85f7
+uint8_t otGetStableNetworkDataVersion(otContext *aContext)
 {
     return aContext->mThreadNetif.GetMle().GetLeaderDataTlv().GetStableDataVersion();
 }
@@ -899,21 +877,17 @@
     return sVersion;
 }
 
-<<<<<<< HEAD
+uint32_t otGetPollPeriod(otContext *aContext)
+{
+    return aContext->mThreadNetif.GetMeshForwarder().GetAssignPollPeriod();
+}
+
+void otSetPollPeriod(otContext *aContext, uint32_t aPollPeriod)
+{
+    aContext->mThreadNetif.GetMeshForwarder().SetAssignPollPeriod(aPollPeriod);
+}
+
 ThreadError otEnable(otContext *aContext)
-=======
-uint32_t otGetPollPeriod()
-{
-    return sThreadNetif->GetMeshForwarder().GetAssignPollPeriod();
-}
-
-void otSetPollPeriod(uint32_t aPollPeriod)
-{
-    sThreadNetif->GetMeshForwarder().SetAssignPollPeriod(aPollPeriod);
-}
-
-ThreadError otEnable(void)
->>>>>>> 139e85f7
 {
     ThreadError error = kThreadError_None;
 
@@ -978,12 +952,8 @@
 {
     ThreadError error = kThreadError_None;
 
-<<<<<<< HEAD
     VerifyOrExit(aContext->mEnabled, error = kThreadError_InvalidState);
-=======
-    VerifyOrExit(mEnabled, error = kThreadError_InvalidState);
-    VerifyOrExit(sThreadNetif->GetMac().GetPanId() != Mac::kPanIdBroadcast, error = kThreadError_InvalidState);
->>>>>>> 139e85f7
+    VerifyOrExit(aContext->mThreadNetif.GetMac().GetPanId() != Mac::kPanIdBroadcast, error = kThreadError_InvalidState);
 
     error = aContext->mThreadNetif.GetMle().Start();
 
@@ -1003,17 +973,13 @@
     return error;
 }
 
-<<<<<<< HEAD
+bool otIsSingleton(otContext *aContext)
+{
+    return aContext->mEnabled && aContext->mThreadNetif.GetMle().IsSingleton();
+}
+
 ThreadError otActiveScan(otContext *aContext, uint32_t aScanChannels, uint16_t aScanDuration,
                          otHandleActiveScanResult aCallback)
-=======
-bool otIsSingleton(void)
-{
-    return mEnabled && sThreadNetif->GetMle().IsSingleton();
-}
-
-ThreadError otActiveScan(uint32_t aScanChannels, uint16_t aScanDuration, otHandleActiveScanResult aCallback)
->>>>>>> 139e85f7
 {
     return aContext->mThreadNetif.GetMac().ActiveScan(aScanChannels, aScanDuration, &HandleActiveScanResult,
                                                       reinterpret_cast<void *>(aCallback));
@@ -1178,23 +1144,19 @@
     Ip6::Icmp::SetEchoEnabled(aContext, aEnabled);
 }
 
-<<<<<<< HEAD
+uint8_t otIp6PrefixMatch(const otIp6Address *aFirst, const otIp6Address *aSecond)
+{
+    uint8_t rval;
+
+    VerifyOrExit(aFirst != NULL && aSecond != NULL, rval = 0);
+
+    rval = static_cast<const Ip6::Address *>(aFirst)->PrefixMatch(*static_cast<const Ip6::Address *>(aSecond));
+
+exit:
+    return rval;
+}
+
 ThreadError otGetActiveDataset(otContext *aContext, otOperationalDataset *aDataset)
-=======
-uint8_t otIp6PrefixMatch(const otIp6Address *aFirst, const otIp6Address *aSecond)
-{
-    uint8_t rval;
-
-    VerifyOrExit(aFirst != NULL && aSecond != NULL, rval = 0);
-
-    rval = static_cast<const Ip6::Address *>(aFirst)->PrefixMatch(*static_cast<const Ip6::Address *>(aSecond));
-
-exit:
-    return rval;
-}
-
-ThreadError otGetActiveDataset(otOperationalDataset *aDataset)
->>>>>>> 139e85f7
 {
     ThreadError error = kThreadError_None;
 
