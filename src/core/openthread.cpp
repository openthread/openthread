--- conflicted
+++ resolved
@@ -50,6 +50,11 @@
 
 otContext::otContext(void) :
     mReceiveIp6DatagramCallback(NULL),
+    mReceiveIp6DatagramCallbackContext(NULL),
+    mActiveScanCallback(NULL),
+    mActiveScanCallbackContext(NULL),
+    mDiscoverCallback(NULL),
+    mDiscoverCallbackContext(NULL),
     mEphemeralPort(Thread::Ip6::Udp::kDynamicPortMin),
     mIcmpHandlers(NULL),
     mIsEchoEnabled(true),
@@ -110,17 +115,7 @@
 static void HandleActiveScanResult(void *aContext, Mac::Frame *aFrame);
 static void HandleMleDiscover(otActiveScanResult *aResult, void *aContext);
 
-<<<<<<< HEAD
 void otProcessNextTasklet(otContext *aContext)
-=======
-static otHandleActiveScanResult sActiveScanCallback = NULL;
-static void *sActiveScanCallbackContext = NULL;
-
-static otHandleActiveScanResult sDiscoverCallback = NULL;
-static void *sDiscoverCallbackContext = NULL;
-
-void otProcessNextTasklet(void)
->>>>>>> e9998c88
 {
     TaskletScheduler::RunNextTasklet(aContext);
 }
@@ -816,15 +811,9 @@
     return aContext->mThreadNetif.GetMle().GetLeaderDataTlv().GetStableDataVersion();
 }
 
-<<<<<<< HEAD
-void otSetLinkPcapCallback(otContext *aContext, otLinkPcapCallback aPcapCallback)
-{
-    aContext->mThreadNetif.GetMac().SetPcapCallback(aPcapCallback);
-=======
-void otSetLinkPcapCallback(otLinkPcapCallback aPcapCallback, void *aCallbackContext)
-{
-    sThreadNetif->GetMac().SetPcapCallback(aPcapCallback, aCallbackContext);
->>>>>>> e9998c88
+void otSetLinkPcapCallback(otContext *aContext, otLinkPcapCallback aPcapCallback, void *aCallbackContext)
+{
+    aContext->mThreadNetif.GetMac().SetPcapCallback(aPcapCallback, aCallbackContext);
 }
 
 bool otIsLinkPromiscuous(otContext *aContext)
@@ -992,20 +981,12 @@
     return aContext->mEnabled && aContext->mThreadNetif.GetMle().IsSingleton();
 }
 
-<<<<<<< HEAD
 ThreadError otActiveScan(otContext *aContext, uint32_t aScanChannels, uint16_t aScanDuration,
-                         otHandleActiveScanResult aCallback)
-{
-    return aContext->mThreadNetif.GetMac().ActiveScan(aScanChannels, aScanDuration, &HandleActiveScanResult,
-                                                      reinterpret_cast<void *>(aCallback));
-=======
-ThreadError otActiveScan(uint32_t aScanChannels, uint16_t aScanDuration, otHandleActiveScanResult aCallback,
-                         void *aCallbackContext)
-{
-    sActiveScanCallback = aCallback;
-    sActiveScanCallbackContext = aCallbackContext;
-    return sThreadNetif->GetMac().ActiveScan(aScanChannels, aScanDuration, &HandleActiveScanResult, NULL);
->>>>>>> e9998c88
+                         otHandleActiveScanResult aCallback, void *aCallbackContext)
+{
+    aContext->mActiveScanCallback = aCallback;
+    aContext->mActiveScanCallbackContext = aCallbackContext;
+    return aContext->mThreadNetif.GetMac().ActiveScan(aScanChannels, aScanDuration, &HandleActiveScanResult, aContext);
 }
 
 bool otIsActiveScanInProgress(otContext *aContext)
@@ -1013,8 +994,9 @@
     return aContext->mThreadNetif.GetMac().IsActiveScanInProgress();
 }
 
-void HandleActiveScanResult(void *aContext, Mac::Frame *aFrame)
-{
+void HandleActiveScanResult(void *aCallbackContext, Mac::Frame *aFrame)
+{
+    otContext *aContext = reinterpret_cast<otContext *>(aCallbackContext);
     otActiveScanResult result;
     Mac::Address address;
     Mac::Beacon *beacon;
@@ -1024,7 +1006,7 @@
 
     if (aFrame == NULL)
     {
-        sActiveScanCallback(NULL, sActiveScanCallbackContext);
+        aContext->mActiveScanCallback(NULL, aContext->mActiveScanCallbackContext);
         ExitNow();
     }
 
@@ -1049,27 +1031,18 @@
         memcpy(&result.mExtendedPanId, beacon->GetExtendedPanId(), sizeof(result.mExtendedPanId));
     }
 
-    sActiveScanCallback(&result, sActiveScanCallbackContext);
-
-exit:
-    (void)aContext;
+    aContext->mActiveScanCallback(&result, aContext->mActiveScanCallbackContext);
+
+exit:
     return;
 }
 
-<<<<<<< HEAD
 ThreadError otDiscover(otContext *aContext, uint32_t aScanChannels, uint16_t aScanDuration, uint16_t aPanId,
-                       otHandleActiveScanResult aCallback)
-{
-    return aContext->mThreadNetif.GetMle().Discover(aScanChannels, aScanDuration, aPanId, &HandleMleDiscover,
-                                                    reinterpret_cast<void *>(aCallback));
-=======
-ThreadError otDiscover(uint32_t aScanChannels, uint16_t aScanDuration, uint16_t aPanId,
                        otHandleActiveScanResult aCallback, void *aCallbackContext)
 {
-    sDiscoverCallback = aCallback;
-    sDiscoverCallbackContext = aCallbackContext;
-    return sThreadNetif->GetMle().Discover(aScanChannels, aScanDuration, aPanId, &HandleMleDiscover, NULL);
->>>>>>> e9998c88
+    aContext->mDiscoverCallback = aCallback;
+    aContext->mDiscoverCallbackContext = aCallbackContext;
+    return aContext->mThreadNetif.GetMle().Discover(aScanChannels, aScanDuration, aPanId, &HandleMleDiscover, aContext);
 }
 
 bool otIsDiscoverInProgress(otContext *aContext)
@@ -1077,21 +1050,16 @@
     return aContext->mThreadNetif.GetMle().IsDiscoverInProgress();
 }
 
-void HandleMleDiscover(otActiveScanResult *aResult, void *aContext)
-{
-    (void)aContext;
-    sDiscoverCallback(aResult, sDiscoverCallbackContext);
-}
-
-<<<<<<< HEAD
-void otSetReceiveIp6DatagramCallback(otContext *aContext, otReceiveIp6DatagramCallback aCallback)
-{
-    Ip6::Ip6::SetReceiveDatagramCallback(aContext, aCallback);
-=======
-void otSetReceiveIp6DatagramCallback(otReceiveIp6DatagramCallback aCallback, void *aCallbackContext)
-{
-    Ip6::Ip6::SetReceiveDatagramCallback(aCallback, aCallbackContext);
->>>>>>> e9998c88
+void HandleMleDiscover(otActiveScanResult *aResult, void *aCallbackContext)
+{
+    otContext *aContext = reinterpret_cast<otContext *>(aCallbackContext);
+    aContext->mDiscoverCallback(aResult, aContext->mDiscoverCallbackContext);
+}
+
+void otSetReceiveIp6DatagramCallback(otContext *aContext, otReceiveIp6DatagramCallback aCallback,
+                                     void *aCallbackContext)
+{
+    Ip6::Ip6::SetReceiveDatagramCallback(aContext, aCallback, aCallbackContext);
 }
 
 ThreadError otSendIp6Datagram(otContext *aContext, otMessage aMessage)
