--- conflicted
+++ resolved
@@ -884,10 +884,9 @@
     // Construct the context
     aInstance = static_cast<otInstance *>(aInstanceBuffer);
 
-<<<<<<< HEAD
-    Message::Init();
-    sThreadNetif = new(&sThreadNetifRaw) ThreadNetif;
-    Ip6::Ip6::Init();
+    new(&sMbedTlsRaw) Crypto::MbedTls;
+    sIp6 = new(&sIp6Raw) Ip6::Ip6;
+    sThreadNetif = new(&sThreadNetifRaw) ThreadNetif(*sIp6);
 
     mEnabled = true;
 
@@ -914,14 +913,6 @@
 
     otLogInfoApi("otEnable\n");
 
-=======
-    otLogInfoApi("otEnable\n");
-
-    new(&sMbedTlsRaw) Crypto::MbedTls;
-    sIp6 = new(&sIp6Raw) Ip6::Ip6;
-    sThreadNetif = new(&sThreadNetifRaw) ThreadNetif(*sIp6);
-
->>>>>>> a0aeca51
     mEnabled = true;
 
 exit:
@@ -1267,45 +1258,45 @@
     return error;
 }
 
-ThreadError otSendActiveGet(const uint8_t *aTlvTypes, uint8_t aLength)
+ThreadError otSendActiveGet(otInstance *, const uint8_t *aTlvTypes, uint8_t aLength)
 {
     return sThreadNetif->GetActiveDataset().SendGetRequest(aTlvTypes, aLength);
 }
 
-ThreadError otSendActiveSet(const otOperationalDataset *aDataset, const uint8_t *aTlvs, uint8_t aLength)
+ThreadError otSendActiveSet(otInstance *, const otOperationalDataset *aDataset, const uint8_t *aTlvs, uint8_t aLength)
 {
     return sThreadNetif->GetActiveDataset().SendSetRequest(*aDataset, aTlvs, aLength);
 }
 
-ThreadError otSendPendingGet(const uint8_t *aTlvTypes, uint8_t aLength)
+ThreadError otSendPendingGet(otInstance *, const uint8_t *aTlvTypes, uint8_t aLength)
 {
     return sThreadNetif->GetPendingDataset().SendGetRequest(aTlvTypes, aLength);
 }
 
-ThreadError otSendPendingSet(const otOperationalDataset *aDataset, const uint8_t *aTlvs, uint8_t aLength)
+ThreadError otSendPendingSet(otInstance *, const otOperationalDataset *aDataset, const uint8_t *aTlvs, uint8_t aLength)
 {
     return sThreadNetif->GetPendingDataset().SendSetRequest(*aDataset, aTlvs, aLength);
 }
 
 #if OPENTHREAD_ENABLE_COMMISSIONER
-ThreadError otCommissionerStart(void)
+ThreadError otCommissionerStart(otInstance *)
 {
     return sThreadNetif->GetCommissioner().Start();
 }
 
-ThreadError otCommissionerStop(void)
+ThreadError otCommissionerStop(otInstance *)
 {
     return sThreadNetif->GetCommissioner().Stop();
 }
 #endif  // OPENTHREAD_ENABLE_COMMISSIONER
 
 #if OPENTHREAD_ENABLE_JOINER
-ThreadError otJoinerStart(void)
+ThreadError otJoinerStart(otInstance *)
 {
     return sThreadNetif->GetJoiner().Start();
 }
 
-ThreadError otJoinerStop(void)
+ThreadError otJoinerStop(otInstance *)
 {
     return sThreadNetif->GetJoiner().Stop();
 }
