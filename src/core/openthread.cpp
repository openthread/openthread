/*
 *  Copyright (c) 2016, Nest Labs, Inc.
 *  All rights reserved.
 *
 *  Redistribution and use in source and binary forms, with or without
 *  modification, are permitted provided that the following conditions are met:
 *  1. Redistributions of source code must retain the above copyright
 *     notice, this list of conditions and the following disclaimer.
 *  2. Redistributions in binary form must reproduce the above copyright
 *     notice, this list of conditions and the following disclaimer in the
 *     documentation and/or other materials provided with the distribution.
 *  3. Neither the name of the copyright holder nor the
 *     names of its contributors may be used to endorse or promote products
 *     derived from this software without specific prior written permission.
 *
 *  THIS SOFTWARE IS PROVIDED BY THE COPYRIGHT HOLDERS AND CONTRIBUTORS "AS IS"
 *  AND ANY EXPRESS OR IMPLIED WARRANTIES, INCLUDING, BUT NOT LIMITED TO, THE
 *  IMPLIED WARRANTIES OF MERCHANTABILITY AND FITNESS FOR A PARTICULAR PURPOSE
 *  ARE DISCLAIMED. IN NO EVENT SHALL THE COPYRIGHT HOLDER OR CONTRIBUTORS BE
 *  LIABLE FOR ANY DIRECT, INDIRECT, INCIDENTAL, SPECIAL, EXEMPLARY, OR
 *  CONSEQUENTIAL DAMAGES (INCLUDING, BUT NOT LIMITED TO, PROCUREMENT OF
 *  SUBSTITUTE GOODS OR SERVICES; LOSS OF USE, DATA, OR PROFITS; OR BUSINESS
 *  INTERRUPTION) HOWEVER CAUSED AND ON ANY THEORY OF LIABILITY, WHETHER IN
 *  CONTRACT, STRICT LIABILITY, OR TORT (INCLUDING NEGLIGENCE OR OTHERWISE)
 *  ARISING IN ANY WAY OUT OF THE USE OF THIS SOFTWARE, EVEN IF ADVISED OF THE
 *  POSSIBILITY OF SUCH DAMAGE.
 */

/**
 * @file
 *   This file implements the top-level interface to the OpenThread stack.
 */

#include <openthread.h>
#include <common/code_utils.hpp>
#include <common/debug.hpp>
#include <common/logging.hpp>
#include <common/message.hpp>
#include <common/new.hpp>
#include <common/tasklet.hpp>
#include <common/timer.hpp>
#include <net/icmp6.hpp>
#include <net/ip6.hpp>
#include <platform/random.h>
#include <thread/thread_netif.hpp>
#include <openthreadcontext.h>


otContext::otContext(void) :
    mReceiveIp6DatagramCallback(NULL),
    mEphemeralPort(Thread::Ip6::Udp::kDynamicPortMin),
    mIcmpHandlers(NULL),
    mIsEchoEnabled(true),
    mNextId(1),
    mEchoClients(NULL),
    mRoutes(NULL),
    mNetifListHead(NULL),
    mNextInterfaceId(1),
    mMac(NULL),
    mTimerHead(NULL),
    mTimerTail(NULL),
    mTaskletHead(NULL),
    mTaskletTail(NULL),
    mUdpSockets(NULL),
    mEnabled(false),
    mThreadNetif(this),
    mMpl(this)
{
    mCryptoContext.mIsInitialized = false;
    Thread::Message::Init(this);
    mEnabled = true;
}

namespace Thread {

#ifdef __cplusplus
extern "C" {
#endif

static void HandleActiveScanResult(void *aContext, Mac::Frame *aFrame);
static void HandleMleDiscover(otActiveScanResult *aResult, void *aContext);

void otProcessNextTasklet(otContext *aContext)
{
    TaskletScheduler::RunNextTasklet(aContext);
}

bool otAreTaskletsPending(otContext *aContext)
{
    return TaskletScheduler::AreTaskletsPending(aContext);
}

uint8_t otGetChannel(otContext *aContext)
{
    return aContext->mThreadNetif.GetMac().GetChannel();
}

ThreadError otSetChannel(otContext *aContext, uint8_t aChannel)
{
    return aContext->mThreadNetif.GetMac().SetChannel(aChannel);
}

uint32_t otGetChildTimeout(otContext *aContext)
{
    return aContext->mThreadNetif.GetMle().GetTimeout();
}

void otSetChildTimeout(otContext *aContext, uint32_t aTimeout)
{
    aContext->mThreadNetif.GetMle().SetTimeout(aTimeout);
}

const uint8_t *otGetExtendedAddress(otContext *aContext)
{
    return reinterpret_cast<const uint8_t *>(aContext->mThreadNetif.GetMac().GetExtAddress());
}

ThreadError otSetExtendedAddress(otContext *aContext, const otExtAddress *aExtAddress)
{
    ThreadError error = kThreadError_None;

    VerifyOrExit(aExtAddress != NULL, error = kThreadError_InvalidArgs);

    SuccessOrExit(error = aContext->mThreadNetif.GetMac().SetExtAddress(*static_cast<const Mac::ExtAddress *>
                                                                        (aExtAddress)));
    SuccessOrExit(error = aContext->mThreadNetif.GetMle().UpdateLinkLocalAddress());

exit:
    return error;
}

const uint8_t *otGetExtendedPanId(otContext *aContext)
{
    return aContext->mThreadNetif.GetMac().GetExtendedPanId();
}

void otSetExtendedPanId(otContext *aContext, const uint8_t *aExtendedPanId)
{
    uint8_t mlPrefix[8];

    aContext->mThreadNetif.GetMac().SetExtendedPanId(aExtendedPanId);

    mlPrefix[0] = 0xfd;
    memcpy(mlPrefix + 1, aExtendedPanId, 5);
    mlPrefix[6] = 0x00;
    mlPrefix[7] = 0x00;
    aContext->mThreadNetif.GetMle().SetMeshLocalPrefix(mlPrefix);
}

ThreadError otGetLeaderRloc(otContext *aContext, otIp6Address *aAddress)
{
    ThreadError error;

    VerifyOrExit(aAddress != NULL, error = kThreadError_InvalidArgs);

    error = aContext->mThreadNetif.GetMle().GetLeaderAddress(*static_cast<Ip6::Address *>(aAddress));

exit:
    return error;
}

otLinkModeConfig otGetLinkMode(otContext *aContext)
{
    otLinkModeConfig config;
    uint8_t mode = aContext->mThreadNetif.GetMle().GetDeviceMode();

    memset(&config, 0, sizeof(otLinkModeConfig));

    if (mode & Mle::ModeTlv::kModeRxOnWhenIdle)
    {
        config.mRxOnWhenIdle = 1;
    }

    if (mode & Mle::ModeTlv::kModeSecureDataRequest)
    {
        config.mSecureDataRequests = 1;
    }

    if (mode & Mle::ModeTlv::kModeFFD)
    {
        config.mDeviceType = 1;
    }

    if (mode & Mle::ModeTlv::kModeFullNetworkData)
    {
        config.mNetworkData = 1;
    }

    return config;
}

ThreadError otSetLinkMode(otContext *aContext, otLinkModeConfig aConfig)
{
    uint8_t mode = 0;

    if (aConfig.mRxOnWhenIdle)
    {
        mode |= Mle::ModeTlv::kModeRxOnWhenIdle;
    }

    if (aConfig.mSecureDataRequests)
    {
        mode |= Mle::ModeTlv::kModeSecureDataRequest;
    }

    if (aConfig.mDeviceType)
    {
        mode |= Mle::ModeTlv::kModeFFD;
    }

    if (aConfig.mNetworkData)
    {
        mode |= Mle::ModeTlv::kModeFullNetworkData;
    }

    return aContext->mThreadNetif.GetMle().SetDeviceMode(mode);
}

const uint8_t *otGetMasterKey(otContext *aContext, uint8_t *aKeyLength)
{
    return aContext->mThreadNetif.GetKeyManager().GetMasterKey(aKeyLength);
}

ThreadError otSetMasterKey(otContext *aContext, const uint8_t *aKey, uint8_t aKeyLength)
{
    return aContext->mThreadNetif.GetKeyManager().SetMasterKey(aKey, aKeyLength);
}

const otIp6Address *otGetMeshLocalEid(otContext *aContext)
{
    return aContext->mThreadNetif.GetMle().GetMeshLocal64();
}

const uint8_t *otGetMeshLocalPrefix(otContext *aContext)
{
    return aContext->mThreadNetif.GetMle().GetMeshLocalPrefix();
}

ThreadError otSetMeshLocalPrefix(otContext *aContext, const uint8_t *aMeshLocalPrefix)
{
    return aContext->mThreadNetif.GetMle().SetMeshLocalPrefix(aMeshLocalPrefix);
}

ThreadError otGetNetworkDataLeader(otContext *aContext, bool aStable, uint8_t *aData, uint8_t *aDataLength)
{
    ThreadError error = kThreadError_None;

    VerifyOrExit(aData != NULL && aDataLength != NULL, error = kThreadError_InvalidArgs);

    aContext->mThreadNetif.GetNetworkDataLeader().GetNetworkData(aStable, aData, *aDataLength);

exit:
    return error;
}

ThreadError otGetNetworkDataLocal(otContext *aContext, bool aStable, uint8_t *aData, uint8_t *aDataLength)
{
    ThreadError error = kThreadError_None;

    VerifyOrExit(aData != NULL && aDataLength != NULL, error = kThreadError_InvalidArgs);

    aContext->mThreadNetif.GetNetworkDataLocal().GetNetworkData(aStable, aData, *aDataLength);

exit:
    return error;
}

const char *otGetNetworkName(otContext *aContext)
{
    return aContext->mThreadNetif.GetMac().GetNetworkName();
}

ThreadError otSetNetworkName(otContext *aContext, const char *aNetworkName)
{
    return aContext->mThreadNetif.GetMac().SetNetworkName(aNetworkName);
}

otPanId otGetPanId(otContext *aContext)
{
    return aContext->mThreadNetif.GetMac().GetPanId();
}

ThreadError otSetPanId(otContext *aContext, otPanId aPanId)
{
    return aContext->mThreadNetif.GetMac().SetPanId(aPanId);
}

bool otIsRouterRoleEnabled(otContext *aContext)
{
    return aContext->mThreadNetif.GetMle().IsRouterRoleEnabled();
}

void otSetRouterRoleEnabled(otContext *aContext, bool aEnabled)
{
    aContext->mThreadNetif.GetMle().SetRouterRoleEnabled(aEnabled);
}

otShortAddress otGetShortAddress(otContext *aContext)
{
    return aContext->mThreadNetif.GetMac().GetShortAddress();
}

uint8_t otGetLocalLeaderWeight(otContext *aContext)
{
    return aContext->mThreadNetif.GetMle().GetLeaderWeight();
}

void otSetLocalLeaderWeight(otContext *aContext, uint8_t aWeight)
{
    aContext->mThreadNetif.GetMle().SetLeaderWeight(aWeight);
}

ThreadError otAddBorderRouter(otContext *aContext, const otBorderRouterConfig *aConfig)
{
    uint8_t flags = 0;

    if (aConfig->mPreferred)
    {
        flags |= NetworkData::BorderRouterEntry::kPreferredFlag;
    }

    if (aConfig->mSlaac)
    {
        flags |= NetworkData::BorderRouterEntry::kSlaacFlag;
    }

    if (aConfig->mDhcp)
    {
        flags |= NetworkData::BorderRouterEntry::kDhcpFlag;
    }

    if (aConfig->mConfigure)
    {
        flags |= NetworkData::BorderRouterEntry::kConfigureFlag;
    }

    if (aConfig->mDefaultRoute)
    {
        flags |= NetworkData::BorderRouterEntry::kDefaultRouteFlag;
    }

    if (aConfig->mOnMesh)
    {
        flags |= NetworkData::BorderRouterEntry::kOnMeshFlag;
    }

    return aContext->mThreadNetif.GetNetworkDataLocal().AddOnMeshPrefix(aConfig->mPrefix.mPrefix.mFields.m8,
                                                                        aConfig->mPrefix.mLength,
                                                                        aConfig->mPreference, flags, aConfig->mStable);
}

ThreadError otRemoveBorderRouter(otContext *aContext, const otIp6Prefix *aPrefix)
{
    return aContext->mThreadNetif.GetNetworkDataLocal().RemoveOnMeshPrefix(aPrefix->mPrefix.mFields.m8, aPrefix->mLength);
}

ThreadError otAddExternalRoute(otContext *aContext, const otExternalRouteConfig *aConfig)
{
    return aContext->mThreadNetif.GetNetworkDataLocal().AddHasRoutePrefix(aConfig->mPrefix.mPrefix.mFields.m8,
                                                                          aConfig->mPrefix.mLength,
                                                                          aConfig->mPreference, aConfig->mStable);
}

ThreadError otRemoveExternalRoute(otContext *aContext, const otIp6Prefix *aPrefix)
{
    return aContext->mThreadNetif.GetNetworkDataLocal().RemoveHasRoutePrefix(aPrefix->mPrefix.mFields.m8, aPrefix->mLength);
}

ThreadError otSendServerData(otContext *aContext)
{
    Ip6::Address destination;
    aContext->mThreadNetif.GetMle().GetLeaderAddress(destination);
    return aContext->mThreadNetif.GetNetworkDataLocal().Register(destination);
}

ThreadError otAddUnsecurePort(otContext *aContext, uint16_t aPort)
{
    return aContext->mThreadNetif.GetIp6Filter().AddUnsecurePort(aPort);
}

ThreadError otRemoveUnsecurePort(otContext *aContext, uint16_t aPort)
{
    return aContext->mThreadNetif.GetIp6Filter().RemoveUnsecurePort(aPort);
}

const uint16_t *otGetUnsecurePorts(otContext *aContext, uint8_t *aNumEntries)
{
    return aContext->mThreadNetif.GetIp6Filter().GetUnsecurePorts(*aNumEntries);
}

uint32_t otGetContextIdReuseDelay(otContext *aContext)
{
    return aContext->mThreadNetif.GetNetworkDataLeader().GetContextIdReuseDelay();
}

void otSetContextIdReuseDelay(otContext *aContext, uint32_t aDelay)
{
    aContext->mThreadNetif.GetNetworkDataLeader().SetContextIdReuseDelay(aDelay);
}

uint32_t otGetKeySequenceCounter(otContext *aContext)
{
    return aContext->mThreadNetif.GetKeyManager().GetCurrentKeySequence();
}

void otSetKeySequenceCounter(otContext *aContext, uint32_t aKeySequenceCounter)
{
    aContext->mThreadNetif.GetKeyManager().SetCurrentKeySequence(aKeySequenceCounter);
}

uint32_t otGetNetworkIdTimeout(otContext *aContext)
{
    return aContext->mThreadNetif.GetMle().GetNetworkIdTimeout();
}

<<<<<<< HEAD
void otSetNetworkIdTimeout(otContext *aContext, uint32_t aTimeout)
=======
void otSetNetworkIdTimeout(uint8_t aTimeout)
>>>>>>> 4050c685
{
    aContext->mThreadNetif.GetMle().SetNetworkIdTimeout((uint8_t)aTimeout);
}

uint8_t otGetRouterUpgradeThreshold(otContext *aContext)
{
    return aContext->mThreadNetif.GetMle().GetRouterUpgradeThreshold();
}

void otSetRouterUpgradeThreshold(otContext *aContext, uint8_t aThreshold)
{
    aContext->mThreadNetif.GetMle().SetRouterUpgradeThreshold(aThreshold);
}

ThreadError otReleaseRouterId(otContext *aContext, uint8_t aRouterId)
{
    return aContext->mThreadNetif.GetMle().ReleaseRouterId(aRouterId);
}

ThreadError otAddMacWhitelist(otContext *aContext, const uint8_t *aExtAddr)
{
    ThreadError error = kThreadError_None;

    if (aContext->mThreadNetif.GetMac().GetWhitelist().Add(*reinterpret_cast<const Mac::ExtAddress *>(aExtAddr)) == NULL)
    {
        error = kThreadError_NoBufs;
    }

    return error;
}

ThreadError otAddMacWhitelistRssi(otContext *aContext, const uint8_t *aExtAddr, int8_t aRssi)
{
    ThreadError error = kThreadError_None;
    otMacWhitelistEntry *entry;

    entry = aContext->mThreadNetif.GetMac().GetWhitelist().Add(*reinterpret_cast<const Mac::ExtAddress *>(aExtAddr));
    VerifyOrExit(entry != NULL, error = kThreadError_NoBufs);
    aContext->mThreadNetif.GetMac().GetWhitelist().SetFixedRssi(*entry, aRssi);

exit:
    return error;
}

void otRemoveMacWhitelist(otContext *aContext, const uint8_t *aExtAddr)
{
    aContext->mThreadNetif.GetMac().GetWhitelist().Remove(*reinterpret_cast<const Mac::ExtAddress *>(aExtAddr));
}

void otClearMacWhitelist(otContext *aContext)
{
    aContext->mThreadNetif.GetMac().GetWhitelist().Clear();
}

ThreadError otGetMacWhitelistEntry(otContext *aContext, uint8_t aIndex, otMacWhitelistEntry *aEntry)
{
    ThreadError error;

    VerifyOrExit(aEntry != NULL, error = kThreadError_InvalidArgs);
    error = aContext->mThreadNetif.GetMac().GetWhitelist().GetEntry(aIndex, *aEntry);

exit:
    return error;
}

void otDisableMacWhitelist(otContext *aContext)
{
    aContext->mThreadNetif.GetMac().GetWhitelist().Disable();
}

void otEnableMacWhitelist(otContext *aContext)
{
    aContext->mThreadNetif.GetMac().GetWhitelist().Enable();
}

bool otIsMacWhitelistEnabled(otContext *aContext)
{
    return aContext->mThreadNetif.GetMac().GetWhitelist().IsEnabled();
}

ThreadError otBecomeDetached(otContext *aContext)
{
    return aContext->mThreadNetif.GetMle().BecomeDetached();
}

ThreadError otBecomeChild(otContext *aContext, otMleAttachFilter aFilter)
{
    return aContext->mThreadNetif.GetMle().BecomeChild(aFilter);
}

ThreadError otBecomeRouter(otContext *aContext)
{
    return aContext->mThreadNetif.GetMle().BecomeRouter(ThreadStatusTlv::kTooFewRouters);
}

ThreadError otBecomeLeader(otContext *aContext)
{
    return aContext->mThreadNetif.GetMle().BecomeLeader();
}

ThreadError otGetChildInfoById(otContext *aContext, uint16_t aChildId, otChildInfo *aChildInfo)
{
    ThreadError error = kThreadError_None;

    VerifyOrExit(aChildInfo != NULL, error = kThreadError_InvalidArgs);

    error = aContext->mThreadNetif.GetMle().GetChildInfoById(aChildId, *aChildInfo);

exit:
    return error;
}

ThreadError otGetChildInfoByIndex(otContext *aContext, uint8_t aChildIndex, otChildInfo *aChildInfo)
{
    ThreadError error = kThreadError_None;

    VerifyOrExit(aChildInfo != NULL, error = kThreadError_InvalidArgs);

    error = aContext->mThreadNetif.GetMle().GetChildInfoByIndex(aChildIndex, *aChildInfo);

exit:
    return error;
}

otDeviceRole otGetDeviceRole(otContext *aContext)
{
    otDeviceRole rval = kDeviceRoleDisabled;

    switch (aContext->mThreadNetif.GetMle().GetDeviceState())
    {
    case Mle::kDeviceStateDisabled:
        rval = kDeviceRoleDisabled;
        break;

    case Mle::kDeviceStateDetached:
        rval = kDeviceRoleDetached;
        break;

    case Mle::kDeviceStateChild:
        rval = kDeviceRoleChild;
        break;

    case Mle::kDeviceStateRouter:
        rval = kDeviceRoleRouter;
        break;

    case Mle::kDeviceStateLeader:
        rval = kDeviceRoleLeader;
        break;
    }

    return rval;
}

ThreadError otGetEidCacheEntry(otContext *aContext, uint8_t aIndex, otEidCacheEntry *aEntry)
{
    ThreadError error;

    VerifyOrExit(aEntry != NULL, error = kThreadError_InvalidArgs);
    error = aContext->mThreadNetif.GetAddressResolver().GetEntry(aIndex, *aEntry);

exit:
    return error;
}

ThreadError otGetLeaderData(otContext *aContext, otLeaderData *aLeaderData)
{
    ThreadError error;

    VerifyOrExit(aLeaderData != NULL, error = kThreadError_InvalidArgs);

    error = aContext->mThreadNetif.GetMle().GetLeaderData(*aLeaderData);

exit:
    return error;
}

uint8_t otGetLeaderRouterId(otContext *aContext)
{
    return aContext->mThreadNetif.GetMle().GetLeaderDataTlv().GetLeaderRouterId();
}

uint8_t otGetLeaderWeight(otContext *aContext)
{
    return aContext->mThreadNetif.GetMle().GetLeaderDataTlv().GetWeighting();
}

uint8_t otGetNetworkDataVersion(otContext *aContext)
{
    return aContext->mThreadNetif.GetMle().GetLeaderDataTlv().GetDataVersion();
}

uint32_t otGetPartitionId(otContext *aContext)
{
    return aContext->mThreadNetif.GetMle().GetLeaderDataTlv().GetPartitionId();
}

uint16_t otGetRloc16(otContext *aContext)
{
    return aContext->mThreadNetif.GetMle().GetRloc16();
}

uint8_t otGetRouterIdSequence(otContext *aContext)
{
    return aContext->mThreadNetif.GetMle().GetRouterIdSequence();
}

ThreadError otGetRouterInfo(otContext *aContext, uint16_t aRouterId, otRouterInfo *aRouterInfo)
{
    ThreadError error = kThreadError_None;

    VerifyOrExit(aRouterInfo != NULL, error = kThreadError_InvalidArgs);

    error = aContext->mThreadNetif.GetMle().GetRouterInfo(aRouterId, *aRouterInfo);

exit:
    return error;
}

uint8_t otGetStableNetworkDataVersion(otContext *aContext)
{
    return aContext->mThreadNetif.GetMle().GetLeaderDataTlv().GetStableDataVersion();
}

void otSetLinkPcapCallback(otContext *aContext, otLinkPcapCallback aPcapCallback)
{
    aContext->mThreadNetif.GetMac().SetPcapCallback(aPcapCallback);
}

bool otIsLinkPromiscuous(otContext *aContext)
{
    return aContext->mThreadNetif.GetMac().IsPromiscuous();
}

ThreadError otSetLinkPromiscuous(otContext *aContext, bool aPromiscuous)
{
    ThreadError error = kThreadError_None;

    // cannot enable IEEE 802.15.4 promiscuous mode if the Thread interface is enabled
    VerifyOrExit(aContext->mThreadNetif.IsUp() == false, error = kThreadError_Busy);

    aContext->mThreadNetif.GetMac().SetPromiscuous(aPromiscuous);

exit:
    return error;
}

const otMacCounters *otGetMacCounters(otContext *aContext)
{
    return &aContext->mThreadNetif.GetMac().GetCounters();
}

bool otIsIp6AddressEqual(const otIp6Address *a, const otIp6Address *b)
{
    return *static_cast<const Ip6::Address *>(a) == *static_cast<const Ip6::Address *>(b);
}

ThreadError otIp6AddressFromString(const char *str, otIp6Address *address)
{
    return static_cast<Ip6::Address *>(address)->FromString(str);
}

const otNetifAddress *otGetUnicastAddresses(otContext *aContext)
{
    return aContext->mThreadNetif.GetUnicastAddresses();
}

ThreadError otAddUnicastAddress(otContext *aContext, otNetifAddress *address)
{
    return aContext->mThreadNetif.AddUnicastAddress(*static_cast<Ip6::NetifUnicastAddress *>(address));
}

ThreadError otRemoveUnicastAddress(otContext *aContext, otNetifAddress *address)
{
    return aContext->mThreadNetif.RemoveUnicastAddress(*static_cast<Ip6::NetifUnicastAddress *>(address));
}

void otSetStateChangedCallback(otContext *aContext, otStateChangedCallback aCallback, void *aCallbackContext)
{
    aContext->mNetifCallback.Set(aCallback, aCallbackContext);
    aContext->mThreadNetif.RegisterCallback(aContext->mNetifCallback);
}

otContext *otEnable(void *aContextBuffer, uint64_t *aContextBufferSize)
{
    otContext *aContext = NULL;


    otLogInfoApi("otEnable\n");
<<<<<<< HEAD

    VerifyOrExit(aContextBufferSize != NULL, ;);

    // Make sure the input buffer is big enough
    VerifyOrExit(cAlignedContextSize <= *aContextBufferSize, *aContextBufferSize = cAlignedContextSize);

    aContext = new(aContextBuffer)otContext();
=======
    Message::Init();
    sThreadNetif = new(&sThreadNetifRaw) ThreadNetif;
    Ip6::Ip6::Init();
    mEnabled = true;
>>>>>>> 4050c685

exit:

    return aContext;
}

ThreadError otDisable(otContext *aContext)
{
    ThreadError error = kThreadError_None;

    VerifyOrExit(aContext->mEnabled, error = kThreadError_InvalidState);

    otThreadStop(aContext);
    otInterfaceDown(aContext);
    aContext->mEnabled = false;

exit:
    return error;
}

ThreadError otInterfaceUp(otContext *aContext)
{
    ThreadError error = kThreadError_None;

    VerifyOrExit(aContext->mEnabled, error = kThreadError_InvalidState);

    error = aContext->mThreadNetif.Up();

exit:
    return error;
}

ThreadError otInterfaceDown(otContext *aContext)
{
    ThreadError error = kThreadError_None;

    VerifyOrExit(aContext->mEnabled, error = kThreadError_InvalidState);

    error = aContext->mThreadNetif.Down();

exit:
    return error;
}

bool otIsInterfaceUp(otContext *aContext)
{
    return aContext->mEnabled && aContext->mThreadNetif.IsUp();
}

ThreadError otThreadStart(otContext *aContext)
{
    ThreadError error = kThreadError_None;

    VerifyOrExit(aContext->mEnabled, error = kThreadError_InvalidState);

    error = aContext->mThreadNetif.GetMle().Start();

exit:
    return error;
}

ThreadError otThreadStop(otContext *aContext)
{
    ThreadError error = kThreadError_None;

    VerifyOrExit(aContext->mEnabled, error = kThreadError_InvalidState);

    error = aContext->mThreadNetif.GetMle().Stop();

exit:
    return error;
}

ThreadError otActiveScan(otContext *aContext, uint32_t aScanChannels, uint16_t aScanDuration,
                         otHandleActiveScanResult aCallback)
{
    return aContext->mThreadNetif.GetMac().ActiveScan(aScanChannels, aScanDuration, &HandleActiveScanResult,
                                                      reinterpret_cast<void *>(aCallback));
}

bool otActiveScanInProgress(otContext *aContext)
{
    return aContext->mThreadNetif.GetMac().IsActiveScanInProgress();
}

void HandleActiveScanResult(void *aContext, Mac::Frame *aFrame)
{
    otHandleActiveScanResult handler = reinterpret_cast<otHandleActiveScanResult>(aContext);
    otActiveScanResult result;
    Mac::Address address;
    Mac::Beacon *beacon;
    uint8_t payloadLength;

    memset(&result, 0, sizeof(otActiveScanResult));

    if (aFrame == NULL)
    {
        handler(NULL);
        ExitNow();
    }

    SuccessOrExit(aFrame->GetSrcAddr(address));
    VerifyOrExit(address.mLength == sizeof(address.mExtAddress), ;);
    memcpy(&result.mExtAddress, &address.mExtAddress, sizeof(result.mExtAddress));

    aFrame->GetSrcPanId(result.mPanId);
    result.mChannel = aFrame->GetChannel();
    result.mRssi = aFrame->GetPower();
    result.mLqi = aFrame->GetLqi();

    payloadLength = aFrame->GetPayloadLength();
    beacon = reinterpret_cast<Mac::Beacon *>(aFrame->GetPayload());

    if (payloadLength >= sizeof(*beacon) && beacon->IsValid())
    {
        result.mVersion = beacon->GetProtocolVersion();
        result.mIsJoinable = beacon->IsJoiningPermitted();
        result.mIsNative = beacon->IsNative();
        result.mNetworkName = beacon->GetNetworkName();
        result.mExtPanId = beacon->GetExtendedPanId();
    }

    handler(&result);

exit:
    return;
}

ThreadError otDiscover(otContext *aContext, uint32_t aScanChannels, uint16_t aScanDuration, uint16_t aPanId,
                       otHandleActiveScanResult aCallback)
{
    return aContext->mThreadNetif.GetMle().Discover(aScanChannels, aScanDuration, aPanId, &HandleMleDiscover,
                                                    reinterpret_cast<void *>(aCallback));
}

void HandleMleDiscover(otActiveScanResult *aResult, void *aContext)
{
    otHandleActiveScanResult handler = reinterpret_cast<otHandleActiveScanResult>(aContext);
    handler(aResult);
}

void otSetReceiveIp6DatagramCallback(otContext *aContext, otReceiveIp6DatagramCallback aCallback)
{
    Ip6::Ip6::SetReceiveDatagramCallback(aContext, aCallback);
}

ThreadError otSendIp6Datagram(otContext *aContext, otMessage aMessage)
{
    return Ip6::Ip6::HandleDatagram(*static_cast<Message *>(aMessage), NULL, aContext->mThreadNetif.GetInterfaceId(),
                                    NULL, true);
}

otMessage otNewUdpMessage(otContext *aContext)
{
    return Ip6::Udp::NewMessage(aContext, 0);
}

ThreadError otFreeMessage(otMessage aMessage)
{
    return Message::Free(*static_cast<Message *>(aMessage));
}

uint16_t otGetMessageLength(otMessage aMessage)
{
    Message *message = static_cast<Message *>(aMessage);
    return message->GetLength();
}

ThreadError otSetMessageLength(otMessage aMessage, uint16_t aLength)
{
    Message *message = static_cast<Message *>(aMessage);
    return message->SetLength(aLength);
}

uint16_t otGetMessageOffset(otMessage aMessage)
{
    Message *message = static_cast<Message *>(aMessage);
    return message->GetOffset();
}

ThreadError otSetMessageOffset(otMessage aMessage, uint16_t aOffset)
{
    Message *message = static_cast<Message *>(aMessage);
    return message->SetOffset(aOffset);
}

int otAppendMessage(otMessage aMessage, const void *aBuf, uint16_t aLength)
{
    Message *message = static_cast<Message *>(aMessage);
    return message->Append(aBuf, aLength);
}

int otReadMessage(otMessage aMessage, uint16_t aOffset, void *aBuf, uint16_t aLength)
{
    Message *message = static_cast<Message *>(aMessage);
    return message->Read(aOffset, aLength, aBuf);
}

int otWriteMessage(otMessage aMessage, uint16_t aOffset, const void *aBuf, uint16_t aLength)
{
    Message *message = static_cast<Message *>(aMessage);
    return message->Write(aOffset, aLength, aBuf);
}

ThreadError otOpenUdpSocket(otContext *aContext, otUdpSocket *aSocket, otUdpReceive aCallback, void *aCallbackContext)
{
    Ip6::UdpSocket *socket = reinterpret_cast<Ip6::UdpSocket *>(aSocket);
    return socket->Open(aContext, aCallback, aCallbackContext);
}

ThreadError otCloseUdpSocket(otContext *aContext, otUdpSocket *aSocket)
{
    Ip6::UdpSocket *socket = reinterpret_cast<Ip6::UdpSocket *>(aSocket);
    return socket->Close(aContext);
}

ThreadError otBindUdpSocket(otUdpSocket *aSocket, otSockAddr *aSockName)
{
    Ip6::UdpSocket *socket = reinterpret_cast<Ip6::UdpSocket *>(aSocket);
    return socket->Bind(*reinterpret_cast<const Ip6::SockAddr *>(aSockName));
}

ThreadError otSendUdp(otUdpSocket *aSocket, otMessage aMessage, const otMessageInfo *aMessageInfo)
{
    Ip6::UdpSocket *socket = reinterpret_cast<Ip6::UdpSocket *>(aSocket);
    return socket->SendTo(*reinterpret_cast<Message *>(aMessage),
                          *reinterpret_cast<const Ip6::MessageInfo *>(aMessageInfo));
}

bool otIsIcmpEchoEnabled(otContext *aContext)
{
    return Ip6::Icmp::IsEchoEnabled(aContext);
}

void otSetIcmpEchoEnabled(otContext *aContext, bool aEnabled)
{
    Ip6::Icmp::SetEchoEnabled(aContext, aEnabled);
}

ThreadError otGetActiveDataset(otContext *aContext, otOperationalDataset *aDataset)
{
    ThreadError error = kThreadError_None;

    VerifyOrExit(aDataset != NULL, error = kThreadError_InvalidArgs);

    aContext->mThreadNetif.GetActiveDataset().Get(*aDataset);

exit:
    return error;
}

ThreadError otSetActiveDataset(otContext *aContext, otOperationalDataset *aDataset)
{
    ThreadError error;

    VerifyOrExit(aDataset != NULL, error = kThreadError_InvalidArgs);

    error = aContext->mThreadNetif.GetActiveDataset().Set(*aDataset);

exit:
    return error;
}

ThreadError otGetPendingDataset(otContext *aContext, otOperationalDataset *aDataset)
{
    ThreadError error = kThreadError_None;

    VerifyOrExit(aDataset != NULL, error = kThreadError_InvalidArgs);

    aContext->mThreadNetif.GetPendingDataset().Get(*aDataset);

exit:
    return error;
}

ThreadError otSetPendingDataset(otContext *aContext, otOperationalDataset *aDataset)
{
    ThreadError error;

    VerifyOrExit(aDataset != NULL, error = kThreadError_InvalidArgs);

    error = aContext->mThreadNetif.GetPendingDataset().Set(*aDataset);

exit:
    return error;
}

#ifdef __cplusplus
}  // extern "C"
#endif

}  // namespace Thread<|MERGE_RESOLUTION|>--- conflicted
+++ resolved
@@ -413,11 +413,7 @@
     return aContext->mThreadNetif.GetMle().GetNetworkIdTimeout();
 }
 
-<<<<<<< HEAD
-void otSetNetworkIdTimeout(otContext *aContext, uint32_t aTimeout)
-=======
-void otSetNetworkIdTimeout(uint8_t aTimeout)
->>>>>>> 4050c685
+void otSetNetworkIdTimeout(otContext *aContext, uint8_t aTimeout)
 {
     aContext->mThreadNetif.GetMle().SetNetworkIdTimeout((uint8_t)aTimeout);
 }
@@ -707,7 +703,6 @@
 
 
     otLogInfoApi("otEnable\n");
-<<<<<<< HEAD
 
     VerifyOrExit(aContextBufferSize != NULL, ;);
 
@@ -715,12 +710,6 @@
     VerifyOrExit(cAlignedContextSize <= *aContextBufferSize, *aContextBufferSize = cAlignedContextSize);
 
     aContext = new(aContextBuffer)otContext();
-=======
-    Message::Init();
-    sThreadNetif = new(&sThreadNetifRaw) ThreadNetif;
-    Ip6::Ip6::Init();
-    mEnabled = true;
->>>>>>> 4050c685
 
 exit:
 
