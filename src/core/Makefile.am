#
#  Copyright (c) 2016, The OpenThread Authors.
#  All rights reserved.
#
#  Redistribution and use in source and binary forms, with or without
#  modification, are permitted provided that the following conditions are met:
#  1. Redistributions of source code must retain the above copyright
#     notice, this list of conditions and the following disclaimer.
#  2. Redistributions in binary form must reproduce the above copyright
#     notice, this list of conditions and the following disclaimer in the
#     documentation and/or other materials provided with the distribution.
#  3. Neither the name of the copyright holder nor the
#     names of its contributors may be used to endorse or promote products
#     derived from this software without specific prior written permission.
#
#  THIS SOFTWARE IS PROVIDED BY THE COPYRIGHT HOLDERS AND CONTRIBUTORS "AS IS"
#  AND ANY EXPRESS OR IMPLIED WARRANTIES, INCLUDING, BUT NOT LIMITED TO, THE
#  IMPLIED WARRANTIES OF MERCHANTABILITY AND FITNESS FOR A PARTICULAR PURPOSE
#  ARE DISCLAIMED. IN NO EVENT SHALL THE COPYRIGHT HOLDER OR CONTRIBUTORS BE
#  LIABLE FOR ANY DIRECT, INDIRECT, INCIDENTAL, SPECIAL, EXEMPLARY, OR
#  CONSEQUENTIAL DAMAGES (INCLUDING, BUT NOT LIMITED TO, PROCUREMENT OF
#  SUBSTITUTE GOODS OR SERVICES; LOSS OF USE, DATA, OR PROFITS; OR BUSINESS
#  INTERRUPTION) HOWEVER CAUSED AND ON ANY THEORY OF LIABILITY, WHETHER IN
#  CONTRACT, STRICT LIABILITY, OR TORT (INCLUDING NEGLIGENCE OR OTHERWISE)
#  ARISING IN ANY WAY OUT OF THE USE OF THIS SOFTWARE, EVEN IF ADVISED OF THE
#  POSSIBILITY OF SUCH DAMAGE.
#

include $(abs_top_nlbuild_autotools_dir)/automake/pre.am

lib_LIBRARIES                       = \
    libopenthread-ftd.a               \
    libopenthread-mtd.a               \
    libopenthread-radio.a             \
    $(NULL)

CPPFLAGS_COMMON                     = \
    -I$(top_srcdir)/include           \
    $(OPENTHREAD_TARGET_DEFINES)      \
    $(NULL)

libopenthread_radio_a_CPPFLAGS      = \
    $(CPPFLAGS_COMMON)                \
    -DOPENTHREAD_RADIO=1              \
    $(NULL)

libopenthread_ftd_a_CPPFLAGS        = \
    $(CPPFLAGS_COMMON)                \
    -DOPENTHREAD_FTD=1                \
    $(NULL)

libopenthread_mtd_a_CPPFLAGS        = \
    $(CPPFLAGS_COMMON)                \
    -DOPENTHREAD_MTD=1                \
    $(NULL)

#------------------------------------------------------
# Note to maintainer/developers about "SOURCES_COMMON"
#
# The traditional method for GNU style Makefile.am files
# is to have IF statements within the Makefile
#
# These IF statements would add (or not add) certain
# source files from the build/library being built.
#
# In general, IDEs do not easily support this.
# Some do, some do not, those that do support it
# often do so in a very different or complex way.
# Bottom line: It is a very mixed bag of results.
#
# Thus we bend to the IDEs, and impose these rules:
#
# Rule #1
#     All code(files) should be compiled
#     Even if it is not used or required
#
#     For example: In the MTD build, some features
#     are disabled and thus in the traditional scheme
#     source files could be excluded SOURCES_COMMON
#     via makefile IF/ELSE/ENDIF constructs.
#
#     This makes it impossibly hard for IDEs.
#     Thus we compile everything.
#
#     And then rely upon Rule #2.
#
# Rule #2
#     Files that are not required, in certain
#     configurations require appropriate wrappers
#     Such as #if/#else/#endif
#
#     The net result is sort of an "empty translation
#     unit"
#

SOURCES_COMMON                      = \
    api/border_router_api.cpp         \
<<<<<<< HEAD
    api/coap_api.cpp                  \
    api/coap_secure_api.cpp           \
    api/commissioner_api.cpp          \
=======
>>>>>>> a9bd1e2d
    api/channel_manager_api.cpp       \
    api/channel_monitor_api.cpp       \
    api/child_supervision_api.cpp     \
    api/coap_api.cpp                  \
    api/commissioner_api.cpp          \
    api/crypto_api.cpp                \
    api/dataset_api.cpp               \
    api/dataset_ftd_api.cpp           \
    api/dhcp6_api.cpp                 \
    api/dns_api.cpp                   \
    api/icmp6_api.cpp                 \
    api/instance_api.cpp              \
    api/ip6_api.cpp                   \
    api/jam_detection_api.cpp         \
    api/joiner_api.cpp                \
    api/link_api.cpp                  \
    api/link_raw_api.cpp              \
    api/message_api.cpp               \
    api/netdata_api.cpp               \
    api/server_api.cpp                \
    api/tasklet_api.cpp               \
    api/thread_api.cpp                \
    api/thread_ftd_api.cpp            \
    api/tmf_proxy_api.cpp             \
    api/udp_api.cpp                   \
    coap/coap.cpp                     \
    coap/coap_header.cpp              \
    coap/coap_secure.cpp              \
    common/crc16.cpp                  \
    common/instance.cpp               \
    common/locator.cpp                \
    common/logging.cpp                \
    common/message.cpp                \
    common/notifier.cpp               \
    common/settings.cpp               \
    common/string.cpp                 \
    common/tasklet.cpp                \
    common/timer.cpp                  \
    common/tlvs.cpp                   \
    common/trickle_timer.cpp          \
    crypto/aes_ccm.cpp                \
    crypto/aes_ecb.cpp                \
    crypto/hmac_sha256.cpp            \
    crypto/mbedtls.cpp                \
    crypto/pbkdf2_cmac.cpp            \
    crypto/sha256.cpp                 \
    mac/mac.cpp                       \
    mac/mac_filter.cpp                \
    mac/mac_frame.cpp                 \
    meshcop/announce_begin_client.cpp \
    meshcop/commissioner.cpp          \
    meshcop/dataset.cpp               \
    meshcop/dataset_local.cpp         \
    meshcop/dataset_manager.cpp       \
    meshcop/dataset_manager_ftd.cpp   \
    meshcop/dtls.cpp                  \
    meshcop/energy_scan_client.cpp    \
    meshcop/joiner.cpp                \
    meshcop/joiner_router.cpp         \
    meshcop/leader.cpp                \
    meshcop/meshcop.cpp               \
    meshcop/meshcop_tlvs.cpp          \
    meshcop/panid_query_client.cpp    \
    meshcop/timestamp.cpp             \
    net/dhcp6_client.cpp              \
    net/dhcp6_server.cpp              \
    net/dns_client.cpp                \
    net/icmp6.cpp                     \
    net/ip6.cpp                       \
    net/ip6_address.cpp               \
    net/ip6_filter.cpp                \
    net/ip6_headers.cpp               \
    net/ip6_mpl.cpp                   \
    net/ip6_routes.cpp                \
    net/netif.cpp                     \
    net/udp6.cpp                      \
    thread/address_resolver.cpp       \
    thread/announce_begin_server.cpp  \
    thread/announce_sender.cpp        \
    thread/child_table.cpp            \
    thread/data_poll_manager.cpp      \
    thread/energy_scan_server.cpp     \
    thread/key_manager.cpp            \
    thread/link_quality.cpp           \
    thread/lowpan.cpp                 \
    thread/mesh_forwarder.cpp         \
    thread/mesh_forwarder_ftd.cpp     \
    thread/mesh_forwarder_mtd.cpp     \
    thread/mle.cpp                    \
    thread/mle_router.cpp             \
    thread/network_data.cpp           \
    thread/network_data_leader.cpp    \
    thread/network_data_leader_ftd.cpp \
    thread/network_data_local.cpp     \
    thread/network_diagnostic.cpp     \
    thread/panid_query_server.cpp     \
    thread/router_table.cpp           \
    thread/src_match_controller.cpp   \
    thread/thread_netif.cpp           \
    thread/tmf_proxy.cpp              \
    thread/topology.cpp               \
    utils/channel_manager.cpp         \
    utils/channel_monitor.cpp         \
    utils/child_supervision.cpp       \
    utils/heap.cpp                    \
    utils/jam_detector.cpp            \
    utils/missing_strlcat.c           \
    utils/missing_strlcpy.c           \
    utils/missing_strnlen.c           \
    utils/slaac_address.cpp           \
    $(NULL)

libopenthread_radio_a_SOURCES       = \
    api/instance_api.cpp              \
    api/link_raw_api.cpp              \
    api/message_api.cpp               \
    api/tasklet_api.cpp               \
    common/instance.cpp               \
    common/locator.cpp                \
    common/logging.cpp                \
    common/message.cpp                \
    common/string.cpp                 \
    common/tasklet.cpp                \
    common/timer.cpp                  \
    mac/mac_frame.cpp                 \
    thread/link_quality.cpp           \
    $(NULL)

libopenthread_mtd_a_SOURCES         = \
    $(SOURCES_COMMON)                 \
    $(NULL)

libopenthread_ftd_a_SOURCES         = \
    $(SOURCES_COMMON)                 \
    $(NULL)

HEADERS_COMMON                      = \
    openthread-core-config.h          \
    openthread-core-default-config.h  \
    api/link_raw.hpp                  \
    coap/coap.hpp                     \
    coap/coap_header.hpp              \
    coap/coap_secure.hpp              \
    common/code_utils.hpp             \
    common/crc16.hpp                  \
    common/debug.hpp                  \
    common/encoding.hpp               \
    common/instance.hpp               \
    common/locator.hpp                \
    common/logging.hpp                \
    common/message.hpp                \
    common/new.hpp                    \
    common/notifier.hpp               \
    common/owner-locator.hpp          \
    common/random.hpp                 \
    common/settings.hpp               \
    common/string.hpp                 \
    common/tasklet.hpp                \
    common/timer.hpp                  \
    common/tlvs.hpp                   \
    common/trickle_timer.hpp          \
    crypto/aes_ccm.hpp                \
    crypto/aes_ecb.hpp                \
    crypto/hmac_sha256.hpp            \
    crypto/mbedtls.hpp                \
    crypto/pbkdf2_cmac.h              \
    crypto/sha256.hpp                 \
    mac/mac.hpp                       \
    mac/mac_filter.hpp                \
    mac/mac_frame.hpp                 \
    meshcop/announce_begin_client.hpp \
    meshcop/commissioner.hpp          \
    meshcop/dataset.hpp               \
    meshcop/dataset_local.hpp         \
    meshcop/dataset_manager.hpp       \
    meshcop/dtls.hpp                  \
    meshcop/energy_scan_client.hpp    \
    meshcop/joiner.hpp                \
    meshcop/joiner_router.hpp         \
    meshcop/leader.hpp                \
    meshcop/meshcop.hpp               \
    meshcop/meshcop_tlvs.hpp          \
    meshcop/panid_query_client.hpp    \
    meshcop/timestamp.hpp             \
    net/dhcp6.hpp                     \
    net/dhcp6_client.hpp              \
    net/dhcp6_server.hpp              \
    net/dns_client.hpp                \
    net/dns_headers.hpp               \
    net/icmp6.hpp                     \
    net/ip6.hpp                       \
    net/ip6_address.hpp               \
    net/ip6_filter.hpp                \
    net/ip6_headers.hpp               \
    net/ip6_mpl.hpp                   \
    net/ip6_routes.hpp                \
    net/netif.hpp                     \
    net/socket.hpp                    \
    net/tcp.hpp                       \
    net/udp6.hpp                      \
    thread/address_resolver.hpp       \
    thread/announce_begin_server.hpp  \
    thread/announce_sender.hpp        \
    thread/child_table.hpp            \
    thread/data_poll_manager.hpp      \
    thread/energy_scan_server.hpp     \
    thread/key_manager.hpp            \
    thread/link_quality.hpp           \
    thread/lowpan.hpp                 \
    thread/mesh_forwarder.hpp         \
    thread/mle.hpp                    \
    thread/mle_constants.hpp          \
    thread/mle_router.hpp             \
    thread/mle_router_ftd.hpp         \
    thread/mle_router_mtd.hpp         \
    thread/mle_tlvs.hpp               \
    thread/network_data.hpp           \
    thread/network_data_leader.hpp    \
    thread/network_data_leader_ftd.hpp \
    thread/network_data_leader_mtd.hpp \
    thread/network_data_local.hpp     \
    thread/network_data_tlvs.hpp      \
    thread/network_diagnostic.hpp     \
    thread/network_diagnostic_tlvs.hpp \
    thread/panid_query_server.hpp     \
    thread/router_table.hpp           \
    thread/src_match_controller.hpp   \
    thread/thread_netif.hpp           \
    thread/thread_tlvs.hpp            \
    thread/thread_uri_paths.hpp       \
    thread/tmf_proxy.hpp              \
    thread/topology.hpp               \
    utils/channel_manager.hpp         \
    utils/channel_monitor.hpp         \
    utils/child_supervision.hpp       \
    utils/heap.hpp                    \
    utils/jam_detector.hpp            \
    utils/slaac_address.hpp           \
    utils/wrap_stdbool.h              \
    utils/wrap_stdint.h               \
    utils/wrap_string.h               \
    $(NULL)

noinst_HEADERS                      = \
    $(HEADERS_COMMON)                 \
    $(NULL)

PRETTY_FILES                        = \
    $(HEADERS_COMMON)                 \
    $(SOURCES_COMMON)                 \
    $(NULL)

if OPENTHREAD_BUILD_COVERAGE
Dash                                = -
CLEANFILES                          = $(shell find $(top_builddir)/src/core $(Dash)name "*.gcda" $(Dash)o $(Dash)name "*.gcno")
endif # OPENTHREAD_BUILD_COVERAGE

include $(abs_top_nlbuild_autotools_dir)/automake/post.am<|MERGE_RESOLUTION|>--- conflicted
+++ resolved
@@ -95,16 +95,11 @@
 
 SOURCES_COMMON                      = \
     api/border_router_api.cpp         \
-<<<<<<< HEAD
-    api/coap_api.cpp                  \
-    api/coap_secure_api.cpp           \
-    api/commissioner_api.cpp          \
-=======
->>>>>>> a9bd1e2d
     api/channel_manager_api.cpp       \
     api/channel_monitor_api.cpp       \
     api/child_supervision_api.cpp     \
     api/coap_api.cpp                  \
+    api/coap_secure_api.cpp           \
     api/commissioner_api.cpp          \
     api/crypto_api.cpp                \
     api/dataset_api.cpp               \
