#
#  Copyright (c) 2016, The OpenThread Authors.
#  All rights reserved.
#
#  Redistribution and use in source and binary forms, with or without
#  modification, are permitted provided that the following conditions are met:
#  1. Redistributions of source code must retain the above copyright
#     notice, this list of conditions and the following disclaimer.
#  2. Redistributions in binary form must reproduce the above copyright
#     notice, this list of conditions and the following disclaimer in the
#     documentation and/or other materials provided with the distribution.
#  3. Neither the name of the copyright holder nor the
#     names of its contributors may be used to endorse or promote products
#     derived from this software without specific prior written permission.
#
#  THIS SOFTWARE IS PROVIDED BY THE COPYRIGHT HOLDERS AND CONTRIBUTORS "AS IS"
#  AND ANY EXPRESS OR IMPLIED WARRANTIES, INCLUDING, BUT NOT LIMITED TO, THE
#  IMPLIED WARRANTIES OF MERCHANTABILITY AND FITNESS FOR A PARTICULAR PURPOSE
#  ARE DISCLAIMED. IN NO EVENT SHALL THE COPYRIGHT HOLDER OR CONTRIBUTORS BE
#  LIABLE FOR ANY DIRECT, INDIRECT, INCIDENTAL, SPECIAL, EXEMPLARY, OR
#  CONSEQUENTIAL DAMAGES (INCLUDING, BUT NOT LIMITED TO, PROCUREMENT OF
#  SUBSTITUTE GOODS OR SERVICES; LOSS OF USE, DATA, OR PROFITS; OR BUSINESS
#  INTERRUPTION) HOWEVER CAUSED AND ON ANY THEORY OF LIABILITY, WHETHER IN
#  CONTRACT, STRICT LIABILITY, OR TORT (INCLUDING NEGLIGENCE OR OTHERWISE)
#  ARISING IN ANY WAY OUT OF THE USE OF THIS SOFTWARE, EVEN IF ADVISED OF THE
#  POSSIBILITY OF SUCH DAMAGE.
#

include $(abs_top_nlbuild_autotools_dir)/automake/pre.am

lib_LIBRARIES                       = \
    libopenthread-ftd.a               \
    libopenthread-mtd.a               \
    $(NULL)

CPPFLAGS_COMMON                     = \
    -I$(top_srcdir)/include           \
    $(OPENTHREAD_TARGET_DEFINES)      \
    $(NULL)


libopenthread_ftd_a_CPPFLAGS        = \
    $(CPPFLAGS_COMMON)                \
    -DOPENTHREAD_FTD=1                \
    $(NULL)

libopenthread_mtd_a_CPPFLAGS        = \
    $(CPPFLAGS_COMMON)                \
    -DOPENTHREAD_MTD=1                \
    $(NULL)

#----------------------------------------
# Note to maintainer/developers about "SOURCES_COMMON"
#
# The traditional method for GNU style Makefile.am files
# is to have IF statements within the Makefile
#
# These IF statements would add (or not add) certain
# source files from the build/library being built.
#
# In general, IDEs do not easily support this.
# Some do, some do not, those that do support it
# often do so in a very different or complex way.
# Bottom line: It is a very mixed bag of results.
#
# Thus we bend to the IDEs, and impose these rules:
#
# Rule #1
#     All code(files) should be compiled
#     Even if it is not used or required
#
#     For example: In the MTD build, some features
#     are disabled and thus in the traditional scheme
#     source files could be excluded SOURCES_COMMON
#     via makefile IF/ELSE/ENDIF constructs.
#
#     This makes it impossibly hard for IDEs.
#     Thus we compile everything.
#
#     And then rely upon Rule #2.
#
# Rule #2
#     Files that are not required, in certain
#     configurations require appropriate wrappers
#     Such as #if/#else/#endif
#
#     The net result is sort of an "empty translation unit"
#

SOURCES_COMMON                      = \
    api/coap_api.cpp                  \
    api/commissioner_api.cpp          \
    api/child_supervision_api.cpp     \
    api/crypto_api.cpp                \
    api/border_router_api.cpp         \
    api/dataset_api.cpp               \
    api/dataset_ftd_api.cpp           \
    api/dhcp6_api.cpp                 \
    api/dns_api.cpp                   \
    api/icmp6_api.cpp                 \
    api/instance_api.cpp              \
    api/ip6_api.cpp                   \
    api/jam_detection_api.cpp         \
    api/joiner_api.cpp                \
    api/link_api.cpp                  \
    api/link_raw_api.cpp              \
    api/message_api.cpp               \
    api/netdata_api.cpp               \
<<<<<<< HEAD
	api/otfaultinjection_api.cpp      \
=======
    api/server_api.cpp                \
>>>>>>> a911b299
    api/tasklet_api.cpp               \
    api/thread_api.cpp                \
    api/thread_ftd_api.cpp            \
    api/tmf_proxy_api.cpp             \
    api/udp_api.cpp                   \
    coap/coap.cpp                     \
    coap/coap_header.cpp              \
    coap/coap_secure.cpp              \
    common/crc16.cpp                  \
    common/logging.cpp                \
    common/locator.cpp                \
    common/message.cpp                \
	common/otfaultinjection.cpp       \
    common/tasklet.cpp                \
    common/timer.cpp                  \
    common/tlvs.cpp                   \
    common/trickle_timer.cpp          \
    crypto/aes_ccm.cpp                \
    crypto/aes_ecb.cpp                \
    crypto/heap.cpp                   \
    crypto/hmac_sha256.cpp            \
    crypto/mbedtls.cpp                \
    crypto/pbkdf2_cmac.cpp            \
    crypto/sha256.cpp                 \
    mac/mac.cpp                       \
    mac/mac_filter.cpp                \
    mac/mac_frame.cpp                 \
    meshcop/announce_begin_client.cpp \
    meshcop/commissioner.cpp          \
    meshcop/dataset.cpp               \
    meshcop/dataset_local.cpp         \
    meshcop/dataset_manager.cpp       \
    meshcop/dataset_manager_ftd.cpp   \
    meshcop/dtls.cpp                  \
    meshcop/energy_scan_client.cpp    \
    meshcop/joiner.cpp                \
    meshcop/joiner_router.cpp         \
    meshcop/leader.cpp                \
    meshcop/panid_query_client.cpp    \
    meshcop/timestamp.cpp             \
    meshcop/meshcop_tlvs.cpp          \
    net/dhcp6_client.cpp              \
    net/dhcp6_server.cpp              \
    net/dns_client.cpp                \
    net/icmp6.cpp                     \
    net/ip6.cpp                       \
    net/ip6_address.cpp               \
    net/ip6_filter.cpp                \
    net/ip6_headers.cpp               \
    net/ip6_mpl.cpp                   \
    net/ip6_routes.cpp                \
    net/netif.cpp                     \
    net/udp6.cpp                      \
    thread/address_resolver.cpp       \
    thread/announce_begin_server.cpp  \
    thread/data_poll_manager.cpp      \
    thread/energy_scan_server.cpp     \
    thread/key_manager.cpp            \
    thread/link_quality.cpp           \
    thread/lowpan.cpp                 \
    thread/mesh_forwarder.cpp         \
    thread/mle.cpp                    \
    thread/mle_router.cpp             \
    thread/network_data.cpp           \
    thread/network_data_leader.cpp    \
    thread/network_data_leader_ftd.cpp \
    thread/network_data_local.cpp     \
    thread/network_diagnostic.cpp     \
    thread/panid_query_server.cpp     \
    thread/src_match_controller.cpp   \
    thread/thread_netif.cpp           \
    thread/tmf_proxy.cpp              \
    thread/topology.cpp               \
    utils/child_supervision.cpp       \
    utils/jam_detector.cpp            \
    utils/missing_strlcpy.c           \
    utils/missing_strlcat.c           \
    utils/missing_strnlen.c           \
    utils/slaac_address.cpp           \
    $(NULL)


libopenthread_mtd_a_SOURCES         = \
    $(SOURCES_COMMON)                 \
    $(NULL)

libopenthread_ftd_a_SOURCES         = \
    $(SOURCES_COMMON)                 \
    $(NULL)

HEADERS_COMMON                      = \
    openthread-core-config.h          \
    openthread-core-default-config.h  \
    openthread-instance.h             \
    openthread-single-instance.h      \
    api/link_raw.hpp                  \
    coap/coap.hpp                     \
    coap/coap_header.hpp              \
    coap/coap_secure.hpp              \
    common/code_utils.hpp             \
    common/context.hpp                \
    common/crc16.hpp                  \
    common/debug.hpp                  \
    common/encoding.hpp               \
    common/locator.hpp                \
    common/logging.hpp                \
    common/message.hpp                \
    common/settings.hpp               \
    common/new.hpp                    \
	common/otfaultinjection.hpp       \
    common/tasklet.hpp                \
    common/timer.hpp                  \
    common/tlvs.hpp                   \
    common/trickle_timer.hpp          \
    crypto/aes_ccm.hpp                \
    crypto/aes_ecb.hpp                \
    crypto/heap.hpp                   \
    crypto/hmac_sha256.hpp            \
    crypto/mbedtls.hpp                \
    crypto/pbkdf2_cmac.h              \
    crypto/sha256.hpp                 \
    mac/mac.hpp                       \
    mac/mac_filter.hpp                \
    mac/mac_frame.hpp                 \
    meshcop/announce_begin_client.hpp \
    meshcop/commissioner.hpp          \
    meshcop/dataset.hpp               \
    meshcop/dataset_local.hpp         \
    meshcop/dataset_manager.hpp       \
    meshcop/dataset_manager_ftd.hpp   \
    meshcop/dataset_manager_mtd.hpp   \
    meshcop/dtls.hpp                  \
    meshcop/energy_scan_client.hpp    \
    meshcop/joiner.hpp                \
    meshcop/joiner_router.hpp         \
    meshcop/leader.hpp                \
    meshcop/meshcop.hpp               \
    meshcop/panid_query_client.hpp    \
    meshcop/timestamp.hpp             \
    meshcop/meshcop_tlvs.hpp          \
    net/dhcp6.hpp                     \
    net/dhcp6_client.hpp              \
    net/dhcp6_server.hpp              \
    net/dns_client.hpp                \
    net/dns_headers.hpp               \
    net/icmp6.hpp                     \
    net/ip6.hpp                       \
    net/ip6_address.hpp               \
    net/ip6_headers.hpp               \
    net/ip6_filter.hpp                \
    net/ip6_mpl.hpp                   \
    net/ip6_routes.hpp                \
    net/netif.hpp                     \
    net/socket.hpp                    \
    net/tcp.hpp                       \
    net/udp6.hpp                      \
    thread/address_resolver.hpp       \
    thread/announce_begin_server.hpp  \
    thread/data_poll_manager.hpp      \
    thread/energy_scan_server.hpp     \
    thread/key_manager.hpp            \
    thread/link_quality.hpp           \
    thread/lowpan.hpp                 \
    thread/mesh_forwarder.hpp         \
    thread/mle.hpp                    \
    thread/mle_constants.hpp          \
    thread/mle_router.hpp             \
    thread/mle_router_ftd.hpp         \
    thread/mle_router_mtd.hpp         \
    thread/mle_tlvs.hpp               \
    thread/network_data.hpp           \
    thread/network_data_leader.hpp    \
    thread/network_data_leader_ftd.hpp \
    thread/network_data_leader_mtd.hpp \
    thread/network_data_local.hpp     \
    thread/network_data_tlvs.hpp      \
    thread/panid_query_server.hpp     \
    thread/network_diagnostic.hpp     \
    thread/network_diagnostic_tlvs.hpp \
    thread/src_match_controller.hpp   \
    thread/thread_netif.hpp           \
    thread/thread_tlvs.hpp            \
    thread/thread_uri_paths.hpp       \
    thread/tmf_proxy.hpp              \
    thread/topology.hpp               \
    utils/child_supervision.hpp       \
    utils/slaac_address.hpp           \
    utils/jam_detector.hpp            \
    utils/wrap_stdbool.h              \
    utils/wrap_stdint.h               \
    utils/wrap_string.h               \
    $(NULL)

noinst_HEADERS                      = \
    $(HEADERS_COMMON)                 \
    $(NULL)

PRETTY_FILES                        = \
    $(SOURCES_COMMON)                 \
    $(HEADERS_COMMON)                 \
    $(NULL)

if OPENTHREAD_BUILD_COVERAGE
Dash                                = -
CLEANFILES                          = $(shell find $(top_builddir)/src/core $(Dash)name "*.gcda" $(Dash)o $(Dash)name "*.gcno")
endif # OPENTHREAD_BUILD_COVERAGE

include $(abs_top_nlbuild_autotools_dir)/automake/post.am<|MERGE_RESOLUTION|>--- conflicted
+++ resolved
@@ -106,11 +106,8 @@
     api/link_raw_api.cpp              \
     api/message_api.cpp               \
     api/netdata_api.cpp               \
-<<<<<<< HEAD
 	api/otfaultinjection_api.cpp      \
-=======
     api/server_api.cpp                \
->>>>>>> a911b299
     api/tasklet_api.cpp               \
     api/thread_api.cpp                \
     api/thread_ftd_api.cpp            \
