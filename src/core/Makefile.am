#
#  Copyright (c) 2016, The OpenThread Authors.
#  All rights reserved.
#
#  Redistribution and use in source and binary forms, with or without
#  modification, are permitted provided that the following conditions are met:
#  1. Redistributions of source code must retain the above copyright
#     notice, this list of conditions and the following disclaimer.
#  2. Redistributions in binary form must reproduce the above copyright
#     notice, this list of conditions and the following disclaimer in the
#     documentation and/or other materials provided with the distribution.
#  3. Neither the name of the copyright holder nor the
#     names of its contributors may be used to endorse or promote products
#     derived from this software without specific prior written permission.
#
#  THIS SOFTWARE IS PROVIDED BY THE COPYRIGHT HOLDERS AND CONTRIBUTORS "AS IS"
#  AND ANY EXPRESS OR IMPLIED WARRANTIES, INCLUDING, BUT NOT LIMITED TO, THE
#  IMPLIED WARRANTIES OF MERCHANTABILITY AND FITNESS FOR A PARTICULAR PURPOSE
#  ARE DISCLAIMED. IN NO EVENT SHALL THE COPYRIGHT HOLDER OR CONTRIBUTORS BE
#  LIABLE FOR ANY DIRECT, INDIRECT, INCIDENTAL, SPECIAL, EXEMPLARY, OR
#  CONSEQUENTIAL DAMAGES (INCLUDING, BUT NOT LIMITED TO, PROCUREMENT OF
#  SUBSTITUTE GOODS OR SERVICES; LOSS OF USE, DATA, OR PROFITS; OR BUSINESS
#  INTERRUPTION) HOWEVER CAUSED AND ON ANY THEORY OF LIABILITY, WHETHER IN
#  CONTRACT, STRICT LIABILITY, OR TORT (INCLUDING NEGLIGENCE OR OTHERWISE)
#  ARISING IN ANY WAY OUT OF THE USE OF THIS SOFTWARE, EVEN IF ADVISED OF THE
#  POSSIBILITY OF SUCH DAMAGE.
#

include $(abs_top_nlbuild_autotools_dir)/automake/pre.am

lib_LIBRARIES                       = \
    libopenthread-ftd.a               \
    libopenthread-mtd.a               \
    $(NULL)

CPPFLAGS_COMMON                     = \
    -I$(top_srcdir)/include           \
    -I${abs_top_srcdir}/third_party/mbedtls/repo/include \
    $(MBEDTLS_CPPFLAGS)               \
    $(OPENTHREAD_TARGET_DEFINES)      \
    $(NULL)

SOURCES_COMMON                      = \
    openthread.cpp                    \
    coap/coap_base.cpp                \
    coap/coap_client.cpp              \
    coap/coap_header.cpp              \
    coap/coap_server.cpp              \
    common/crc16.cpp                  \
    common/logging.cpp                \
    common/message.cpp                \
    common/tasklet.cpp                \
    common/timer.cpp                  \
    common/trickle_timer.cpp          \
    crypto/aes_ccm.cpp                \
    crypto/aes_ecb.cpp                \
    crypto/hmac_sha256.cpp            \
    crypto/openthread-crypto.cpp      \
    crypto/mbedtls.cpp                \
    crypto/sha256.cpp                 \
    mac/mac.cpp                       \
    mac/mac_frame.cpp                 \
<<<<<<< HEAD
    mac/mac_whitelist.cpp             \
    mac/mac_blacklist.cpp             \
=======
    meshcop/dataset.cpp               \
    meshcop/dataset_manager.cpp       \
    meshcop/tlvs.cpp                  \
>>>>>>> 4c0cc277
    net/icmp6.cpp                     \
    net/ip6.cpp                       \
    net/ip6_address.cpp               \
    net/ip6_filter.cpp                \
    net/ip6_mpl.cpp                   \
    net/ip6_routes.cpp                \
    net/netif.cpp                     \
    net/udp6.cpp                      \
    thread/announce_begin_server.cpp  \
    thread/energy_scan_server.cpp     \
    thread/key_manager.cpp            \
    thread/link_quality.cpp           \
    thread/lowpan.cpp                 \
    thread/mesh_forwarder.cpp         \
    thread/mle.cpp                    \
    thread/mle_tlvs.cpp               \
    thread/network_data.cpp           \
    thread/network_data_leader.cpp    \
    thread/panid_query_server.cpp     \
    thread/network_diag.cpp           \
    thread/network_diag_tlvs.cpp      \
    thread/thread_netif.cpp           \
    thread/thread_tlvs.cpp            \
    utils/slaac_address.cpp           \
    $(NULL)

if OPENTHREAD_ENABLE_MAC_WHITELIST
SOURCES_COMMON                     += \
    mac/mac_blacklist.cpp             \
    mac/mac_whitelist.cpp             \
    $(NULL)
endif  # OPENTHREAD_ENABLE_MAC_WHITELIST

if OPENTHREAD_ENABLE_COMMISSIONER
SOURCES_COMMON                     += \
    coap/secure_coap_server.cpp       \
    meshcop/announce_begin_client.cpp \
    meshcop/commissioner.cpp          \
    meshcop/energy_scan_client.cpp    \
    meshcop/panid_query_client.cpp    \
    $(NULL)
endif  # OPENTHREAD_ENABLE_COMMISSIONER

if OPENTHREAD_ENABLE_JOINER
SOURCES_COMMON                     += \
    coap/secure_coap_client.cpp       \
    meshcop/joiner.cpp                \
    $(NULL)
endif  # OPENTHREAD_ENABLE_JOINER

if OPENTHREAD_ENABLE_DTLS
SOURCES_COMMON                     += \
    meshcop/dtls.cpp                  \
    $(NULL)
endif  # OPENTHREAD_ENABLE_DTLS

if OPENTHREAD_ENABLE_DHCP6_CLIENT
SOURCES_COMMON                     += \
    net/dhcp6_client.cpp              \
    $(NULL)
endif  # OPENTHREAD_ENABLE_DHCP6_CLIENT

if OPENTHREAD_ENABLE_DHCP6_SERVER
SOURCES_COMMON                     += \
    net/dhcp6_server.cpp              \
    $(NULL)
endif  # OPENTHREAD_ENABLE_DHCP6_SERVER

if OPENTHREAD_ENABLE_JAM_DETECTION
SOURCES_COMMON                     += \
    utils/jam_detector.cpp            \
    $(NULL)
endif  # OPENTHREAD_ENABLE_JAM_DETECTION

libopenthread_ftd_a_CPPFLAGS        = \
    $(CPPFLAGS_COMMON)                \
    $(NULL)

libopenthread_ftd_a_SOURCES         = \
    $(SOURCES_COMMON)                 \
    meshcop/dataset_manager_ftd.cpp   \
    meshcop/joiner_router.cpp         \
    meshcop/leader.cpp                \
    thread/address_resolver.cpp       \
    thread/mle_router.cpp             \
    thread/network_data_leader_ftd.cpp \
    thread/network_data_local.cpp     \
    $(NULL)

libopenthread_mtd_a_CPPFLAGS        = \
    $(CPPFLAGS_COMMON)                \
    -DOPENTHREAD_MTD                  \
    $(NULL)

libopenthread_mtd_a_SOURCES         = \
    $(SOURCES_COMMON)                 \
    $(NULL)

libopenthread_ftd_a_CPPFLAGS        = \
    $(CPPFLAGS_COMMON)                \
    $(NULL)

libopenthread_ftd_a_SOURCES         = \
    $(SOURCES_COMMON)                 \
    meshcop/joiner_router.cpp         \
    meshcop/leader.cpp                \
    thread/address_resolver.cpp       \
    thread/mle_router.cpp             \
    thread/network_data_local.cpp     \
    $(NULL)

libopenthread_mtd_a_CPPFLAGS        = \
    $(CPPFLAGS_COMMON)                \
    -DOPENTHREAD_MTD                  \
    $(NULL)

libopenthread_mtd_a_SOURCES         = \
    $(SOURCES_COMMON)                 \
    $(NULL)

noinst_HEADERS                      = \
    openthread-core-config.h          \
    openthread-core-default-config.h  \
    openthread-instance.h             \
    coap/coap_base.hpp                \
    coap/coap_client.hpp              \
    coap/coap_header.hpp              \
    coap/coap_server.hpp              \
    coap/secure_coap_client.hpp       \
    coap/secure_coap_server.hpp       \
    common/code_utils.hpp             \
    common/crc16.hpp                  \
    common/debug.hpp                  \
    common/encoding.hpp               \
    common/logging.hpp                \
    common/message.hpp                \
    common/settings.hpp               \
    common/new.hpp                    \
    common/tasklet.hpp                \
    common/timer.hpp                  \
    common/trickle_timer.hpp          \
    crypto/aes_ccm.hpp                \
    crypto/aes_ecb.hpp                \
    crypto/hmac_sha256.hpp            \
    crypto/mbedtls.hpp                \
    crypto/sha256.hpp                 \
    mac/mac.hpp                       \
    mac/mac_blacklist.hpp             \
    mac/mac_blacklist_impl.hpp        \
    mac/mac_blacklist_stub.hpp        \
    mac/mac_frame.hpp                 \
    mac/mac_whitelist.hpp             \
    mac/mac_whitelist_impl.hpp        \
    mac/mac_whitelist_stub.hpp        \
    meshcop/announce_begin_client.hpp \
    meshcop/commissioner.hpp          \
    meshcop/dataset.hpp               \
    meshcop/dataset_manager.hpp       \
    meshcop/dataset_manager_ftd.hpp   \
    meshcop/dataset_manager_mtd.hpp   \
    meshcop/dtls.hpp                  \
    meshcop/energy_scan_client.hpp    \
    meshcop/joiner.hpp                \
    meshcop/joiner_router.hpp         \
    meshcop/joiner_router_ftd.hpp     \
    meshcop/joiner_router_mtd.hpp     \
    meshcop/leader.hpp                \
    meshcop/leader_ftd.hpp            \
    meshcop/leader_mtd.hpp            \
    meshcop/panid_query_client.hpp    \
    meshcop/tlvs.hpp                  \
    net/icmp6.hpp                     \
    net/ip6.hpp                       \
    net/ip6_address.hpp               \
    net/ip6_headers.hpp               \
    net/ip6_filter.hpp                \
    net/ip6_mpl.hpp                   \
    net/ip6_routes.hpp                \
    net/netif.hpp                     \
    net/socket.hpp                    \
    net/udp6.hpp                      \
    net/tcp.hpp                       \
    net/dhcp6.hpp                     \
    net/dhcp6_client.hpp              \
    net/dhcp6_server.hpp              \
    thread/address_resolver.hpp       \
    thread/address_resolver_ftd.hpp   \
    thread/address_resolver_mtd.hpp   \
    thread/announce_begin_server.hpp  \
    thread/energy_scan_server.hpp     \
    thread/key_manager.hpp            \
    thread/link_quality.hpp           \
    thread/lowpan.hpp                 \
    thread/mesh_forwarder.hpp         \
    thread/mle.hpp                    \
    thread/mle_constants.hpp          \
    thread/mle_router.hpp             \
    thread/mle_router_ftd.hpp         \
    thread/mle_router_mtd.hpp         \
    thread/mle_tlvs.hpp               \
    thread/network_data.hpp           \
    thread/network_data_leader.hpp    \
    thread/network_data_leader_ftd.hpp \
    thread/network_data_leader_mtd.hpp \
    thread/network_data_local.hpp     \
    thread/network_data_local_ftd.hpp \
    thread/network_data_local_mtd.hpp \
    thread/network_data_tlvs.hpp      \
    thread/panid_query_server.hpp     \
    thread/network_diag.hpp           \
    thread/network_diag_tlvs.hpp      \
    thread/thread_netif.hpp           \
    thread/thread_tlvs.hpp            \
    thread/thread_uris.hpp            \
    thread/topology.hpp               \
    utils/slaac_address.hpp           \
    utils/jam_detector.hpp            \
    $(NULL)

if OPENTHREAD_BUILD_COVERAGE
Dash                                = -
CLEANFILES                          = $(shell find $(top_builddir)/src/core $(Dash)name "*.gcda" $(Dash)o $(Dash)name "*.gcno")
endif # OPENTHREAD_BUILD_COVERAGE

include $(abs_top_nlbuild_autotools_dir)/automake/post.am<|MERGE_RESOLUTION|>--- conflicted
+++ resolved
@@ -60,14 +60,9 @@
     crypto/sha256.cpp                 \
     mac/mac.cpp                       \
     mac/mac_frame.cpp                 \
-<<<<<<< HEAD
-    mac/mac_whitelist.cpp             \
-    mac/mac_blacklist.cpp             \
-=======
     meshcop/dataset.cpp               \
     meshcop/dataset_manager.cpp       \
     meshcop/tlvs.cpp                  \
->>>>>>> 4c0cc277
     net/icmp6.cpp                     \
     net/ip6.cpp                       \
     net/ip6_address.cpp               \
@@ -154,28 +149,6 @@
     thread/address_resolver.cpp       \
     thread/mle_router.cpp             \
     thread/network_data_leader_ftd.cpp \
-    thread/network_data_local.cpp     \
-    $(NULL)
-
-libopenthread_mtd_a_CPPFLAGS        = \
-    $(CPPFLAGS_COMMON)                \
-    -DOPENTHREAD_MTD                  \
-    $(NULL)
-
-libopenthread_mtd_a_SOURCES         = \
-    $(SOURCES_COMMON)                 \
-    $(NULL)
-
-libopenthread_ftd_a_CPPFLAGS        = \
-    $(CPPFLAGS_COMMON)                \
-    $(NULL)
-
-libopenthread_ftd_a_SOURCES         = \
-    $(SOURCES_COMMON)                 \
-    meshcop/joiner_router.cpp         \
-    meshcop/leader.cpp                \
-    thread/address_resolver.cpp       \
-    thread/mle_router.cpp             \
     thread/network_data_local.cpp     \
     $(NULL)
 
