--- conflicted
+++ resolved
@@ -315,14 +315,9 @@
 
 HEADERS_COMMON                             = \
     openthread-core-config.h                 \
-<<<<<<< HEAD
     openthread-thread_v1_2-core-default-config.h \
-    backbone_router/leader.hpp               \
-    backbone_router/local.hpp                \
-=======
     backbone_router/bbr_leader.hpp           \
     backbone_router/bbr_local.hpp            \
->>>>>>> 89cd4b59
     coap/coap.hpp                            \
     coap/coap_message.hpp                    \
     coap/coap_secure.hpp                     \
