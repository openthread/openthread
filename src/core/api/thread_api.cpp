--- conflicted
+++ resolved
@@ -33,14 +33,10 @@
 
 #define WPP_NAME "thread_api.tmh"
 
-<<<<<<< HEAD
 #include  "openthread/openthread_enable_defines.h"
 
-#include "openthread/thread.h"
-=======
 #include <openthread/thread.h>
 #include <openthread/platform/settings.h>
->>>>>>> 9c09577d
 
 #include "openthread-instance.h"
 #include "common/logging.hpp"
@@ -408,7 +404,7 @@
 }
 
 otError otThreadSendDiagnosticGet(otInstance *aInstance, const otIp6Address *aDestination,
-                                  const uint8_t aTlvTypes[], uint8_t aCount)
+                                      const uint8_t aTlvTypes[], uint8_t aCount)
 {
     return aInstance->mThreadNetif.GetNetworkDiagnostic().SendDiagnosticGet(*static_cast<const Ip6::Address *>
                                                                             (aDestination),
@@ -417,7 +413,7 @@
 }
 
 otError otThreadSendDiagnosticReset(otInstance *aInstance, const otIp6Address *aDestination,
-                                    const uint8_t aTlvTypes[], uint8_t aCount)
+                                        const uint8_t aTlvTypes[], uint8_t aCount)
 {
     return aInstance->mThreadNetif.GetNetworkDiagnostic().SendDiagnosticReset(*static_cast<const Ip6::Address *>
                                                                               (aDestination),
