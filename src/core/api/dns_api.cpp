--- conflicted
+++ resolved
@@ -31,13 +31,9 @@
  *   This file implements the OpenThread UDP API.
  */
 
-<<<<<<< HEAD
 #include  "openthread/openthread_enable_defines.h"
 
-#include "openthread/dns.h"
-=======
 #include <openthread/dns.h>
->>>>>>> 9c09577d
 
 #include "openthread-instance.h"
 
@@ -45,7 +41,7 @@
 
 #if OPENTHREAD_ENABLE_DNS_CLIENT
 otError otDnsClientQuery(otInstance *aInstance, const otDnsQuery *aQuery, otDnsResponseHandler aHandler,
-                         void *aContext)
+                             void *aContext)
 {
     return aInstance->mThreadNetif.GetDnsClient().Query(aQuery, aHandler, aContext);
 }
