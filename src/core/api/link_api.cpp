/*
 *  Copyright (c) 2016, The OpenThread Authors.
 *  All rights reserved.
 *
 *  Redistribution and use in source and binary forms, with or without
 *  modification, are permitted provided that the following conditions are met:
 *  1. Redistributions of source code must retain the above copyright
 *     notice, this list of conditions and the following disclaimer.
 *  2. Redistributions in binary form must reproduce the above copyright
 *     notice, this list of conditions and the following disclaimer in the
 *     documentation and/or other materials provided with the distribution.
 *  3. Neither the name of the copyright holder nor the
 *     names of its contributors may be used to endorse or promote products
 *     derived from this software without specific prior written permission.
 *
 *  THIS SOFTWARE IS PROVIDED BY THE COPYRIGHT HOLDERS AND CONTRIBUTORS "AS IS"
 *  AND ANY EXPRESS OR IMPLIED WARRANTIES, INCLUDING, BUT NOT LIMITED TO, THE
 *  IMPLIED WARRANTIES OF MERCHANTABILITY AND FITNESS FOR A PARTICULAR PURPOSE
 *  ARE DISCLAIMED. IN NO EVENT SHALL THE COPYRIGHT HOLDER OR CONTRIBUTORS BE
 *  LIABLE FOR ANY DIRECT, INDIRECT, INCIDENTAL, SPECIAL, EXEMPLARY, OR
 *  CONSEQUENTIAL DAMAGES (INCLUDING, BUT NOT LIMITED TO, PROCUREMENT OF
 *  SUBSTITUTE GOODS OR SERVICES; LOSS OF USE, DATA, OR PROFITS; OR BUSINESS
 *  INTERRUPTION) HOWEVER CAUSED AND ON ANY THEORY OF LIABILITY, WHETHER IN
 *  CONTRACT, STRICT LIABILITY, OR TORT (INCLUDING NEGLIGENCE OR OTHERWISE)
 *  ARISING IN ANY WAY OUT OF THE USE OF THIS SOFTWARE, EVEN IF ADVISED OF THE
 *  POSSIBILITY OF SUCH DAMAGE.
 */

/**
 * @file
 *   This file implements the OpenThread Link API.
 */

<<<<<<< HEAD
#include  "openthread/openthread_enable_defines.h"

#include "openthread/link.h"
=======
#include <openthread/link.h>
>>>>>>> 9c09577d

#include "openthread-instance.h"

using namespace ot;

static void HandleActiveScanResult(void *aContext, Mac::Frame *aFrame);
static void HandleEnergyScanResult(void *aContext, otEnergyScanResult *aResult);

uint8_t otLinkGetChannel(otInstance *aInstance)
{
    return aInstance->mThreadNetif.GetMac().GetChannel();
}

otError otLinkSetChannel(otInstance *aInstance, uint8_t aChannel)
{
    otError error;

    VerifyOrExit(aInstance->mThreadNetif.GetMle().GetRole() == OT_DEVICE_ROLE_DISABLED,
                 error = OT_ERROR_INVALID_STATE);

    error = aInstance->mThreadNetif.GetMac().SetChannel(aChannel);
    aInstance->mThreadNetif.GetActiveDataset().Clear(false);
    aInstance->mThreadNetif.GetPendingDataset().Clear(false);

exit:
    return error;
}

const uint8_t *otLinkGetExtendedAddress(otInstance *aInstance)
{
    return reinterpret_cast<const uint8_t *>(aInstance->mThreadNetif.GetMac().GetExtAddress());
}

otError otLinkSetExtendedAddress(otInstance *aInstance, const otExtAddress *aExtAddress)
{
    otError error = OT_ERROR_NONE;

    VerifyOrExit(aExtAddress != NULL, error = OT_ERROR_INVALID_ARGS);
    VerifyOrExit(aInstance->mThreadNetif.GetMle().GetRole() == OT_DEVICE_ROLE_DISABLED,
                 error = OT_ERROR_INVALID_STATE);

    aInstance->mThreadNetif.GetMac().SetExtAddress(*static_cast<const Mac::ExtAddress *>(aExtAddress));

    SuccessOrExit(error = aInstance->mThreadNetif.GetMle().UpdateLinkLocalAddress());

exit:
    return error;
}

void otLinkGetFactoryAssignedIeeeEui64(otInstance *aInstance, otExtAddress *aEui64)
{
    otPlatRadioGetIeeeEui64(aInstance, aEui64->m8);
}

void otLinkGetJoinerId(otInstance *aInstance, otExtAddress *aHashMacAddress)
{
    aInstance->mThreadNetif.GetMac().GetHashMacAddress(static_cast<Mac::ExtAddress *>(aHashMacAddress));
}

int8_t otLinkGetMaxTransmitPower(otInstance *aInstance)
{
    return aInstance->mThreadNetif.GetMac().GetMaxTransmitPower();
}

void otLinkSetMaxTransmitPower(otInstance *aInstance, int8_t aPower)
{
    aInstance->mThreadNetif.GetMac().SetMaxTransmitPower(aPower);
    otPlatRadioSetDefaultTxPower(aInstance, aPower);
}

otPanId otLinkGetPanId(otInstance *aInstance)
{
    return aInstance->mThreadNetif.GetMac().GetPanId();
}

otError otLinkSetPanId(otInstance *aInstance, otPanId aPanId)
{
    otError error = OT_ERROR_NONE;

    VerifyOrExit(aInstance->mThreadNetif.GetMle().GetRole() == OT_DEVICE_ROLE_DISABLED,
                 error = OT_ERROR_INVALID_STATE);

    error = aInstance->mThreadNetif.GetMac().SetPanId(aPanId);
    aInstance->mThreadNetif.GetActiveDataset().Clear(false);
    aInstance->mThreadNetif.GetPendingDataset().Clear(false);

exit:
    return error;
}

uint32_t otLinkGetPollPeriod(otInstance *aInstance)
{
    return aInstance->mThreadNetif.GetMeshForwarder().GetDataPollManager().GetExternalPollPeriod();
}

void otLinkSetPollPeriod(otInstance *aInstance, uint32_t aPollPeriod)
{
    aInstance->mThreadNetif.GetMeshForwarder().GetDataPollManager().SetExternalPollPeriod(aPollPeriod);
}

otError otLinkSendDataRequest(otInstance *aInstance)
{
    return aInstance->mThreadNetif.GetMeshForwarder().GetDataPollManager().SendDataPoll();
}

otShortAddress otLinkGetShortAddress(otInstance *aInstance)
{
    return aInstance->mThreadNetif.GetMac().GetShortAddress();
}

otError otLinkAddWhitelist(otInstance *aInstance, const uint8_t *aExtAddr)
{
    otError error = OT_ERROR_NONE;

    if (aInstance->mThreadNetif.GetMac().GetWhitelist().Add(*reinterpret_cast<const Mac::ExtAddress *>(aExtAddr)) == NULL)
    {
        error = OT_ERROR_NO_BUFS;
    }

    return error;
}

otError otLinkAddWhitelistRssi(otInstance *aInstance, const uint8_t *aExtAddr, int8_t aRssi)
{
    otError error = OT_ERROR_NONE;
    otMacWhitelistEntry *entry;

    entry = aInstance->mThreadNetif.GetMac().GetWhitelist().Add(*reinterpret_cast<const Mac::ExtAddress *>(aExtAddr));
    VerifyOrExit(entry != NULL, error = OT_ERROR_NO_BUFS);
    aInstance->mThreadNetif.GetMac().GetWhitelist().SetFixedRssi(*entry, aRssi);

exit:
    return error;
}

void otLinkRemoveWhitelist(otInstance *aInstance, const uint8_t *aExtAddr)
{
    aInstance->mThreadNetif.GetMac().GetWhitelist().Remove(*reinterpret_cast<const Mac::ExtAddress *>(aExtAddr));
}

void otLinkClearWhitelist(otInstance *aInstance)
{
    aInstance->mThreadNetif.GetMac().GetWhitelist().Clear();
}

otError otLinkGetWhitelistEntry(otInstance *aInstance, uint8_t aIndex, otMacWhitelistEntry *aEntry)
{
    otError error = OT_ERROR_NONE;

    VerifyOrExit(aEntry != NULL, error = OT_ERROR_INVALID_ARGS);
    error = aInstance->mThreadNetif.GetMac().GetWhitelist().GetEntry(aIndex, *aEntry);

exit:
    return error;
}

void otLinkSetWhitelistEnabled(otInstance *aInstance, bool aEnabled)
{
    aInstance->mThreadNetif.GetMac().GetWhitelist().SetEnabled(aEnabled);
}

bool otLinkIsWhitelistEnabled(otInstance *aInstance)
{
    return aInstance->mThreadNetif.GetMac().GetWhitelist().IsEnabled();
}

otError otLinkAddBlacklist(otInstance *aInstance, const uint8_t *aExtAddr)
{
    otError error = OT_ERROR_NONE;

    if (aInstance->mThreadNetif.GetMac().GetBlacklist().Add(*reinterpret_cast<const Mac::ExtAddress *>(aExtAddr)) == NULL)
    {
        error = OT_ERROR_NO_BUFS;
    }

    return error;
}

void otLinkRemoveBlacklist(otInstance *aInstance, const uint8_t *aExtAddr)
{
    aInstance->mThreadNetif.GetMac().GetBlacklist().Remove(*reinterpret_cast<const Mac::ExtAddress *>(aExtAddr));
}

void otLinkClearBlacklist(otInstance *aInstance)
{
    aInstance->mThreadNetif.GetMac().GetBlacklist().Clear();
}

otError otLinkGetBlacklistEntry(otInstance *aInstance, uint8_t aIndex, otMacBlacklistEntry *aEntry)
{
    otError error = OT_ERROR_NONE;

    VerifyOrExit(aEntry != NULL, error = OT_ERROR_INVALID_ARGS);
    error = aInstance->mThreadNetif.GetMac().GetBlacklist().GetEntry(aIndex, *aEntry);

exit:
    return error;
}

void otLinkSetBlacklistEnabled(otInstance *aInstance, bool aEnabled)
{
    aInstance->mThreadNetif.GetMac().GetBlacklist().SetEnabled(aEnabled);
}

bool otLinkIsBlacklistEnabled(otInstance *aInstance)
{
    return aInstance->mThreadNetif.GetMac().GetBlacklist().IsEnabled();
}

otError otLinkGetAssignLinkQuality(otInstance *aInstance, const uint8_t *aExtAddr, uint8_t *aLinkQuality)
{
    Mac::ExtAddress extAddress;

    memset(&extAddress, 0, sizeof(extAddress));
    memcpy(extAddress.m8, aExtAddr, OT_EXT_ADDRESS_SIZE);

    return aInstance->mThreadNetif.GetMle().GetAssignLinkQuality(extAddress, *aLinkQuality);
}

void otLinkSetAssignLinkQuality(otInstance *aInstance, const uint8_t *aExtAddr, uint8_t aLinkQuality)
{
    Mac::ExtAddress extAddress;

    memset(&extAddress, 0, sizeof(extAddress));
    memcpy(extAddress.m8, aExtAddr, OT_EXT_ADDRESS_SIZE);

    aInstance->mThreadNetif.GetMle().SetAssignLinkQuality(extAddress, aLinkQuality);
}

void otLinkSetPcapCallback(otInstance *aInstance, otLinkPcapCallback aPcapCallback, void *aCallbackContext)
{
    aInstance->mThreadNetif.GetMac().SetPcapCallback(aPcapCallback, aCallbackContext);
}

bool otLinkIsPromiscuous(otInstance *aInstance)
{
    return aInstance->mThreadNetif.GetMac().IsPromiscuous();
}

otError otLinkSetPromiscuous(otInstance *aInstance, bool aPromiscuous)
{
    otError error = OT_ERROR_NONE;

    // cannot enable IEEE 802.15.4 promiscuous mode if the Thread interface is enabled
    VerifyOrExit(aInstance->mThreadNetif.IsUp() == false, error = OT_ERROR_INVALID_STATE);

    aInstance->mThreadNetif.GetMac().SetPromiscuous(aPromiscuous);

exit:
    return error;
}

const otMacCounters *otLinkGetCounters(otInstance *aInstance)
{
    return &aInstance->mThreadNetif.GetMac().GetCounters();
}

otError otLinkActiveScan(otInstance *aInstance, uint32_t aScanChannels, uint16_t aScanDuration,
                         otHandleActiveScanResult aCallback, void *aCallbackContext)
{
    aInstance->mActiveScanCallback = aCallback;
    aInstance->mActiveScanCallbackContext = aCallbackContext;
    return aInstance->mThreadNetif.GetMac().ActiveScan(aScanChannels, aScanDuration, &HandleActiveScanResult, aInstance);
}

bool otLinkIsActiveScanInProgress(otInstance *aInstance)
{
    return aInstance->mThreadNetif.GetMac().IsActiveScanInProgress();
}

void HandleActiveScanResult(void *aContext, Mac::Frame *aFrame)
{
    otInstance *aInstance = static_cast<otInstance *>(aContext);
    otActiveScanResult result;

    VerifyOrExit(aFrame != NULL, aInstance->mActiveScanCallback(NULL, aInstance->mActiveScanCallbackContext));
    aInstance->mThreadNetif.GetMac().ConvertBeaconToActiveScanResult(aFrame, result);
    aInstance->mActiveScanCallback(&result, aInstance->mActiveScanCallbackContext);

exit:
    return;
}

otError otLinkEnergyScan(otInstance *aInstance, uint32_t aScanChannels, uint16_t aScanDuration,
                         otHandleEnergyScanResult aCallback, void *aCallbackContext)
{
    aInstance->mEnergyScanCallback = aCallback;
    aInstance->mEnergyScanCallbackContext = aCallbackContext;
    return aInstance->mThreadNetif.GetMac().EnergyScan(aScanChannels, aScanDuration, &HandleEnergyScanResult, aInstance);
}

void HandleEnergyScanResult(void *aContext, otEnergyScanResult *aResult)
{
    otInstance *aInstance = static_cast<otInstance *>(aContext);

    aInstance->mEnergyScanCallback(aResult, aInstance->mEnergyScanCallbackContext);
}

bool otLinkIsEnergyScanInProgress(otInstance *aInstance)
{
    return aInstance->mThreadNetif.GetMac().IsEnergyScanInProgress();
}

bool otLinkIsInTransmitState(otInstance *aInstance)
{
    return aInstance->mThreadNetif.GetMac().IsInTransmitState();
}<|MERGE_RESOLUTION|>--- conflicted
+++ resolved
@@ -31,13 +31,9 @@
  *   This file implements the OpenThread Link API.
  */
 
-<<<<<<< HEAD
 #include  "openthread/openthread_enable_defines.h"
 
-#include "openthread/link.h"
-=======
 #include <openthread/link.h>
->>>>>>> 9c09577d
 
 #include "openthread-instance.h"
 
@@ -296,7 +292,7 @@
 }
 
 otError otLinkActiveScan(otInstance *aInstance, uint32_t aScanChannels, uint16_t aScanDuration,
-                         otHandleActiveScanResult aCallback, void *aCallbackContext)
+                             otHandleActiveScanResult aCallback, void *aCallbackContext)
 {
     aInstance->mActiveScanCallback = aCallback;
     aInstance->mActiveScanCallbackContext = aCallbackContext;
@@ -322,7 +318,7 @@
 }
 
 otError otLinkEnergyScan(otInstance *aInstance, uint32_t aScanChannels, uint16_t aScanDuration,
-                         otHandleEnergyScanResult aCallback, void *aCallbackContext)
+                             otHandleEnergyScanResult aCallback, void *aCallbackContext)
 {
     aInstance->mEnergyScanCallback = aCallback;
     aInstance->mEnergyScanCallbackContext = aCallbackContext;
