/*
 *  Copyright (c) 2016, The OpenThread Authors.
 *  All rights reserved.
 *
 *  Redistribution and use in source and binary forms, with or without
 *  modification, are permitted provided that the following conditions are met:
 *  1. Redistributions of source code must retain the above copyright
 *     notice, this list of conditions and the following disclaimer.
 *  2. Redistributions in binary form must reproduce the above copyright
 *     notice, this list of conditions and the following disclaimer in the
 *     documentation and/or other materials provided with the distribution.
 *  3. Neither the name of the copyright holder nor the
 *     names of its contributors may be used to endorse or promote products
 *     derived from this software without specific prior written permission.
 *
 *  THIS SOFTWARE IS PROVIDED BY THE COPYRIGHT HOLDERS AND CONTRIBUTORS "AS IS"
 *  AND ANY EXPRESS OR IMPLIED WARRANTIES, INCLUDING, BUT NOT LIMITED TO, THE
 *  IMPLIED WARRANTIES OF MERCHANTABILITY AND FITNESS FOR A PARTICULAR PURPOSE
 *  ARE DISCLAIMED. IN NO EVENT SHALL THE COPYRIGHT HOLDER OR CONTRIBUTORS BE
 *  LIABLE FOR ANY DIRECT, INDIRECT, INCIDENTAL, SPECIAL, EXEMPLARY, OR
 *  CONSEQUENTIAL DAMAGES (INCLUDING, BUT NOT LIMITED TO, PROCUREMENT OF
 *  SUBSTITUTE GOODS OR SERVICES; LOSS OF USE, DATA, OR PROFITS; OR BUSINESS
 *  INTERRUPTION) HOWEVER CAUSED AND ON ANY THEORY OF LIABILITY, WHETHER IN
 *  CONTRACT, STRICT LIABILITY, OR TORT (INCLUDING NEGLIGENCE OR OTHERWISE)
 *  ARISING IN ANY WAY OUT OF THE USE OF THIS SOFTWARE, EVEN IF ADVISED OF THE
 *  POSSIBILITY OF SUCH DAMAGE.
 */

/**
 * @file
 *   This file implements the OpenThread UDP API.
 */

#include "openthread/commissioner.h"

#include "openthread-instance.h"

using namespace Thread;

<<<<<<< HEAD
#ifdef __cplusplus
extern "C" {
#endif

#if OPENTHREAD_FTD && OPENTHREAD_ENABLE_COMMISSIONER
=======
#if OPENTHREAD_ENABLE_COMMISSIONER
>>>>>>> caebf24e

ThreadError otCommissionerStart(otInstance *aInstance)
{
    return aInstance->mThreadNetif.GetCommissioner().Start();
}

ThreadError otCommissionerStop(otInstance *aInstance)
{
    return aInstance->mThreadNetif.GetCommissioner().Stop();
}

ThreadError otCommissionerAddJoiner(otInstance *aInstance, const otExtAddress *aExtAddress, const char *aPSKd,
                                    uint32_t aTimeout)
{
    return aInstance->mThreadNetif.GetCommissioner().AddJoiner(static_cast<const Mac::ExtAddress *>(aExtAddress), aPSKd,
                                                               aTimeout);
}

ThreadError otCommissionerRemoveJoiner(otInstance *aInstance, const otExtAddress *aExtAddress)
{
    return aInstance->mThreadNetif.GetCommissioner().RemoveJoiner(static_cast<const Mac::ExtAddress *>(aExtAddress), 0);
}

ThreadError otCommissionerSetProvisioningUrl(otInstance *aInstance, const char *aProvisioningUrl)
{
    return aInstance->mThreadNetif.GetCommissioner().SetProvisioningUrl(aProvisioningUrl);
}

ThreadError otCommissionerAnnounceBegin(otInstance *aInstance, uint32_t aChannelMask, uint8_t aCount, uint16_t aPeriod,
                                        const otIp6Address *aAddress)
{
    return aInstance->mThreadNetif.GetCommissioner().mAnnounceBegin.SendRequest(aChannelMask, aCount, aPeriod,
                                                                                *static_cast<const Ip6::Address *>(aAddress));
}

ThreadError otCommissionerEnergyScan(otInstance *aInstance, uint32_t aChannelMask, uint8_t aCount, uint16_t aPeriod,
                                     uint16_t aScanDuration, const otIp6Address *aAddress,
                                     otCommissionerEnergyReportCallback aCallback, void *aContext)
{
    return aInstance->mThreadNetif.GetCommissioner().mEnergyScan.SendQuery(aChannelMask, aCount, aPeriod, aScanDuration,
                                                                           *static_cast<const Ip6::Address *>(aAddress),
                                                                           aCallback, aContext);
}

ThreadError otCommissionerPanIdQuery(otInstance *aInstance, uint16_t aPanId, uint32_t aChannelMask,
                                     const otIp6Address *aAddress,
                                     otCommissionerPanIdConflictCallback aCallback, void *aContext)
{
    return aInstance->mThreadNetif.GetCommissioner().mPanIdQuery.SendQuery(
               aPanId, aChannelMask, *static_cast<const Ip6::Address *>(aAddress), aCallback, aContext);
}

ThreadError otCommissionerSendMgmtGet(otInstance *aInstance, const uint8_t *aTlvs, uint8_t aLength)
{
    return aInstance->mThreadNetif.GetCommissioner().SendMgmtCommissionerGetRequest(aTlvs, aLength);
}

ThreadError otCommissionerSendMgmtSet(otInstance *aInstance, const otCommissioningDataset *aDataset,
                                      const uint8_t *aTlvs, uint8_t aLength)
{
    return aInstance->mThreadNetif.GetCommissioner().SendMgmtCommissionerSetRequest(*aDataset, aTlvs, aLength);
}

uint16_t otCommissionerGetSessionId(otInstance *aInstance)
{
    return aInstance->mThreadNetif.GetCommissioner().GetSessionId();
}

otCommissionerState otCommissionerGetState(otInstance *aInstance)
{
    return aInstance->mThreadNetif.GetCommissioner().GetState();
}

ThreadError otCommissionerGeneratePSKc(otInstance *aInstance, const char *aPassPhrase, const char *aNetworkName,
                                       const uint8_t *aExtPanId, uint8_t *aPSKc)
{
    return aInstance->mThreadNetif.GetCommissioner().GeneratePSKc(aPassPhrase, aNetworkName, aExtPanId, aPSKc);
}

<<<<<<< HEAD
#endif  // OPENTHREAD_ENABLE_COMMISSIONER && OPENTHREAD_FTD

#ifdef __cplusplus
}  // extern "C"
#endif
=======
#endif  // OPENTHREAD_ENABLE_COMMISSIONER
>>>>>>> caebf24e
<|MERGE_RESOLUTION|>--- conflicted
+++ resolved
@@ -37,15 +37,7 @@
 
 using namespace Thread;
 
-<<<<<<< HEAD
-#ifdef __cplusplus
-extern "C" {
-#endif
-
 #if OPENTHREAD_FTD && OPENTHREAD_ENABLE_COMMISSIONER
-=======
-#if OPENTHREAD_ENABLE_COMMISSIONER
->>>>>>> caebf24e
 
 ThreadError otCommissionerStart(otInstance *aInstance)
 {
@@ -125,12 +117,4 @@
     return aInstance->mThreadNetif.GetCommissioner().GeneratePSKc(aPassPhrase, aNetworkName, aExtPanId, aPSKc);
 }
 
-<<<<<<< HEAD
-#endif  // OPENTHREAD_ENABLE_COMMISSIONER && OPENTHREAD_FTD
-
-#ifdef __cplusplus
-}  // extern "C"
-#endif
-=======
-#endif  // OPENTHREAD_ENABLE_COMMISSIONER
->>>>>>> caebf24e
+#endif  // OPENTHREAD_ENABLE_COMMISSIONER && OPENTHREAD_FTD