--- conflicted
+++ resolved
@@ -31,13 +31,9 @@
  *   This file implements the OpenThread Commissioner API.
  */
 
-<<<<<<< HEAD
 #include  "openthread/openthread_enable_defines.h"
 
-#include "openthread/commissioner.h"
-=======
 #include <openthread/commissioner.h>
->>>>>>> 9c09577d
 
 #include "openthread-instance.h"
 
@@ -56,7 +52,7 @@
 }
 
 otError otCommissionerAddJoiner(otInstance *aInstance, const otExtAddress *aExtAddress, const char *aPSKd,
-                                uint32_t aTimeout)
+                                    uint32_t aTimeout)
 {
     return aInstance->mThreadNetif.GetCommissioner().AddJoiner(static_cast<const Mac::ExtAddress *>(aExtAddress), aPSKd,
                                                                aTimeout);
@@ -73,15 +69,15 @@
 }
 
 otError otCommissionerAnnounceBegin(otInstance *aInstance, uint32_t aChannelMask, uint8_t aCount, uint16_t aPeriod,
-                                    const otIp6Address *aAddress)
+                                        const otIp6Address *aAddress)
 {
     return aInstance->mThreadNetif.GetCommissioner().mAnnounceBegin.SendRequest(aChannelMask, aCount, aPeriod,
                                                                                 *static_cast<const Ip6::Address *>(aAddress));
 }
 
 otError otCommissionerEnergyScan(otInstance *aInstance, uint32_t aChannelMask, uint8_t aCount, uint16_t aPeriod,
-                                 uint16_t aScanDuration, const otIp6Address *aAddress,
-                                 otCommissionerEnergyReportCallback aCallback, void *aContext)
+                                     uint16_t aScanDuration, const otIp6Address *aAddress,
+                                     otCommissionerEnergyReportCallback aCallback, void *aContext)
 {
     return aInstance->mThreadNetif.GetCommissioner().mEnergyScan.SendQuery(aChannelMask, aCount, aPeriod, aScanDuration,
                                                                            *static_cast<const Ip6::Address *>(aAddress),
@@ -89,8 +85,8 @@
 }
 
 otError otCommissionerPanIdQuery(otInstance *aInstance, uint16_t aPanId, uint32_t aChannelMask,
-                                 const otIp6Address *aAddress,
-                                 otCommissionerPanIdConflictCallback aCallback, void *aContext)
+                                     const otIp6Address *aAddress,
+                                     otCommissionerPanIdConflictCallback aCallback, void *aContext)
 {
     return aInstance->mThreadNetif.GetCommissioner().mPanIdQuery.SendQuery(
                aPanId, aChannelMask, *static_cast<const Ip6::Address *>(aAddress), aCallback, aContext);
@@ -102,7 +98,7 @@
 }
 
 otError otCommissionerSendMgmtSet(otInstance *aInstance, const otCommissioningDataset *aDataset,
-                                  const uint8_t *aTlvs, uint8_t aLength)
+                                      const uint8_t *aTlvs, uint8_t aLength)
 {
     return aInstance->mThreadNetif.GetCommissioner().SendMgmtCommissionerSetRequest(*aDataset, aTlvs, aLength);
 }
@@ -118,7 +114,7 @@
 }
 
 otError otCommissionerGeneratePSKc(otInstance *aInstance, const char *aPassPhrase, const char *aNetworkName,
-                                   const uint8_t *aExtPanId, uint8_t *aPSKc)
+                                       const uint8_t *aExtPanId, uint8_t *aPSKc)
 {
     return aInstance->mThreadNetif.GetCommissioner().GeneratePSKc(aPassPhrase, aNetworkName, aExtPanId, aPSKc);
 }
