/*
 *  Copyright (c) 2016, The OpenThread Authors.
 *  All rights reserved.
 *
 *  Redistribution and use in source and binary forms, with or without
 *  modification, are permitted provided that the following conditions are met:
 *  1. Redistributions of source code must retain the above copyright
 *     notice, this list of conditions and the following disclaimer.
 *  2. Redistributions in binary form must reproduce the above copyright
 *     notice, this list of conditions and the following disclaimer in the
 *     documentation and/or other materials provided with the distribution.
 *  3. Neither the name of the copyright holder nor the
 *     names of its contributors may be used to endorse or promote products
 *     derived from this software without specific prior written permission.
 *
 *  THIS SOFTWARE IS PROVIDED BY THE COPYRIGHT HOLDERS AND CONTRIBUTORS "AS IS"
 *  AND ANY EXPRESS OR IMPLIED WARRANTIES, INCLUDING, BUT NOT LIMITED TO, THE
 *  IMPLIED WARRANTIES OF MERCHANTABILITY AND FITNESS FOR A PARTICULAR PURPOSE
 *  ARE DISCLAIMED. IN NO EVENT SHALL THE COPYRIGHT HOLDER OR CONTRIBUTORS BE
 *  LIABLE FOR ANY DIRECT, INDIRECT, INCIDENTAL, SPECIAL, EXEMPLARY, OR
 *  CONSEQUENTIAL DAMAGES (INCLUDING, BUT NOT LIMITED TO, PROCUREMENT OF
 *  SUBSTITUTE GOODS OR SERVICES; LOSS OF USE, DATA, OR PROFITS; OR BUSINESS
 *  INTERRUPTION) HOWEVER CAUSED AND ON ANY THEORY OF LIABILITY, WHETHER IN
 *  CONTRACT, STRICT LIABILITY, OR TORT (INCLUDING NEGLIGENCE OR OTHERWISE)
 *  ARISING IN ANY WAY OUT OF THE USE OF THIS SOFTWARE, EVEN IF ADVISED OF THE
 *  POSSIBILITY OF SUCH DAMAGE.
 */

/**
 * @file
 *   This file implements the OpenThread CoAP API.
 */

<<<<<<< HEAD
#include  "openthread/openthread_enable_defines.h"

#include "openthread/coap.h"
=======
#include <openthread/coap.h>
>>>>>>> 9c09577d

#include "openthread-instance.h"
#include "coap/coap_header.hpp"

#if OPENTHREAD_ENABLE_APPLICATION_COAP

using namespace ot;

void otCoapHeaderInit(otCoapHeader *aHeader, otCoapType aType, otCoapCode aCode)
{
    Coap::Header *header = static_cast<Coap::Header *>(aHeader);
    header->Init(aType, aCode);
}

void otCoapHeaderSetToken(otCoapHeader *aHeader, const uint8_t *aToken, uint8_t aTokenLength)
{
    static_cast<Coap::Header *>(aHeader)->SetToken(aToken, aTokenLength);
}

void otCoapHeaderGenerateToken(otCoapHeader *aHeader, uint8_t aTokenLength)
{
    static_cast<Coap::Header *>(aHeader)->SetToken(aTokenLength);
}

otError otCoapHeaderAppendOption(otCoapHeader *aHeader, const otCoapOption *aOption)
{
    return static_cast<Coap::Header *>(aHeader)->AppendOption(*static_cast<const Coap::Header::Option *>(aOption));
}

otError otCoapHeaderAppendUintOption(otCoapHeader *aHeader, uint16_t aNumber, uint32_t aValue)
{
    return static_cast<Coap::Header *>(aHeader)->AppendUintOption(aNumber, aValue);
}

otError otCoapHeaderAppendObserveOption(otCoapHeader *aHeader, uint32_t aObserve)
{
    return static_cast<Coap::Header *>(aHeader)->AppendObserveOption(aObserve);
}

otError otCoapHeaderAppendUriPathOptions(otCoapHeader *aHeader, const char *aUriPath)
{
    return static_cast<Coap::Header *>(aHeader)->AppendUriPathOptions(aUriPath);
}

otError otCoapHeaderAppendMaxAgeOption(otCoapHeader *aHeader, uint32_t aMaxAge)
{
    return static_cast<Coap::Header *>(aHeader)->AppendMaxAgeOption(aMaxAge);
}

otError otCoapHeaderAppendUriQueryOption(otCoapHeader *aHeader, const char *aUriQuery)
{
    return static_cast<Coap::Header *>(aHeader)->AppendUriQueryOption(aUriQuery);
}

void otCoapHeaderSetPayloadMarker(otCoapHeader *aHeader)
{
    static_cast<Coap::Header *>(aHeader)->SetPayloadMarker();
}

void otCoapHeaderSetMessageId(otCoapHeader *aHeader, uint16_t aMessageId)
{
    return static_cast<Coap::Header *>(aHeader)->SetMessageId(aMessageId);
}

otCoapType otCoapHeaderGetType(const otCoapHeader *aHeader)
{
    return static_cast<const Coap::Header *>(aHeader)->GetType();
}

otCoapCode otCoapHeaderGetCode(const otCoapHeader *aHeader)
{
    return static_cast<const Coap::Header *>(aHeader)->GetCode();
}

uint16_t otCoapHeaderGetMessageId(const otCoapHeader *aHeader)
{
    return static_cast<const Coap::Header *>(aHeader)->GetMessageId();
}

uint8_t otCoapHeaderGetTokenLength(const otCoapHeader *aHeader)
{
    return static_cast<const Coap::Header *>(aHeader)->GetTokenLength();
}

const uint8_t *otCoapHeaderGetToken(const otCoapHeader *aHeader)
{
    return static_cast<const Coap::Header *>(aHeader)->GetToken();
}

const otCoapOption *otCoapHeaderGetFirstOption(otCoapHeader *aHeader)
{
    return static_cast<const otCoapOption *>(static_cast<Coap::Header *>(aHeader)->GetFirstOption());
}

const otCoapOption *otCoapHeaderGetNextOption(otCoapHeader *aHeader)
{
    return static_cast<const otCoapOption *>(static_cast<Coap::Header *>(aHeader)->GetNextOption());
}

otMessage *otCoapNewMessage(otInstance *aInstance, const otCoapHeader *aHeader)
{
    Message *message;
    VerifyOrExit(aHeader != NULL, message = NULL);
    message = aInstance->mApplicationCoap.NewMessage(*(static_cast<const Coap::Header *>(aHeader)));
exit:
    return message;
}

otError otCoapSendRequest(otInstance *aInstance, otMessage *aMessage, const otMessageInfo *aMessageInfo,
                          otCoapResponseHandler aHandler, void *aContext)
{
    return aInstance->mApplicationCoap.SendMessage(
               *static_cast<Message *>(aMessage),
               *static_cast<const Ip6::MessageInfo *>(aMessageInfo),
               aHandler, aContext);
}

otError otCoapStart(otInstance *aInstance, uint16_t aPort)
{
    return aInstance->mApplicationCoap.Start(aPort);
}

otError otCoapStop(otInstance *aInstance)
{
    return aInstance->mApplicationCoap.Stop();
}

otError otCoapAddResource(otInstance *aInstance, otCoapResource *aResource)
{
    return aInstance->mApplicationCoap.AddResource(*static_cast<Coap::Resource *>(aResource));
}

void otCoapRemoveResource(otInstance *aInstance, otCoapResource *aResource)
{
    aInstance->mApplicationCoap.RemoveResource(*static_cast<Coap::Resource *>(aResource));
}

void otCoapSetDefaultHandler(otInstance *aInstance, otCoapRequestHandler aHandler, void *aContext)
{
    aInstance->mApplicationCoap.SetDefaultHandler(aHandler, aContext);
}

otError otCoapSendResponse(otInstance *aInstance, otMessage *aMessage, const otMessageInfo *aMessageInfo)
{
    return aInstance->mApplicationCoap.SendMessage(
               *static_cast<Message *>(aMessage), *static_cast<const Ip6::MessageInfo *>(aMessageInfo));
}

#endif // OPENTHREAD_ENABLE_APPLICATION_COAP<|MERGE_RESOLUTION|>--- conflicted
+++ resolved
@@ -31,13 +31,9 @@
  *   This file implements the OpenThread CoAP API.
  */
 
-<<<<<<< HEAD
 #include  "openthread/openthread_enable_defines.h"
 
-#include "openthread/coap.h"
-=======
 #include <openthread/coap.h>
->>>>>>> 9c09577d
 
 #include "openthread-instance.h"
 #include "coap/coap_header.hpp"
@@ -147,7 +143,7 @@
 }
 
 otError otCoapSendRequest(otInstance *aInstance, otMessage *aMessage, const otMessageInfo *aMessageInfo,
-                          otCoapResponseHandler aHandler, void *aContext)
+                              otCoapResponseHandler aHandler, void *aContext)
 {
     return aInstance->mApplicationCoap.SendMessage(
                *static_cast<Message *>(aMessage),
