--- conflicted
+++ resolved
@@ -31,13 +31,9 @@
  *   This file implements the OpenThread Operational Dataset API (for both FTD and MTD).
  */
 
-<<<<<<< HEAD
 #include  "openthread/openthread_enable_defines.h"
 
-#include "openthread/dataset.h"
-=======
 #include <openthread/dataset.h>
->>>>>>> 9c09577d
 
 #include "openthread-instance.h"
 
