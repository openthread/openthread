/*
 *  Copyright (c) 2016, The OpenThread Authors.
 *  All rights reserved.
 *
 *  Redistribution and use in source and binary forms, with or without
 *  modification, are permitted provided that the following conditions are met:
 *  1. Redistributions of source code must retain the above copyright
 *     notice, this list of conditions and the following disclaimer.
 *  2. Redistributions in binary form must reproduce the above copyright
 *     notice, this list of conditions and the following disclaimer in the
 *     documentation and/or other materials provided with the distribution.
 *  3. Neither the name of the copyright holder nor the
 *     names of its contributors may be used to endorse or promote products
 *     derived from this software without specific prior written permission.
 *
 *  THIS SOFTWARE IS PROVIDED BY THE COPYRIGHT HOLDERS AND CONTRIBUTORS "AS IS"
 *  AND ANY EXPRESS OR IMPLIED WARRANTIES, INCLUDING, BUT NOT LIMITED TO, THE
 *  IMPLIED WARRANTIES OF MERCHANTABILITY AND FITNESS FOR A PARTICULAR PURPOSE
 *  ARE DISCLAIMED. IN NO EVENT SHALL THE COPYRIGHT HOLDER OR CONTRIBUTORS BE
 *  LIABLE FOR ANY DIRECT, INDIRECT, INCIDENTAL, SPECIAL, EXEMPLARY, OR
 *  CONSEQUENTIAL DAMAGES (INCLUDING, BUT NOT LIMITED TO, PROCUREMENT OF
 *  SUBSTITUTE GOODS OR SERVICES; LOSS OF USE, DATA, OR PROFITS; OR BUSINESS
 *  INTERRUPTION) HOWEVER CAUSED AND ON ANY THEORY OF LIABILITY, WHETHER IN
 *  CONTRACT, STRICT LIABILITY, OR TORT (INCLUDING NEGLIGENCE OR OTHERWISE)
 *  ARISING IN ANY WAY OUT OF THE USE OF THIS SOFTWARE, EVEN IF ADVISED OF THE
 *  POSSIBILITY OF SUCH DAMAGE.
 */

/**
 * @file
 *   This file implements the Joiner Router role.
 */

#define WPP_NAME "joiner_router.tmh"

#ifdef OPENTHREAD_CONFIG_FILE
#include OPENTHREAD_CONFIG_FILE
#else
#include <openthread-config.h>
#endif

#include <stdio.h>

#include <common/code_utils.hpp>
#include <common/encoding.hpp>
#include <common/logging.hpp>
#include <meshcop/joiner_router.hpp>
#include <thread/mle.hpp>
#include <thread/meshcop_tlvs.hpp>
#include <thread/thread_netif.hpp>
#include <thread/thread_uris.hpp>

using Thread::Encoding::BigEndian::HostSwap16;
using Thread::Encoding::BigEndian::HostSwap64;

namespace Thread {
namespace MeshCoP {

JoinerRouter::JoinerRouter(ThreadNetif &aNetif):
    mSocket(aNetif.GetIp6().mUdp),
    mRelayTransmit(OPENTHREAD_URI_RELAY_TX, &JoinerRouter::HandleRelayTransmit, this),
    mNetif(aNetif),
    mIsJoinerPortConfigured(false)
{
    mSocket.GetSockName().mPort = OPENTHREAD_CONFIG_JOINER_UDP_PORT;
    mNetif.GetCoapServer().AddResource(mRelayTransmit);
    mNetifCallback.Set(HandleNetifStateChanged, this);
    mNetif.RegisterCallback(mNetifCallback);
}

void JoinerRouter::HandleNetifStateChanged(uint32_t aFlags, void *aContext)
{
    static_cast<JoinerRouter *>(aContext)->HandleNetifStateChanged(aFlags);
}

void JoinerRouter::HandleNetifStateChanged(uint32_t aFlags)
{
    uint8_t length;

    VerifyOrExit(mNetif.GetMle().GetDeviceMode() & Mle::ModeTlv::kModeFFD, ;);
    VerifyOrExit(aFlags & OT_THREAD_NETDATA_UPDATED, ;);

    mNetif.GetIp6Filter().RemoveUnsecurePort(mSocket.GetSockName().mPort);

    if (mNetif.GetNetworkDataLeader().GetCommissioningData(length) != NULL)
    {
        Ip6::SockAddr sockaddr;

        sockaddr.mPort = GetJoinerUdpPort();

        mSocket.Open(&JoinerRouter::HandleUdpReceive, this);
        mSocket.Bind(sockaddr);
        mNetif.GetIp6Filter().AddUnsecurePort(sockaddr.mPort);
        otLogInfoMeshCoP("Joiner Router: start\n");
    }
    else
    {
        mSocket.Close();
    }

exit:
    return;
}

ThreadError JoinerRouter::GetBorderAgentRloc(uint16_t &aRloc)
{
    ThreadError error = kThreadError_NotFound;
    uint8_t *cur;
    uint8_t *end;
    uint8_t length;

    VerifyOrExit((cur = mNetif.GetNetworkDataLeader().GetCommissioningData(length)) != NULL, ;);

    end = cur + length;

    while (cur < end)
    {
        Tlv *tlv = reinterpret_cast<Tlv *>(cur);

        if (tlv->GetType() == Tlv::kBorderAgentLocator)
        {
            aRloc = reinterpret_cast<BorderAgentLocatorTlv *>(tlv)->GetBorderAgentLocator();
            ExitNow(error = kThreadError_None);
        }

        cur += sizeof(Tlv) + tlv->GetLength();
    }

exit:
    return error;
}

uint16_t JoinerRouter::GetJoinerUdpPort(void)
{
    uint16_t joinerUdpPort = OPENTHREAD_CONFIG_JOINER_UDP_PORT;
    uint8_t *cur;
    uint8_t *end;
    uint8_t length;

    VerifyOrExit(!mIsJoinerPortConfigured, joinerUdpPort = mJoinerUdpPort);
    VerifyOrExit((cur = mNetif.GetNetworkDataLeader().GetCommissioningData(length)) != NULL, ;);

    end = cur + length;

    while (cur < end)
    {
        Tlv *tlv = reinterpret_cast<Tlv *>(cur);

        if (tlv->GetType() == Tlv::kJoinerUdpPort)
        {
            ExitNow(joinerUdpPort = reinterpret_cast<JoinerUdpPortTlv *>(tlv)->GetUdpPort());
        }

        cur += sizeof(Tlv) + tlv->GetLength();
    }

exit:
    return joinerUdpPort;
}

ThreadError JoinerRouter::SetJoinerUdpPort(uint16_t aJoinerUdpPort)
{
    otLogFuncEntry();
    mJoinerUdpPort = aJoinerUdpPort;
    mIsJoinerPortConfigured = true;
    HandleNetifStateChanged(OT_THREAD_NETDATA_UPDATED);
    otLogFuncExit();
    return kThreadError_None;
}

void JoinerRouter::HandleUdpReceive(void *aContext, otMessage aMessage, const otMessageInfo *aMessageInfo)
{
    static_cast<JoinerRouter *>(aContext)->HandleUdpReceive(*static_cast<Message *>(aMessage),
                                                            *static_cast<const Ip6::MessageInfo *>(aMessageInfo));
}

void JoinerRouter::HandleUdpReceive(Message &aMessage, const Ip6::MessageInfo &aMessageInfo)
{
    ThreadError error;
    Message *message = NULL;
    Coap::Header header;
    Ip6::MessageInfo messageInfo;
    JoinerUdpPortTlv udpPort;
    JoinerIidTlv iid;
    JoinerRouterLocatorTlv rloc;
    ExtendedTlv tlv;
    uint16_t borderAgentRloc;

<<<<<<< HEAD
    otLogFuncEntryMsg("from peer: %llX", HostSwap64(*(uint64_t *)(aMessageInfo.GetPeerAddr().mFields.m8 + 8)));
=======
    otLogFuncEntryMsg("from peer: %llX",
                      HostSwap64(*reinterpret_cast<const uint64_t *>(aMessageInfo.GetPeerAddr().mFields.m8 + 8)));
>>>>>>> 7a190675
    otLogInfoMeshCoP("JoinerRouter::HandleUdpReceive\n");

    SuccessOrExit(error = GetBorderAgentRloc(borderAgentRloc));

    VerifyOrExit((message = mSocket.NewMessage(0)) != NULL, error = kThreadError_NoBufs);

    header.Init();
    header.SetType(Coap::Header::kTypeNonConfirmable);
    header.SetCode(Coap::Header::kCodePost);
    header.SetMessageId(0);
    header.SetToken(NULL, 0);
    header.AppendUriPathOptions(OPENTHREAD_URI_RELAY_RX);
    header.Finalize();
    SuccessOrExit(error = message->Append(header.GetBytes(), header.GetLength()));

    udpPort.Init();
    udpPort.SetUdpPort(aMessageInfo.mPeerPort);
    SuccessOrExit(error = message->Append(&udpPort, sizeof(udpPort)));

    iid.Init();
    iid.SetIid(aMessageInfo.GetPeerAddr().mFields.m8 + 8);
    SuccessOrExit(error = message->Append(&iid, sizeof(iid)));

    rloc.Init();
    rloc.SetJoinerRouterLocator(mNetif.GetMle().GetRloc16());
    SuccessOrExit(error = message->Append(&rloc, sizeof(rloc)));

    tlv.SetType(Tlv::kJoinerDtlsEncapsulation);
    tlv.SetLength(aMessage.GetLength() - aMessage.GetOffset());
    SuccessOrExit(error = message->Append(&tlv, sizeof(tlv)));

    while (aMessage.GetOffset() < aMessage.GetLength())
    {
        uint16_t length = aMessage.GetLength() - aMessage.GetOffset();
        uint8_t tmp[16];

        if (length >= sizeof(tmp))
        {
            length = sizeof(tmp);
        }

        aMessage.Read(aMessage.GetOffset(), length, tmp);
        aMessage.MoveOffset(length);

        SuccessOrExit(error = message->Append(tmp, length));
    }

    memset(&messageInfo, 0, sizeof(messageInfo));
    memcpy(messageInfo.GetPeerAddr().mFields.m8, mNetif.GetMle().GetMeshLocalPrefix(), 8);
    messageInfo.GetPeerAddr().mFields.m16[5] = HostSwap16(0x00ff);
    messageInfo.GetPeerAddr().mFields.m16[6] = HostSwap16(0xfe00);
    messageInfo.GetPeerAddr().mFields.m16[7] = HostSwap16(borderAgentRloc);
    messageInfo.mPeerPort = kCoapUdpPort;

    SuccessOrExit(error = mSocket.SendTo(*message, messageInfo));

    otLogInfoMeshCoP("Sent relay rx\n");

exit:

    if (error != kThreadError_None && message != NULL)
    {
        message->Free();
    }

    otLogFuncExitErr(error);
}

void JoinerRouter::HandleRelayTransmit(void *aContext, Coap::Header &aHeader,
                                       Message &aMessage, const Ip6::MessageInfo &aMessageInfo)
{
    static_cast<JoinerRouter *>(aContext)->HandleRelayTransmit(aHeader, aMessage, aMessageInfo);
}

void JoinerRouter::HandleRelayTransmit(Coap::Header &aHeader, Message &aMessage, const Ip6::MessageInfo &aMessageInfo)
{
    ThreadError error;
    JoinerUdpPortTlv joinerPort;
    JoinerIidTlv joinerIid;
    JoinerRouterKekTlv kek;
    uint16_t offset;
    uint16_t length;
    Message *message = NULL;
    Ip6::MessageInfo messageInfo;

    otLogFuncEntry();
    VerifyOrExit(aHeader.GetType() == Coap::Header::kTypeNonConfirmable &&
                 aHeader.GetCode() == Coap::Header::kCodePost, error = kThreadError_Drop);

    otLogInfoMeshCoP("Received relay transmit\n");

    SuccessOrExit(error = Tlv::GetTlv(aMessage, Tlv::kJoinerUdpPort, sizeof(joinerPort), joinerPort));
    VerifyOrExit(joinerPort.IsValid(), error = kThreadError_Parse);

    SuccessOrExit(error = Tlv::GetTlv(aMessage, Tlv::kJoinerIid, sizeof(joinerIid), joinerIid));
    VerifyOrExit(joinerIid.IsValid(), error = kThreadError_Parse);

    SuccessOrExit(error = Tlv::GetValueOffset(aMessage, Tlv::kJoinerDtlsEncapsulation, offset, length));

    VerifyOrExit((message = mSocket.NewMessage(0)) != NULL, error = kThreadError_NoBufs);
    message->SetLinkSecurityEnabled(false);

    while (length)
    {
        uint16_t copyLength = length;
        uint8_t tmp[16];

        if (copyLength >= sizeof(tmp))
        {
            copyLength = sizeof(tmp);
        }

        aMessage.Read(offset, copyLength, tmp);
        SuccessOrExit(error = message->Append(tmp, copyLength));

        offset += copyLength;
        length -= copyLength;
    }

    aMessage.CopyTo(offset, 0, length, *message);

    memset(&messageInfo, 0, sizeof(messageInfo));
    messageInfo.mPeerAddr.mFields.m16[0] = HostSwap16(0xfe80);
    memcpy(messageInfo.mPeerAddr.mFields.m8 + 8, joinerIid.GetIid(), 8);
    messageInfo.mPeerPort = joinerPort.GetUdpPort();
    messageInfo.mInterfaceId = mNetif.GetInterfaceId();

    SuccessOrExit(error = mSocket.SendTo(*message, messageInfo));

    if (Tlv::GetTlv(aMessage, Tlv::kJoinerRouterKek, sizeof(kek), kek) == kThreadError_None)
    {
        otLogInfoMeshCoP("Received kek\n");
        mNetif.GetKeyManager().SetKek(kek.GetKek());
        SendJoinerEntrust(messageInfo);
    }

exit:
    (void)aMessageInfo;

    if (error != kThreadError_None && message != NULL)
    {
        message->Free();
    }

    otLogFuncExitErr(error);
}

ThreadError JoinerRouter::SendJoinerEntrust(const Ip6::MessageInfo &aMessageInfo)
{
    ThreadError error;
    Message *message = NULL;
    Coap::Header header;
    Ip6::MessageInfo messageInfo;

    NetworkMasterKeyTlv masterKey;
    MeshLocalPrefixTlv meshLocalPrefix;
    ExtendedPanIdTlv extendedPanId;
    NetworkNameTlv networkName;
    Tlv *tlv;

    otLogFuncEntry();
    VerifyOrExit((message = mSocket.NewMessage(0)) != NULL, error = kThreadError_NoBufs);
    message->SetSubType(Message::kSubTypeJoinerEntrust);

    header.Init();
    header.SetType(Coap::Header::kTypeConfirmable);
    header.SetCode(Coap::Header::kCodePost);
    header.SetMessageId(0);
    header.SetToken(NULL, 0);
    header.AppendUriPathOptions(OPENTHREAD_URI_JOINER_ENTRUST);
    header.Finalize();
    SuccessOrExit(error = message->Append(header.GetBytes(), header.GetLength()));

    masterKey.Init();
    masterKey.SetNetworkMasterKey(mNetif.GetKeyManager().GetMasterKey(NULL));
    SuccessOrExit(error = message->Append(&masterKey, sizeof(masterKey)));

    meshLocalPrefix.Init();
    meshLocalPrefix.SetMeshLocalPrefix(mNetif.GetMle().GetMeshLocalPrefix());
    SuccessOrExit(error = message->Append(&meshLocalPrefix, sizeof(meshLocalPrefix)));

    extendedPanId.Init();
    extendedPanId.SetExtendedPanId(mNetif.GetMac().GetExtendedPanId());
    SuccessOrExit(error = message->Append(&extendedPanId, sizeof(extendedPanId)));

    networkName.Init();
    networkName.SetNetworkName(mNetif.GetMac().GetNetworkName());
    SuccessOrExit(error = message->Append(&networkName, sizeof(Tlv) + networkName.GetLength()));

    if ((tlv = mNetif.GetActiveDataset().GetNetwork().Get(Tlv::kActiveTimestamp)) != NULL)
    {
        SuccessOrExit(error = message->Append(tlv, sizeof(Tlv) + tlv->GetLength()));
    }
    else
    {
        ActiveTimestampTlv activeTimestamp;
        activeTimestamp.Init();
        SuccessOrExit(error = message->Append(&activeTimestamp, sizeof(activeTimestamp)));
    }

    if ((tlv = mNetif.GetActiveDataset().GetNetwork().Get(Tlv::kChannelMask)) != NULL)
    {
        SuccessOrExit(error = message->Append(tlv, sizeof(Tlv) + tlv->GetLength()));
    }
    else
    {
        ChannelMaskTlv channelMask;
        channelMask.Init();
        SuccessOrExit(error = message->Append(&channelMask, sizeof(channelMask)));
    }

    if ((tlv = mNetif.GetActiveDataset().GetNetwork().Get(Tlv::kPSKc)) != NULL)
    {
        SuccessOrExit(error = message->Append(tlv, sizeof(Tlv) + tlv->GetLength()));
    }
    else
    {
        PSKcTlv pskc;
        pskc.Init();
        SuccessOrExit(error = message->Append(&pskc, sizeof(pskc)));
    }

    if ((tlv = mNetif.GetActiveDataset().GetNetwork().Get(Tlv::kSecurityPolicy)) != NULL)
    {
        SuccessOrExit(error = message->Append(tlv, sizeof(Tlv) + tlv->GetLength()));
    }
    else
    {
        SecurityPolicyTlv securityPolicy;
        securityPolicy.Init();
        SuccessOrExit(error = message->Append(&securityPolicy, sizeof(securityPolicy)));
    }

    messageInfo = aMessageInfo;
    messageInfo.mPeerPort = kCoapUdpPort;
    SuccessOrExit(error = mSocket.SendTo(*message, messageInfo));

    otLogInfoMeshCoP("Sent joiner entrust length = %d\n", message->GetLength());
    otLogCertMeshCoP("[THCI] direction=send | msg_type=JOIN_ENT.ntf\n");

exit:

    if (error != kThreadError_None && message != NULL)
    {
        message->Free();
    }

    otLogFuncExitErr(error);
    return error;
}

}  // namespace Dtls
}  // namespace Thread<|MERGE_RESOLUTION|>--- conflicted
+++ resolved
@@ -186,12 +186,8 @@
     ExtendedTlv tlv;
     uint16_t borderAgentRloc;
 
-<<<<<<< HEAD
-    otLogFuncEntryMsg("from peer: %llX", HostSwap64(*(uint64_t *)(aMessageInfo.GetPeerAddr().mFields.m8 + 8)));
-=======
     otLogFuncEntryMsg("from peer: %llX",
                       HostSwap64(*reinterpret_cast<const uint64_t *>(aMessageInfo.GetPeerAddr().mFields.m8 + 8)));
->>>>>>> 7a190675
     otLogInfoMeshCoP("JoinerRouter::HandleUdpReceive\n");
 
     SuccessOrExit(error = GetBorderAgentRloc(borderAgentRloc));
