/*
 *  Copyright (c) 2016, The OpenThread Authors.
 *  All rights reserved.
 *
 *  Redistribution and use in source and binary forms, with or without
 *  modification, are permitted provided that the following conditions are met:
 *  1. Redistributions of source code must retain the above copyright
 *     notice, this list of conditions and the following disclaimer.
 *  2. Redistributions in binary form must reproduce the above copyright
 *     notice, this list of conditions and the following disclaimer in the
 *     documentation and/or other materials provided with the distribution.
 *  3. Neither the name of the copyright holder nor the
 *     names of its contributors may be used to endorse or promote products
 *     derived from this software without specific prior written permission.
 *
 *  THIS SOFTWARE IS PROVIDED BY THE COPYRIGHT HOLDERS AND CONTRIBUTORS "AS IS"
 *  AND ANY EXPRESS OR IMPLIED WARRANTIES, INCLUDING, BUT NOT LIMITED TO, THE
 *  IMPLIED WARRANTIES OF MERCHANTABILITY AND FITNESS FOR A PARTICULAR PURPOSE
 *  ARE DISCLAIMED. IN NO EVENT SHALL THE COPYRIGHT HOLDER OR CONTRIBUTORS BE
 *  LIABLE FOR ANY DIRECT, INDIRECT, INCIDENTAL, SPECIAL, EXEMPLARY, OR
 *  CONSEQUENTIAL DAMAGES (INCLUDING, BUT NOT LIMITED TO, PROCUREMENT OF
 *  SUBSTITUTE GOODS OR SERVICES; LOSS OF USE, DATA, OR PROFITS; OR BUSINESS
 *  INTERRUPTION) HOWEVER CAUSED AND ON ANY THEORY OF LIABILITY, WHETHER IN
 *  CONTRACT, STRICT LIABILITY, OR TORT (INCLUDING NEGLIGENCE OR OTHERWISE)
 *  ARISING IN ANY WAY OUT OF THE USE OF THIS SOFTWARE, EVEN IF ADVISED OF THE
 *  POSSIBILITY OF SUCH DAMAGE.
 */

/**
 * @file
 *   This file implements the Joiner role.
 */

#define WPP_NAME "joiner.tmh"

#ifdef OPENTHREAD_CONFIG_FILE
#include OPENTHREAD_CONFIG_FILE
#else
#include <openthread-config.h>
#endif

#include <stdio.h>

#include <common/code_utils.hpp>
#include <common/crc16.hpp>
#include <common/encoding.hpp>
#include <common/logging.hpp>
#include <mac/mac_frame.hpp>
#include <meshcop/joiner.hpp>
#include <platform/radio.h>
#include <platform/random.h>
#include <thread/thread_netif.hpp>
#include <thread/thread_uris.hpp>

using Thread::Encoding::BigEndian::HostSwap16;
using Thread::Encoding::BigEndian::HostSwap64;

namespace Thread {
namespace MeshCoP {

Joiner::Joiner(ThreadNetif &aNetif):
    mTransmitMessage(NULL),
    mSocket(aNetif.GetIp6().mUdp),
    mTransmitTask(aNetif.GetIp6().mTaskletScheduler, &Joiner::HandleUdpTransmit, this),
    mTimer(aNetif.GetIp6().mTimerScheduler, &Joiner::HandleTimer, this),
    mJoinerEntrust(OPENTHREAD_URI_JOINER_ENTRUST, &Joiner::HandleJoinerEntrust, this),
    mNetif(aNetif)
{
    mNetif.GetCoapServer().AddResource(mJoinerEntrust);
}

ThreadError Joiner::Start(const char *aPSKd, const char *aProvisioningUrl)
{
    otLogFuncEntry();
    ThreadError error;
    Mac::ExtAddress extAddress;

    otLogFuncEntry();

    // use extended address based on factory-assigned IEEE EUI-64
    mNetif.GetMac().GetHashMacAddress(&extAddress);
    mNetif.GetMac().SetExtAddress(extAddress);
    mNetif.GetMle().UpdateLinkLocalAddress();

    SuccessOrExit(error = mNetif.GetDtls().SetPsk(reinterpret_cast<const uint8_t *>(aPSKd),
                                                  static_cast<uint8_t>(strlen(aPSKd))));
    SuccessOrExit(error = mNetif.GetDtls().mProvisioningUrl.SetProvisioningUrl(aProvisioningUrl));

    mJoinerRouterPanId = Mac::kPanIdBroadcast;
    SuccessOrExit(error = mNetif.GetMle().Discover(0, 0, mNetif.GetMac().GetPanId(), HandleDiscoverResult, this));

exit:
    otLogFuncExitErr(error);
    return error;
}

ThreadError Joiner::Stop(void)
{
    otLogFuncEntry();
    mNetif.GetIp6Filter().RemoveUnsecurePort(mSocket.GetSockName().mPort);
    mSocket.Close();
    mNetif.GetDtls().Stop();
    otLogFuncExit();
    return kThreadError_None;
}

void Joiner::HandleDiscoverResult(otActiveScanResult *aResult, void *aContext)
{
    static_cast<Joiner *>(aContext)->HandleDiscoverResult(aResult);
}

void Joiner::HandleDiscoverResult(otActiveScanResult *aResult)
{
    if (aResult != NULL)
    {
<<<<<<< HEAD
        otLogFuncEntryMsg("aResult = %llX", HostSwap64(*(uint64_t *)&aResult->mExtAddress));
=======
        otLogFuncEntryMsg("aResult = %llX", HostSwap64(*reinterpret_cast<uint64_t *>(&aResult->mExtAddress)));
>>>>>>> 7a190675

        SteeringDataTlv steeringData;
        Mac::ExtAddress extAddress;
        Crc16 ccitt(Crc16::kCcitt);
        Crc16 ansi(Crc16::kAnsi);

        mNetif.GetMac().GetHashMacAddress(&extAddress);

        for (size_t i = 0; i < sizeof(extAddress); i++)
        {
            ccitt.Update(extAddress.m8[i]);
            ansi.Update(extAddress.m8[i]);
        }

        steeringData.SetLength(aResult->mSteeringData.mLength);
        memcpy(steeringData.GetValue(), aResult->mSteeringData.m8, steeringData.GetLength());

        if (steeringData.GetBit(ccitt.Get() % steeringData.GetNumBits()) &&
            steeringData.GetBit(ansi.Get() % steeringData.GetNumBits()))
        {
            mJoinerUdpPort = aResult->mJoinerUdpPort;
            mJoinerRouterPanId = aResult->mPanId;
            mJoinerRouterChannel = aResult->mChannel;
            memcpy(&mJoinerRouter, &aResult->mExtAddress, sizeof(mJoinerRouter));
        }
        else
        {
            otLogDebgMeshCoP("Steering data not set\n");
        }
    }
    else if (mJoinerRouterPanId != Mac::kPanIdBroadcast)
    {
        otLogFuncEntryMsg("aResult = NULL");

        // open UDP port
        Ip6::SockAddr sockaddr;
        sockaddr.mPort = mJoinerUdpPort;
        mSocket.Open(&Joiner::HandleUdpReceive, this);
        mSocket.Bind(sockaddr);

        mNetif.GetMac().SetPanId(mJoinerRouterPanId);
        mNetif.GetMac().SetChannel(mJoinerRouterChannel);
        mNetif.GetIp6Filter().AddUnsecurePort(sockaddr.mPort);

        mNetif.GetDtls().Start(true, HandleDtlsReceive, HandleDtlsSend, this);
    }

    otLogFuncExit();
}

ThreadError Joiner::HandleDtlsSend(void *aContext, const uint8_t *aBuf, uint16_t aLength)
{
    otLogInfoMeshCoP("Joiner::HandleDtlsTransmit\n");
    return static_cast<Joiner *>(aContext)->HandleDtlsSend(aBuf, aLength);
}

ThreadError Joiner::HandleDtlsSend(const unsigned char *aBuf, uint16_t aLength)
{
    otLogFuncEntry();
    ThreadError error = kThreadError_None;

    otLogFuncEntry();

    if (mTransmitMessage == NULL)
    {
        VerifyOrExit((mTransmitMessage = mSocket.NewMessage(0)) != NULL, error = kThreadError_NoBufs);
        mTransmitMessage->SetLinkSecurityEnabled(false);
    }

    VerifyOrExit(mTransmitMessage->Append(aBuf, aLength) == kThreadError_None, error = kThreadError_NoBufs);

    mTransmitTask.Post();

exit:

    if (error != kThreadError_None && mTransmitMessage != NULL)
    {
        mTransmitMessage->Free();
    }

    otLogFuncExitErr(error);
    return error;
}

void Joiner::HandleDtlsReceive(void *aContext, uint8_t *aBuf, uint16_t aLength)
{
    otLogInfoMeshCoP("Joiner::HandleDtlsReceive\n");
    static_cast<Joiner *>(aContext)->HandleDtlsReceive(aBuf, aLength);
}

void Joiner::HandleDtlsReceive(uint8_t *aBuf, uint16_t aLength)
{
    ReceiveJoinerFinalizeResponse(aBuf, aLength);
}

void Joiner::HandleUdpReceive(void *aContext, otMessage aMessage, const otMessageInfo *aMessageInfo)
{
    otLogInfoMeshCoP("Joiner::HandleUdpReceive\n");
    static_cast<Joiner *>(aContext)->HandleUdpReceive(*static_cast<Message *>(aMessage),
                                                      *static_cast<const Ip6::MessageInfo *>(aMessageInfo));
}

void Joiner::HandleUdpReceive(Message &aMessage, const Ip6::MessageInfo &aMessageInfo)
{
    otLogFuncEntry();
    (void)aMessageInfo;

    mNetif.GetDtls().Receive(aMessage, aMessage.GetOffset(), aMessage.GetLength() - aMessage.GetOffset());

    if (mNetif.GetDtls().IsConnected())
    {
        SendJoinerFinalize();
    }

    otLogFuncExit();
}

void Joiner::HandleUdpTransmit(void *aContext)
{
    otLogInfoMeshCoP("Joiner::HandleUdpTransmit\n");
    static_cast<Joiner *>(aContext)->HandleUdpTransmit();
}

void Joiner::HandleUdpTransmit(void)
{
    ThreadError error = kThreadError_None;
    Ip6::MessageInfo messageInfo;

    otLogFuncEntry();

    VerifyOrExit(mTransmitMessage != NULL, error = kThreadError_NoBufs);

<<<<<<< HEAD
    otLogInfoMeshCoP("transmit %d (to %llX)\n", mTransmitMessage->GetLength(), HostSwap64(*(uint64_t *)&mJoinerRouter));
=======
    otLogInfoMeshCoP("transmit %d (to %llX)\n", mTransmitMessage->GetLength(),
                     HostSwap64(*reinterpret_cast<uint64_t *>(&mJoinerRouter)));
>>>>>>> 7a190675

    memset(&messageInfo, 0, sizeof(messageInfo));
    messageInfo.GetPeerAddr().mFields.m16[0] = HostSwap16(0xfe80);
    messageInfo.GetPeerAddr().SetIid(mJoinerRouter);
    messageInfo.mPeerPort = mJoinerUdpPort;
    messageInfo.mInterfaceId = OT_NETIF_INTERFACE_ID_THREAD;

    SuccessOrExit(error = mSocket.SendTo(*mTransmitMessage, messageInfo));

exit:

    if (error != kThreadError_None && mTransmitMessage != NULL)
    {
        mTransmitMessage->Free();
    }

    mTransmitMessage = NULL;
    otLogFuncExit();
}

void Joiner::SendJoinerFinalize(void)
{
    Coap::Header header;
    StateTlv *stateTlv;
    uint8_t length;
    uint8_t buf[128];
    uint8_t *cur = buf;

    otLogFuncEntry();

    header.Init();
    header.SetType(Coap::Header::kTypeConfirmable);
    header.SetCode(Coap::Header::kCodePost);
    header.SetMessageId(0);
    header.SetToken(NULL, 0);
    header.AppendUriPathOptions(OPENTHREAD_URI_JOINER_FINALIZE);
    header.Finalize();
    memcpy(cur, header.GetBytes(), header.GetLength());
    cur += header.GetLength();

    stateTlv = reinterpret_cast<MeshCoP::StateTlv *>(cur);
    stateTlv->Init();
    stateTlv->SetState(MeshCoP::StateTlv::kAccept);
    cur += sizeof(*stateTlv);

    length = mNetif.GetDtls().mProvisioningUrl.GetLength();

    if (length > 0)
    {
        length += sizeof(Tlv);
        memcpy(cur, &mNetif.GetDtls().mProvisioningUrl, length);
        cur += length;
    }

    mNetif.GetDtls().Send(buf, static_cast<uint16_t>(cur - buf));

    otLogInfoMeshCoP("Sent joiner finalize\n");
    otDumpCertMeshCoP("[THCI] direction=send | type=JOIN_FIN.req |", buf + header.GetLength(),
                      cur - buf - header.GetLength());
    otLogFuncExit();
}

void Joiner::ReceiveJoinerFinalizeResponse(uint8_t *buf, uint16_t length)
{
    Message *message = NULL;
    Coap::Header header;
    StateTlv state;

    otLogFuncEntry();

    VerifyOrExit((message = mNetif.GetIp6().mMessagePool.New(Message::kTypeIp6, 0)) != NULL, ;);
    SuccessOrExit(message->Append(buf, length));
    SuccessOrExit(header.FromMessage(*message));
    SuccessOrExit(message->SetOffset(header.GetLength()));

    VerifyOrExit(header.GetType() == Coap::Header::kTypeAcknowledgment &&
                 header.GetCode() == Coap::Header::kCodeChanged &&
                 header.GetMessageId() == 0 &&
                 header.GetTokenLength() == 0, ;);

    SuccessOrExit(Tlv::GetTlv(*message, Tlv::kState, sizeof(state), state));
    VerifyOrExit(state.IsValid(), ;);

    otLogInfoMeshCoP("received joiner finalize response %d\n", static_cast<uint8_t>(state.GetState()));
    otLogCertMeshCoP("[THCI] direction=recv | type=JOIN_FIN.rsp\n");

    Close();

exit:

    if (message != NULL)
    {
        message->Free();
    }

    otLogFuncExit();
}

void Joiner::HandleJoinerEntrust(void *aContext, Coap::Header &aHeader,
                                 Message &aMessage, const Ip6::MessageInfo &aMessageInfo)
{
    static_cast<Joiner *>(aContext)->HandleJoinerEntrust(aHeader, aMessage, aMessageInfo);
}

void Joiner::HandleJoinerEntrust(Coap::Header &aHeader, Message &aMessage, const Ip6::MessageInfo &aMessageInfo)
{
    ThreadError error;

    NetworkMasterKeyTlv masterKey;
    MeshLocalPrefixTlv meshLocalPrefix;
    ExtendedPanIdTlv extendedPanId;
    NetworkNameTlv networkName;
    ActiveTimestampTlv activeTimestamp;

    otLogFuncEntry();

    VerifyOrExit(aHeader.GetType() == Coap::Header::kTypeConfirmable &&
                 aHeader.GetCode() == Coap::Header::kCodePost, error = kThreadError_Drop);

    otLogInfoMeshCoP("Received joiner entrust\n");
    otLogCertMeshCoP("[THCI] direction=recv | type=JOIN_ENT.ntf\n");

    SuccessOrExit(error = Tlv::GetTlv(aMessage, Tlv::kNetworkMasterKey, sizeof(masterKey), masterKey));
    VerifyOrExit(masterKey.IsValid(), error = kThreadError_Parse);

    SuccessOrExit(error = Tlv::GetTlv(aMessage, Tlv::kMeshLocalPrefix, sizeof(meshLocalPrefix), meshLocalPrefix));
    VerifyOrExit(meshLocalPrefix.IsValid(), error = kThreadError_Parse);

    SuccessOrExit(error = Tlv::GetTlv(aMessage, Tlv::kExtendedPanId, sizeof(extendedPanId), extendedPanId));
    VerifyOrExit(extendedPanId.IsValid(), error = kThreadError_Parse);

    SuccessOrExit(error = Tlv::GetTlv(aMessage, Tlv::kNetworkName, sizeof(networkName), networkName));
    VerifyOrExit(networkName.IsValid(), error = kThreadError_Parse);

    SuccessOrExit(error = Tlv::GetTlv(aMessage, Tlv::kActiveTimestamp, sizeof(activeTimestamp), activeTimestamp));
    VerifyOrExit(activeTimestamp.IsValid(), error = kThreadError_Parse);

    mNetif.GetKeyManager().SetMasterKey(masterKey.GetNetworkMasterKey(), masterKey.GetLength());
    mNetif.GetMle().SetMeshLocalPrefix(meshLocalPrefix.GetMeshLocalPrefix());
    mNetif.GetMac().SetExtendedPanId(extendedPanId.GetExtendedPanId());
    mNetif.GetMac().SetNetworkName(networkName.GetNetworkName());

    otLogInfoMeshCoP("join success!\n");

    // Delay extended address configuration to allow DTLS wrap up.
    mTimer.Start(kConfigExtAddressDelay);

exit:
    (void)aMessageInfo;
    otLogFuncExit();
}

void Joiner::HandleTimer(void *aContext)
{
    static_cast<Joiner *>(aContext)->HandleTimer();
}

void Joiner::HandleTimer(void)
{
    Mac::ExtAddress extAddress;

    for (size_t i = 0; i < sizeof(extAddress); i++)
    {
        extAddress.m8[i] = static_cast<uint8_t>(otPlatRandomGet());
    }

    mNetif.GetMac().SetExtAddress(extAddress);
    mNetif.GetMle().UpdateLinkLocalAddress();
}

void Joiner::Close(void)
{
    otLogFuncEntry();
    mNetif.GetDtls().Stop();
    otLogFuncExit();
}

}  // namespace Dtls
}  // namespace Thread<|MERGE_RESOLUTION|>--- conflicted
+++ resolved
@@ -113,11 +113,7 @@
 {
     if (aResult != NULL)
     {
-<<<<<<< HEAD
-        otLogFuncEntryMsg("aResult = %llX", HostSwap64(*(uint64_t *)&aResult->mExtAddress));
-=======
         otLogFuncEntryMsg("aResult = %llX", HostSwap64(*reinterpret_cast<uint64_t *>(&aResult->mExtAddress)));
->>>>>>> 7a190675
 
         SteeringDataTlv steeringData;
         Mac::ExtAddress extAddress;
@@ -250,12 +246,8 @@
 
     VerifyOrExit(mTransmitMessage != NULL, error = kThreadError_NoBufs);
 
-<<<<<<< HEAD
-    otLogInfoMeshCoP("transmit %d (to %llX)\n", mTransmitMessage->GetLength(), HostSwap64(*(uint64_t *)&mJoinerRouter));
-=======
     otLogInfoMeshCoP("transmit %d (to %llX)\n", mTransmitMessage->GetLength(),
                      HostSwap64(*reinterpret_cast<uint64_t *>(&mJoinerRouter)));
->>>>>>> 7a190675
 
     memset(&messageInfo, 0, sizeof(messageInfo));
     messageInfo.GetPeerAddr().mFields.m16[0] = HostSwap16(0xfe80);
