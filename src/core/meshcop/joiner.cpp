/*
 *  Copyright (c) 2016, The OpenThread Authors.
 *  All rights reserved.
 *
 *  Redistribution and use in source and binary forms, with or without
 *  modification, are permitted provided that the following conditions are met:
 *  1. Redistributions of source code must retain the above copyright
 *     notice, this list of conditions and the following disclaimer.
 *  2. Redistributions in binary form must reproduce the above copyright
 *     notice, this list of conditions and the following disclaimer in the
 *     documentation and/or other materials provided with the distribution.
 *  3. Neither the name of the copyright holder nor the
 *     names of its contributors may be used to endorse or promote products
 *     derived from this software without specific prior written permission.
 *
 *  THIS SOFTWARE IS PROVIDED BY THE COPYRIGHT HOLDERS AND CONTRIBUTORS "AS IS"
 *  AND ANY EXPRESS OR IMPLIED WARRANTIES, INCLUDING, BUT NOT LIMITED TO, THE
 *  IMPLIED WARRANTIES OF MERCHANTABILITY AND FITNESS FOR A PARTICULAR PURPOSE
 *  ARE DISCLAIMED. IN NO EVENT SHALL THE COPYRIGHT HOLDER OR CONTRIBUTORS BE
 *  LIABLE FOR ANY DIRECT, INDIRECT, INCIDENTAL, SPECIAL, EXEMPLARY, OR
 *  CONSEQUENTIAL DAMAGES (INCLUDING, BUT NOT LIMITED TO, PROCUREMENT OF
 *  SUBSTITUTE GOODS OR SERVICES; LOSS OF USE, DATA, OR PROFITS; OR BUSINESS
 *  INTERRUPTION) HOWEVER CAUSED AND ON ANY THEORY OF LIABILITY, WHETHER IN
 *  CONTRACT, STRICT LIABILITY, OR TORT (INCLUDING NEGLIGENCE OR OTHERWISE)
 *  ARISING IN ANY WAY OUT OF THE USE OF THIS SOFTWARE, EVEN IF ADVISED OF THE
 *  POSSIBILITY OF SUCH DAMAGE.
 */

/**
 * @file
 *   This file implements the Joiner role.
 */

#ifdef OPENTHREAD_CONFIG_FILE
#include OPENTHREAD_CONFIG_FILE
#else
#include <openthread-config.h>
#endif

#include <assert.h>
#include <stdio.h>

#include <common/code_utils.hpp>
#include <common/encoding.hpp>
#include <common/logging.hpp>
#include <meshcop/joiner.hpp>
#include <platform/radio.h>
#include <platform/random.h>
#include <thread/thread_netif.hpp>
#include <thread/thread_uris.hpp>

using Thread::Encoding::BigEndian::HostSwap16;

namespace Thread {
namespace MeshCoP {

Joiner::Joiner(ThreadNetif &aNetif):
    mTransmitMessage(NULL),
    mSocket(aNetif.GetIp6().mUdp),
    mTransmitTask(aNetif.GetIp6().mTaskletScheduler, &HandleUdpTransmit, this),
    mJoinerEntrust(OPENTHREAD_URI_JOINER_ENTRUST, &HandleJoinerEntrust, this),
    mNetif(aNetif)
{
    mNetif.GetCoapServer().AddResource(mJoinerEntrust);
}

ThreadError Joiner::Start(const char *aPSKd)
{
    ThreadError error;
    Mac::ExtAddress extAddress;

    // use extended address based on factory-assigned IEEE EUI-64
<<<<<<< HEAD
    otPlatRadioGetIeeeEui64(mNetif.GetInstance(), buf);
    sha256.Start();
    sha256.Update(buf, OT_EXT_ADDRESS_SIZE);
    sha256.Finish(buf);
=======
    mNetif.GetMac().GetHashMacAddress(&extAddress);
>>>>>>> d88dda56
    mNetif.GetMac().SetExtAddress(extAddress);
    mNetif.GetMle().UpdateLinkLocalAddress();

    SuccessOrExit(error = mNetif.GetDtls().SetPsk(reinterpret_cast<const uint8_t *>(aPSKd),
                                                  static_cast<uint8_t>(strlen(aPSKd))));
    SuccessOrExit(error = mNetif.GetMle().Discover(0, 0, OT_PANID_BROADCAST, HandleDiscoverResult, this));

exit:
    return error;
}

ThreadError Joiner::Stop(void)
{
    mNetif.GetIp6Filter().RemoveUnsecurePort(mSocket.GetSockName().mPort);
    mSocket.Close();
    mNetif.GetDtls().Stop();
    return kThreadError_None;
}

void Joiner::HandleDiscoverResult(otActiveScanResult *aResult, void *aContext)
{
    static_cast<Joiner *>(aContext)->HandleDiscoverResult(aResult);
}

void Joiner::HandleDiscoverResult(otActiveScanResult *aResult)
{
    if (aResult != NULL)
    {
        mJoinerRouterChannel = aResult->mChannel;
        memcpy(&mJoinerRouter, &aResult->mExtAddress, sizeof(mJoinerRouter));
    }
    else
    {
        // open UDP port
        Ip6::SockAddr sockaddr;
        sockaddr.mPort = 1000;
        mSocket.Open(&HandleUdpReceive, this);
        mSocket.Bind(sockaddr);

        mNetif.GetMac().SetChannel(mJoinerRouterChannel);
        mNetif.GetIp6Filter().AddUnsecurePort(sockaddr.mPort);

        mNetif.GetDtls().Start(true, HandleDtlsReceive, HandleDtlsSend, this);
    }
}

ThreadError Joiner::HandleDtlsSend(void *aContext, const uint8_t *aBuf, uint16_t aLength)
{
    otLogInfoMeshCoP("Joiner::HandleDtlsTransmit\r\n");
    return static_cast<Joiner *>(aContext)->HandleDtlsSend(aBuf, aLength);
}

ThreadError Joiner::HandleDtlsSend(const unsigned char *aBuf, uint16_t aLength)
{
    ThreadError error = kThreadError_None;

    if (mTransmitMessage == NULL)
    {
        VerifyOrExit((mTransmitMessage = mSocket.NewMessage(0)) != NULL, error = kThreadError_NoBufs);
        mTransmitMessage->SetLinkSecurityEnabled(false);
    }

    VerifyOrExit(mTransmitMessage->Append(aBuf, aLength) == kThreadError_None, error = kThreadError_NoBufs);

    mTransmitTask.Post();

exit:

    if (error != kThreadError_None && mTransmitMessage != NULL)
    {
        mTransmitMessage->Free();
    }

    return error;
}

void Joiner::HandleDtlsReceive(void *aContext, uint8_t *aBuf, uint16_t aLength)
{
    otLogInfoMeshCoP("Joiner::HandleDtlsReceive\r\n");
    static_cast<Joiner *>(aContext)->HandleDtlsReceive(aBuf, aLength);
}

void Joiner::HandleDtlsReceive(uint8_t *aBuf, uint16_t aLength)
{
    ReceiveJoinerFinalizeResponse(aBuf, aLength);
}

void Joiner::HandleUdpReceive(void *aContext, otMessage aMessage, const otMessageInfo *aMessageInfo)
{
    otLogInfoMeshCoP("Joiner::HandleUdpReceive\r\n");
    static_cast<Joiner *>(aContext)->HandleUdpReceive(*static_cast<Message *>(aMessage),
                                                      *static_cast<const Ip6::MessageInfo *>(aMessageInfo));
}

void Joiner::HandleUdpReceive(Message &aMessage, const Ip6::MessageInfo &aMessageInfo)
{
    (void)aMessageInfo;

    mNetif.GetDtls().Receive(aMessage, aMessage.GetOffset(), aMessage.GetLength() - aMessage.GetOffset());

    if (mNetif.GetDtls().IsConnected())
    {
        SendJoinerFinalize();
    }
}

void Joiner::HandleUdpTransmit(void *aContext)
{
    otLogInfoMeshCoP("Joiner::HandleUdpTransmit\r\n");
    static_cast<Joiner *>(aContext)->HandleUdpTransmit();
}

void Joiner::HandleUdpTransmit(void)
{
    ThreadError error = kThreadError_None;
    Ip6::MessageInfo messageInfo;

    VerifyOrExit(mTransmitMessage != NULL, error = kThreadError_NoBufs);

    otLogInfoMeshCoP("transmit %d\r\n", mTransmitMessage->GetLength());

    memset(&messageInfo, 0, sizeof(messageInfo));
    messageInfo.GetPeerAddr().mFields.m16[0] = HostSwap16(0xfe80);
    messageInfo.GetPeerAddr().SetIid(mJoinerRouter);
    messageInfo.mPeerPort = 1000;
    messageInfo.mInterfaceId = 1;

    SuccessOrExit(error = mSocket.SendTo(*mTransmitMessage, messageInfo));

exit:

    if (error != kThreadError_None && mTransmitMessage != NULL)
    {
        mTransmitMessage->Free();
    }

    mTransmitMessage = NULL;
}

void Joiner::SendJoinerFinalize(void)
{
    Coap::Header header;
    MeshCoP::StateTlv *stateTlv;
    uint8_t buf[128];
    uint8_t *cur = buf;

    header.Init();
    header.SetVersion(1);
    header.SetType(Coap::Header::kTypeConfirmable);
    header.SetCode(Coap::Header::kCodePost);
    header.SetMessageId(0);
    header.SetToken(NULL, 0);
    header.AppendUriPathOptions(OPENTHREAD_URI_JOINER_FINALIZE);
    header.AppendContentFormatOption(Coap::Header::kApplicationOctetStream);
    header.Finalize();
    memcpy(cur, header.GetBytes(), header.GetLength());
    cur += header.GetLength();

    stateTlv = reinterpret_cast<MeshCoP::StateTlv *>(cur);
    stateTlv->Init();
    stateTlv->SetState(MeshCoP::StateTlv::kAccept);
    cur += sizeof(*stateTlv);

    mNetif.GetDtls().Send(buf, static_cast<uint16_t>(cur - buf));

    otLogInfoMeshCoP("Sent joiner finalize\r\n");
}

void Joiner::ReceiveJoinerFinalizeResponse(uint8_t *buf, uint16_t length)
{
    Message *message;
    Coap::Header header;

    VerifyOrExit((message = mNetif.GetIp6().mMessagePool.New(Message::kTypeIp6, 0)) != NULL, ;);
    SuccessOrExit(message->Append(buf, length));
    SuccessOrExit(header.FromMessage(*message));

    VerifyOrExit(header.GetType() == Coap::Header::kTypeAcknowledgment &&
                 header.GetCode() == Coap::Header::kCodeChanged &&
                 header.GetMessageId() == 0 &&
                 header.GetTokenLength() == 0, ;);

    otLogInfoMeshCoP("received joiner finalize response\r\n");

    Close();

exit:
    return;
}

void Joiner::HandleJoinerEntrust(void *aContext, Coap::Header &aHeader,
                                 Message &aMessage, const Ip6::MessageInfo &aMessageInfo)
{
    static_cast<Joiner *>(aContext)->HandleJoinerEntrust(aHeader, aMessage, aMessageInfo);
}

void Joiner::HandleJoinerEntrust(Coap::Header &aHeader, Message &aMessage, const Ip6::MessageInfo &aMessageInfo)
{
    ThreadError error;

    NetworkMasterKeyTlv masterKey;
    MeshLocalPrefixTlv meshLocalPrefix;
    ExtendedPanIdTlv extendedPanId;
    NetworkNameTlv networkName;
    ActiveTimestampTlv activeTimestamp;
    Mac::ExtAddress extAddress;

    VerifyOrExit(aHeader.GetType() == Coap::Header::kTypeConfirmable &&
                 aHeader.GetCode() == Coap::Header::kCodePost, error = kThreadError_Drop);

    otLogInfoMeshCoP("Received joiner entrust\r\n");

    SuccessOrExit(error = Tlv::GetTlv(aMessage, Tlv::kNetworkMasterKey, sizeof(masterKey), masterKey));
    VerifyOrExit(masterKey.IsValid(), error = kThreadError_Parse);

    SuccessOrExit(error = Tlv::GetTlv(aMessage, Tlv::kMeshLocalPrefix, sizeof(meshLocalPrefix), meshLocalPrefix));
    VerifyOrExit(meshLocalPrefix.IsValid(), error = kThreadError_Parse);

    SuccessOrExit(error = Tlv::GetTlv(aMessage, Tlv::kExtendedPanId, sizeof(extendedPanId), extendedPanId));
    VerifyOrExit(extendedPanId.IsValid(), error = kThreadError_Parse);

    SuccessOrExit(error = Tlv::GetTlv(aMessage, Tlv::kNetworkName, sizeof(networkName), networkName));
    VerifyOrExit(networkName.IsValid(), error = kThreadError_Parse);

    SuccessOrExit(error = Tlv::GetTlv(aMessage, Tlv::kActiveTimestamp, sizeof(activeTimestamp), activeTimestamp));
    VerifyOrExit(activeTimestamp.IsValid(), error = kThreadError_Parse);

    mNetif.GetKeyManager().SetMasterKey(masterKey.GetNetworkMasterKey(), masterKey.GetLength());
    mNetif.GetMle().SetMeshLocalPrefix(meshLocalPrefix.GetMeshLocalPrefix());
    mNetif.GetMac().SetExtendedPanId(extendedPanId.GetExtendedPanId());
    mNetif.GetMac().SetNetworkName(networkName.GetNetworkName());

    otLogInfoMeshCoP("join success!\r\n");

    // configure a random Extended Address
    for (size_t i = 0; i < sizeof(extAddress); i++)
    {
        extAddress.m8[i] = static_cast<uint8_t>(otPlatRandomGet());
    }

    mNetif.GetMac().SetExtAddress(extAddress);
    mNetif.GetMle().UpdateLinkLocalAddress();

exit:
    (void)aMessageInfo;
    return;
}

void Joiner::Close(void)
{
    mNetif.GetDtls().Stop();
}

}  // namespace Dtls
}  // namespace Thread<|MERGE_RESOLUTION|>--- conflicted
+++ resolved
@@ -70,14 +70,7 @@
     Mac::ExtAddress extAddress;
 
     // use extended address based on factory-assigned IEEE EUI-64
-<<<<<<< HEAD
-    otPlatRadioGetIeeeEui64(mNetif.GetInstance(), buf);
-    sha256.Start();
-    sha256.Update(buf, OT_EXT_ADDRESS_SIZE);
-    sha256.Finish(buf);
-=======
     mNetif.GetMac().GetHashMacAddress(&extAddress);
->>>>>>> d88dda56
     mNetif.GetMac().SetExtAddress(extAddress);
     mNetif.GetMle().UpdateLinkLocalAddress();
 
