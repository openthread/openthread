/*
 *  Copyright (c) 2016, The OpenThread Authors.
 *  All rights reserved.
 *
 *  Redistribution and use in source and binary forms, with or without
 *  modification, are permitted provided that the following conditions are met:
 *  1. Redistributions of source code must retain the above copyright
 *     notice, this list of conditions and the following disclaimer.
 *  2. Redistributions in binary form must reproduce the above copyright
 *     notice, this list of conditions and the following disclaimer in the
 *     documentation and/or other materials provided with the distribution.
 *  3. Neither the name of the copyright holder nor the
 *     names of its contributors may be used to endorse or promote products
 *     derived from this software without specific prior written permission.
 *
 *  THIS SOFTWARE IS PROVIDED BY THE COPYRIGHT HOLDERS AND CONTRIBUTORS "AS IS"
 *  AND ANY EXPRESS OR IMPLIED WARRANTIES, INCLUDING, BUT NOT LIMITED TO, THE
 *  IMPLIED WARRANTIES OF MERCHANTABILITY AND FITNESS FOR A PARTICULAR PURPOSE
 *  ARE DISCLAIMED. IN NO EVENT SHALL THE COPYRIGHT HOLDER OR CONTRIBUTORS BE
 *  LIABLE FOR ANY DIRECT, INDIRECT, INCIDENTAL, SPECIAL, EXEMPLARY, OR
 *  CONSEQUENTIAL DAMAGES (INCLUDING, BUT NOT LIMITED TO, PROCUREMENT OF
 *  SUBSTITUTE GOODS OR SERVICES; LOSS OF USE, DATA, OR PROFITS; OR BUSINESS
 *  INTERRUPTION) HOWEVER CAUSED AND ON ANY THEORY OF LIABILITY, WHETHER IN
 *  CONTRACT, STRICT LIABILITY, OR TORT (INCLUDING NEGLIGENCE OR OTHERWISE)
 *  ARISING IN ANY WAY OUT OF THE USE OF THIS SOFTWARE, EVEN IF ADVISED OF THE
 *  POSSIBILITY OF SUCH DAMAGE.
 */

/**
 * @file
 *   This file includes definitions for using mbedTLS.
 */

#ifndef DTLS_HPP_
#define DTLS_HPP_

#include "openthread-core-config.h"

#include <openthread/types.h>

#include <mbedtls/certs.h>
#include <mbedtls/ctr_drbg.h>
#include <mbedtls/entropy.h>
#include <mbedtls/entropy_poll.h>
#include <mbedtls/error.h>
#include <mbedtls/ssl.h>
#include <mbedtls/ssl_cookie.h>

#if OPENTHREAD_ENABLE_APPLICATION_COAP_SECURE
#ifdef MBEDTLS_KEY_EXCHANGE_ECDHE_ECDSA_ENABLED
#include <mbedtls/base64.h>
#include <mbedtls/x509.h>
#include <mbedtls/x509_crl.h>
#include <mbedtls/x509_crt.h>
#include <mbedtls/x509_csr.h>
#endif // MBEDTLS_KEY_EXCHANGE_ECDHE_ECDSA_ENABLED
#endif // OPENTHREAD_ENABLE_APPLICATION_COAP_SECURE

#include "common/locator.hpp"
#include "common/message.hpp"
#include "common/timer.hpp"
#include "crypto/sha256.hpp"
#include "meshcop/meshcop_tlvs.hpp"

namespace ot {

namespace MeshCoP {

class Dtls : public InstanceLocator
{
public:
    enum
    {
<<<<<<< HEAD
        kPskMaxLength            = 32,
        kWaitForCloseNotifyMilli = 2000,
#if !OPENTHREAD_ENABLE_APPLICATION_COAP_SECURE
        kApplicationDataMaxLength = 128,
#else
        kApplicationDataMaxLength = 1400,
#endif // OPENTHREAD_ENABLE_APPLICATION_COAP_SECURE
=======
        kPskMaxLength             = 32,
        kApplicationDataMaxLength = 512,
>>>>>>> 3cd6fad5
    };

    /**
     * This constructor initializes the DTLS object.
     *
     * @param[in]  aNetif  A reference to the Thread network interface.
     *
     */
    explicit Dtls(Instance &aInstance);

    /**
     * This function pointer is called when a connection is established or torn down.
     *
     * @param[in]  aContext    A pointer to application-specific context.
     * @param[in]  aConnected  TRUE if a connection was established, FALSE otherwise.
     *
     */
    typedef void (*ConnectedHandler)(void *aContext, bool aConnected);

    /**
     * This function pointer is called when data is received from the DTLS session.
     *
     * @param[in]  aContext  A pointer to application-specific context.
     * @param[in]  aBuf      A pointer to the received data buffer.
     * @param[in]  aLength   Number of bytes in the received data buffer.
     *
     */
    typedef void (*ReceiveHandler)(void *aContext, uint8_t *aBuf, uint16_t aLength);

    /**
     * This function pointer is called when data is ready to transmit for the DTLS session.
     *
     * @param[in]  aContext         A pointer to application-specific context.
     * @param[in]  aBuf             A pointer to the transmit data buffer.
     * @param[in]  aLength          Number of bytes in the transmit data buffer.
     * @param[in]  aMessageSubtype  A message sub type information for the sender.
     *
     */
    typedef otError (*SendHandler)(void *aContext, const uint8_t *aBuf, uint16_t aLength, uint8_t aMessageSubType);

    /**
     * This method starts the DTLS service.
     *
     * For CoAP Secure API do first:
     * Set X509 Pk and Cert for use DTLS mode ECDHE ECDSA with AES 128 CCM 8 or
     * set PreShared Key for use DTLS mode PSK with AES 128 CCM 8.
     *
     * @param[in]  aClient                 TRUE if operating as a client, FALSE if operating as a server.
     * @param[in]  aConnectedHandler       A pointer to the connected handler.
     * @param[in]  aReceiveHandler         A pointer to the receive handler.
     * @param[in]  aSendHandler            A pointer to the send handler.
     * @param[in]  aContext                A pointer to application-specific context.
     * @parma[in]  aApplicationCoapSecure  TRUE, if operating from Application CoAP Secure API.
     *
     * @retval OT_ERROR_NONE      Successfully started the DTLS service.
     *
     */
    otError Start(bool             aClient,
                  ConnectedHandler aConnectedHandler,
                  ReceiveHandler   aReceiveHandler,
                  SendHandler      aSendHandler,
                  void *           aContext,
                  bool             aApplicationCoapSecure = false);

    /**
     * This method stops the DTLS service.
     *
     * @retval OT_ERROR_NONE  Successfully stopped the DTLS service.
     *
     */
    otError Stop(void);

    /**
     * This method indicates whether or not the DTLS service is active.
     *
     * @returns true if the DTLS service is active, false otherwise.
     *
     */
    bool IsStarted(void);

    /**
     * This method sets the PSK.
     *
     * @param[in]  aPSK  A pointer to the PSK.
     *
     * @retval OT_ERROR_NONE          Successfully set the PSK.
     * @retval OT_ERROR_INVALID_ARGS  The PSK is invalid.
     *
     */
    otError SetPsk(const uint8_t *aPsk, uint8_t aPskLength);

#if OPENTHREAD_ENABLE_APPLICATION_COAP_SECURE

#ifdef MBEDTLS_KEY_EXCHANGE_PSK_ENABLED
    /**
     * This method sets the Pre-Shared Key (PSK) for DTLS sessions-
     * identified by a PSK.
     *
     * DTLS mode "PSK with AES 128 CCM 8" for Application CoAPS.
     *
     * @param[in]  aPsk          A pointer to the PSK.
     * @param[in]  aPskLength    The PSK char length.
     * @param[in]  aPskIdentity  The Identity Name for the PSK.
     * @param[in]  aPskIdLength  The PSK Identity Length.
     *
     * @retval OT_ERROR_NONE  Successfully set the PSK.
     *
     */
    otError SetPreSharedKey(const uint8_t *aPsk,
                            uint16_t       aPskLength,
                            const uint8_t *aPskIdentity,
                            uint16_t       aPskIdLength);

#endif // MBEDTLS_KEY_EXCHANGE_PSK_ENABLED

#ifdef MBEDTLS_KEY_EXCHANGE_ECDHE_ECDSA_ENABLED

    /**
     * This method sets a reference to the x509 certificate with corresponding private key.
     *
     * DTLS mode "ECDHE ECDSA with AES 128 CCM 8" for Application CoAPS.
     *
     * @param[in]  aX509Certificate  A pointer to the PEM formatted X509 certificate.
     * @param[in]  aX509CertLenth    The length of certificate.
     * @param[in]  aPrivateKey       A pointer to the PEM formatted private key.
     * @param[in]  aPrivateKeyLenth  The length of the private key.
     *
     * @retval OT_ERROR_NONE  Successfully set the x509 certificate with his private key.
     *
     */
    otError SetOwnCertificate(const uint8_t *aX509Certificate,
                              uint32_t       aX509CertLenth,
                              const uint8_t *aPrivateKey,
                              uint32_t       aPrivateKeyLenth);

    /**
     * This method sets the trusted top level CAs. It is needed for validate the
     * certificate of the peer.
     *
     * DTLS mode "ECDHE ECDSA with AES 128 CCM 8" for Application CoAPS.
     *
     * @param[in]  aX509CaCertificateChain  A pointer to the PEM formatted X509 CA chain.
     * @param[in]  aX509CaCertChainLenth    The length of chain.
     *
     * @retval OT_ERROR_NONE  Successfully set the the trusted top level CAs.
     *
     */
    otError SetCaCertificateChain(const uint8_t *aX509CaCertificateChain, uint32_t aX509CaCertChainLenth);

#endif // MBEDTLS_KEY_EXCHANGE_ECDHE_ECDSA_ENABLED

#ifdef MBEDTLS_BASE64_C
    /**
     * This method returns the peer x509 certificate base64 encoded.
     *
     * DTLS mode "ECDHE ECDSA with AES 128 CCM 8" for Application CoAPS.
     *
     * @param[out]  aPeerCert        A pointer to the base64 encoded certificate buffer.
     * @param[out]  aCertLength      The length of the base64 encoded peer certificate.
     * @param[in]   aCertBufferSize  The buffer size of aPeerCert.
     *
     * @retval OT_ERROR_NONE  Successfully get the peer certificate.
     *
     */
    otError GetPeerCertificateBase64(unsigned char *aPeerCert, size_t *aCertLength, size_t aCertBufferSize);
#endif // MBEDTLS_BASE64_C

    /**
     * This method set the authentication mode for a dtls connection.
     *
     * Disable or enable the verification of peer certificate.
     * Must called before start.
     *
     * @param[in]  aVerifyPeerCertificate  true, if the peer certificate should verify.
     *
     */
    void SetSslAuthMode(bool aVerifyPeerCertificate);

#endif // OPENTHREAD_ENABLE_APPLICATION_COAP_SECURE

    /**
     * This method sets the Client ID used for generating the Hello Cookie.
     *
     * @param[in]  aClientId  A pointer to the Client ID.
     * @param[in]  aLength    Number of bytes in the Client ID.
     *
     * @retval OT_ERROR_NONE  Successfully set the Client ID.
     *
     */
    otError SetClientId(const uint8_t *aClientId, uint8_t aLength);

    /**
     * This method indicates whether or not the DTLS session is connected.
     *
     * @retval TRUE   The DTLS session is connected.
     * @retval FALSE  The DTLS session is not connected.
     *
     */
    bool IsConnected(void);

    /**
     * This method sends data within the DTLS session.
     *
     * @param[in]  aMessage  A message to send via DTLS.
     * @param[in]  aLength   Number of bytes in the data buffer.
     *
     * @retval OT_ERROR_NONE     Successfully sent the data via the DTLS session.
     * @retval OT_ERROR_NO_BUFS  A message is too long.
     *
     */
    otError Send(Message &aMessage, uint16_t aLength);

    /**
     * This method provides a received DTLS message to the DTLS object.
     *
     * @param[in]  aMessage  A reference to the message.
     * @param[in]  aOffset   The offset within @p aMessage where the DTLS message starts.
     * @param[in]  aLength   The size of the DTLS message (bytes).
     *
     * @retval OT_ERROR_NONE  Successfully processed the received DTLS message.
     *
     */
    otError Receive(Message &aMessage, uint16_t aOffset, uint16_t aLength);

    /**
     * This method sets the default message sub-type that will be used for all messages without defined
     * sub-type.
     *
     * @param[in]  aMessageSubType  The default message sub-type.
     *
     */
    void SetDefaultMessageSubType(uint8_t aMessageSubType) { mMessageDefaultSubType = aMessageSubType; }

    /**
     * The provisioning URL is placed here so that both the Commissioner and Joiner can share the same object.
     *
     */
    ProvisioningUrlTlv mProvisioningUrl;

private:
    static otError MapError(int rval);

#if OPENTHREAD_ENABLE_APPLICATION_COAP_SECURE
    /**
     * Set keys and/or certificates for dtls session dependent of used cipher suite.
     *
     * @param[in]  aCipherSuite     A pointer to a list of supported cipher suites.
     * @param[in]  aAnsCipherSuite  Number of cipher suites in aCipherSuite.
     *
     * @retval OT_ERROR_NONE      Successfully started the DTLS service.
     *
     */
    otError SetApplicationCoapSecureKeys(int *aCipherSuite, int aAnsCipherSuite);
#endif // OPENTHREAD_ENABLE_APPLICATION_COAP_SECURE

    static void HandleMbedtlsDebug(void *ctx, int level, const char *file, int line, const char *str);

    static int HandleMbedtlsGetTimer(void *aContext);
    int        HandleMbedtlsGetTimer(void);

    static void HandleMbedtlsSetTimer(void *aContext, uint32_t aIntermediate, uint32_t aFinish);
    void        HandleMbedtlsSetTimer(uint32_t aIntermediate, uint32_t aFinish);

    static int HandleMbedtlsReceive(void *aContext, unsigned char *aBuf, size_t aLength);
    int        HandleMbedtlsReceive(unsigned char *aBuf, size_t aLength);

    static int HandleMbedtlsTransmit(void *aContext, const unsigned char *aBuf, size_t aLength);
    int        HandleMbedtlsTransmit(const unsigned char *aBuf, size_t aLength);

    static int HandleMbedtlsExportKeys(void *               aContext,
                                       const unsigned char *aMasterSecret,
                                       const unsigned char *aKeyBlock,
                                       size_t               aMacLength,
                                       size_t               aKeyLength,
                                       size_t               aIvLength);
    int        HandleMbedtlsExportKeys(const unsigned char *aMasterSecret,
                                       const unsigned char *aKeyBlock,
                                       size_t               aMacLength,
                                       size_t               aKeyLength,
                                       size_t               aIvLength);

    static void HandleWaitForCloseNotifyTimer(Timer &aTimer);
    void        HandleWaitForCloseNotifyTimer();
    static void HandleTimer(Timer &aTimer);
    void        HandleTimer(void);

    static int HandleMbedtlsEntropyPoll(void *aData, unsigned char *aOutput, size_t aInLen, size_t *aOutLen);

    void Close(void);
    void Process(void);

    uint8_t mPsk[kPskMaxLength];
    uint8_t mPskLength;

#if OPENTHREAD_ENABLE_APPLICATION_COAP_SECURE

#ifdef MBEDTLS_KEY_EXCHANGE_ECDHE_ECDSA_ENABLED

    const uint8_t *    mCaChainSrc;
    uint32_t           mCaChainLength;
    const uint8_t *    mOwnCertSrc;
    uint32_t           mOwnCertLength;
    const uint8_t *    mPrivateKeySrc;
    uint32_t           mPrivateKeyLength;
    mbedtls_x509_crt   mCaChain;
    mbedtls_x509_crt   mOwnCert;
    mbedtls_pk_context mPrivateKey;
#endif // MBEDTLS_KEY_EXCHANGE_ECDHE_ECDSA_ENABLED

#ifdef MBEDTLS_KEY_EXCHANGE_PSK_ENABLED
    const uint8_t *mPreSharedKey;
    const uint8_t *mPreSharedKeyIdentity;
    uint16_t       mPreSharedKeyLength;
    uint16_t       mPreSharedKeyIdLength;
#endif

    int mApplicationCoapCiphreSuite[1];

    bool mVerifyPeerCertificate;

#endif // OPENTHREAD_ENABLE_APPLICATION_COAP_SECURE

    mbedtls_entropy_context  mEntropy;
    mbedtls_ctr_drbg_context mCtrDrbg;
    mbedtls_ssl_context      mSsl;
    mbedtls_ssl_config       mConf;
    mbedtls_ssl_cookie_ctx   mCookieCtx;
    bool                     mStarted;

    TimerMilli mTimer;
    uint32_t   mTimerIntermediate;
    bool       mTimerSet;

    Message *mReceiveMessage;
    uint16_t mReceiveOffset;
    uint16_t mReceiveLength;

    ConnectedHandler mConnectedHandler;
    ReceiveHandler   mReceiveHandler;
    SendHandler      mSendHandler;
    void *           mContext;
    bool             mClient;
    bool             mApplicationCoapSecure;
    bool             mConnectionClosedByHost;
    TimerMilli       mWaitForCloseNotifyTimer;

    uint8_t mMessageSubType;
    uint8_t mMessageDefaultSubType;
};

} // namespace MeshCoP
} // namespace ot

#endif // DTLS_HPP_<|MERGE_RESOLUTION|>--- conflicted
+++ resolved
@@ -71,18 +71,13 @@
 public:
     enum
     {
-<<<<<<< HEAD
         kPskMaxLength            = 32,
         kWaitForCloseNotifyMilli = 2000,
 #if !OPENTHREAD_ENABLE_APPLICATION_COAP_SECURE
-        kApplicationDataMaxLength = 128,
+        kApplicationDataMaxLength = 512,
 #else
         kApplicationDataMaxLength = 1400,
 #endif // OPENTHREAD_ENABLE_APPLICATION_COAP_SECURE
-=======
-        kPskMaxLength             = 32,
-        kApplicationDataMaxLength = 512,
->>>>>>> 3cd6fad5
     };
 
     /**
