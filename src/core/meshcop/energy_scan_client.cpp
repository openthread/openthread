--- conflicted
+++ resolved
@@ -31,17 +31,12 @@
  *   This file implements the Energy Scan Client.
  */
 
-<<<<<<< HEAD
+#define WPP_NAME "energy_scan_client.tmh"
 #include  "openthread/openthread_enable_defines.h"
-=======
-#define WPP_NAME "energy_scan_client.tmh"
 
-#ifdef OPENTHREAD_CONFIG_FILE
-#include OPENTHREAD_CONFIG_FILE
-#else
-#include <openthread-config.h>
-#endif
->>>>>>> 9c09577d
+
+
+
 
 #include "energy_scan_client.hpp"
 
@@ -79,8 +74,8 @@
 }
 
 otError EnergyScanClient::SendQuery(uint32_t aChannelMask, uint8_t aCount, uint16_t aPeriod,
-                                    uint16_t aScanDuration, const Ip6::Address &aAddress,
-                                    otCommissionerEnergyReportCallback aCallback, void *aContext)
+                                        uint16_t aScanDuration, const Ip6::Address &aAddress,
+                                        otCommissionerEnergyReportCallback aCallback, void *aContext)
 {
     otError error = OT_ERROR_NONE;
     Coap::Header header;
