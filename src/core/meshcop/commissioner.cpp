--- conflicted
+++ resolved
@@ -227,11 +227,7 @@
             mJoiners[i].mAny = true;
         }
 
-<<<<<<< HEAD
-        strcpy_s(mJoiners[i].mPsk, sizeof(mJoiners[i].mPsk), aPSKd);
-=======
         (void)strlcpy(mJoiners[i].mPsk, aPSKd, sizeof(mJoiners[i].mPsk));
->>>>>>> 73564c39
         mJoiners[i].mValid = true;
         mJoiners[i].mExpirationTime = Timer::GetNow() + Timer::SecToMsec(aTimeout);
 
