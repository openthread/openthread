/*
 *  Copyright (c) 2016, The OpenThread Authors.
 *  All rights reserved.
 *
 *  Redistribution and use in source and binary forms, with or without
 *  modification, are permitted provided that the following conditions are met:
 *  1. Redistributions of source code must retain the above copyright
 *     notice, this list of conditions and the following disclaimer.
 *  2. Redistributions in binary form must reproduce the above copyright
 *     notice, this list of conditions and the following disclaimer in the
 *     documentation and/or other materials provided with the distribution.
 *  3. Neither the name of the copyright holder nor the
 *     names of its contributors may be used to endorse or promote products
 *     derived from this software without specific prior written permission.
 *
 *  THIS SOFTWARE IS PROVIDED BY THE COPYRIGHT HOLDERS AND CONTRIBUTORS "AS IS"
 *  AND ANY EXPRESS OR IMPLIED WARRANTIES, INCLUDING, BUT NOT LIMITED TO, THE
 *  IMPLIED WARRANTIES OF MERCHANTABILITY AND FITNESS FOR A PARTICULAR PURPOSE
 *  ARE DISCLAIMED. IN NO EVENT SHALL THE COPYRIGHT HOLDER OR CONTRIBUTORS BE
 *  LIABLE FOR ANY DIRECT, INDIRECT, INCIDENTAL, SPECIAL, EXEMPLARY, OR
 *  CONSEQUENTIAL DAMAGES (INCLUDING, BUT NOT LIMITED TO, PROCUREMENT OF
 *  SUBSTITUTE GOODS OR SERVICES; LOSS OF USE, DATA, OR PROFITS; OR BUSINESS
 *  INTERRUPTION) HOWEVER CAUSED AND ON ANY THEORY OF LIABILITY, WHETHER IN
 *  CONTRACT, STRICT LIABILITY, OR TORT (INCLUDING NEGLIGENCE OR OTHERWISE)
 *  ARISING IN ANY WAY OUT OF THE USE OF THIS SOFTWARE, EVEN IF ADVISED OF THE
 *  POSSIBILITY OF SUCH DAMAGE.
 */

/**
 * @file
 *   This file implements a Commissioner role.
 */

#define WPP_NAME "commissioner.tmh"

#ifdef OPENTHREAD_CONFIG_FILE
#include OPENTHREAD_CONFIG_FILE
#else
#include <openthread-config.h>
#endif

#include <stdio.h>
#include <string.h>

#include <coap/coap_header.hpp>
#include <common/crc16.hpp>
#include <common/encoding.hpp>
#include <common/logging.hpp>
#include <meshcop/commissioner.hpp>
#include <meshcop/joiner_router.hpp>
#include <platform/random.h>
#include <thread/meshcop_tlvs.hpp>
#include <thread/thread_netif.hpp>
#include <thread/thread_tlvs.hpp>
#include <thread/thread_uris.hpp>

using Thread::Encoding::BigEndian::HostSwap64;

namespace Thread {
namespace MeshCoP {

Commissioner::Commissioner(ThreadNetif &aThreadNetif):
    mAnnounceBegin(aThreadNetif),
    mEnergyScan(aThreadNetif),
    mPanIdQuery(aThreadNetif),
    mTimer(aThreadNetif.GetIp6().mTimerScheduler, HandleTimer, this),
    mTransmitTask(aThreadNetif.GetIp6().mTaskletScheduler, &Commissioner::HandleUdpTransmit, this),
    mSendKek(false),
    mSocket(aThreadNetif.GetIp6().mUdp),
    mRelayReceive(OPENTHREAD_URI_RELAY_RX, &Commissioner::HandleRelayReceive, this),
    mDatasetChanged(OPENTHREAD_URI_DATASET_CHANGED, &Commissioner::HandleDatasetChanged, this),
    mCoapServer(aThreadNetif.GetCoapServer()),
    mNetif(aThreadNetif),
    mIsSendMgmtCommRequest(false)
{
    memset(mJoiners, 0, sizeof(mJoiners));
    mCoapServer.AddResource(mRelayReceive);
    mCoapServer.AddResource(mDatasetChanged);
}

ThreadError Commissioner::Start(void)
{
    ThreadError error = kThreadError_None;

    otLogFuncEntry();
    VerifyOrExit(mState == kStateDisabled, error = kThreadError_InvalidState);

    SuccessOrExit(error = mSocket.Open(HandleUdpReceive, this));

    mState = kStatePetition;
    mTransmitAttempts = 0;

    SendPetition();

exit:
    otLogFuncExitErr(error);
    return error;
}

ThreadError Commissioner::Stop(void)
{
    ThreadError error = kThreadError_None;

    otLogFuncEntry();
    VerifyOrExit(mState != kStateDisabled, error = kThreadError_InvalidState);

    mState = kStateDisabled;
    mTransmitAttempts = 0;

    SendKeepAlive();

exit:
    otLogFuncExitErr(error);
    return error;
}

ThreadError Commissioner::SendCommissionerSet(void)
{
    ThreadError error;
    otCommissioningDataset dataset;
    SteeringDataTlv steeringData;

    otLogFuncEntry();
    VerifyOrExit(mState == kStateActive, error = kThreadError_InvalidState);

    memset(&dataset, 0, sizeof(dataset));

    // session id
    dataset.mSessionId = mSessionId;
    dataset.mIsSessionIdSet = true;

    // compute bloom filter
    steeringData.Init();
    steeringData.Clear();

    for (size_t i = 0; i < sizeof(mJoiners) / sizeof(mJoiners[0]); i++)
    {
        Crc16 ccitt(Crc16::kCcitt);
        Crc16 ansi(Crc16::kAnsi);

        if (!mJoiners[i].mValid)
        {
            continue;
        }

        if (mJoiners[i].mAny)
        {
            steeringData.SetLength(1);
            steeringData.Set();
            break;
        }

        for (size_t j = 0; j < sizeof(mJoiners[i].mExtAddress.m8); j++)
        {
            uint8_t byte = mJoiners[i].mExtAddress.m8[j];
            ccitt.Update(byte);
            ansi.Update(byte);
        }

        steeringData.SetBit(ccitt.Get() % steeringData.GetNumBits());
        steeringData.SetBit(ansi.Get() % steeringData.GetNumBits());
    }

    // set bloom filter
    memcpy(dataset.mSteeringData.m8, steeringData.GetValue(), steeringData.GetLength());
    dataset.mSteeringData.mLength = steeringData.GetLength();
    dataset.mIsSteeringDataSet = true;

    SuccessOrExit(error = SendMgmtCommissionerSetRequest(dataset, NULL, 0));

exit:
    otLogFuncExitErr(error);
    return error;
}

void Commissioner::ClearJoiners(void)
{
    otLogFuncEntry();

    for (size_t i = 0; i < sizeof(mJoiners) / sizeof(mJoiners[0]); i++)
    {
        mJoiners[i].mValid = false;
    }

    SendCommissionerSet();
    otLogFuncExit();
}

ThreadError Commissioner::AddJoiner(const Mac::ExtAddress *aExtAddress, const char *aPSKd)
{
    ThreadError error = kThreadError_NoBufs;

<<<<<<< HEAD
    otLogFuncEntryMsg("%llX, %s", (aExtAddress ? HostSwap64(*(uint64_t *)aExtAddress) : 0), aPSKd);
=======
    otLogFuncEntryMsg("%llX, %s", (aExtAddress ? HostSwap64(*reinterpret_cast<const uint64_t *>(aExtAddress)) : 0), aPSKd);
>>>>>>> 7a190675
    VerifyOrExit(strlen(aPSKd) <= Dtls::kPskMaxLength, error = kThreadError_InvalidArgs);
    RemoveJoiner(aExtAddress);

    for (size_t i = 0; i < sizeof(mJoiners) / sizeof(mJoiners[0]); i++)
    {
        if (mJoiners[i].mValid)
        {
            continue;
        }

        if (aExtAddress != NULL)
        {
            mJoiners[i].mExtAddress = *aExtAddress;
            mJoiners[i].mAny = false;
        }
        else
        {
            mJoiners[i].mAny = true;
        }

        strncpy(mJoiners[i].mPsk, aPSKd, sizeof(mJoiners[i].mPsk));
        mJoiners[i].mValid = true;

        SendCommissionerSet();

        ExitNow(error = kThreadError_None);
    }

exit:
    otLogFuncExitErr(error);
    return error;
}

ThreadError Commissioner::RemoveJoiner(const Mac::ExtAddress *aExtAddress)
{
    ThreadError error = kThreadError_NotFound;

<<<<<<< HEAD
    otLogFuncEntryMsg("%llX", (aExtAddress ? HostSwap64(*(uint64_t *)aExtAddress) : 0));
=======
    otLogFuncEntryMsg("%llX", (aExtAddress ? HostSwap64(*reinterpret_cast<const uint64_t *>(aExtAddress)) : 0));
>>>>>>> 7a190675

    for (size_t i = 0; i < sizeof(mJoiners) / sizeof(mJoiners[0]); i++)
    {
        if (!mJoiners[i].mValid)
        {
            continue;
        }

        if (aExtAddress != NULL)
        {
            if (memcmp(&mJoiners[i].mExtAddress, &aExtAddress, sizeof(mJoiners[i].mExtAddress)))
            {
                continue;
            }
        }
        else if (!mJoiners[i].mAny)
        {
            continue;
        }

        mJoiners[i].mValid = false;

        SendCommissionerSet();

        ExitNow(error = kThreadError_None);
    }

exit:
    otLogFuncExitErr(error);
    return error;
}

ThreadError Commissioner::SetProvisioningUrl(const char *aProvisioningUrl)
{
    return mNetif.GetDtls().mProvisioningUrl.SetProvisioningUrl(aProvisioningUrl);
}

uint16_t Commissioner::GetSessionId(void) const
{
    return mSessionId;
}

uint8_t Commissioner::GetState(void) const
{
    return mState;
}

void Commissioner::HandleTimer(void *aContext)
{
    static_cast<Commissioner *>(aContext)->HandleTimer();
}

void Commissioner::HandleTimer(void)
{
    switch (mState)
    {
    case kStateDisabled:
        mSocket.Close();
        break;

    case kStatePetition:
        SendPetition();
        break;

    case kStateActive:
        SendKeepAlive();
        break;
    }
}

ThreadError Commissioner::SendMgmtCommissionerGetRequest(const uint8_t *aTlvs,
                                                         uint8_t aLength)
{
    ThreadError error = kThreadError_None;
    Coap::Header header;
    Message *message;
    Ip6::MessageInfo messageInfo;
    MeshCoP::Tlv tlv;

    otLogFuncEntry();
    mIsSendMgmtCommRequest = true;

    for (size_t i = 0; i < sizeof(mCoapToken); i++)
    {
        mCoapToken[i] = static_cast<uint8_t>(otPlatRandomGet());
    }

    header.Init();
    header.SetType(Coap::Header::kTypeConfirmable);
    header.SetCode(Coap::Header::kCodePost);
    header.SetMessageId(++mCoapMessageId);
    header.SetToken(mCoapToken, sizeof(mCoapToken));
    header.AppendUriPathOptions(OPENTHREAD_URI_COMMISSIONER_GET);
    header.Finalize();

    VerifyOrExit((message = mSocket.NewMessage(0)) != NULL, error = kThreadError_NoBufs);
    SuccessOrExit(error = message->Append(header.GetBytes(), header.GetLength()));

    if (aLength > 0)
    {
        tlv.SetType(MeshCoP::Tlv::kGet);
        tlv.SetLength(aLength);
        SuccessOrExit(error = message->Append(&tlv, sizeof(tlv)));
        SuccessOrExit(error = message->Append(aTlvs, aLength));
    }

    memset(&messageInfo, 0, sizeof(messageInfo));
    mNetif.GetMle().GetLeaderAloc(messageInfo.GetPeerAddr());
    messageInfo.mPeerPort = kCoapUdpPort;
    SuccessOrExit(error = mSocket.SendTo(*message, messageInfo));

    otLogInfoMeshCoP("sent MGMT_COMMISSIONER_GET.req to leader\n");

exit:

    if (error != kThreadError_None && message != NULL)
    {
        mIsSendMgmtCommRequest = false;
        message->Free();
    }

    otLogFuncExitErr(error);
    return error;
}

ThreadError Commissioner::SendMgmtCommissionerSetRequest(const otCommissioningDataset &aDataset,
                                                         const uint8_t *aTlvs, uint8_t aLength)
{
    ThreadError error = kThreadError_None;
    Coap::Header header;
    Message *message;
    Ip6::MessageInfo messageInfo;

    otLogFuncEntry();
    mIsSendMgmtCommRequest = true;

    for (size_t i = 0; i < sizeof(mCoapToken); i++)
    {
        mCoapToken[i] = static_cast<uint8_t>(otPlatRandomGet());
    }

    header.Init();
    header.SetType(Coap::Header::kTypeConfirmable);
    header.SetCode(Coap::Header::kCodePost);
    header.SetMessageId(++mCoapMessageId);
    header.SetToken(mCoapToken, sizeof(mCoapToken));
    header.AppendUriPathOptions(OPENTHREAD_URI_COMMISSIONER_SET);
    header.Finalize();

    VerifyOrExit((message = mSocket.NewMessage(0)) != NULL, error = kThreadError_NoBufs);
    SuccessOrExit(error = message->Append(header.GetBytes(), header.GetLength()));

    if (aDataset.mIsLocatorSet)
    {
        MeshCoP::BorderAgentLocatorTlv locator;
        locator.Init();
        locator.SetBorderAgentLocator(aDataset.mLocator);
        SuccessOrExit(error = message->Append(&locator, sizeof(locator)));
    }

    if (aDataset.mIsSessionIdSet)
    {
        MeshCoP::CommissionerSessionIdTlv sessionId;
        sessionId.Init();
        sessionId.SetCommissionerSessionId(aDataset.mSessionId);
        SuccessOrExit(error = message->Append(&sessionId, sizeof(sessionId)));
    }

    if (aDataset.mIsSteeringDataSet)
    {
        MeshCoP::SteeringDataTlv steeringData;
        steeringData.Init();
        steeringData.SetLength(aDataset.mSteeringData.mLength);
        SuccessOrExit(error = message->Append(&steeringData, sizeof(MeshCoP::Tlv)));
        SuccessOrExit(error = message->Append(&aDataset.mSteeringData.m8, aDataset.mSteeringData.mLength));
    }

    if (aDataset.mIsJoinerUdpPortSet)
    {
        MeshCoP::JoinerUdpPortTlv joinerUdpPort;
        joinerUdpPort.Init();
        joinerUdpPort.SetUdpPort(aDataset.mJoinerUdpPort);
        SuccessOrExit(error = message->Append(&joinerUdpPort, sizeof(joinerUdpPort)));
    }

    if (aLength > 0)
    {
        SuccessOrExit(error = message->Append(aTlvs, aLength));
    }

    memset(&messageInfo, 0, sizeof(messageInfo));
    mNetif.GetMle().GetLeaderAloc(messageInfo.GetPeerAddr());
    messageInfo.mPeerPort = kCoapUdpPort;
    SuccessOrExit(error = mSocket.SendTo(*message, messageInfo));

    otLogInfoMeshCoP("sent MGMT_COMMISSIONER_SET.req to leader\n");

exit:

    if (error != kThreadError_None && message != NULL)
    {
        mIsSendMgmtCommRequest = false;
        message->Free();
    }

    otLogFuncExitErr(error);
    return error;
}

ThreadError Commissioner::SendPetition(void)
{
    ThreadError error = kThreadError_None;
    Coap::Header header;
    Message *message = NULL;
    Ip6::MessageInfo messageInfo;
    CommissionerIdTlv commissionerId;

    otLogFuncEntry();

    if (mTransmitAttempts >= kPetitionRetryCount)
    {
        mState = kStateDisabled;
        ExitNow();
    }

    mTimer.Start(Timer::SecToMsec(kPetitionRetryDelay));
    mTransmitAttempts++;

    for (size_t i = 0; i < sizeof(mCoapToken); i++)
    {
        mCoapToken[i] = otPlatRandomGet() & 0xff;
    }

    header.Init();
    header.SetType(Coap::Header::kTypeConfirmable);
    header.SetCode(Coap::Header::kCodePost);
    header.SetMessageId(++mCoapMessageId);
    header.SetToken(mCoapToken, sizeof(mCoapToken));
    header.AppendUriPathOptions(OPENTHREAD_URI_LEADER_PETITION);
    header.Finalize();

    VerifyOrExit((message = mSocket.NewMessage(0)) != NULL, error = kThreadError_NoBufs);
    SuccessOrExit(error = message->Append(header.GetBytes(), header.GetLength()));

    commissionerId.Init();
    commissionerId.SetCommissionerId("OpenThread Commissioner");

    SuccessOrExit(error = message->Append(&commissionerId, sizeof(Tlv) + commissionerId.GetLength()));

    memset(&messageInfo, 0, sizeof(messageInfo));
    mNetif.GetMle().GetLeaderAloc(*static_cast<Ip6::Address *>(&messageInfo.mPeerAddr));
    messageInfo.mPeerPort = kCoapUdpPort;
    SuccessOrExit(error = mSocket.SendTo(*message, messageInfo));

    otLogInfoMeshCoP("sent petition\n");

exit:

    if (error != kThreadError_None && message != NULL)
    {
        message->Free();
    }

    otLogFuncExitErr(error);
    return error;
}

ThreadError Commissioner::SendKeepAlive(void)
{
    ThreadError error = kThreadError_None;
    Coap::Header header;
    Message *message = NULL;
    Ip6::MessageInfo messageInfo;
    StateTlv state;
    CommissionerSessionIdTlv sessionId;

    otLogFuncEntry();

    if (mTransmitAttempts >= kPetitionRetryCount)
    {
        mState = kStateDisabled;
        ExitNow();
    }

    mTimer.Start(Timer::SecToMsec(kPetitionRetryDelay));
    mTransmitAttempts++;

    for (size_t i = 0; i < sizeof(mCoapToken); i++)
    {
        mCoapToken[i] = otPlatRandomGet() & 0xff;
    }

    header.Init();
    header.SetType(Coap::Header::kTypeConfirmable);
    header.SetCode(Coap::Header::kCodePost);
    header.SetMessageId(++mCoapMessageId);
    header.SetToken(mCoapToken, sizeof(mCoapToken));
    header.AppendUriPathOptions(OPENTHREAD_URI_LEADER_KEEP_ALIVE);
    header.Finalize();

    VerifyOrExit((message = mSocket.NewMessage(0)) != NULL, error = kThreadError_NoBufs);
    SuccessOrExit(error = message->Append(header.GetBytes(), header.GetLength()));

    state.Init();
    state.SetState(mState == kStateActive ? StateTlv::kAccept : StateTlv::kReject);
    SuccessOrExit(error = message->Append(&state, sizeof(state)));

    sessionId.Init();
    sessionId.SetCommissionerSessionId(mSessionId);
    SuccessOrExit(error = message->Append(&sessionId, sizeof(sessionId)));

    memset(&messageInfo, 0, sizeof(messageInfo));
    mNetif.GetMle().GetLeaderAloc(*static_cast<Ip6::Address *>(&messageInfo.mPeerAddr));
    messageInfo.mPeerPort = kCoapUdpPort;
    SuccessOrExit(error = mSocket.SendTo(*message, messageInfo));

    otLogInfoMeshCoP("sent keep alive\n");

exit:

    if (error != kThreadError_None && message != NULL)
    {
        message->Free();
    }

    otLogFuncExitErr(error);
    return error;
}

void Commissioner::HandleRelayReceive(void *aContext, Coap::Header &aHeader,
                                      Message &aMessage, const Ip6::MessageInfo &aMessageInfo)
{
    static_cast<Commissioner *>(aContext)->HandleRelayReceive(aHeader, aMessage, aMessageInfo);
}

void Commissioner::HandleRelayReceive(Coap::Header &aHeader, Message &aMessage, const Ip6::MessageInfo &aMessageInfo)
{
    ThreadError error;
    JoinerUdpPortTlv joinerPort;
    JoinerIidTlv joinerIid;
    JoinerRouterLocatorTlv joinerRloc;
    uint16_t offset;
    uint16_t length;
    uint64_t iid;

    otLogFuncEntry();

    otLogFuncEntry();

    VerifyOrExit(aHeader.GetType() == Coap::Header::kTypeNonConfirmable &&
                 aHeader.GetCode() == Coap::Header::kCodePost, ;);

    SuccessOrExit(error = Tlv::GetTlv(aMessage, Tlv::kJoinerUdpPort, sizeof(joinerPort), joinerPort));
    VerifyOrExit(joinerPort.IsValid(), error = kThreadError_Parse);

    SuccessOrExit(error = Tlv::GetTlv(aMessage, Tlv::kJoinerIid, sizeof(joinerIid), joinerIid));
    VerifyOrExit(joinerIid.IsValid(), error = kThreadError_Parse);

    SuccessOrExit(error = Tlv::GetTlv(aMessage, Tlv::kJoinerRouterLocator, sizeof(joinerRloc), joinerRloc));
    VerifyOrExit(joinerRloc.IsValid(), error = kThreadError_Parse);

    SuccessOrExit(error = Tlv::GetValueOffset(aMessage, Tlv::kJoinerDtlsEncapsulation, offset, length));

    memcpy(mJoinerIid, joinerIid.GetIid(), sizeof(mJoinerIid));
    mJoinerPort = joinerPort.GetUdpPort();
    mJoinerRloc = joinerRloc.GetJoinerRouterLocator();

<<<<<<< HEAD
    memcpy(&iid, mJoinerIid, sizeof(iid));
    otLogInfoMeshCoP("Received relay receive for %llX, rloc:%x\n", HostSwap64(iid), mJoinerRloc);
=======
    otLogInfoMeshCoP("Received relay receive for %llX, rloc:%x\n", HostSwap64(mJoinerIid64), mJoinerRloc);
>>>>>>> 7a190675

    if (!mNetif.GetDtls().IsStarted())
    {
        mJoinerIid[0] ^= 0x2;

        for (size_t i = 0; i < sizeof(mJoiners) / sizeof(mJoiners[0]); i++)
        {
            if (!mJoiners[i].mValid)
            {
                continue;
            }

            if (mJoiners[i].mAny || !memcmp(&mJoiners[i].mExtAddress, mJoinerIid, sizeof(mJoiners[i].mExtAddress)))
            {
                SuccessOrExit(error = mNetif.GetDtls().SetPsk(reinterpret_cast<const uint8_t *>(mJoiners[i].mPsk),
                                                              static_cast<uint8_t>(strlen(mJoiners[i].mPsk))));
                SuccessOrExit(error = mNetif.GetDtls().Start(false, HandleDtlsReceive, HandleDtlsSend, this));
                otLogInfoMeshCoP("found joiner, starting new session\n");
                break;
            }
        }

        mJoinerIid[0] ^= 0x2;
    }

    VerifyOrExit(mNetif.GetDtls().IsStarted() && memcmp(mJoinerIid, joinerIid.GetIid(), sizeof(mJoinerIid)) == 0,);

    SuccessOrExit(error = mNetif.GetDtls().SetClientId(mJoinerIid, sizeof(mJoinerIid)));
    mNetif.GetDtls().Receive(aMessage, offset, length);

exit:
    (void)aMessageInfo;
    otLogFuncExit();
}

void Commissioner::HandleDatasetChanged(void *aContext, Coap::Header &aHeader,
                                        Message &aMessage, const Ip6::MessageInfo &aMessageInfo)
{
    static_cast<Commissioner *>(aContext)->HandleDatasetChanged(aHeader, aMessage, aMessageInfo);
}

void Commissioner::HandleDatasetChanged(Coap::Header &aHeader, Message &aMessage, const Ip6::MessageInfo &aMessageInfo)
{
    otLogFuncEntry();
    VerifyOrExit(aHeader.GetType() == Coap::Header::kTypeConfirmable &&
                 aHeader.GetCode() == Coap::Header::kCodePost, ;);

    otLogInfoMeshCoP("received dataset changed\n");
    (void)aMessage;

    SendDatasetChangedResponse(aHeader, aMessageInfo);

exit:
    otLogFuncExit();
}

void Commissioner::SendDatasetChangedResponse(const Coap::Header &aRequestHeader, const Ip6::MessageInfo &aMessageInfo)
{
    ThreadError error = kThreadError_None;
    Coap::Header responseHeader;
    Message *message;

    otLogFuncEntry();
    VerifyOrExit((message = mCoapServer.NewMessage(0)) != NULL, error = kThreadError_NoBufs);
    responseHeader.Init();
    responseHeader.SetType(Coap::Header::kTypeAcknowledgment);
    responseHeader.SetCode(Coap::Header::kCodeChanged);
    responseHeader.SetMessageId(aRequestHeader.GetMessageId());
    responseHeader.SetToken(aRequestHeader.GetToken(), aRequestHeader.GetTokenLength());
    responseHeader.Finalize();
    SuccessOrExit(error = message->Append(responseHeader.GetBytes(), responseHeader.GetLength()));
    SuccessOrExit(error = mCoapServer.SendMessage(*message, aMessageInfo));

    otLogInfoMeshCoP("Sent dataset changed acknowledgment\n");

exit:

    if (error != kThreadError_None && message != NULL)
    {
        message->Free();
    }

    otLogFuncExit();
}

void Commissioner::HandleUdpReceive(void *aContext, otMessage aMessage, const otMessageInfo *aMessageInfo)
{
    static_cast<Commissioner *>(aContext)->HandleUdpReceive(*static_cast<Message *>(aMessage),
                                                            *static_cast<const Ip6::MessageInfo *>(aMessageInfo));
}

void Commissioner::HandleUdpReceive(Message &aMessage, const Ip6::MessageInfo &aMessageInfo)
{
    Coap::Header header;
    StateTlv state;
    CommissionerSessionIdTlv sessionId;

    otLogFuncEntry();
    SuccessOrExit(header.FromMessage(aMessage));
    VerifyOrExit(header.GetType() == Coap::Header::kTypeAcknowledgment &&
                 header.GetCode() == Coap::Header::kCodeChanged &&
                 header.GetMessageId() == mCoapMessageId &&
                 header.GetTokenLength() == sizeof(mCoapToken) &&
                 memcmp(mCoapToken, header.GetToken(), sizeof(mCoapToken)) == 0, ;);
    aMessage.MoveOffset(header.GetLength());

    if (mIsSendMgmtCommRequest)
    {
        mIsSendMgmtCommRequest = false;

        otLogInfoMeshCoP("received MGMT_COMMISSIONER_SET and MGMT_COMMISSIONER_GET response\n");

        ExitNow();
    }

    SuccessOrExit(Tlv::GetTlv(aMessage, Tlv::kState, sizeof(state), state));
    VerifyOrExit(state.IsValid(), ;);

    VerifyOrExit(state.GetState() == StateTlv::kAccept, mState = kStateDisabled);

    switch (mState)
    {
    case kStateDisabled:
        break;

    case kStatePetition:
        SuccessOrExit(Tlv::GetTlv(aMessage, Tlv::kCommissionerSessionId, sizeof(sessionId), sessionId));
        VerifyOrExit(sessionId.IsValid(), ;);
        mSessionId = sessionId.GetCommissionerSessionId();

        otLogInfoMeshCoP("received petition response\n");

        mState = kStateActive;
        mTransmitAttempts = 0;
        mTimer.Start(Timer::SecToMsec(kKeepAliveTimeout) / 2);
        break;

    case kStateActive:
        otLogInfoMeshCoP("received keep alive response\n");
        mTransmitAttempts = 0;
        mTimer.Start(Timer::SecToMsec(kKeepAliveTimeout) / 2);
        break;
    }

exit:
    (void)aMessageInfo;
    otLogFuncExit();
}

ThreadError Commissioner::HandleDtlsSend(void *aContext, const uint8_t *aBuf, uint16_t aLength)
{
    otLogInfoMeshCoP("Commissioner::HandleDtlsTransmit\n");
    return static_cast<Commissioner *>(aContext)->HandleDtlsSend(aBuf, aLength);
}

ThreadError Commissioner::HandleDtlsSend(const unsigned char *aBuf, uint16_t aLength)
{
    ThreadError error = kThreadError_None;

    otLogFuncEntry();

    if (mTransmitMessage == NULL)
    {
        Coap::Header header;
        JoinerUdpPortTlv udpPort;
        JoinerIidTlv iid;
        JoinerRouterLocatorTlv rloc;
        ExtendedTlv tlv;

        VerifyOrExit((mTransmitMessage = mSocket.NewMessage(0)) != NULL, error = kThreadError_NoBufs);

        header.Init();
        header.SetType(Coap::Header::kTypeNonConfirmable);
        header.SetCode(Coap::Header::kCodePost);
        header.SetMessageId(0);
        header.SetToken(NULL, 0);
        header.AppendUriPathOptions(OPENTHREAD_URI_RELAY_TX);
        header.Finalize();
        SuccessOrExit(error = mTransmitMessage->Append(header.GetBytes(), header.GetLength()));

        udpPort.Init();
        udpPort.SetUdpPort(mJoinerPort);
        SuccessOrExit(error = mTransmitMessage->Append(&udpPort, sizeof(udpPort)));

        iid.Init();
        iid.SetIid(mJoinerIid);
        SuccessOrExit(error = mTransmitMessage->Append(&iid, sizeof(iid)));

        rloc.Init();
        rloc.SetJoinerRouterLocator(mJoinerRloc);
        SuccessOrExit(error = mTransmitMessage->Append(&rloc, sizeof(rloc)));

        if (mSendKek)
        {
            JoinerRouterKekTlv kek;
            kek.Init();
            kek.SetKek(mNetif.GetKeyManager().GetKek());
            SuccessOrExit(error = mTransmitMessage->Append(&kek, sizeof(kek)));
        }

        mTransmitMessage->SetOffset(mTransmitMessage->GetLength());

        tlv.SetType(Tlv::kJoinerDtlsEncapsulation);
        tlv.SetLength(0);
        SuccessOrExit(error = mTransmitMessage->Append(&tlv, sizeof(tlv)));
    }

    VerifyOrExit(mTransmitMessage->Append(aBuf, aLength) == kThreadError_None, error = kThreadError_NoBufs);

    mTransmitTask.Post();

exit:

    if (error != kThreadError_None && mTransmitMessage != NULL)
    {
        mTransmitMessage->Free();
    }

    otLogFuncExitErr(error);
    return error;
}

void Commissioner::HandleDtlsReceive(void *aContext, uint8_t *aBuf, uint16_t aLength)
{
    otLogInfoMeshCoP("Commissioner::HandleDtlsReceive\n");
    static_cast<Commissioner *>(aContext)->HandleDtlsReceive(aBuf, aLength);
}

void Commissioner::HandleDtlsReceive(uint8_t *aBuf, uint16_t aLength)
{
    otLogFuncEntry();
    ReceiveJoinerFinalize(aBuf, aLength);
    otLogFuncExit();
}

void Commissioner::HandleUdpTransmit(void *aContext)
{
    otLogInfoMeshCoP("Commissioner::HandleUdpTransmit\n");
    static_cast<Commissioner *>(aContext)->HandleUdpTransmit();
}

void Commissioner::HandleUdpTransmit(void)
{
    ThreadError error = kThreadError_None;
    Ip6::MessageInfo messageInfo;
    ExtendedTlv tlv;

    otLogFuncEntry();
    VerifyOrExit(mTransmitMessage != NULL, error = kThreadError_NoBufs);

    tlv.SetType(Tlv::kJoinerDtlsEncapsulation);
    tlv.SetLength(mTransmitMessage->GetLength() - mTransmitMessage->GetOffset() - sizeof(tlv));
    mTransmitMessage->Write(mTransmitMessage->GetOffset(), sizeof(tlv), &tlv);

    memset(&messageInfo, 0, sizeof(messageInfo));
    messageInfo.GetPeerAddr() = *mNetif.GetMle().GetMeshLocal16();
    messageInfo.GetPeerAddr().mFields.m16[7] = HostSwap16(mJoinerRloc);
    messageInfo.mPeerPort = kCoapUdpPort;
    messageInfo.mInterfaceId = mNetif.GetInterfaceId();

    SuccessOrExit(error = mSocket.SendTo(*mTransmitMessage, messageInfo));

exit:

    if (error != kThreadError_None && mTransmitMessage != NULL)
    {
        mTransmitMessage->Free();
    }

    mTransmitMessage = NULL;
    otLogFuncExit();
}

void Commissioner::ReceiveJoinerFinalize(uint8_t *buf, uint16_t length)
{
    Message *message = NULL;
    Coap::Header header;
    char uriPath[16];
    char *curUriPath = uriPath;
    const Coap::Header::Option *coapOption;

    StateTlv::State state = StateTlv::kAccept;
    ProvisioningUrlTlv provisioningUrl;

    otLogFuncEntry();
    otLogInfoMeshCoP("receive joiner finalize 1\n");

    VerifyOrExit((message = mNetif.GetIp6().mMessagePool.New(Message::kTypeIp6, 0)) != NULL, ;);
    SuccessOrExit(message->Append(buf, length));
    SuccessOrExit(header.FromMessage(*message));
    SuccessOrExit(message->SetOffset(header.GetLength()));

    coapOption = header.GetCurrentOption();

    while (coapOption != NULL)
    {
        switch (coapOption->mNumber)
        {
        case Coap::Header::Option::kOptionUriPath:
            VerifyOrExit(coapOption->mLength < sizeof(uriPath) - static_cast<uint16_t>(curUriPath - uriPath), ;);
            memcpy(curUriPath, coapOption->mValue, coapOption->mLength);
            curUriPath[coapOption->mLength] = '/';
            curUriPath += coapOption->mLength + 1;
            break;

        case Coap::Header::Option::kOptionContentFormat:
            break;

        default:
            ExitNow();
        }

        coapOption = header.GetNextOption();
    }

    if (curUriPath > uriPath)
    {
        curUriPath[-1] = '\0';
    }

    VerifyOrExit(strcmp(uriPath, OPENTHREAD_URI_JOINER_FINALIZE) == 0,);

    if (Tlv::GetTlv(*message, Tlv::kProvisioningUrl, sizeof(provisioningUrl), provisioningUrl) == kThreadError_None)
    {
        if (provisioningUrl.GetLength() != mNetif.GetDtls().mProvisioningUrl.GetLength() ||
            memcmp(provisioningUrl.GetProvisioningUrl(), mNetif.GetDtls().mProvisioningUrl.GetProvisioningUrl(),
                   provisioningUrl.GetLength()) != 0)
        {
            state = StateTlv::kReject;
        }
    }

    otDumpCertMeshCoP("[THCI] direction=recv | type=JOIN_FIN.req |", buf + header.GetLength(), length - header.GetLength());

    SendJoinFinalizeResponse(header, state);

exit:

    if (message != NULL)
    {
        message->Free();
    }

    otLogFuncExit();
}

void Commissioner::SendJoinFinalizeResponse(const Coap::Header &aRequestHeader, StateTlv::State aState)
{
    Coap::Header responseHeader;
    MeshCoP::StateTlv *stateTlv;
    uint8_t buf[128];
    uint8_t *cur = buf;

    otLogFuncEntry();

    responseHeader.Init();
    responseHeader.SetType(Coap::Header::kTypeAcknowledgment);
    responseHeader.SetCode(Coap::Header::kCodeChanged);
    responseHeader.SetMessageId(aRequestHeader.GetMessageId());
    responseHeader.SetToken(aRequestHeader.GetToken(), aRequestHeader.GetTokenLength());
    responseHeader.Finalize();
    memcpy(cur, responseHeader.GetBytes(), responseHeader.GetLength());
    cur += responseHeader.GetLength();

    stateTlv = reinterpret_cast<MeshCoP::StateTlv *>(cur);
    stateTlv->Init();
    stateTlv->SetState(aState);
    cur += sizeof(*stateTlv);

    mSendKek = true;
    mNetif.GetDtls().Send(buf, static_cast<uint16_t>(cur - buf));
    mSendKek = false;

    otLogInfoMeshCoP("sent joiner finalize response\n");
    otLogCertMeshCoP("[THCI] direction=send | type=JOIN_FIN.rsp\n");
    otLogFuncExit();
}

}  // namespace MeshCoP
}  // namespace Thread<|MERGE_RESOLUTION|>--- conflicted
+++ resolved
@@ -190,11 +190,7 @@
 {
     ThreadError error = kThreadError_NoBufs;
 
-<<<<<<< HEAD
-    otLogFuncEntryMsg("%llX, %s", (aExtAddress ? HostSwap64(*(uint64_t *)aExtAddress) : 0), aPSKd);
-=======
     otLogFuncEntryMsg("%llX, %s", (aExtAddress ? HostSwap64(*reinterpret_cast<const uint64_t *>(aExtAddress)) : 0), aPSKd);
->>>>>>> 7a190675
     VerifyOrExit(strlen(aPSKd) <= Dtls::kPskMaxLength, error = kThreadError_InvalidArgs);
     RemoveJoiner(aExtAddress);
 
@@ -232,11 +228,7 @@
 {
     ThreadError error = kThreadError_NotFound;
 
-<<<<<<< HEAD
-    otLogFuncEntryMsg("%llX", (aExtAddress ? HostSwap64(*(uint64_t *)aExtAddress) : 0));
-=======
     otLogFuncEntryMsg("%llX", (aExtAddress ? HostSwap64(*reinterpret_cast<const uint64_t *>(aExtAddress)) : 0));
->>>>>>> 7a190675
 
     for (size_t i = 0; i < sizeof(mJoiners) / sizeof(mJoiners[0]); i++)
     {
@@ -580,9 +572,6 @@
     JoinerRouterLocatorTlv joinerRloc;
     uint16_t offset;
     uint16_t length;
-    uint64_t iid;
-
-    otLogFuncEntry();
 
     otLogFuncEntry();
 
@@ -604,12 +593,7 @@
     mJoinerPort = joinerPort.GetUdpPort();
     mJoinerRloc = joinerRloc.GetJoinerRouterLocator();
 
-<<<<<<< HEAD
-    memcpy(&iid, mJoinerIid, sizeof(iid));
-    otLogInfoMeshCoP("Received relay receive for %llX, rloc:%x\n", HostSwap64(iid), mJoinerRloc);
-=======
     otLogInfoMeshCoP("Received relay receive for %llX, rloc:%x\n", HostSwap64(mJoinerIid64), mJoinerRloc);
->>>>>>> 7a190675
 
     if (!mNetif.GetDtls().IsStarted())
     {
