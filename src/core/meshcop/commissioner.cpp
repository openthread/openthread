--- conflicted
+++ resolved
@@ -341,7 +341,7 @@
 
         if (static_cast<int32_t>(now - mJoiners[i].mExpirationTime) >= 0)
         {
-            otLogDebgMeshCoP("removing joiner due to timeout");
+            otLogDebgMeshCoP(GetInstance(), "removing joiner due to timeout");
             RemoveJoiner(&mJoiners[i].mExtAddress);
         }
     }
@@ -914,17 +914,12 @@
     mSendKek = true;
     SuccessOrExit(error = mNetif.GetSecureCoapServer().SendMessage(*message, joinerMessageInfo));
 
-<<<<<<< HEAD
-    otLogInfoMeshCoP(GetInstance(), "sent joiner finalize response");
-    otLogCertMeshCoP(GetInstance(), "[THCI] direction=send | type=JOIN_FIN.rsp");
-=======
     memcpy(extAddr.m8, mJoinerIid, sizeof(extAddr.m8));
     extAddr.SetLocal(!extAddr.IsLocal());
     RemoveJoiner(&extAddr);
 
-    otLogInfoMeshCoP("sent joiner finalize response");
-    otLogCertMeshCoP("[THCI] direction=send | type=JOIN_FIN.rsp");
->>>>>>> 746a40a3
+    otLogInfoMeshCoP(GetInstance(), "sent joiner finalize response");
+    otLogCertMeshCoP(GetInstance(), "[THCI] direction=send | type=JOIN_FIN.rsp");
 exit:
 
     if (error != kThreadError_None && message != NULL)
