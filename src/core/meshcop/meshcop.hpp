--- conflicted
+++ resolved
@@ -55,11 +55,7 @@
  * This function create Message for MeshCoP
  *
  */
-<<<<<<< HEAD
-inline Message *NewMeshCoPMessage(Coap::CoapBase &aCoap, const Coap::Header &aHeader)
-=======
-inline Coap::Message *NewMeshCoPMessage(Coap::Coap &aCoap)
->>>>>>> 5eee323b
+inline Coap::Message *NewMeshCoPMessage(Coap::CoapBase &aCoap)
 {
     otMessageSettings settings = {true, static_cast<otMessagePriority>(kMeshCoPMessagePriority)};
     return aCoap.NewMessage(&settings);
