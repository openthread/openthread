--- conflicted
+++ resolved
@@ -917,12 +917,8 @@
         const Ip6::Prefix &GetLocalPrefix(void) const { return mLocalPrefix; }
         const Ip6::Prefix &GetFavoredPrefix(RoutePreference &aPreference) const;
         void               Evaluate(void);
-<<<<<<< HEAD
-        void               HandleDiscoverDone(const Ip6::Prefix &aPrefix);
+        void               HandleInfraIfDiscoverDone(const Ip6::Prefix &aPrefix);
         void               HandleRaDiscoverChanged(void);
-=======
-        void               HandleInfraIfDiscoverDone(const Ip6::Prefix &aPrefix);
->>>>>>> d23da65a
         void               HandleTimer(void);
 
     private:
