--- conflicted
+++ resolved
@@ -113,7 +113,6 @@
     };
 
     /**
-<<<<<<< HEAD
      * This enumeration represents the states of DHCPv6 PD in `RoutingManager`.
      *
      */
@@ -125,10 +124,7 @@
     };
 
     /**
-     * This constructor initializes the routing manager.
-=======
      * Initializes the routing manager.
->>>>>>> c187e4d0
      *
      * @param[in]  aInstance  A OpenThread instance.
      *
@@ -233,11 +229,7 @@
     void ClearRouteInfoOptionPreference(void);
 
     /**
-<<<<<<< HEAD
-     * This method returns the generated local off-mesh-routable (OMR) prefix.
-=======
-     * Returns the local off-mesh-routable (OMR) prefix.
->>>>>>> c187e4d0
+     * Returns the local generated off-mesh-routable (OMR) prefix.
      *
      * The randomly generated 64-bit prefix will be added to the Thread Network Data if there isn't already an OMR
      * prefix.
@@ -252,7 +244,7 @@
 
 #if OPENTHREAD_CONFIG_BORDER_ROUTING_DHCP6_PD_ENABLE
     /**
-     * This method returns the platform provided off-mesh-routable (OMR) prefix.
+     * Returns the platform provided off-mesh-routable (OMR) prefix.
      *
      * The prefix is extracted from the platform generated RA messages handled by `ProcessPlatfromGeneratedNd()`.
      *
