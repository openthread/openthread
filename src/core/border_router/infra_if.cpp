--- conflicted
+++ resolved
@@ -122,13 +122,7 @@
     VerifyOrExit(mInitialized && mIsRunning, error = kErrorInvalidState);
     VerifyOrExit(aIfIndex == mIfIndex, error = kErrorInvalidArgs);
 
-<<<<<<< HEAD
-#if OPENTHREAD_CONFIG_NAT64_BORDER_ROUTING_ENABLE
     Get<RoutingManager>().HandleInfraIfDiscoverNat64PrefixDone(aPrefix);
-#endif
-=======
-    Get<RoutingManager>().HandleDiscoverNat64PrefixDone(aPrefix);
->>>>>>> 1f20dbc0
 
 exit:
     if (error != kErrorNone)
