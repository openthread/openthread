/*
 *  Copyright (c) 2025, The OpenThread Authors.
 *  All rights reserved.
 *
 *  Redistribution and use in source and binary forms, with or without
 *  modification, are permitted provided that the following conditions are met:
 *  1. Redistributions of source code must retain the above copyright
 *     notice, this list of conditions and the following disclaimer.
 *  2. Redistributions in binary form must reproduce the above copyright
 *     notice, this list of conditions and the following disclaimer in the
 *     documentation and/or other materials provided with the distribution.
 *  3. Neither the name of the copyright holder nor the
 *     names of its contributors may be used to endorse or promote products
 *     derived from this software without specific prior written permission.
 *
 *  THIS SOFTWARE IS PROVIDED BY THE COPYRIGHT HOLDERS AND CONTRIBUTORS "AS IS"
 *  AND ANY EXPRESS OR IMPLIED WARRANTIES, INCLUDING, BUT NOT LIMITED TO, THE
 *  IMPLIED WARRANTIES OF MERCHANTABILITY AND FITNESS FOR A PARTICULAR PURPOSE
 *  ARE DISCLAIMED. IN NO EVENT SHALL THE COPYRIGHT HOLDER OR CONTRIBUTORS BE
 *  LIABLE FOR ANY DIRECT, INDIRECT, INCIDENTAL, SPECIAL, EXEMPLARY, OR
 *  CONSEQUENTIAL DAMAGES (INCLUDING, BUT NOT LIMITED TO, PROCUREMENT OF
 *  SUBSTITUTE GOODS OR SERVICES; LOSS OF USE, DATA, OR PROFITS; OR BUSINESS
 *  INTERRUPTION) HOWEVER CAUSED AND ON ANY THEORY OF LIABILITY, WHETHER IN
 *  CONTRACT, STRICT LIABILITY, OR TORT (INCLUDING NEGLIGENCE OR OTHERWISE)
 *  ARISING IN ANY WAY OUT OF THE USE OF THIS SOFTWARE, EVEN IF ADVISED OF THE
 *  POSSIBILITY OF SUCH DAMAGE.
 */

/**
 * @file
 *   This file implements the Received RA Tracker.
 */

#include "rx_ra_tracker.hpp"

#if OPENTHREAD_CONFIG_BORDER_ROUTING_ENABLE

#include "border_router/br_log.hpp"
#include "instance/instance.hpp"

namespace ot {
namespace BorderRouter {

RegisterLogModule("BorderRouting");

//---------------------------------------------------------------------------------------------------------------------
// RxRaTracker

RxRaTracker::RxRaTracker(Instance &aInstance)
    : InstanceLocator(aInstance)
    , mRsSender(aInstance)
    , mExpirationTimer(aInstance)
    , mStaleTimer(aInstance)
    , mRouterTimer(aInstance)
    , mRdnssAddrTimer(aInstance)
    , mSignalTask(aInstance)
    , mRdnssAddrTask(aInstance)
{
    mLocalRaHeader.Clear();
}

void RxRaTracker::Start(void)
{
    mRsSender.Start();
    HandleNetDataChange();
}

void RxRaTracker::Stop(void)
{
    mRouters.Free();
    mIfAddresses.Free();
    mLocalRaHeader.Clear();
    mDecisionFactors.Clear();

    mExpirationTimer.Stop();
    mStaleTimer.Stop();
    mRouterTimer.Stop();
    mRdnssAddrTimer.Stop();

    mRsSender.Stop();
}

void RxRaTracker::HandleRsSenderFinished(TimeMilli aStartTime)
{
    // This is a callback from `RsSender` and is invoked when it
    // finishes a cycle of sending Router Solicitations. `aStartTime`
    // specifies the start time of the RS transmission cycle.
    //
    // We remove or deprecate old entries in discovered table that are
    // not refreshed during Router Solicitation. We also invalidate
    // the learned RA header if it is not refreshed during Router
    // Solicitation.

    RemoveOrDeprecateOldEntries(aStartTime);
    Get<RoutingManager>().ScheduleRoutingPolicyEvaluation(RoutingManager::kImmediately);
}

void RxRaTracker::ProcessRouterAdvertMessage(const RouterAdvert::RxMessage &aRaMessage,
                                             const Ip6::Address            &aSrcAddress,
                                             RouterAdvOrigin                aRaOrigin)
{
    // Process a received RA message and update the prefix table.

    Router *router;

    switch (aRaOrigin)
    {
    case kThisBrOtherEntity:
    case kThisBrRoutingManager:
        UpdateIfAddresses(aSrcAddress);
        break;
    case kAnotherRouter:
        break;
    }

    VerifyOrExit(aRaOrigin != kThisBrRoutingManager);

    router = mRouters.FindMatching(aSrcAddress);

    if (router == nullptr)
    {
        Entry<Router> *newEntry = AllocateEntry<Router>();

        if (newEntry == nullptr)
        {
            LogWarn("Received RA from too many routers, ignore RA from %s", aSrcAddress.ToString().AsCString());
            ExitNow();
        }

        router = newEntry;
        router->Clear();
        router->mDiscoverTime = Get<Uptime>().GetUptimeInSeconds();
        router->mAddress      = aSrcAddress;

        mRouters.Push(*newEntry);
    }

    // RA message can indicate router provides default route in the RA
    // message header and can also include an RIO for `::/0`. When
    // processing an RA message, the preference and lifetime values
    // in a `::/0` RIO override the preference and lifetime values in
    // the RA header (per RFC 4191 section 3.1).

    ProcessRaHeader(aRaMessage.GetHeader(), *router, aRaOrigin);

    for (const Option &option : aRaMessage)
    {
        switch (option.GetType())
        {
        case Option::kTypePrefixInfo:
            ProcessPrefixInfoOption(static_cast<const PrefixInfoOption &>(option), *router);
            break;

        case Option::kTypeRouteInfo:
            ProcessRouteInfoOption(static_cast<const RouteInfoOption &>(option), *router);
            break;

#if OPENTHREAD_CONFIG_NAT64_BORDER_ROUTING_ENABLE
        case Option::kTypeNat64PrefixInfo:
            ProcessNat64PrefixInfoOption(static_cast<const Nat64PrefixInfoOption &>(option), *router);
            break;
#endif

        case Option::kTypeRecursiveDnsServer:
            ProcessRecursiveDnsServerOption(static_cast<const RecursiveDnsServerOption &>(option), *router);
            break;

        default:
            break;
        }
    }

    router->mIsLocalDevice = (aRaOrigin == kThisBrOtherEntity);

    router->ResetReachabilityState();

    Evaluate();

exit:
    return;
}

void RxRaTracker::ProcessRaHeader(const RouterAdvert::Header &aRaHeader, Router &aRouter, RouterAdvOrigin aRaOrigin)
{
    Entry<RoutePrefix> *entry;
    Ip6::Prefix         prefix;

    LogRaHeader(aRaHeader);

    aRouter.mManagedAddressConfigFlag = aRaHeader.IsManagedAddressConfigFlagSet();
    aRouter.mOtherConfigFlag          = aRaHeader.IsOtherConfigFlagSet();
    aRouter.mSnacRouterFlag           = aRaHeader.IsSnacRouterFlagSet();

    if (aRaOrigin == kThisBrOtherEntity)
    {
        // Update `mLocalRaHeader`, which tracks the RA header of
        // locally generated RA by another sw entity running on this
        // device.

        RouterAdvert::Header oldHeader = mLocalRaHeader;

        if (aRaHeader.GetRouterLifetime() == 0)
        {
            mLocalRaHeader.Clear();
        }
        else
        {
            mLocalRaHeader           = aRaHeader;
            mLocalRaHeaderUpdateTime = TimerMilli::GetNow();

            // The checksum is set to zero which indicates to platform
            // that it needs to do the calculation and update it.

            mLocalRaHeader.SetChecksum(0);
        }

        if (mLocalRaHeader != oldHeader)
        {
            Get<RoutingManager>().ScheduleRoutingPolicyEvaluation(RoutingManager::kAfterRandomDelay);
        }
    }

    prefix.Clear();
    entry = aRouter.mRoutePrefixes.FindMatching(prefix);

    if (entry == nullptr)
    {
        VerifyOrExit(aRaHeader.GetRouterLifetime() != 0);

        entry = AllocateEntry<RoutePrefix>();

        if (entry == nullptr)
        {
            LogWarn("Discovered too many prefixes, ignore default route from RA header");
            ExitNow();
        }

        entry->SetFrom(aRaHeader);
        aRouter.mRoutePrefixes.Push(*entry);
    }
    else
    {
        entry->SetFrom(aRaHeader);
    }

exit:
    return;
}

void RxRaTracker::ProcessPrefixInfoOption(const PrefixInfoOption &aPio, Router &aRouter)
{
    Ip6::Prefix          prefix;
    Entry<OnLinkPrefix> *entry;
    bool                 disregard;

    // We track all valid PIO prefixes with the on-link (`L`) flag. The
    // `OnLinkPrefix` entries store other PIO flags and are used by
    // `DecisionFactors` to determine if a ULA or non-ULA on-link
    // prefix has been observed. This decision then guides
    // `RoutePublisher` on which route to publish. For determining the
    // favored on-link prefix, only eligible `OnLinkPrefix` entries are
    // considered. These entries must meet specific conditions, such as
    // having a valid 64-bit length and either the AutoAddrConfig
    // (`A`) and/or Dhcp6PdPreferred (`P`) flag set. The full set of
    // conditions is covered in `OnLinkPrefix::IsFavoredOver()`.

    VerifyOrExit(aPio.IsValid());
    aPio.GetPrefix(prefix);
    VerifyOrExit(!prefix.IsLinkLocal() && !prefix.IsMulticast());

    if (!aPio.IsOnLinkFlagSet())
    {
        aRouter.mOnLinkPrefixes.RemoveMatching(prefix);
        ExitNow();
    }

    // Disregard the PIO prefix if it matches our local on-link prefix,
    // as this indicates it's likely from a peer Border Router connected
    // to the same Thread mesh.

    disregard = (prefix == Get<RoutingManager>().mOnLinkPrefixManager.GetLocalPrefix());

#if !OPENTHREAD_CONFIG_BORDER_ROUTING_TRACK_PEER_BR_INFO_ENABLE
    VerifyOrExit(!disregard);
#endif

    LogPrefixInfoOption(prefix, aPio.GetValidLifetime(), aPio.GetPreferredLifetime(), aPio.GetFlags());

    entry = aRouter.mOnLinkPrefixes.FindMatching(prefix);

    if (entry == nullptr)
    {
        VerifyOrExit(aPio.GetValidLifetime() != 0);

        entry = AllocateEntry<OnLinkPrefix>();

        if (entry == nullptr)
        {
            LogWarn("Discovered too many prefixes, ignore on-link prefix %s", prefix.ToString().AsCString());
            ExitNow();
        }

        entry->SetFrom(aPio);
        aRouter.mOnLinkPrefixes.Push(*entry);
    }
    else
    {
        OnLinkPrefix newPrefix;

        newPrefix.SetFrom(aPio);
        entry->AdoptFlagsAndValidAndPreferredLifetimesFrom(newPrefix);
    }

    entry->SetDisregardFlag(disregard);

exit:
    return;
}

void RxRaTracker::ProcessRouteInfoOption(const RouteInfoOption &aRio, Router &aRouter)
{
    Ip6::Prefix         prefix;
    Entry<RoutePrefix> *entry;
    bool                disregard;

    VerifyOrExit(aRio.IsValid());
    aRio.GetPrefix(prefix);

    VerifyOrExit(!prefix.IsLinkLocal() && !prefix.IsMulticast());

    // Disregard our own advertised OMR prefixes and those currently
    // present in the Thread Network Data. This implies it is likely
    // from a peer Thread BR connected to the same Thread mesh.
    //
    // There should be eventual parity between the `RioAdvertiser`
    // prefixes and the OMR prefixes in Network Data, but temporary
    // discrepancies can occur due to the tx timing of RAs and time
    // required to update Network Data (registering with leader). So
    // both checks are necessary.

    disregard = (Get<RoutingManager>().mOmrPrefixManager.GetLocalPrefix().GetPrefix() == prefix) ||
                Get<RoutingManager>().mRioAdvertiser.HasAdvertised(prefix) ||
                Get<NetworkData::Leader>().ContainsOmrPrefix(prefix);

#if !OPENTHREAD_CONFIG_BORDER_ROUTING_TRACK_PEER_BR_INFO_ENABLE
    VerifyOrExit(!disregard);
#endif

    LogRouteInfoOption(prefix, aRio.GetRouteLifetime(), aRio.GetPreference());

    entry = aRouter.mRoutePrefixes.FindMatching(prefix);

    if (entry == nullptr)
    {
        VerifyOrExit(aRio.GetRouteLifetime() != 0);

        entry = AllocateEntry<RoutePrefix>();

        if (entry == nullptr)
        {
            LogWarn("Discovered too many prefixes, ignore route prefix %s", prefix.ToString().AsCString());
            ExitNow();
        }

        entry->SetFrom(aRio);
        aRouter.mRoutePrefixes.Push(*entry);
    }
    else
    {
        entry->SetFrom(aRio);
    }

    entry->SetDisregardFlag(disregard);

exit:
    return;
}

#if OPENTHREAD_CONFIG_NAT64_BORDER_ROUTING_ENABLE
void RxRaTracker::ProcessNat64PrefixInfoOption(const Nat64PrefixInfoOption &aNat64Pio, Router &aRouter)
{
    Ip6::Prefix         prefix;
    uint32_t            lifetime;
    Entry<Nat64Prefix> *entry;

    VerifyOrExit(aNat64Pio.IsValid());

    aNat64Pio.GetPrefix(prefix);
    LogNat64PrefixOption(prefix, aNat64Pio.GetLifetime());

    aNat64Pio.GetPrefix(prefix);

    lifetime = aNat64Pio.GetLifetime();

    if (lifetime == 0)
    {
        aRouter.mNat64Prefixes.RemoveAndFreeAllMatching(prefix);
    }
    else
    {
        entry = aRouter.mNat64Prefixes.FindMatching(prefix);

        if (entry != nullptr)
        {
            entry->SetFrom(aNat64Pio);
        }
        else
        {
            entry = AllocateEntry<Nat64Prefix>();

            if (entry == nullptr)
            {
                LogWarn("Discovered too many entries, ignore Nat64 prefix %s", prefix.ToString().AsCString());
                ExitNow();
            }

            entry->SetFrom(aNat64Pio);
            aRouter.mNat64Prefixes.Push(*entry);
        }
    }

exit:
    return;
}
#endif // OPENTHREAD_CONFIG_NAT64_BORDER_ROUTING_ENABLE

void RxRaTracker::ProcessRecursiveDnsServerOption(const RecursiveDnsServerOption &aRdnss, Router &aRouter)
{
    Entry<RdnssAddress> *entry;
    bool                 didChange = false;
    uint32_t             lifetime;

    VerifyOrExit(aRdnss.IsValid());

    lifetime = aRdnss.GetLifetime();

    for (uint16_t index = 0; index < aRdnss.GetNumAddresses(); index++)
    {
        const Ip6::Address &address = aRdnss.GetAddressAt(index);

        LogRecursiveDnsServerOption(address, lifetime);

        if (lifetime == 0)
        {
            didChange |= (aRouter.mRdnssAddresses.RemoveAndFreeAllMatching(address));
            continue;
        }

        entry = aRouter.mRdnssAddresses.FindMatching(address);

        if (entry != nullptr)
        {
            entry->SetFrom(aRdnss, index);
        }
        else
        {
            entry = AllocateEntry<RdnssAddress>();

            if (entry == nullptr)
            {
                LogWarn("Discovered too many entries, ignore RDNSS address %s", address.ToString().AsCString());
                ExitNow();
            }

            entry->SetFrom(aRdnss, index);
            aRouter.mRdnssAddresses.Push(*entry);
            didChange = true;
        }
    }

exit:
    if (didChange)
    {
        mRdnssAddrTask.Post();
    }
}

void RxRaTracker::UpdateIfAddresses(const Ip6::Address &aAddress)
{
    Entry<IfAddress> *entry;

    mIfAddresses.RemoveAndFreeAllMatching(IfAddress::InvalidChecker(GetInstance()));

    entry = mIfAddresses.FindMatching(aAddress);

    if (entry == nullptr)
    {
        entry = AllocateEntry<IfAddress>();
        VerifyOrExit(entry != nullptr);
        mIfAddresses.Push(*entry);
    }

    entry->SetFrom(aAddress, Get<Uptime>().GetUptimeInSeconds());

exit:
    return;
}

#if !OPENTHREAD_CONFIG_BORDER_ROUTING_USE_HEAP_ENABLE

template <> RxRaTracker::Entry<RxRaTracker::Router> *RxRaTracker::AllocateEntry(void)
{
    Entry<Router> *router = mRouterPool.Allocate();

    VerifyOrExit(router != nullptr);
    router->Init(GetInstance());

exit:
    return router;
}

template <class Type> RxRaTracker::Entry<Type> *RxRaTracker::AllocateEntry(void)
{
    static_assert(TypeTraits::IsSame<Type, OnLinkPrefix>::kValue || TypeTraits::IsSame<Type, RoutePrefix>::kValue ||
#if OPENTHREAD_CONFIG_NAT64_BORDER_ROUTING_ENABLE
                      TypeTraits::IsSame<Type, Nat64Prefix>::kValue ||
#endif
                      TypeTraits::IsSame<Type, RdnssAddress>::kValue || TypeTraits::IsSame<Type, IfAddress>::kValue,
                  "Type MUST be RoutePrefix, OnLinkPrefix, Nat64Prefix, RdnssAddress, or IfAddress");

    Entry<Type> *entry       = nullptr;
    SharedEntry *sharedEntry = mEntryPool.Allocate();

    VerifyOrExit(sharedEntry != nullptr);
    entry = &sharedEntry->GetEntry<Type>();
    entry->Init(GetInstance());

exit:
    return entry;
}

template <> void RxRaTracker::Entry<RxRaTracker::Router>::Free(void)
{
    mOnLinkPrefixes.Free();
    mRoutePrefixes.Free();
#if OPENTHREAD_CONFIG_NAT64_BORDER_ROUTING_ENABLE
    mNat64Prefixes.Free();
#endif
    mRdnssAddresses.Free();
    Get<RxRaTracker>().mRouterPool.Free(*this);
}

template <class Type> void RxRaTracker::Entry<Type>::Free(void)
{
    static_assert(TypeTraits::IsSame<Type, OnLinkPrefix>::kValue || TypeTraits::IsSame<Type, RoutePrefix>::kValue ||
#if OPENTHREAD_CONFIG_NAT64_BORDER_ROUTING_ENABLE
                      TypeTraits::IsSame<Type, Nat64Prefix>::kValue ||
#endif
                      TypeTraits::IsSame<Type, RdnssAddress>::kValue || TypeTraits::IsSame<Type, IfAddress>::kValue,
                  "Type MUST be RoutePrefix, OnLinkPrefix, Nat64Prefix, RdnssAddress, or IfAddress");

    Get<RxRaTracker>().mEntryPool.Free(*reinterpret_cast<SharedEntry *>(this));
}

#endif // !OPENTHREAD_CONFIG_BORDER_ROUTING_USE_HEAP_ENABLE

void RxRaTracker::HandleLocalOnLinkPrefixChanged(void)
{
    const Ip6::Prefix &prefix    = Get<RoutingManager>().mOnLinkPrefixManager.GetLocalPrefix();
    bool               didChange = false;

    // When `TRACK_PEER_BR_INFO_ENABLE` is enabled, we mark
    // to disregard any on-link prefix entries matching the new
    // local on-link prefix. Otherwise, we can remove and free
    // them.

    for (Router &router : mRouters)
    {
#if OPENTHREAD_CONFIG_BORDER_ROUTING_TRACK_PEER_BR_INFO_ENABLE
        OnLinkPrefix *entry = router.mOnLinkPrefixes.FindMatching(prefix);

        if ((entry != nullptr) && !entry->ShouldDisregard())
        {
            entry->SetDisregardFlag(true);
            didChange = true;
        }
#else
        didChange |= router.mOnLinkPrefixes.RemoveAndFreeAllMatching(prefix);
#endif
    }

    VerifyOrExit(didChange);

    Evaluate();

exit:
    return;
}

void RxRaTracker::HandleNotifierEvents(Events aEvents)
{
    if (aEvents.Contains(kEventThreadNetdataChanged))
    {
        HandleNetDataChange();
    }
}

void RxRaTracker::HandleNetDataChange(void)
{
    NetworkData::Iterator           iterator = NetworkData::kIteratorInit;
    NetworkData::OnMeshPrefixConfig prefixConfig;
    bool                            didChange = false;

    while (Get<NetworkData::Leader>().GetNext(iterator, prefixConfig) == kErrorNone)
    {
        if (!IsValidOmrPrefix(prefixConfig))
        {
            continue;
        }

        for (Router &router : mRouters)
        {
#if OPENTHREAD_CONFIG_BORDER_ROUTING_TRACK_PEER_BR_INFO_ENABLE
            RoutePrefix *entry = router.mRoutePrefixes.FindMatching(prefixConfig.GetPrefix());

            if ((entry != nullptr) && !entry->ShouldDisregard())
            {
                entry->SetDisregardFlag(true);
                didChange = true;
            }
#else
            didChange |= router.mRoutePrefixes.RemoveAndFreeAllMatching(prefixConfig.GetPrefix());
#endif
        }
    }

    if (didChange)
    {
        Evaluate();
    }
}

void RxRaTracker::RemoveOrDeprecateOldEntries(TimeMilli aTimeThreshold)
{
    // Remove route prefix entries and deprecate on-link entries in
    // the table that are old (not updated since `aTimeThreshold`).

    for (Router &router : mRouters)
    {
        for (OnLinkPrefix &entry : router.mOnLinkPrefixes)
        {
            if (entry.GetLastUpdateTime() <= aTimeThreshold)
            {
                entry.ClearPreferredLifetime();
            }
        }

        for (RoutePrefix &entry : router.mRoutePrefixes)
        {
            if (entry.GetLastUpdateTime() <= aTimeThreshold)
            {
                entry.ClearValidLifetime();
            }
        }

#if OPENTHREAD_CONFIG_NAT64_BORDER_ROUTING_ENABLE
        for (Nat64Prefix &entry : router.mNat64Prefixes)
        {
            if (entry.GetLastUpdateTime() <= aTimeThreshold)
            {
                entry.ClearValidLifetime();
            }
        }
#endif

        for (RdnssAddress &entry : router.mRdnssAddresses)
        {
            if (entry.GetLastUpdateTime() <= aTimeThreshold)
            {
                entry.ClearLifetime();
            }
        }
    }

    if (mLocalRaHeader.IsValid() && (mLocalRaHeaderUpdateTime <= aTimeThreshold))
    {
        mLocalRaHeader.Clear();
    }

    Evaluate();
}

void RxRaTracker::Evaluate(void)
{
    DecisionFactors oldFactors = mDecisionFactors;
    TimeMilli       now        = TimerMilli::GetNow();
    NextFireTime    routerTimeoutTime(now);
    NextFireTime    entryExpireTime(now);
    NextFireTime    staleTime(now);
    NextFireTime    nat64PrefixExpireTime(now);
    NextFireTime    rdnsssAddrExpireTime(now);
    RouterList      removedRouters;

    //- - - - - - - - - - - - - - - - - - - - - - - - - - - - - - - -
    // Remove expired entries associated with each router

    for (Router &router : mRouters)
    {
        ExpirationChecker expirationChecker(now);

        router.mOnLinkPrefixes.RemoveAndFreeAllMatching(expirationChecker);
        router.mRoutePrefixes.RemoveAndFreeAllMatching(expirationChecker);
#if OPENTHREAD_CONFIG_NAT64_BORDER_ROUTING_ENABLE
        router.mNat64Prefixes.RemoveAndFreeAllMatching(expirationChecker);
#endif

        if (router.mRdnssAddresses.RemoveAndFreeAllMatching(expirationChecker))
        {
            mRdnssAddrTask.Post();
        }
    }

    //- - - - - - - - - - - - - - - - - - - - - - - - - - - - - - - -
    // Remove any router entry that no longer has any valid on-link
    // or route prefixes, Nat64 Prefix, RDNSS addresses, or other relevant flags set.

    mRouters.RemoveAllMatching(removedRouters, Router::EmptyChecker());

#if OPENTHREAD_CONFIG_HISTORY_TRACKER_ENABLE
    for (Router &router : removedRouters)
    {
        ReportChangesToHistoryTracker(router, /* aRemoved */ true);
    }
#endif

    removedRouters.Free();

    //- - - - - - - - - - - - - - - - - - - - - - - - - - - - - - - -
    // Determine decision factors (favored on-link prefix, has any
    // ULA/non-ULA on-link/route prefix, M/O flags).

    mDecisionFactors.Clear();

    for (Router &router : mRouters)
    {
        router.mAllEntriesDisregarded = true;

        mDecisionFactors.UpdateFlagsFrom(router);

        for (OnLinkPrefix &entry : router.mOnLinkPrefixes)
        {
            mDecisionFactors.UpdateFrom(entry);
            entry.SetStaleTimeCalculated(false);

            router.mAllEntriesDisregarded &= entry.ShouldDisregard();
        }

        for (RoutePrefix &entry : router.mRoutePrefixes)
        {
            mDecisionFactors.UpdateFrom(entry);
            entry.SetStaleTimeCalculated(false);

            router.mAllEntriesDisregarded &= entry.ShouldDisregard();
        }

#if OPENTHREAD_CONFIG_NAT64_BORDER_ROUTING_ENABLE
        for (Nat64Prefix &entry : router.mNat64Prefixes)
        {
            mDecisionFactors.UpdateFrom(entry);
        }
#endif
    }

#if OPENTHREAD_CONFIG_BORDER_ROUTING_MULTI_AIL_DETECTION_ENABLE
    mDecisionFactors.mReachablePeerBrCount = CountReachablePeerBrs();
#endif

    if (oldFactors != mDecisionFactors)
    {
        mSignalTask.Post();
    }

    //- - - - - - - - - - - - - - - - - - - - - - - - - - - - - - - -
    // Schedule timers

    // If multiple routers advertise the same on-link or route prefix,
    // the stale time for the prefix is determined by the latest stale
    // time among all corresponding entries.
    //
    // The "StaleTimeCalculated" flag is used to ensure stale time is
    // calculated only once for each unique prefix. Initially, this
    // flag is cleared on all entries. As we iterate over routers and
    // their entries, `DetermineStaleTimeFor()` will consider all
    // matching entries and mark "StaleTimeCalculated" flag on them.

    for (Router &router : mRouters)
    {
        if (router.ShouldCheckReachability())
        {
            router.DetermineReachabilityTimeout();
            routerTimeoutTime.UpdateIfEarlier(router.mTimeoutTime);
        }

        for (const OnLinkPrefix &entry : router.mOnLinkPrefixes)
        {
            entryExpireTime.UpdateIfEarlier(entry.GetExpireTime());

            if (!entry.IsStaleTimeCalculated())
            {
                DetermineStaleTimeFor(entry, staleTime);
            }
        }

        for (const RoutePrefix &entry : router.mRoutePrefixes)
        {
            entryExpireTime.UpdateIfEarlier(entry.GetExpireTime());

            if (!entry.IsStaleTimeCalculated())
            {
                DetermineStaleTimeFor(entry, staleTime);
            }
        }

#if OPENTHREAD_CONFIG_NAT64_BORDER_ROUTING_ENABLE
        for (const Nat64Prefix &entry : router.mNat64Prefixes)
        {
            nat64PrefixExpireTime.UpdateIfEarlier(entry.GetExpireTime());
        }
#endif

        for (const RdnssAddress &entry : router.mRdnssAddresses)
        {
            rdnsssAddrExpireTime.UpdateIfEarlier(entry.GetExpireTime());
        }
    }

    if (mLocalRaHeader.IsValid())
    {
        uint16_t interval = kStaleTime;

        if (mLocalRaHeader.GetRouterLifetime() > 0)
        {
            interval = Min(interval, mLocalRaHeader.GetRouterLifetime());
        }

        staleTime.UpdateIfEarlier(CalculateClampedExpirationTime(mLocalRaHeaderUpdateTime, interval));
    }

    mRouterTimer.FireAt(routerTimeoutTime);
    mExpirationTimer.FireAt(entryExpireTime);
    mStaleTimer.FireAt(staleTime);
    mRdnssAddrTimer.FireAt(rdnsssAddrExpireTime);

    //- - - - - - - - - - - - - - - - - - - - - - - - - - - - - - - -
    // Report any changes to history tracker.

#if OPENTHREAD_CONFIG_HISTORY_TRACKER_ENABLE
    for (Router &router : mRouters)
    {
        ReportChangesToHistoryTracker(router, /* aRemoved */ false);
    }

#endif
}

void RxRaTracker::DetermineStaleTimeFor(const OnLinkPrefix &aPrefix, NextFireTime &aStaleTime)
{
    TimeMilli prefixStaleTime = aStaleTime.GetNow();
    bool      found           = false;

    for (Router &router : mRouters)
    {
        for (OnLinkPrefix &entry : router.mOnLinkPrefixes)
        {
            if (!entry.Matches(aPrefix.GetPrefix()))
            {
                continue;
            }

            entry.SetStaleTimeCalculated(true);

            if (entry.IsDeprecated())
            {
                continue;
            }

            prefixStaleTime = Max(prefixStaleTime, Max(aStaleTime.GetNow(), entry.GetStaleTime()));
            found           = true;
        }
    }

    if (found)
    {
        aStaleTime.UpdateIfEarlier(prefixStaleTime);
    }
}

void RxRaTracker::DetermineStaleTimeFor(const RoutePrefix &aPrefix, NextFireTime &aStaleTime)
{
    TimeMilli prefixStaleTime = aStaleTime.GetNow();
    bool      found           = false;

    for (Router &router : mRouters)
    {
        for (RoutePrefix &entry : router.mRoutePrefixes)
        {
            if (!entry.Matches(aPrefix.GetPrefix()))
            {
                continue;
            }

            entry.SetStaleTimeCalculated(true);

            prefixStaleTime = Max(prefixStaleTime, Max(aStaleTime.GetNow(), entry.GetStaleTime()));
            found           = true;
        }
    }

    if (found)
    {
        aStaleTime.UpdateIfEarlier(prefixStaleTime);
    }
}

void RxRaTracker::HandleStaleTimer(void)
{
    VerifyOrExit(Get<RoutingManager>().IsRunning());

    LogInfo("Stale timer expired");
    mRsSender.Start();

exit:
    return;
}

void RxRaTracker::HandleExpirationTimer(void) { Evaluate(); }

void RxRaTracker::HandleSignalTask(void) { Get<RoutingManager>().HandleRxRaTrackerDecisionFactorChanged(); }

void RxRaTracker::HandleRdnssAddrTask(void) { mRdnssCallback.InvokeIfSet(); }

void RxRaTracker::ProcessNeighborAdvertMessage(const NeighborAdvertMessage &aNaMessage)
{
    Router *router;

    VerifyOrExit(aNaMessage.IsValid());

    router = mRouters.FindMatching(aNaMessage.GetTargetAddress());
    VerifyOrExit(router != nullptr);

    LogInfo("Received NA from router %s", router->mAddress.ToString().AsCString());

    router->ResetReachabilityState();

    Evaluate();

exit:
    return;
}

void RxRaTracker::HandleRouterTimer(void)
{
    TimeMilli now = TimerMilli::GetNow();

    for (Router &router : mRouters)
    {
        if (!router.ShouldCheckReachability() || (router.mTimeoutTime > now))
        {
            continue;
        }

        router.mNsProbeCount++;

        if (router.IsReachable())
        {
            router.mTimeoutTime = now + ((router.mNsProbeCount < Router::kMaxNsProbes) ? Router::kNsProbeRetryInterval
                                                                                       : Router::kNsProbeTimeout);
            SendNeighborSolicitToRouter(router);
        }
        else
        {
            LogInfo("No response to all Neighbor Solicitations attempts from router %s - marking it unreachable",
                    router.mAddress.ToString().AsCString());

            // Remove route prefix entries and deprecate on-link prefix entries
            // of the unreachable router.

            for (OnLinkPrefix &entry : router.mOnLinkPrefixes)
            {
                if (!entry.IsDeprecated())
                {
                    entry.ClearPreferredLifetime();
                }
            }

            for (RoutePrefix &entry : router.mRoutePrefixes)
            {
                entry.ClearValidLifetime();
            }

#if OPENTHREAD_CONFIG_NAT64_BORDER_ROUTING_ENABLE
            for (Nat64Prefix &entry : router.mNat64Prefixes)
            {
                entry.ClearValidLifetime();
            }
#endif

            for (RdnssAddress &entry : router.mRdnssAddresses)
            {
                entry.ClearLifetime();
            }
        }
    }

    Evaluate();
}

void RxRaTracker::HandleRdnssAddrTimer(void) { Evaluate(); }

void RxRaTracker::SendNeighborSolicitToRouter(const Router &aRouter)
{
    InfraIf::Icmp6Packet      packet;
    NeighborSolicitHeader     nsHdr;
    TxMessage                 nsMsg;
    InfraIf::LinkLayerAddress linkAddr;

    VerifyOrExit(!mRsSender.IsInProgress());

    nsHdr.SetTargetAddress(aRouter.mAddress);
    SuccessOrExit(nsMsg.Append(nsHdr));

    if (Get<InfraIf>().GetLinkLayerAddress(linkAddr) == kErrorNone)
    {
        SuccessOrExit(nsMsg.AppendLinkLayerOption(linkAddr, Option::kSourceLinkLayerAddr));
    }

    nsMsg.GetAsPacket(packet);

    IgnoreError(Get<RoutingManager>().mInfraIf.Send(packet, aRouter.mAddress));

    LogInfo("Sent Neighbor Solicitation to %s - attempt:%u/%u", aRouter.mAddress.ToString().AsCString(),
            aRouter.mNsProbeCount, Router::kMaxNsProbes);

exit:
    return;
}

void RxRaTracker::SetHeaderFlagsOn(RouterAdvert::Header &aHeader) const
{
    if (mDecisionFactors.mHeaderManagedAddressConfigFlag)
    {
        aHeader.SetManagedAddressConfigFlag();
    }

    if (mDecisionFactors.mHeaderOtherConfigFlag)
    {
        aHeader.SetOtherConfigFlag();
    }
}

bool RxRaTracker::IsAddressOnLink(const Ip6::Address &aAddress) const
{
    bool isOnLink = Get<RoutingManager>().mOnLinkPrefixManager.AddressMatchesLocalPrefix(aAddress);

    VerifyOrExit(!isOnLink);

    for (const Router &router : mRouters)
    {
        for (const OnLinkPrefix &onLinkPrefix : router.mOnLinkPrefixes)
        {
            isOnLink = aAddress.MatchesPrefix(onLinkPrefix.GetPrefix());
            VerifyOrExit(!isOnLink);
        }
    }

exit:
    return isOnLink;
}

bool RxRaTracker::IsAddressReachableThroughExplicitRoute(const Ip6::Address &aAddress) const
{
    // Checks whether the `aAddress` matches any discovered route
    // prefix excluding `::/0`.

    bool isReachable = false;

    for (const Router &router : mRouters)
    {
        for (const RoutePrefix &routePrefix : router.mRoutePrefixes)
        {
            if (routePrefix.GetPrefix().GetLength() == 0)
            {
                continue;
            }

            isReachable = aAddress.MatchesPrefix(routePrefix.GetPrefix());
            VerifyOrExit(!isReachable);
        }
    }

exit:
    return isReachable;
}

void RxRaTracker::InitIterator(PrefixTableIterator &aIterator) const
{
    static_cast<Iterator &>(aIterator).Init(mRouters.GetHead(), Get<Uptime>().GetUptimeInSeconds());
}

Error RxRaTracker::GetNextPrefixTableEntry(PrefixTableIterator &aIterator, PrefixTableEntry &aEntry) const
{
    Error     error    = kErrorNone;
    Iterator &iterator = static_cast<Iterator &>(aIterator);

    ClearAllBytes(aEntry);

    SuccessOrExit(error = iterator.AdvanceToNextPrefixEntry());

    iterator.GetRouter()->CopyInfoTo(aEntry.mRouter, iterator.GetInitTime(), iterator.GetInitUptime());

    switch (iterator.GetPrefixType())
    {
    case Iterator::kOnLinkPrefix:
        iterator.GetEntry<OnLinkPrefix>()->CopyInfoTo(aEntry, iterator.GetInitTime());
        break;
    case Iterator::kRoutePrefix:
        iterator.GetEntry<RoutePrefix>()->CopyInfoTo(aEntry, iterator.GetInitTime());
        break;
    }

exit:
    return error;
}

Error RxRaTracker::GetNextRouterEntry(PrefixTableIterator &aIterator, RouterEntry &aEntry) const
{
    Error     error    = kErrorNone;
    Iterator &iterator = static_cast<Iterator &>(aIterator);

    ClearAllBytes(aEntry);

    SuccessOrExit(error = iterator.AdvanceToNextRouter(Iterator::kRouterIterator));
    iterator.GetRouter()->CopyInfoTo(aEntry, iterator.GetInitTime(), iterator.GetInitUptime());

exit:
    return error;
}

#if OPENTHREAD_CONFIG_NAT64_BORDER_ROUTING_ENABLE
Error RxRaTracker::GetNextNat64PrefixEntry(PrefixTableIterator &aIterator, Nat64PrefixEntry &aEntry) const
{
    Error     error    = kErrorNone;
    Iterator &iterator = static_cast<Iterator &>(aIterator);

    ClearAllBytes(aEntry);

    SuccessOrExit(error = iterator.AdvanceToNextNat64PrefixEntry());

    iterator.GetRouter()->CopyInfoTo(aEntry.mRouter, iterator.GetInitTime(), iterator.GetInitUptime());
    iterator.GetEntry<Nat64Prefix>()->CopyInfoTo(aEntry, iterator.GetInitTime());

exit:
    return error;
}
#endif

Error RxRaTracker::GetNextRdnssAddrEntry(PrefixTableIterator &aIterator, RdnssAddrEntry &aEntry) const
{
    Error     error    = kErrorNone;
    Iterator &iterator = static_cast<Iterator &>(aIterator);

    ClearAllBytes(aEntry);

    SuccessOrExit(error = iterator.AdvanceToNextRdnssAddrEntry());

    iterator.GetRouter()->CopyInfoTo(aEntry.mRouter, iterator.GetInitTime(), iterator.GetInitUptime());
    iterator.GetEntry<RdnssAddress>()->CopyInfoTo(aEntry, iterator.GetInitTime());

exit:
    return error;
}

Error RxRaTracker::GetNextIfAddrEntry(PrefixTableIterator &aIterator, IfAddrEntry &aEntry) const
{
    Error     error    = kErrorNone;
    Iterator &iterator = static_cast<Iterator &>(aIterator);

    ClearAllBytes(aEntry);

    SuccessOrExit(error = iterator.AdvanceToNextIfAddrEntry(mIfAddresses.GetHead()));

    iterator.GetEntry<IfAddress>()->CopyInfoTo(aEntry, iterator.GetInitUptime());

exit:
    return error;
}

#if OPENTHREAD_CONFIG_BORDER_ROUTING_MULTI_AIL_DETECTION_ENABLE
uint16_t RxRaTracker::CountReachablePeerBrs(void) const
{
    uint16_t count = 0;

    for (const Router &router : mRouters)
    {
        if (!router.mIsLocalDevice && router.IsPeerBr() && router.IsReachable())
        {
            count++;
        }
    }

    return count;
}
#endif

#if OPENTHREAD_CONFIG_HISTORY_TRACKER_ENABLE

void RxRaTracker::ReportChangesToHistoryTracker(Router &aRouter, bool aRemoved)
{
    // Report any changes in the `aRouter` to `HistoryTracker` only if
    // something has changed since the last recorded event.

    Router::HistoryInfo        oldInfo;
    HistoryTracker::AilRouter *entry;

    if (aRemoved)
    {
        // If we have never recorded this router entry in the
        // `HistoryTracker`, there is no point in reporting its
        // removal. This can happen if we receive an RA from a router
        // with no useful information that we want to track. In this
        // case, the router entry is removed immediately during
        // `Evaluate()`.

        VerifyOrExit(aRouter.mHistoryInfo.mHistoryRecorded);
    }
    else
    {
        oldInfo = aRouter.mHistoryInfo;
    }

    aRouter.mHistoryInfo.DetermineFrom(aRouter);

    VerifyOrExit(aRemoved || (aRouter.mHistoryInfo != oldInfo));

    // Allocate and populate the new `HistoryTracker::AilRouter` entry.

    entry = Get<HistoryTracker::Local>().RecordAilRouterEvent();
    VerifyOrExit(entry != nullptr);

    entry->mEvent = aRemoved ? HistoryTracker::Local::kAilRouterRemoved
                             : (oldInfo.mHistoryRecorded ? HistoryTracker::Local::kAilRouterChanged
                                                         : HistoryTracker::Local::kAilRouterAdded);

    entry->mAddress                  = aRouter.mAddress;
    entry->mDefRoutePreference       = static_cast<int8_t>(aRouter.mHistoryInfo.mDefRoutePreference);
    entry->mFavoredOnLinkPrefix      = aRouter.mHistoryInfo.mFavoredOnLinkPrefix;
    entry->mProvidesDefaultRoute     = aRouter.mHistoryInfo.mProvidesDefaultRoute;
    entry->mManagedAddressConfigFlag = aRouter.mHistoryInfo.mManagedAddressConfigFlag;
    entry->mOtherConfigFlag          = aRouter.mHistoryInfo.mOtherConfigFlag;
    entry->mSnacRouterFlag           = aRouter.mHistoryInfo.mSnacRouterFlag;
    entry->mIsLocalDevice            = aRouter.mHistoryInfo.mIsLocalDevice;
    entry->mIsReachable              = aRouter.mHistoryInfo.mIsReachable;
    entry->mIsPeerBr                 = aRouter.mHistoryInfo.mIsPeerBr;

exit:
    return;
}

#endif // OPENTHREAD_CONFIG_HISTORY_TRACKER_ENABLE

//---------------------------------------------------------------------------------------------------------------------
// RxRaTracker::Iterator

void RxRaTracker::Iterator::Init(const Entry<Router> *aRoutersHead, uint32_t aUptime)
{
    SetInitUptime(aUptime);
    SetInitTime();
    SetType(kUnspecified);
    SetRouter(aRoutersHead);
    SetEntry(nullptr);
    SetPrefixType(kRoutePrefix);
}

Error RxRaTracker::Iterator::AdvanceToNextRouter(Type aType)
{
    Error error = kErrorNone;

    if (GetType() == kUnspecified)
    {
        // On the first call, when iterator type is `kUnspecified`, we
        // set the type, and keep the `GetRouter()` as is so to start
        // from the first router in the list.

        SetType(aType);
    }
    else
    {
        // On subsequent call, we ensure that the iterator type
        // matches what we expect and advance to the next router on
        // the list.

        VerifyOrExit(GetType() == aType, error = kErrorInvalidArgs);
        VerifyOrExit(GetRouter() != nullptr, error = kErrorNone);
        SetRouter(GetRouter()->GetNext());
    }

    VerifyOrExit(GetRouter() != nullptr, error = kErrorNotFound);

exit:
    return error;
}

Error RxRaTracker::Iterator::AdvanceToNextPrefixEntry(void)
{
    Error error = kErrorNone;

    VerifyOrExit(GetRouter() != nullptr, error = kErrorNotFound);

    if (HasEntry())
    {
        switch (GetPrefixType())
        {
        case kOnLinkPrefix:
            SetEntry(GetEntry<OnLinkPrefix>()->GetNext());
            break;
        case kRoutePrefix:
            SetEntry(GetEntry<RoutePrefix>()->GetNext());
            break;
        }
    }

    while (!HasEntry())
    {
        switch (GetPrefixType())
        {
        case kOnLinkPrefix:

            // Transition from on-link prefixes to route prefixes of
            // the current router.

            SetEntry(GetRouter()->mRoutePrefixes.GetHead());
            SetPrefixType(kRoutePrefix);
            break;

        case kRoutePrefix:

            // Transition to the next router and start with its on-link
            // prefixes.
            //
            // On the first call when iterator type is `kUnspecified`,
            // `AdvanceToNextRouter()` sets the type and starts from
            // the first router.

            SuccessOrExit(error = AdvanceToNextRouter(kPrefixIterator));
            SetEntry(GetRouter()->mOnLinkPrefixes.GetHead());
            SetPrefixType(kOnLinkPrefix);
            break;
        }
    }

exit:
    return error;
}

#if OPENTHREAD_CONFIG_NAT64_BORDER_ROUTING_ENABLE
Error RxRaTracker::Iterator::AdvanceToNextNat64PrefixEntry(void)
{
    Error error = kErrorNone;

    VerifyOrExit(GetRouter() != nullptr, error = kErrorNotFound);

    if (HasEntry())
    {
        VerifyOrExit(GetType() == kNat64PrefixIterator, error = kErrorInvalidArgs);
        SetEntry(GetEntry<Nat64Prefix>()->GetNext());
    }

    while (!HasEntry())
    {
        SuccessOrExit(error = AdvanceToNextRouter(kNat64PrefixIterator));
        SetEntry(GetRouter()->mNat64Prefixes.GetHead());
    }

exit:
    return error;
}
#endif

Error RxRaTracker::Iterator::AdvanceToNextRdnssAddrEntry(void)
{
    Error error = kErrorNone;

    VerifyOrExit(GetRouter() != nullptr, error = kErrorNotFound);

    if (HasEntry())
    {
        VerifyOrExit(GetType() == kRdnssAddrIterator, error = kErrorInvalidArgs);
        SetEntry(GetEntry<RdnssAddress>()->GetNext());
    }

    while (!HasEntry())
    {
        SuccessOrExit(error = AdvanceToNextRouter(kRdnssAddrIterator));
        SetEntry(GetRouter()->mRdnssAddresses.GetHead());
    }

exit:
    return error;
}

Error RxRaTracker::Iterator::AdvanceToNextIfAddrEntry(const Entry<IfAddress> *aListHead)
{
    Error error = kErrorNone;

    if (GetType() == kUnspecified)
    {
        SetType(kIfAddrIterator);
        SetEntry(aListHead);
    }
    else
    {
        VerifyOrExit(GetType() == kIfAddrIterator, error = kErrorInvalidArgs);
        VerifyOrExit(HasEntry(), error = kErrorNotFound);
        SetEntry(GetEntry<IfAddress>()->GetNext());
    }

    VerifyOrExit(HasEntry(), error = kErrorNotFound);

exit:
    return error;
}

//---------------------------------------------------------------------------------------------------------------------
// RxRaTracker::Router

bool RxRaTracker::Router::ShouldCheckReachability(void) const
{
    // Perform reachability check (send NS probes) only if the router:
    // - Is not already marked as unreachable (due to failed NS probes)
    // - Is not the local device itself (to avoid potential issues with
    //   the platform receiving/processing NAs from itself).

    return IsReachable() && !mIsLocalDevice;
}

void RxRaTracker::Router::ResetReachabilityState(void)
{
    // Called when an RA or NA is received and processed.

    mNsProbeCount   = 0;
    mLastUpdateTime = TimerMilli::GetNow();
    mTimeoutTime    = mLastUpdateTime + Random::NonCrypto::AddJitter(kReachableInterval, kJitter);
}

void RxRaTracker::Router::DetermineReachabilityTimeout(void)
{
    uint32_t interval;

    VerifyOrExit(ShouldCheckReachability());
    VerifyOrExit(mNsProbeCount == 0);

    // If all of the router's prefix entries are marked as
    // disregarded (excluded from any decisions), it indicates that
    // this router is likely a peer BR connected to the same Thread
    // mesh. We use a longer reachability check interval for such
    // peer BRs.

    interval     = mAllEntriesDisregarded ? kPeerBrReachableInterval : kReachableInterval;
    mTimeoutTime = mLastUpdateTime + Random::NonCrypto::AddJitter(interval, kJitter);

exit:
    return;
}

bool RxRaTracker::Router::Matches(const EmptyChecker &aChecker)
{
    OT_UNUSED_VARIABLE(aChecker);

    bool hasFlags = false;

    // Router can be removed if it does not advertise M or O flags and
    // also does not have any advertised prefix entries (RIO/PIO) or
    // RDNSS address entries. If the router already failed to respond
    // to max NS probe attempts, we consider it as offline and
    // therefore do not consider its flags anymore.

    if (IsReachable())
    {
        hasFlags = (mManagedAddressConfigFlag || mOtherConfigFlag);
    }

    return !hasFlags && mOnLinkPrefixes.IsEmpty() && mRoutePrefixes.IsEmpty() && mRdnssAddresses.IsEmpty()
#if OPENTHREAD_CONFIG_NAT64_BORDER_ROUTING_ENABLE
           && mNat64Prefixes.IsEmpty()
#endif
        ;
}

bool RxRaTracker::Router::IsPeerBr(void) const
{
    // Determines whether the router is a peer BR (connected to the
    // same Thread mesh network). It must have at least one entry
    // (on-link or route) and all entries should be marked to be
    // disregarded. While this model is generally effective to detect
    // peer BRs, it may not be 100% accurate in all scenarios.

    return mAllEntriesDisregarded && !(mOnLinkPrefixes.IsEmpty() && mRoutePrefixes.IsEmpty());
}

void RxRaTracker::Router::CopyInfoTo(RouterEntry &aEntry, TimeMilli aNow, uint32_t aUptime) const
{
    aEntry.mAddress                  = mAddress;
    aEntry.mMsecSinceLastUpdate      = aNow - mLastUpdateTime;
    aEntry.mAge                      = aUptime - mDiscoverTime;
    aEntry.mManagedAddressConfigFlag = mManagedAddressConfigFlag;
    aEntry.mOtherConfigFlag          = mOtherConfigFlag;
    aEntry.mSnacRouterFlag           = mSnacRouterFlag;
    aEntry.mIsLocalDevice            = mIsLocalDevice;
    aEntry.mIsReachable              = IsReachable();
    aEntry.mIsPeerBr                 = IsPeerBr();
}

//---------------------------------------------------------------------------------------------------------------------
// RxRaTracker::Router::HistoryInfo

#if OPENTHREAD_CONFIG_HISTORY_TRACKER_ENABLE

void RxRaTracker::Router::HistoryInfo::DetermineFrom(const Router &aRouter)
{
    Ip6::Prefix        emptyPrefix;
    const RoutePrefix *defRoute;

    Clear();

    mHistoryRecorded          = true;
    mManagedAddressConfigFlag = aRouter.mManagedAddressConfigFlag;
    mOtherConfigFlag          = aRouter.mOtherConfigFlag;
    mSnacRouterFlag           = aRouter.mSnacRouterFlag;
    mIsLocalDevice            = aRouter.mIsLocalDevice;
    mIsReachable              = aRouter.IsReachable();
    mIsPeerBr                 = aRouter.IsPeerBr();

    emptyPrefix.Clear();
    defRoute = aRouter.mRoutePrefixes.FindMatching(emptyPrefix);

    if ((defRoute != nullptr) && (defRoute->GetValidLifetime() > 0))
    {
        mProvidesDefaultRoute = true;
        mDefRoutePreference   = defRoute->GetRoutePreference();
    }

    for (const OnLinkPrefix &onLinkPrefix : aRouter.mOnLinkPrefixes)
    {
        if (onLinkPrefix.IsFavoredOver(mFavoredOnLinkPrefix))
        {
            mFavoredOnLinkPrefix = onLinkPrefix.GetPrefix();
        }
    }
}

#endif // OPENTHREAD_CONFIG_HISTORY_TRACKER_ENABLE

//---------------------------------------------------------------------------------------------------------------------
// RxRaTracker::DecisionFactors

void RxRaTracker::DecisionFactors::UpdateFlagsFrom(const Router &aRouter)
{
    // Determine the `M` and `O` flags to include in the RA message
    // header to be emitted.
    //
    // If any discovered router on infrastructure which is not itself a
    // stub router (e.g., another Thread BR) includes the `M` or `O`
    // flag, we also include the same flag.

    VerifyOrExit(!aRouter.mSnacRouterFlag);
    VerifyOrExit(aRouter.IsReachable());

    if (aRouter.mManagedAddressConfigFlag)
    {
        mHeaderManagedAddressConfigFlag = true;
    }

    if (aRouter.mOtherConfigFlag)
    {
        mHeaderOtherConfigFlag = true;
    }

exit:
    return;
}

void RxRaTracker::DecisionFactors::UpdateFrom(const OnLinkPrefix &aOnLinkPrefix)
{
    VerifyOrExit(!aOnLinkPrefix.ShouldDisregard());

    if (aOnLinkPrefix.GetPrefix().IsUniqueLocal())
    {
        mHasUlaOnLink = true;
    }
    else
    {
        mHasNonUlaOnLink = true;
    }

    if (aOnLinkPrefix.IsFavoredOver(mFavoredOnLinkPrefix))
    {
        mFavoredOnLinkPrefix = aOnLinkPrefix.GetPrefix();
    }

exit:
    return;
}

void RxRaTracker::DecisionFactors::UpdateFrom(const RoutePrefix &aRoutePrefix)
{
    VerifyOrExit(!aRoutePrefix.ShouldDisregard());

    if (!mHasNonUlaRoute)
    {
        mHasNonUlaRoute = !aRoutePrefix.GetPrefix().IsUniqueLocal();
    }

exit:
    return;
}

<<<<<<< HEAD
void RxRaTracker::DecisionFactors::UpdateFrom(const Nat64Prefix &aNat64Prefix)
{
    mHasNat64Prefix = true;

    if (aNat64Prefix.IsFavoredOver(mFavoredNat64Prefix))
    {
        mFavoredNat64Prefix = aNat64Prefix.GetPrefix();
    }
=======
//---------------------------------------------------------------------------------------------------------------------
// RxRaTracker::RsSender

RxRaTracker::RsSender::RsSender(Instance &aInstance)
    : InstanceLocator(aInstance)
    , mTxCount(0)
    , mTimer(aInstance)
{
}

void RxRaTracker::RsSender::Start(void)
{
    uint32_t delay;

    VerifyOrExit(!IsInProgress());

    delay = Random::NonCrypto::GetUint32InRange(0, kMaxStartDelay);

    LogInfo("RsSender: Starting - will send first RS in %lu msec", ToUlong(delay));

    mTxCount   = 0;
    mStartTime = TimerMilli::GetNow();
    mTimer.Start(delay);

exit:
    return;
}

void RxRaTracker::RsSender::Stop(void) { mTimer.Stop(); }

Error RxRaTracker::RsSender::SendRs(void)
{
    Ip6::Address              destAddress;
    RouterSolicitHeader       rsHdr;
    TxMessage                 rsMsg;
    InfraIf::LinkLayerAddress linkAddr;
    InfraIf::Icmp6Packet      packet;
    Error                     error;

    SuccessOrExit(error = rsMsg.Append(rsHdr));

    if (Get<InfraIf>().GetLinkLayerAddress(linkAddr) == kErrorNone)
    {
        SuccessOrExit(error = rsMsg.AppendLinkLayerOption(linkAddr, Option::kSourceLinkLayerAddr));
    }

    rsMsg.GetAsPacket(packet);
    destAddress.SetToLinkLocalAllRoutersMulticast();

    error = Get<RoutingManager>().mInfraIf.Send(packet, destAddress);

    if (error == kErrorNone)
    {
        Get<Ip6::Ip6>().GetBorderRoutingCounters().mRsTxSuccess++;
    }
    else
    {
        Get<Ip6::Ip6>().GetBorderRoutingCounters().mRsTxFailure++;
    }
exit:
    return error;
}

void RxRaTracker::RsSender::HandleTimer(void)
{
    Error    error;
    uint32_t delay;

    if (mTxCount >= kMaxTxCount)
    {
        LogInfo("RsSender: Finished sending RS msgs and waiting for RAs");
        Get<RxRaTracker>().HandleRsSenderFinished(mStartTime);
        ExitNow();
    }

    error = SendRs();

    if (error == kErrorNone)
    {
        mTxCount++;
        delay = (mTxCount == kMaxTxCount) ? kWaitOnLastAttempt : kTxInterval;
        LogInfo("RsSender: Sent RS %u/%u", mTxCount, kMaxTxCount);
    }
    else
    {
        LogCrit("RsSender: Failed to send RS %u/%u: %s", mTxCount + 1, kMaxTxCount, ErrorToString(error));

        // Note that `mTxCount` is intentionally not incremented
        // if the tx fails.
        delay = kRetryDelay;
    }

    mTimer.Start(delay);

exit:
    return;
>>>>>>> 09fc123c
}

} // namespace BorderRouter
} // namespace ot

#endif // OPENTHREAD_CONFIG_BORDER_ROUTING_ENABLE<|MERGE_RESOLUTION|>--- conflicted
+++ resolved
@@ -388,8 +388,6 @@
     aNat64Pio.GetPrefix(prefix);
     LogNat64PrefixOption(prefix, aNat64Pio.GetLifetime());
 
-    aNat64Pio.GetPrefix(prefix);
-
     lifetime = aNat64Pio.GetLifetime();
 
     if (lifetime == 0)
@@ -687,7 +685,6 @@
     NextFireTime    routerTimeoutTime(now);
     NextFireTime    entryExpireTime(now);
     NextFireTime    staleTime(now);
-    NextFireTime    nat64PrefixExpireTime(now);
     NextFireTime    rdnsssAddrExpireTime(now);
     RouterList      removedRouters;
 
@@ -814,7 +811,7 @@
 #if OPENTHREAD_CONFIG_NAT64_BORDER_ROUTING_ENABLE
         for (const Nat64Prefix &entry : router.mNat64Prefixes)
         {
-            nat64PrefixExpireTime.UpdateIfEarlier(entry.GetExpireTime());
+            entryExpireTime.UpdateIfEarlier(entry.GetExpireTime());
         }
 #endif
 
@@ -1614,7 +1611,7 @@
     return;
 }
 
-<<<<<<< HEAD
+#if OPENTHREAD_CONFIG_NAT64_BORDER_ROUTING_ENABLE
 void RxRaTracker::DecisionFactors::UpdateFrom(const Nat64Prefix &aNat64Prefix)
 {
     mHasNat64Prefix = true;
@@ -1623,8 +1620,10 @@
     {
         mFavoredNat64Prefix = aNat64Prefix.GetPrefix();
     }
-=======
-//---------------------------------------------------------------------------------------------------------------------
+}
+#endif
+
+//-------------------------------------------------------------------------------------------------------------
 // RxRaTracker::RsSender
 
 RxRaTracker::RsSender::RsSender(Instance &aInstance)
@@ -1720,7 +1719,6 @@
 
 exit:
     return;
->>>>>>> 09fc123c
 }
 
 } // namespace BorderRouter
