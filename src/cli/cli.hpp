/*
 *  Copyright (c) 2016, The OpenThread Authors.
 *  All rights reserved.
 *
 *  Redistribution and use in source and binary forms, with or without
 *  modification, are permitted provided that the following conditions are met:
 *  1. Redistributions of source code must retain the above copyright
 *     notice, this list of conditions and the following disclaimer.
 *  2. Redistributions in binary form must reproduce the above copyright
 *     notice, this list of conditions and the following disclaimer in the
 *     documentation and/or other materials provided with the distribution.
 *  3. Neither the name of the copyright holder nor the
 *     names of its contributors may be used to endorse or promote products
 *     derived from this software without specific prior written permission.
 *
 *  THIS SOFTWARE IS PROVIDED BY THE COPYRIGHT HOLDERS AND CONTRIBUTORS "AS IS"
 *  AND ANY EXPRESS OR IMPLIED WARRANTIES, INCLUDING, BUT NOT LIMITED TO, THE
 *  IMPLIED WARRANTIES OF MERCHANTABILITY AND FITNESS FOR A PARTICULAR PURPOSE
 *  ARE DISCLAIMED. IN NO EVENT SHALL THE COPYRIGHT HOLDER OR CONTRIBUTORS BE
 *  LIABLE FOR ANY DIRECT, INDIRECT, INCIDENTAL, SPECIAL, EXEMPLARY, OR
 *  CONSEQUENTIAL DAMAGES (INCLUDING, BUT NOT LIMITED TO, PROCUREMENT OF
 *  SUBSTITUTE GOODS OR SERVICES; LOSS OF USE, DATA, OR PROFITS; OR BUSINESS
 *  INTERRUPTION) HOWEVER CAUSED AND ON ANY THEORY OF LIABILITY, WHETHER IN
 *  CONTRACT, STRICT LIABILITY, OR TORT (INCLUDING NEGLIGENCE OR OTHERWISE)
 *  ARISING IN ANY WAY OUT OF THE USE OF THIS SOFTWARE, EVEN IF ADVISED OF THE
 *  POSSIBILITY OF SUCH DAMAGE.
 */

/**
 * @file
 *   This file contains definitions for the CLI interpreter.
 */

#ifndef CLI_HPP_
#define CLI_HPP_

#ifdef OPENTHREAD_CONFIG_FILE
#include OPENTHREAD_CONFIG_FILE
#else
#include <openthread-config.h>
#endif
#include <openthread.h>

#include <stdarg.h>
#include <openthread-ip6.h>
#include <openthread-udp.h>
#include <cli/cli_server.hpp>
#include <common/code_utils.hpp>

#ifndef OTDLL
#include <net/icmp6.hpp>
#include <common/timer.hpp>
#include <dhcp6/dhcp6_client.h>
#endif

#ifdef OTDLL
#define MAX_CLI_OT_INSTANCES 64
#endif

namespace Thread {

/**
 * @namespace Thread::Cli
 *
 * @brief
 *   This namespace contains definitions for the CLI interpreter.
 *
 */
namespace Cli {

class Interpreter;

/**
 * This structure represents a CLI command.
 *
 */
struct Command
{
    const char *mName;                         ///< A pointer to the command string.
    void (Interpreter::*mCommand)(int argc, char *argv[]);  ///< A function pointer to process the command.
};

/**
 * This class implements the CLI interpreter.
 *
 */
class Interpreter
{
public:

    /**
     * Constructor
     *
     * @param[in]  aInstance  The OpenThread instance structure.
     */
    Interpreter(otInstance *aInstance);

    /**
     * This method interprets a CLI command.
     *
     * @param[in]  aBuf        A pointer to a string.
     * @param[in]  aBufLength  The length of the string in bytes.
     * @param[in]  aServer     A reference to the CLI server.
     *
     */
    void ProcessLine(char *aBuf, uint16_t aBufLength, Server &aServer);

    /**
     * This method parses an ASCII string as a long.
     *
     * @param[in]   aString  A pointer to the ASCII string.
     * @param[out]  aLong    A reference to where the parsed long is placed.
     *
     * @retval kThreadError_None   Successfully parsed the ASCII string.
     * @retval kThreadError_Parse  Could not parse the ASCII string.
     *
     */
    static ThreadError ParseLong(char *aString, long &aLong);

    /**
     * This method parses an ASCII string as an unsigned long.
     *
     * @param[in]   aString          A pointer to the ASCII string.
     * @param[out]  aUnsignedLong    A reference to where the parsed unsigned long is placed.
     *
     * @retval kThreadError_None   Successfully parsed the ASCII string.
     * @retval kThreadError_Parse  Could not parse the ASCII string.
     *
     */
    static ThreadError ParseUnsignedLong(char *aString, unsigned long &aUnsignedLong);

    /**
     * This method converts a hex string to binary.
     *
     * @param[in]   aHex        A pointer to the hex string.
     * @param[out]  aBin        A pointer to where the binary representation is placed.
     * @param[in]   aBinLength  Maximum length of the binary representation.
     *
     * @returns The number of bytes in the binary representation.
     */
    static int Hex2Bin(const char *aHex, uint8_t *aBin, uint16_t aBinLength);

private:
    enum
    {
        kMaxArgs = 32,
        kMaxAutoAddresses = 8,
    };

    void AppendResult(ThreadError error);
    void OutputBytes(const uint8_t *aBytes, uint8_t aLength);

    void ProcessHelp(int argc, char *argv[]);
    void ProcessAutoStart(int argc, char *argv[]);
    void ProcessBufferInfo(int argc, char *argv[]);
    void ProcessBlacklist(int argc, char *argv[]);
    void ProcessChannel(int argc, char *argv[]);
    void ProcessChild(int argc, char *argv[]);
    void ProcessChildTimeout(int argc, char *argv[]);
    void ProcessChildMax(int argc, char *argv[]);
#if OPENTHREAD_ENABLE_COMMISSIONER
    void ProcessCommissioner(int argc, char *argv[]);
#endif  // OPENTHREAD_ENABLE_COMMISSIONER
    void ProcessContextIdReuseDelay(int argc, char *argv[]);
    void ProcessCounters(int argc, char *argv[]);
    void ProcessDataset(int argc, char *argv[]);
    void ProcessDelayTimerMin(int argc, char *argv[]);
#if OPENTHREAD_ENABLE_DIAG
    void ProcessDiag(int argc, char *argv[]);
#endif  // OPENTHREAD_ENABLE_DIAG
    void ProcessDiscover(int argc, char *argv[]);
    void ProcessEidCache(int argc, char *argv[]);
    void ProcessEui64(int argc, char *argv[]);
#ifdef OPENTHREAD_EXAMPLES_POSIX
    void ProcessExit(int argc, char *argv[]);
#endif
    void ProcessExtAddress(int argc, char *argv[]);
    void ProcessExtPanId(int argc, char *argv[]);
    void ProcessFactoryReset(int argc, char *argv[]);
    void ProcessHashMacAddress(int argc, char *argv[]);
    void ProcessIfconfig(int argc, char *argv[]);
    void ProcessIpAddr(int argc, char *argv[]);
    ThreadError ProcessIpAddrAdd(int argc, char *argv[]);
    ThreadError ProcessIpAddrDel(int argc, char *argv[]);
    void ProcessIpMulticastAddr(int argc, char *argv[]);
#ifndef OTDLL
    ThreadError ProcessIpMulticastAddrAdd(int argc, char *argv[]);
    ThreadError ProcessIpMulticastAddrDel(int argc, char *argv[]);
    ThreadError ProcessMulticastPromiscuous(int argc, char *argv[]);
#endif
#if OPENTHREAD_ENABLE_JOINER
    void ProcessJoiner(int argc, char *argv[]);
#endif  // OPENTHREAD_ENABLE_JOINER
    void ProcessJoinerPort(int argc, char *argv[]);
    void ProcessKeySequence(int argc, char *argv[]);
    void ProcessLeaderData(int argc, char *argv[]);
    void ProcessLeaderPartitionId(int argc, char *argv[]);
    void ProcessLeaderWeight(int argc, char *argv[]);
    void ProcessLinkQuality(int argc, char *argv[]);
    void ProcessMasterKey(int argc, char *argv[]);
    void ProcessMode(int argc, char *argv[]);
    void ProcessNetworkDataRegister(int argc, char *argv[]);
    void ProcessNetworkDiagnostic(int argc, char *argv[]);
    void ProcessNetworkIdTimeout(int argc, char *argv[]);
    void ProcessNetworkName(int argc, char *argv[]);
    void ProcessPanId(int argc, char *argv[]);
    void ProcessParent(int argc, char *argv[]);
    void ProcessPing(int argc, char *argv[]);
    void ProcessPollPeriod(int argc, char *argv[]);
    void ProcessPrefix(int argc, char *argv[]);
    ThreadError ProcessPrefixAdd(int argc, char *argv[]);
    ThreadError ProcessPrefixRemove(int argc, char *argv[]);
    ThreadError ProcessPrefixList(void);
    void ProcessPromiscuous(int argc, char *argv[]);
    void ProcessReleaseRouterId(int argc, char *argv[]);
    void ProcessReset(int argc, char *argv[]);
    void ProcessRoute(int argc, char *argv[]);
    void ProcessRouter(int argc, char *argv[]);
    void ProcessRouterDowngradeThreshold(int argc, char *argv[]);
    void ProcessRouterRole(int argc, char *argv[]);
    void ProcessRouterSelectionJitter(int argc, char *argv[]);
    ThreadError ProcessRouteAdd(int argc, char *argv[]);
    ThreadError ProcessRouteRemove(int argc, char *argv[]);
    void ProcessRouterUpgradeThreshold(int argc, char *argv[]);
    void ProcessRloc16(int argc, char *argv[]);
    void ProcessScan(int argc, char *argv[]);
    void ProcessSingleton(int argc, char *argv[]);
    void ProcessState(int argc, char *argv[]);
    void ProcessThread(int argc, char *argv[]);
    void ProcessVersion(int argc, char *argv[]);
    void ProcessWhitelist(int argc, char *argv[]);

<<<<<<< HEAD
#ifdef OTDLL
    void ProcessInstanceList(int argc, char *argv[]);
    void ProcessInstance(int argc, char *argv[]);
#endif

#ifndef OTDLL
    static void s_HandleEchoResponse(void *aContext, Message &aMessage, const Ip6::MessageInfo &aMessageInfo);
=======
    static void s_HandleIcmpReceive(void *aContext, otMessage aMessage, const otMessageInfo *aMessageInfo,
                                    const otIcmp6Header *aIcmpHeader);
>>>>>>> 4f35cdb8
    static void s_HandlePingTimer(void *aContext);
#endif
    static void OTCALL s_HandleActiveScanResult(otActiveScanResult *aResult, void *aContext);
    static void OTCALL s_HandleNetifStateChanged(uint32_t aFlags, void *aContext);
#ifndef OTDLL
    static void s_HandleLinkPcapReceive(const RadioPacket *aFrame, void *aContext);
#endif
    static void OTCALL s_HandleEnergyReport(uint32_t aChannelMask, const uint8_t *aEnergyList, uint8_t aEnergyListLength,
                                            void *aContext);
    static void OTCALL s_HandlePanIdConflict(uint16_t aPanId, uint32_t aChannelMask, void *aContext);
#ifndef OTDLL
    static void OTCALL s_HandleDiagnosticGetResponse(otMessage aMessage, const otMessageInfo *aMessageInfo,
                                                     void *aContext);
#endif
    static void OTCALL s_HandleJoinerCallback(ThreadError aError, void *aContext);

<<<<<<< HEAD
#ifndef OTDLL
    void HandleEchoResponse(Message &aMessage, const Ip6::MessageInfo &aMessageInfo);
=======
    void HandleIcmpReceive(Message &aMessage, const Ip6::MessageInfo &aMessageInfo,
                           const Ip6::IcmpHeader &aIcmpHeader);
>>>>>>> 4f35cdb8
    void HandlePingTimer();
#endif
    void HandleActiveScanResult(otActiveScanResult *aResult);
#ifdef OTDLL
    void HandleNetifStateChanged(otInstance *aInstance, uint32_t aFlags);
#else
    void HandleNetifStateChanged(uint32_t aFlags);
#endif
#ifndef OTDLL
    void HandleLinkPcapReceive(const RadioPacket *aFrame);
#endif
    void HandleEnergyReport(uint32_t aChannelMask, const uint8_t *aEnergyList, uint8_t aEnergyListLength);
    void HandlePanIdConflict(uint16_t aPanId, uint32_t aChannelMask);
#ifndef OTDLL
    void HandleDiagnosticGetResponse(Message &aMessage, const Ip6::MessageInfo &aMessageInfo);
#endif
    void HandleJoinerCallback(ThreadError aError);

    static const struct Command sCommands[];

<<<<<<< HEAD
=======
    Ip6::MessageInfo sMessageInfo;

>>>>>>> 4f35cdb8
    Server *sServer;

#ifdef OTDLL

    void CacheInstances();

    otApiInstance *mApiInstance;

    struct otCliContext
    {
        Interpreter *aInterpreter;
        otInstance  *aInstance;
    };
    otCliContext mInstances[MAX_CLI_OT_INSTANCES];
    uint8_t mInstancesLength;
    uint8_t mInstanceIndex;

#else

    Ip6::MessageInfo sMessageInfo;
    uint16_t sLength;
    uint16_t sCount;
    uint32_t sInterval;
    Timer sPingTimer;

    otNetifAddress  mSlaacAddresses[OPENTHREAD_CONFIG_NUM_SLAAC_ADDRESSES];
#if OPENTHREAD_ENABLE_DHCP6_CLIENT
    otDhcpAddress  mDhcpAddresses[OPENTHREAD_CONFIG_NUM_DHCP_PREFIXES];
#endif // OPENTHREAD_ENABLE_DHCP6_CLIENT

<<<<<<< HEAD
#endif

=======
    otIcmp6Handler mIcmpHandler;
>>>>>>> 4f35cdb8
    otInstance *mInstance;
};

}  // namespace Cli
}  // namespace Thread

#endif  // CLI_HPP_<|MERGE_RESOLUTION|>--- conflicted
+++ resolved
@@ -230,18 +230,14 @@
     void ProcessVersion(int argc, char *argv[]);
     void ProcessWhitelist(int argc, char *argv[]);
 
-<<<<<<< HEAD
 #ifdef OTDLL
     void ProcessInstanceList(int argc, char *argv[]);
     void ProcessInstance(int argc, char *argv[]);
 #endif
 
 #ifndef OTDLL
-    static void s_HandleEchoResponse(void *aContext, Message &aMessage, const Ip6::MessageInfo &aMessageInfo);
-=======
     static void s_HandleIcmpReceive(void *aContext, otMessage aMessage, const otMessageInfo *aMessageInfo,
                                     const otIcmp6Header *aIcmpHeader);
->>>>>>> 4f35cdb8
     static void s_HandlePingTimer(void *aContext);
 #endif
     static void OTCALL s_HandleActiveScanResult(otActiveScanResult *aResult, void *aContext);
@@ -258,13 +254,9 @@
 #endif
     static void OTCALL s_HandleJoinerCallback(ThreadError aError, void *aContext);
 
-<<<<<<< HEAD
-#ifndef OTDLL
-    void HandleEchoResponse(Message &aMessage, const Ip6::MessageInfo &aMessageInfo);
-=======
+#ifndef OTDLL
     void HandleIcmpReceive(Message &aMessage, const Ip6::MessageInfo &aMessageInfo,
                            const Ip6::IcmpHeader &aIcmpHeader);
->>>>>>> 4f35cdb8
     void HandlePingTimer();
 #endif
     void HandleActiveScanResult(otActiveScanResult *aResult);
@@ -285,11 +277,6 @@
 
     static const struct Command sCommands[];
 
-<<<<<<< HEAD
-=======
-    Ip6::MessageInfo sMessageInfo;
-
->>>>>>> 4f35cdb8
     Server *sServer;
 
 #ifdef OTDLL
@@ -310,6 +297,7 @@
 #else
 
     Ip6::MessageInfo sMessageInfo;
+
     uint16_t sLength;
     uint16_t sCount;
     uint32_t sInterval;
@@ -320,12 +308,9 @@
     otDhcpAddress  mDhcpAddresses[OPENTHREAD_CONFIG_NUM_DHCP_PREFIXES];
 #endif // OPENTHREAD_ENABLE_DHCP6_CLIENT
 
-<<<<<<< HEAD
-#endif
-
-=======
     otIcmp6Handler mIcmpHandler;
->>>>>>> 4f35cdb8
+#endif
+
     otInstance *mInstance;
 };
 
