--- conflicted
+++ resolved
@@ -221,25 +221,17 @@
 #if (OPENTHREAD_CONFIG_LOG_OUTPUT == OPENTHREAD_CONFIG_LOG_OUTPUT_DEBUG_UART) && OPENTHREAD_EXAMPLES_POSIX
     void ProcessLogFilename(int argc, char *argv[]);
 #endif
-<<<<<<< HEAD
-    void ProcessExtAddress(int argc, char *argv[]);
-    void ProcessExtPanId(int argc, char *argv[]);
-    void ProcessFactoryReset(int argc, char *argv[]);
-#if OPENTHREAD_ENABLE_FAULT_INJECTION
-    void ProcessFIPrintCounters(int argc, char *argv[]);
-    void ProcessFIResetCounters(int argc, char *argv[]);
-    void ProcessFIConfigure(int argc, char *argv[]);
-    void ProcessFIResetConfiguration(int argc, char *argv[]);
-#endif
-    void ProcessIfconfig(int argc, char *argv[]);
-    void ProcessIpAddr(int argc, char *argv[]);
-=======
     void    ProcessExtAddress(int argc, char *argv[]);
     void    ProcessExtPanId(int argc, char *argv[]);
     void    ProcessFactoryReset(int argc, char *argv[]);
+#if OPENTHREAD_ENABLE_FAULT_INJECTION
+    void    ProcessFIPrintCounters(int argc, char *argv[]);
+    void    ProcessFIResetCounters(int argc, char *argv[]);
+    void    ProcessFIConfigure(int argc, char *argv[]);
+    void    ProcessFIResetConfiguration(int argc, char *argv[]);
+#endif
     void    ProcessIfconfig(int argc, char *argv[]);
     void    ProcessIpAddr(int argc, char *argv[]);
->>>>>>> 6f5c939e
     otError ProcessIpAddrAdd(int argc, char *argv[]);
     otError ProcessIpAddrDel(int argc, char *argv[]);
     void    ProcessIpMulticastAddr(int argc, char *argv[]);
