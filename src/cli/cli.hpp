/*
 *  Copyright (c) 2016, The OpenThread Authors.
 *  All rights reserved.
 *
 *  Redistribution and use in source and binary forms, with or without
 *  modification, are permitted provided that the following conditions are met:
 *  1. Redistributions of source code must retain the above copyright
 *     notice, this list of conditions and the following disclaimer.
 *  2. Redistributions in binary form must reproduce the above copyright
 *     notice, this list of conditions and the following disclaimer in the
 *     documentation and/or other materials provided with the distribution.
 *  3. Neither the name of the copyright holder nor the
 *     names of its contributors may be used to endorse or promote products
 *     derived from this software without specific prior written permission.
 *
 *  THIS SOFTWARE IS PROVIDED BY THE COPYRIGHT HOLDERS AND CONTRIBUTORS "AS IS"
 *  AND ANY EXPRESS OR IMPLIED WARRANTIES, INCLUDING, BUT NOT LIMITED TO, THE
 *  IMPLIED WARRANTIES OF MERCHANTABILITY AND FITNESS FOR A PARTICULAR PURPOSE
 *  ARE DISCLAIMED. IN NO EVENT SHALL THE COPYRIGHT HOLDER OR CONTRIBUTORS BE
 *  LIABLE FOR ANY DIRECT, INDIRECT, INCIDENTAL, SPECIAL, EXEMPLARY, OR
 *  CONSEQUENTIAL DAMAGES (INCLUDING, BUT NOT LIMITED TO, PROCUREMENT OF
 *  SUBSTITUTE GOODS OR SERVICES; LOSS OF USE, DATA, OR PROFITS; OR BUSINESS
 *  INTERRUPTION) HOWEVER CAUSED AND ON ANY THEORY OF LIABILITY, WHETHER IN
 *  CONTRACT, STRICT LIABILITY, OR TORT (INCLUDING NEGLIGENCE OR OTHERWISE)
 *  ARISING IN ANY WAY OUT OF THE USE OF THIS SOFTWARE, EVEN IF ADVISED OF THE
 *  POSSIBILITY OF SUCH DAMAGE.
 */

/**
 * @file
 *   This file contains definitions for the CLI interpreter.
 */

#ifndef CLI_HPP_
#define CLI_HPP_

#include "openthread-core-config.h"

#include <stdarg.h>

#include <openthread/openthread.h>
#include <openthread/ip6.h>
#include <openthread/udp.h>
#include <openthread/cli.h>

#include "cli/cli_server.hpp"
#include "cli/cli_udp_example.hpp"

#if OPENTHREAD_ENABLE_APPLICATION_COAP
#include <coap/coap_header.hpp>
#include "cli/cli_coap.hpp"
#endif

#include "common/code_utils.hpp"
#include "common/instance.hpp"

#ifndef OTDLL
#include <openthread/dhcp6_client.h>
#include <openthread/dns.h>
#include "common/timer.hpp"
#include "net/icmp6.hpp"
#endif

#ifdef OTDLL
#define MAX_CLI_OT_INSTANCES 64
#endif

namespace ot {

/**
 * @namespace ot::Cli
 *
 * @brief
 *   This namespace contains definitions for the CLI interpreter.
 *
 */
namespace Cli {

class Interpreter;

/**
 * This structure represents a CLI command.
 *
 */
struct Command
{
    const char *mName;                         ///< A pointer to the command string.
    void (Interpreter::*mCommand)(int argc, char *argv[]);  ///< A function pointer to process the command.
};

/**
 * This class implements the CLI interpreter.
 *
 */
class Interpreter
{
    friend class Coap;
    friend class UdpExample;

public:

    /**
     * Constructor
     *
     * @param[in]  aInstance  The OpenThread instance structure.
     */
    Interpreter(Instance *aInstance);

    /**
     * This method interprets a CLI command.
     *
     * @param[in]  aBuf        A pointer to a string.
     * @param[in]  aBufLength  The length of the string in bytes.
     * @param[in]  aServer     A reference to the CLI server.
     *
     */
    void ProcessLine(char *aBuf, uint16_t aBufLength, Server &aServer);

    /**
     * This method parses an ASCII string as a long.
     *
     * @param[in]   aString  A pointer to the ASCII string.
     * @param[out]  aLong    A reference to where the parsed long is placed.
     *
     * @retval OT_ERROR_NONE   Successfully parsed the ASCII string.
     * @retval OT_ERROR_PARSE  Could not parse the ASCII string.
     *
     */
    static otError ParseLong(char *aString, long &aLong);

    /**
     * This method parses an ASCII string as an unsigned long.
     *
     * @param[in]   aString          A pointer to the ASCII string.
     * @param[out]  aUnsignedLong    A reference to where the parsed unsigned long is placed.
     *
     * @retval OT_ERROR_NONE   Successfully parsed the ASCII string.
     * @retval OT_ERROR_PARSE  Could not parse the ASCII string.
     *
     */
    static otError ParseUnsignedLong(char *aString, unsigned long &aUnsignedLong);

    /**
     * This method converts a hex string to binary.
     *
     * @param[in]   aHex        A pointer to the hex string.
     * @param[out]  aBin        A pointer to where the binary representation is placed.
     * @param[in]   aBinLength  Maximum length of the binary representation.
     *
     * @returns The number of bytes in the binary representation.
     */
    static int Hex2Bin(const char *aHex, uint8_t *aBin, uint16_t aBinLength);

    /**
     * Write error code the CLI console
     *
     * @param[in]  aError Error code value.
     */
    void AppendResult(otError error) const;

    /**
     * Write a number of bytes to the CLI console as a hex string.
     *
     * @param[in]  aBytes   A pointer to data which should be printed.
     * @param[in]  aLength  @p aBytes length.
     */
    void OutputBytes(const uint8_t *aBytes, uint8_t aLength) const;

    /**
     * Set a user command table.
     *
     * @param[in]  aUserCommands  A pointer to an array with user commands.
     * @param[in]  aLength        @p aUserCommands length.
     */
    void SetUserCommands(const otCliCommand *aCommands, uint8_t aLength);

private:
    enum
    {
        kMaxArgs = 32,
        kMaxAutoAddresses = 8,
        kDefaultJoinerTimeout = 120,    ///< Default timeout for Joiners, in seconds.
    };


    void ProcessHelp(int argc, char *argv[]);
    void ProcessAutoStart(int argc, char *argv[]);
    void ProcessBufferInfo(int argc, char *argv[]);
    void ProcessChannel(int argc, char *argv[]);
#if OPENTHREAD_FTD
    void ProcessChild(int argc, char *argv[]);
    void ProcessChildMax(int argc, char *argv[]);
#endif
    void ProcessChildTimeout(int argc, char *argv[]);
#if OPENTHREAD_ENABLE_APPLICATION_COAP
    void ProcessCoap(int argc, char *argv[]);
#endif  //OPENTHREAD_ENABLE_APPLICATION_COAP
#if OPENTHREAD_ENABLE_COMMISSIONER && OPENTHREAD_FTD
    void ProcessCommissioner(int argc, char *argv[]);
#endif  // OPENTHREAD_ENABLE_COMMISSIONER && OPENTHREAD_FTD
#if OPENTHREAD_FTD
    void ProcessContextIdReuseDelay(int argc, char *argv[]);
#endif
    void ProcessCounters(int argc, char *argv[]);
    void ProcessDataset(int argc, char *argv[]);
#if OPENTHREAD_FTD
    void ProcessDelayTimerMin(int argc, char *argv[]);
#endif
#if OPENTHREAD_ENABLE_DIAG
    void ProcessDiag(int argc, char *argv[]);
#endif  // OPENTHREAD_ENABLE_DIAG
    void ProcessDiscover(int argc, char *argv[]);
#if OPENTHREAD_ENABLE_DNS_CLIENT
    void ProcessDns(int argc, char *argv[]);
#endif
#if OPENTHREAD_FTD
    void ProcessEidCache(int argc, char *argv[]);
#endif
    void ProcessEui64(int argc, char *argv[]);
#ifdef OPENTHREAD_EXAMPLES_POSIX
    void ProcessExit(int argc, char *argv[]);
#endif
#if (OPENTHREAD_CONFIG_LOG_OUTPUT == OPENTHREAD_CONFIG_LOG_OUTPUT_DEBUG_UART) && OPENTHREAD_EXAMPLES_POSIX
    void ProcessLogFilename(int argc, char *argv[]);
#endif
    void ProcessExtAddress(int argc, char *argv[]);
    void ProcessExtPanId(int argc, char *argv[]);
    void ProcessFactoryReset(int argc, char *argv[]);
<<<<<<< HEAD
#if OPENTHREAD_ENABLE_FAULT_INJECTION
    void ProcessFIPrintCounters(int argc, char *argv[]);
    void ProcessFIResetCounters(int argc, char *argv[]);
    void ProcessFIConfigure(int argc, char *argv[]);
    void ProcessFIResetConfiguration(int argc, char *argv[]);
#endif
    void ProcessHashMacAddress(int argc, char *argv[]);
=======
>>>>>>> 935d2d07
    void ProcessIfconfig(int argc, char *argv[]);
    void ProcessIpAddr(int argc, char *argv[]);
    otError ProcessIpAddrAdd(int argc, char *argv[]);
    otError ProcessIpAddrDel(int argc, char *argv[]);
    void ProcessIpMulticastAddr(int argc, char *argv[]);
#ifndef OTDLL
    otError ProcessIpMulticastAddrAdd(int argc, char *argv[]);
    otError ProcessIpMulticastAddrDel(int argc, char *argv[]);
    otError ProcessMulticastPromiscuous(int argc, char *argv[]);
#endif
#if OPENTHREAD_ENABLE_JOINER
    void ProcessJoiner(int argc, char *argv[]);
    void ProcessJoinerId(int argc, char *argv[]);
#endif  // OPENTHREAD_ENABLE_JOINER
#if OPENTHREAD_FTD
    void ProcessJoinerPort(int argc, char *argv[]);
#endif
    void ProcessKeySequence(int argc, char *argv[]);
    void ProcessLeaderData(int argc, char *argv[]);
#if OPENTHREAD_FTD
    void ProcessLeaderPartitionId(int argc, char *argv[]);
    void ProcessLeaderWeight(int argc, char *argv[]);
#endif
    void ProcessMasterKey(int argc, char *argv[]);
    void ProcessMode(int argc, char *argv[]);
#if OPENTHREAD_FTD
    void ProcessNeighbor(int argc, char *argv[]);
#endif
#if OPENTHREAD_ENABLE_BORDER_ROUTER || OPENTHREAD_ENABLE_SERVICE
    void ProcessNetworkDataRegister(int argc, char *argv[]);
#endif
#if OPENTHREAD_ENABLE_SERVICE
    void ProcessNetworkDataShow(int argc, char *argv[]);
    void ProcessService(int argc, char *argv[]);
#endif
#if OPENTHREAD_FTD || OPENTHREAD_ENABLE_MTD_NETWORK_DIAGNOSTIC
    void ProcessNetworkDiagnostic(int argc, char *argv[]);
#endif // OPENTHREAD_FTD || OPENTHREAD_ENABLE_MTD_NETWORK_DIAGNOSTIC
#if OPENTHREAD_FTD
    void ProcessNetworkIdTimeout(int argc, char *argv[]);
#endif
    void ProcessNetworkName(int argc, char *argv[]);
    void ProcessPanId(int argc, char *argv[]);
    void ProcessParent(int argc, char *argv[]);
#if OPENTHREAD_FTD
    void ProcessParentPriority(int argc, char *argv[]);
#endif
    void ProcessPing(int argc, char *argv[]);
    void ProcessPollPeriod(int argc, char *argv[]);
#if OPENTHREAD_ENABLE_BORDER_ROUTER
    void ProcessPrefix(int argc, char *argv[]);
    otError ProcessPrefixAdd(int argc, char *argv[]);
    otError ProcessPrefixRemove(int argc, char *argv[]);
    otError ProcessPrefixList(void);
#endif
    void ProcessPromiscuous(int argc, char *argv[]);
#if OPENTHREAD_FTD
    void ProcessPSKc(int argc, char *argv[]);
    void ProcessReleaseRouterId(int argc, char *argv[]);
#endif
    void ProcessReset(int argc, char *argv[]);
#if OPENTHREAD_ENABLE_BORDER_ROUTER
    void ProcessRoute(int argc, char *argv[]);
    otError ProcessRouteAdd(int argc, char *argv[]);
    otError ProcessRouteRemove(int argc, char *argv[]);
#endif
#if OPENTHREAD_FTD
    void ProcessRouter(int argc, char *argv[]);
    void ProcessRouterDowngradeThreshold(int argc, char *argv[]);
    void ProcessRouterRole(int argc, char *argv[]);
    void ProcessRouterSelectionJitter(int argc, char *argv[]);
    void ProcessRouterUpgradeThreshold(int argc, char *argv[]);
#endif
    void ProcessRloc16(int argc, char *argv[]);
    void ProcessScan(int argc, char *argv[]);
    void ProcessSingleton(int argc, char *argv[]);
    void ProcessState(int argc, char *argv[]);
    void ProcessThread(int argc, char *argv[]);
#ifndef OTDLL
    void ProcessTxPower(int argc, char *argv[]);
    void ProcessUdp(int argc, char *argv[]);
#endif
    void ProcessVersion(int argc, char *argv[]);
#if OPENTHREAD_ENABLE_MAC_FILTER
    void ProcessMacFilter(int argc, char *argv[]);
    void PrintMacFilter(void);
    otError ProcessMacFilterAddress(int argc, char *argv[]);
#ifndef OTDLL
    otError ProcessMacFilterRss(int argc, char *argv[]);
#endif  // OTDLL
#endif  // OPENTHREAD_ENABLE_MAC_FILTER

#ifdef OTDLL
    void ProcessInstanceList(int argc, char *argv[]);
    void ProcessInstance(int argc, char *argv[]);
#endif

#ifndef OTDLL
    static void s_HandleIcmpReceive(void *aContext, otMessage *aMessage, const otMessageInfo *aMessageInfo,
                                    const otIcmp6Header *aIcmpHeader);
    static void s_HandlePingTimer(Timer &aTimer);
#endif
    static void OTCALL s_HandleActiveScanResult(otActiveScanResult *aResult, void *aContext);
    static void OTCALL s_HandleNetifStateChanged(uint32_t aFlags, void *aContext);
#ifndef OTDLL
    static void s_HandleLinkPcapReceive(const otRadioFrame *aFrame, void *aContext);
#endif
    static void OTCALL s_HandleEnergyReport(uint32_t aChannelMask, const uint8_t *aEnergyList, uint8_t aEnergyListLength,
                                            void *aContext);
    static void OTCALL s_HandlePanIdConflict(uint16_t aPanId, uint32_t aChannelMask, void *aContext);
#ifndef OTDLL
    static void OTCALL s_HandleDiagnosticGetResponse(otMessage *aMessage, const otMessageInfo *aMessageInfo,
                                                     void *aContext);
#endif
    static void OTCALL s_HandleJoinerCallback(otError aError, void *aContext);

#if OPENTHREAD_ENABLE_DNS_CLIENT
    static void s_HandleDnsResponse(void *aContext, const char *aHostname, otIp6Address *aAddress,
                                    uint32_t aTtl, otError aResult);
#endif

#ifndef OTDLL
    void HandleIcmpReceive(Message &aMessage, const Ip6::MessageInfo &aMessageInfo,
                           const otIcmp6Header &aIcmpHeader);
    void HandlePingTimer();
#endif
    void HandleActiveScanResult(otActiveScanResult *aResult);
#ifdef OTDLL
    void HandleNetifStateChanged(otInstance *aInstance, uint32_t aFlags);
#else
    void HandleNetifStateChanged(uint32_t aFlags);
#endif
#ifndef OTDLL
    void HandleLinkPcapReceive(const otRadioFrame *aFrame);
#endif
    void HandleEnergyReport(uint32_t aChannelMask, const uint8_t *aEnergyList, uint8_t aEnergyListLength);
    void HandlePanIdConflict(uint16_t aPanId, uint32_t aChannelMask);
#ifndef OTDLL
    void HandleDiagnosticGetResponse(Message &aMessage, const Ip6::MessageInfo &aMessageInfo);
#endif
    void HandleJoinerCallback(otError aError);

#if OPENTHREAD_ENABLE_DNS_CLIENT
    void HandleDnsResponse(const char *aHostname, Ip6::Address &aAddress, uint32_t aTtl, otError aResult);
#endif

    static Interpreter &GetOwner(OwnerLocator &aOwnerLocator);

#if OPENTHREAD_ENABLE_APPLICATION_COAP

    Coap mCoap;

#endif // OPENTHREAD_ENABLE_APPLICATION_COAP

    static const struct Command sCommands[];
    const otCliCommand *mUserCommands;
    uint8_t mUserCommandsLength;

    Server *mServer;

#ifdef OTDLL

    void CacheInstances();

    otApiInstance *mApiInstance;

    struct otCliContext
    {
        Interpreter *mInterpreter;
        Instance    *mInstance;
    };
    otCliContext mInstances[MAX_CLI_OT_INSTANCES];
    uint8_t mInstancesLength;
    uint8_t mInstanceIndex;

#else

    Ip6::MessageInfo mMessageInfo;

    uint16_t mLength;
    uint16_t mCount;
    uint32_t mInterval;
    TimerMilli mPingTimer;

    otNetifAddress  mSlaacAddresses[OPENTHREAD_CONFIG_NUM_SLAAC_ADDRESSES];
#if OPENTHREAD_ENABLE_DHCP6_CLIENT
    otDhcpAddress  mDhcpAddresses[OPENTHREAD_CONFIG_NUM_DHCP_PREFIXES];
#endif // OPENTHREAD_ENABLE_DHCP6_CLIENT

    otIcmp6Handler mIcmpHandler;
#if OPENTHREAD_ENABLE_DNS_CLIENT
    bool mResolvingInProgress;
    char mResolvingHostname[OT_DNS_MAX_HOSTNAME_LENGTH];
#endif

    UdpExample mUdp;

#endif

    Instance *mInstance;
};

}  // namespace Cli
}  // namespace ot

#endif  // CLI_HPP_<|MERGE_RESOLUTION|>--- conflicted
+++ resolved
@@ -226,16 +226,12 @@
     void ProcessExtAddress(int argc, char *argv[]);
     void ProcessExtPanId(int argc, char *argv[]);
     void ProcessFactoryReset(int argc, char *argv[]);
-<<<<<<< HEAD
 #if OPENTHREAD_ENABLE_FAULT_INJECTION
     void ProcessFIPrintCounters(int argc, char *argv[]);
     void ProcessFIResetCounters(int argc, char *argv[]);
     void ProcessFIConfigure(int argc, char *argv[]);
     void ProcessFIResetConfiguration(int argc, char *argv[]);
 #endif
-    void ProcessHashMacAddress(int argc, char *argv[]);
-=======
->>>>>>> 935d2d07
     void ProcessIfconfig(int argc, char *argv[]);
     void ProcessIpAddr(int argc, char *argv[]);
     otError ProcessIpAddrAdd(int argc, char *argv[]);
