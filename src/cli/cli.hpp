/*
 *  Copyright (c) 2016, Nest Labs, Inc.
 *  All rights reserved.
 *
 *  Redistribution and use in source and binary forms, with or without
 *  modification, are permitted provided that the following conditions are met:
 *  1. Redistributions of source code must retain the above copyright
 *     notice, this list of conditions and the following disclaimer.
 *  2. Redistributions in binary form must reproduce the above copyright
 *     notice, this list of conditions and the following disclaimer in the
 *     documentation and/or other materials provided with the distribution.
 *  3. Neither the name of the copyright holder nor the
 *     names of its contributors may be used to endorse or promote products
 *     derived from this software without specific prior written permission.
 *
 *  THIS SOFTWARE IS PROVIDED BY THE COPYRIGHT HOLDERS AND CONTRIBUTORS "AS IS"
 *  AND ANY EXPRESS OR IMPLIED WARRANTIES, INCLUDING, BUT NOT LIMITED TO, THE
 *  IMPLIED WARRANTIES OF MERCHANTABILITY AND FITNESS FOR A PARTICULAR PURPOSE
 *  ARE DISCLAIMED. IN NO EVENT SHALL THE COPYRIGHT HOLDER OR CONTRIBUTORS BE
 *  LIABLE FOR ANY DIRECT, INDIRECT, INCIDENTAL, SPECIAL, EXEMPLARY, OR
 *  CONSEQUENTIAL DAMAGES (INCLUDING, BUT NOT LIMITED TO, PROCUREMENT OF
 *  SUBSTITUTE GOODS OR SERVICES; LOSS OF USE, DATA, OR PROFITS; OR BUSINESS
 *  INTERRUPTION) HOWEVER CAUSED AND ON ANY THEORY OF LIABILITY, WHETHER IN
 *  CONTRACT, STRICT LIABILITY, OR TORT (INCLUDING NEGLIGENCE OR OTHERWISE)
 *  ARISING IN ANY WAY OUT OF THE USE OF THIS SOFTWARE, EVEN IF ADVISED OF THE
 *  POSSIBILITY OF SUCH DAMAGE.
 */

/**
 * @file
 *   This file contains definitions for the CLI interpreter.
 */

#ifndef CLI_HPP_
#define CLI_HPP_

#include <stdarg.h>

#include <cli/cli_server.hpp>
#include <net/icmp6.hpp>
#include <common/timer.hpp>
#include <openthread-config.h>

namespace Thread {

/**
 * @namespace Thread::Cli
 *
 * @brief
 *   This namespace contains definitions for the CLI interpreter.
 *
 */
namespace Cli {

class Interpreter;

/**
 * This structure represents a CLI command.
 *
 */
struct Command
{
    const char *mName;                         ///< A pointer to the command string.
    void (Interpreter::*mCommand)(int argc, char *argv[]);  ///< A function pointer to process the command.
};

/**
 * This class implements the CLI interpreter.
 *
 */
class Interpreter
{
public:

    /**
     * Constructor
     */
    Interpreter(otContext *aContext);

    /**
     * This method interprets a CLI command.
     *
     * @param[in]  aBuf        A pointer to a string.
     * @param[in]  aBufLength  The length of the string in bytes.
     * @param[in]  aServer     A reference to the CLI server.
     *
     */
    void ProcessLine(char *aBuf, uint16_t aBufLength, Server &aServer);

    /**
     * This method parses an ASCII string as a long.
     *
     * @param[in]   aString  A pointer to the ASCII string.
     * @param[out]  aLong    A reference to where the parsed long is placed.
     *
     * @retval kThreadError_None   Successfully parsed the ASCII string.
     * @retval kThreadError_Parse  Could not parse the ASCII string.
     *
     */
    static ThreadError ParseLong(char *aString, long &aLong);

    /**
     * This method parses an ASCII string as an unsigned long.
     *
     * @param[in]   aString          A pointer to the ASCII string.
     * @param[out]  aUnsignedLong    A reference to where the parsed unsigned long is placed.
     *
     * @retval kThreadError_None   Successfully parsed the ASCII string.
     * @retval kThreadError_Parse  Could not parse the ASCII string.
     *
     */
    static ThreadError ParseUnsignedLong(char *aString, unsigned long &aUnsignedLong);

    /**
     * This method converts a hex string to binary.
     *
     * @param[in]   aHex        A pointer to the hex string.
     * @param[out]  aBin        A pointer to where the binary representation is placed.
     * @param[in]   aBinLength  Maximum length of the binary representation.
     *
     * @returns The number of bytes in the binary representation.
     */
    static int Hex2Bin(const char *aHex, uint8_t *aBin, uint16_t aBinLength);

private:
    enum
    {
        kMaxArgs = 8,
    };

    void AppendResult(ThreadError error);
    void OutputBytes(const uint8_t *aBytes, uint8_t aLength);

    void ProcessHelp(int argc, char *argv[]);
    void ProcessBlacklist(int argc, char *argv[]);
    void ProcessChannel(int argc, char *argv[]);
    void ProcessChild(int argc, char *argv[]);
    void ProcessChildTimeout(int argc, char *argv[]);
    void ProcessContextIdReuseDelay(int argc, char *argv[]);
    void ProcessCounters(int argc, char *argv[]);
    void ProcessDataset(int argc, char *argv[]);
    void ProcessDiscover(int argc, char *argv[]);
    void ProcessEidCache(int argc, char *argv[]);
    void ProcessExtAddress(int argc, char *argv[]);
    void ProcessExtPanId(int argc, char *argv[]);
    void ProcessIfconfig(int argc, char *argv[]);
    void ProcessIpAddr(int argc, char *argv[]);
    ThreadError ProcessIpAddrAdd(int argc, char *argv[]);
    ThreadError ProcessIpAddrDel(int argc, char *argv[]);
    void ProcessKeySequence(int argc, char *argv[]);
    void ProcessLeaderData(int argc, char *argv[]);
    void ProcessLeaderPartitionId(int argc, char *argv[]);
    void ProcessLeaderWeight(int argc, char *argv[]);
    void ProcessLinkQuality(int argc, char *argv[]);
    void ProcessMasterKey(int argc, char *argv[]);
    void ProcessMode(int argc, char *argv[]);
    void ProcessNetworkDataRegister(int argc, char *argv[]);
    void ProcessNetworkIdTimeout(int argc, char *argv[]);
    void ProcessNetworkName(int argc, char *argv[]);
    void ProcessPanId(int argc, char *argv[]);
    void ProcessParent(int argc, char *argv[]);
    void ProcessPing(int argc, char *argv[]);
    void ProcessPollPeriod(int argc, char *argv[]);
    void ProcessPrefix(int argc, char *argv[]);
    ThreadError ProcessPrefixAdd(int argc, char *argv[]);
    ThreadError ProcessPrefixRemove(int argc, char *argv[]);
    ThreadError ProcessPrefixList(void);
    void ProcessReleaseRouterId(int argc, char *argv[]);
    void ProcessReset(int argc, char *argv[]);
    void ProcessRoute(int argc, char *argv[]);
    void ProcessRouter(int argc, char *argv[]);
    ThreadError ProcessRouteAdd(int argc, char *argv[]);
    ThreadError ProcessRouteRemove(int argc, char *argv[]);
    void ProcessRouterUpgradeThreshold(int argc, char *argv[]);
    void ProcessRloc16(int argc, char *argv[]);
    void ProcessScan(int argc, char *argv[]);
    void ProcessSingleton(int argc, char *argv[]);
    void ProcessState(int argc, char *argv[]);
    void ProcessThread(int argc, char *argv[]);
    void ProcessVersion(int argc, char *argv[]);
    void ProcessWhitelist(int argc, char *argv[]);

#if OPENTHREAD_ENABLE_DIAG
    void ProcessDiag(int argc, char *argv[]);
#endif

<<<<<<< HEAD
    static void s_HandleEchoResponse(void *aContext, Message &aMessage, const Ip6::MessageInfo &aMessageInfo);
    static void s_HandlePingTimer(void *aContext);
    static void s_HandleActiveScanResult(otActiveScanResult *aResult);
    static void s_HandleNetifStateChanged(uint32_t aFlags, void *aContext);

    void HandleEchoResponse(Message &aMessage, const Ip6::MessageInfo &aMessageInfo);
    void HandlePingTimer();
    void HandleActiveScanResult(otActiveScanResult *aResult);
    void HandleNetifStateChanged(uint32_t aFlags);
=======
    static void HandleEchoResponse(void *aContext, Message &aMessage, const Ip6::MessageInfo &aMessageInfo);
    static void HandlePingTimer(void *aContext);
    static void HandleActiveScanResult(otActiveScanResult *aResult, void *aContext);
    static void HandleNetifStateChanged(uint32_t aFlags, void *aContext);
>>>>>>> e9998c88

    static const struct Command sCommands[];
    otNetifAddress sAddress;

    Ip6::SockAddr sSockAddr;
    Ip6::IcmpEcho sIcmpEcho;
    Server *sServer;
    uint8_t sEchoRequest[1500];
    uint16_t sLength;
    uint16_t sCount;
    uint32_t sInterval;
    Timer sPingTimer;

    otContext *mContext;
};

}  // namespace Cli
}  // namespace Thread

#endif  // CLI_HPP_<|MERGE_RESOLUTION|>--- conflicted
+++ resolved
@@ -184,22 +184,15 @@
     void ProcessDiag(int argc, char *argv[]);
 #endif
 
-<<<<<<< HEAD
     static void s_HandleEchoResponse(void *aContext, Message &aMessage, const Ip6::MessageInfo &aMessageInfo);
     static void s_HandlePingTimer(void *aContext);
-    static void s_HandleActiveScanResult(otActiveScanResult *aResult);
+    static void s_HandleActiveScanResult(otActiveScanResult *aResult, void *aContext);
     static void s_HandleNetifStateChanged(uint32_t aFlags, void *aContext);
 
     void HandleEchoResponse(Message &aMessage, const Ip6::MessageInfo &aMessageInfo);
     void HandlePingTimer();
     void HandleActiveScanResult(otActiveScanResult *aResult);
     void HandleNetifStateChanged(uint32_t aFlags);
-=======
-    static void HandleEchoResponse(void *aContext, Message &aMessage, const Ip6::MessageInfo &aMessageInfo);
-    static void HandlePingTimer(void *aContext);
-    static void HandleActiveScanResult(otActiveScanResult *aResult, void *aContext);
-    static void HandleNetifStateChanged(uint32_t aFlags, void *aContext);
->>>>>>> e9998c88
 
     static const struct Command sCommands[];
     otNetifAddress sAddress;
