/*
 *  Copyright (c) 2016, The OpenThread Authors.
 *  All rights reserved.
 *
 *  Redistribution and use in source and binary forms, with or without
 *  modification, are permitted provided that the following conditions are met:
 *  1. Redistributions of source code must retain the above copyright
 *     notice, this list of conditions and the following disclaimer.
 *  2. Redistributions in binary form must reproduce the above copyright
 *     notice, this list of conditions and the following disclaimer in the
 *     documentation and/or other materials provided with the distribution.
 *  3. Neither the name of the copyright holder nor the
 *     names of its contributors may be used to endorse or promote products
 *     derived from this software without specific prior written permission.
 *
 *  THIS SOFTWARE IS PROVIDED BY THE COPYRIGHT HOLDERS AND CONTRIBUTORS "AS IS"
 *  AND ANY EXPRESS OR IMPLIED WARRANTIES, INCLUDING, BUT NOT LIMITED TO, THE
 *  IMPLIED WARRANTIES OF MERCHANTABILITY AND FITNESS FOR A PARTICULAR PURPOSE
 *  ARE DISCLAIMED. IN NO EVENT SHALL THE COPYRIGHT HOLDER OR CONTRIBUTORS BE
 *  LIABLE FOR ANY DIRECT, INDIRECT, INCIDENTAL, SPECIAL, EXEMPLARY, OR
 *  CONSEQUENTIAL DAMAGES (INCLUDING, BUT NOT LIMITED TO, PROCUREMENT OF
 *  SUBSTITUTE GOODS OR SERVICES; LOSS OF USE, DATA, OR PROFITS; OR BUSINESS
 *  INTERRUPTION) HOWEVER CAUSED AND ON ANY THEORY OF LIABILITY, WHETHER IN
 *  CONTRACT, STRICT LIABILITY, OR TORT (INCLUDING NEGLIGENCE OR OTHERWISE)
 *  ARISING IN ANY WAY OUT OF THE USE OF THIS SOFTWARE, EVEN IF ADVISED OF THE
 *  POSSIBILITY OF SUCH DAMAGE.
 */

/**
 * @file
 *   This file contains definitions for the CLI interpreter.
 */

#ifndef CLI_HPP_
#define CLI_HPP_

#include "openthread-core-config.h"

#include "cli_config.h"

#include <stdarg.h>

#include <openthread/cli.h>
#include <openthread/ip6.h>
#include <openthread/udp.h>

#include "cli/cli_commissioner.hpp"
#include "cli/cli_dataset.hpp"
#include "cli/cli_joiner.hpp"
#include "cli/cli_network_data.hpp"
#include "cli/cli_udp.hpp"

#if OPENTHREAD_CONFIG_COAP_API_ENABLE
#include "cli/cli_coap.hpp"
#endif

#if OPENTHREAD_CONFIG_COAP_SECURE_API_ENABLE
#include "cli/cli_coap_secure.hpp"
#endif

#include "common/code_utils.hpp"
#include "common/instance.hpp"

#include <openthread/dns.h>
#include <openthread/sntp.h>
#include "common/timer.hpp"
#include "net/icmp6.hpp"

namespace ot {

/**
 * @namespace ot::Cli
 *
 * @brief
 *   This namespace contains definitions for the CLI interpreter.
 *
 */
namespace Cli {

/**
 * This class implements the CLI interpreter.
 *
 */
class Interpreter
{
    friend class Coap;
    friend class CoapSecure;
    friend class Commissioner;
    friend class Dataset;
    friend class Joiner;
    friend class NetworkData;
    friend class UdpExample;

public:
    /**
     * Constructor
     *
     * @param[in]  aInstance  The OpenThread instance structure.
     */
    explicit Interpreter(Instance *aInstance);

    /**
     * This method returns a reference to the interpreter object.
     *
     * @returns A reference to the interpreter object.
     *
     */
    static Interpreter &GetInterpreter(void)
    {
        OT_ASSERT(sInterpreter != nullptr);

        return *sInterpreter;
    }

    /**
     * This method returns whether the interpreter is initialized.
     *
     * @returns  Whether the interpreter is initialized.
     *
     */
    static bool IsInitialized(void) { return sInterpreter != nullptr; }

    /**
     * This method interprets a CLI command.
     *
     * @param[in]  aBuf        A pointer to a string.
     * @param[in]  aBufLength  The length of the string in bytes.
     *
     */
    void ProcessLine(char *aBuf, uint16_t aBufLength);

    /**
     * This method parses an ASCII string as a long.
     *
     * @param[in]   aString  A pointer to the ASCII string.
     * @param[out]  aLong    A reference to where the parsed long is placed.
     *
     * @retval OT_ERROR_NONE          Successfully parsed the ASCII string.
     * @retval OT_ERROR_INVALID_ARGS  @p aString is not a valid long integer.
     *
     */
    static otError ParseLong(char *aString, long &aLong);

    /**
     * This method parses an ASCII string as an unsigned long.
     *
     * @param[in]   aString          A pointer to the ASCII string.
     * @param[out]  aUnsignedLong    A reference to where the parsed unsigned long is placed.
     *
     * @retval OT_ERROR_NONE          Successfully parsed the ASCII string.
     * @retval OT_ERROR_INVALID_ARGS  @p aString is not a valid unsigned long integer.
     *
     */
    static otError ParseUnsignedLong(char *aString, unsigned long &aUnsignedLong);

    /**
     * This method converts a hex string to binary.
     *
     * @param[in]   aHex            A pointer to the hex string.
     * @param[out]  aBin            A pointer to where the binary representation is placed.
     * @param[in]   aBinLength      Maximum length of the binary representation.
     * @param[in]   aAllowTruncate  TRUE if @p aBinLength may be less than what is required
     *                              to convert @p aHex to binary representation, FALSE otherwise.
     *
     * @returns  The number of bytes in the binary representation, or -1 if @p aHex is not a valid hex string
     *
     */
    static int Hex2Bin(const char *aHex, uint8_t *aBin, uint16_t aBinLength, bool aAllowTruncate = false);

    /**
     * This method delivers raw characters to the client.
     *
     * @param[in]  aBuf        A pointer to a buffer.
     * @param[in]  aBufLength  Number of bytes in the buffer.
     *
     * @returns The number of bytes placed in the output queue.
     *
     * @retval  -1  Driver is broken.
     *
     */
    int Output(const char *aBuf, uint16_t aBufLength);

    /**
     * Write a number of bytes to the CLI console as a hex string.
     *
     * @param[in]  aBytes   A pointer to data which should be printed.
     * @param[in]  aLength  @p aBytes length.
     */
    void OutputBytes(const uint8_t *aBytes, uint8_t aLength);

    /**
     * This method delivers formatted output to the client.
     *
     * @param[in]  aFormat  A pointer to the format string.
     * @param[in]  ...      A variable list of arguments to format.
     *
     * @returns The number of bytes placed in the output queue.
     *
     * @retval  -1  Driver is broken.
     *
     */
    int OutputFormat(const char *aFormat, ...);

    /**
     * This method delivers formatted output to the client.
     *
     * @param[in]  aFormat      A pointer to the format string.
     * @param[in]  aArguments   A variable list of arguments for format.
     *
     * @returns The number of bytes placed in the output queue.
     *
     */
    int OutputFormatV(const char *aFormat, va_list aArguments);

    /**
     * This method delivers formatted output (to which it also appends newline `\r\n`) to the client.
     *
     * @param[in]  aFormat  A pointer to the format string.
     * @param[in]  ...      A variable list of arguments to format.
     *
     */
    void OutputLine(const char *aFormat, ...);

    /**
     * Write an IPv6 address to the CLI console.
     *
     * @param[in]  aAddress  A reference to the IPv6 address.
     *
     * @returns The number of bytes placed in the output queue.
     *
     * @retval  -1  Driver is broken.
     *
     */
    int OutputIp6Address(const otIp6Address &aAddress);

    /**
     * This method delivers a success or error message the client.
     *
     * If the @p aError is `OT_ERROR_PENDING` nothing will be outputted.
     *
     * @param[in]  aError  The error code.
     *
     */
    void OutputResult(otError aError);

    /**
     * This method sets the user command table.
     *
     * @param[in]  aUserCommands  A pointer to an array with user commands.
     * @param[in]  aLength        @p aUserCommands length.
     *
     */
    void SetUserCommands(const otCliCommand *aCommands, uint8_t aLength);

protected:
    static Interpreter *sInterpreter;

private:
    enum
    {
        kIndentationSize  = 4,
        kMaxArgs          = 32,
        kMaxAutoAddresses = 8,

        kDefaultPingInterval = 1000, // (in mses)
        kDefaultPingLength   = 8,    // (in bytes)
        kDefaultPingCount    = 1,

        kMaxLineLength = OPENTHREAD_CONFIG_CLI_MAX_LINE_LENGTH,
    };

    struct Command
    {
        const char *mName;
        otError (Interpreter::*mCommand)(uint8_t aArgsLength, char *aArgs[]);
    };

    const Command *FindCommand(const char *aName) const;
    otError        ParsePingInterval(const char *aString, uint32_t &aInterval);
    static otError ParseJoinerDiscerner(char *aString, otJoinerDiscerner &aJoinerDiscerner);
<<<<<<< HEAD
    void           ProcessHelp(uint8_t aArgsLength, char *aArgs[]);
    void           ProcessBufferInfo(uint8_t aArgsLength, char *aArgs[]);
    void           ProcessCcaThreshold(uint8_t aArgsLength, char *aArgs[]);
    void           ProcessChannel(uint8_t aArgsLength, char *aArgs[]);
=======
    otError        ProcessHelp(uint8_t aArgsLength, char *aArgs[]);
    otError        ProcessBufferInfo(uint8_t aArgsLength, char *aArgs[]);
    otError        ProcessChannel(uint8_t aArgsLength, char *aArgs[]);
>>>>>>> eabb34fc
#if (OPENTHREAD_CONFIG_THREAD_VERSION >= OT_THREAD_VERSION_1_2)
    otError ProcessBackboneRouter(uint8_t aArgsLength, char *aArgs[]);

#if OPENTHREAD_FTD && OPENTHREAD_CONFIG_BACKBONE_ROUTER_ENABLE
    otError ProcessBackboneRouterLocal(uint8_t aArgsLength, char *aArgs[]);
#if OPENTHREAD_CONFIG_REFERENCE_DEVICE_ENABLE
    otError ProcessBackboneRouterMgmtMlr(uint8_t aArgsLength, char **aArgs);
    void    PrintMulticastListenersTable(void);
#endif
#endif

    otError ProcessDomainName(uint8_t aArgsLength, char *aArgs[]);

#if OPENTHREAD_CONFIG_DUA_ENABLE
    otError ProcessDua(uint8_t aArgsLength, char *aArgs[]);
#endif

#endif // (OPENTHREAD_CONFIG_THREAD_VERSION >= OT_THREAD_VERSION_1_2)

#if OPENTHREAD_FTD
    otError ProcessChild(uint8_t aArgsLength, char *aArgs[]);
    otError ProcessChildIp(uint8_t aArgsLength, char *aArgs[]);
    otError ProcessChildMax(uint8_t aArgsLength, char *aArgs[]);
#endif
    otError ProcessChildTimeout(uint8_t aArgsLength, char *aArgs[]);
#if OPENTHREAD_CONFIG_COAP_API_ENABLE
    otError ProcessCoap(uint8_t aArgsLength, char *aArgs[]);
#endif
#if OPENTHREAD_CONFIG_COAP_SECURE_API_ENABLE
    otError ProcessCoapSecure(uint8_t aArgsLength, char *aArgs[]);
#endif
#if OPENTHREAD_CONFIG_PLATFORM_RADIO_COEX_ENABLE
    otError ProcessCoexMetrics(uint8_t aArgsLength, char *aArgs[]);
#endif
#if OPENTHREAD_CONFIG_COMMISSIONER_ENABLE && OPENTHREAD_FTD
    otError ProcessCommissioner(uint8_t aArgsLength, char *aArgs[]);
#endif
#if OPENTHREAD_FTD
    otError ProcessContextIdReuseDelay(uint8_t aArgsLength, char *aArgs[]);
#endif
    otError ProcessCounters(uint8_t aArgsLength, char *aArgs[]);
    otError ProcessCsl(uint8_t aArgsLength, char *argv[]);
#if OPENTHREAD_FTD
    otError ProcessDelayTimerMin(uint8_t aArgsLength, char *aArgs[]);
#endif
#if OPENTHREAD_CONFIG_DIAG_ENABLE
    otError ProcessDiag(uint8_t aArgsLength, char *aArgs[]);
#endif
    otError ProcessDiscover(uint8_t aArgsLength, char *aArgs[]);
#if OPENTHREAD_CONFIG_DNS_CLIENT_ENABLE
    otError ProcessDns(uint8_t aArgsLength, char *aArgs[]);
#endif
#if OPENTHREAD_FTD
    otError ProcessEidCache(uint8_t aArgsLength, char *aArgs[]);
#endif
    otError ProcessEui64(uint8_t aArgsLength, char *aArgs[]);
#if OPENTHREAD_POSIX
    otError ProcessExit(uint8_t aArgsLength, char *aArgs[]);
#endif
    otError ProcessLog(uint8_t aArgsLength, char *aArgs[]);
    otError ProcessExtAddress(uint8_t aArgsLength, char *aArgs[]);
    otError ProcessExtPanId(uint8_t aArgsLength, char *aArgs[]);
    otError ProcessFactoryReset(uint8_t aArgsLength, char *aArgs[]);
    otError ProcessIfconfig(uint8_t aArgsLength, char *aArgs[]);
    otError ProcessIpAddr(uint8_t aArgsLength, char *aArgs[]);
    otError ProcessIpAddrAdd(uint8_t aArgsLength, char *aArgs[]);
    otError ProcessIpAddrDel(uint8_t aArgsLength, char *aArgs[]);
    otError ProcessIpMulticastAddr(uint8_t aArgsLength, char *aArgs[]);
    otError ProcessIpMulticastAddrAdd(uint8_t aArgsLength, char *aArgs[]);
    otError ProcessIpMulticastAddrDel(uint8_t aArgsLength, char *aArgs[]);
    otError ProcessMulticastPromiscuous(uint8_t aArgsLength, char *aArgs[]);
#if OPENTHREAD_CONFIG_JOINER_ENABLE
    otError ProcessJoiner(uint8_t aArgsLength, char *aArgs[]);
#endif
#if OPENTHREAD_FTD
    otError ProcessJoinerPort(uint8_t aArgsLength, char *aArgs[]);
#endif
    otError ProcessKeySequence(uint8_t aArgsLength, char *aArgs[]);
    otError ProcessLeaderData(uint8_t aArgsLength, char *aArgs[]);
#if OPENTHREAD_FTD
    otError ProcessLeaderPartitionId(uint8_t aArgsLength, char *aArgs[]);
    otError ProcessLeaderWeight(uint8_t aArgsLength, char *aArgs[]);
#endif
    otError ProcessMasterKey(uint8_t aArgsLength, char *aArgs[]);
#if OPENTHREAD_CONFIG_TMF_PROXY_MLR_ENABLE
    otError ProcessMlr(uint8_t aArgsLength, char *aArgs[]);

#if OPENTHREAD_CONFIG_COMMISSIONER_ENABLE
    otError ProcessMlrReg(uint8_t aArgsLength, char *aArgs[]);

    static void HandleMlrRegResult(void *              aContext,
                                   otError             aError,
                                   uint8_t             aMlrStatus,
                                   const otIp6Address *aFailedAddresses,
                                   uint8_t             aFailedAddressNum);
    void        HandleMlrRegResult(otError             aError,
                                   uint8_t             aMlrStatus,
                                   const otIp6Address *aFailedAddresses,
                                   uint8_t             aFailedAddressNum);
#endif
#endif
    otError ProcessMode(uint8_t aArgsLength, char *aArgs[]);
#if OPENTHREAD_FTD
    otError ProcessNeighbor(uint8_t aArgsLength, char *aArgs[]);
#endif
    otError ProcessNetworkData(uint8_t aArgsLength, char *aArgs[]);
    otError ProcessNetworkDataPrefix(void);
    otError ProcessNetworkDataRoute(void);
    otError ProcessNetworkDataService(void);
    void    OutputPrefix(const otBorderRouterConfig &aConfig);
    void    OutputRoute(const otExternalRouteConfig &aConfig);
    void    OutputService(const otServiceConfig &aConfig);

#if OPENTHREAD_CONFIG_PLATFORM_NETIF_ENABLE
    otError ProcessNetif(uint8_t aArgsLength, char *aArgs[]);
#endif
    otError ProcessNetstat(uint8_t aArgsLength, char *aArgs[]);
    int     OutputSocketAddress(const otSockAddr &aAddress);
#if OPENTHREAD_CONFIG_TMF_NETDATA_SERVICE_ENABLE
    otError ProcessService(uint8_t aArgsLength, char *aArgs[]);
    otError ProcessServiceList(void);
#endif
#if OPENTHREAD_FTD || OPENTHREAD_CONFIG_TMF_NETWORK_DIAG_MTD_ENABLE
    otError ProcessNetworkDiagnostic(uint8_t aArgsLength, char *aArgs[]);
#endif
#if OPENTHREAD_FTD
    otError ProcessNetworkIdTimeout(uint8_t aArgsLength, char *aArgs[]);
#endif
    otError ProcessNetworkName(uint8_t aArgsLength, char *aArgs[]);
#if OPENTHREAD_CONFIG_TIME_SYNC_ENABLE
    otError ProcessNetworkTime(uint8_t aArgsLength, char *aArgs[]);
#endif
    otError ProcessPanId(uint8_t aArgsLength, char *aArgs[]);
    otError ProcessParent(uint8_t aArgsLength, char *aArgs[]);
#if OPENTHREAD_FTD
    otError ProcessParentPriority(uint8_t aArgsLength, char *aArgs[]);
#endif
    otError ProcessPing(uint8_t aArgsLength, char *aArgs[]);
    otError ProcessPollPeriod(uint8_t aArgsLength, char *aArgs[]);
    void    SignalPingRequest(const Ip6::Address &aPeerAddress,
                              uint16_t            aPingLength,
                              uint32_t            aTimestamp,
                              uint8_t             aHopLimit);
    void    SignalPingReply(const Ip6::Address &aPeerAddress,
                            uint16_t            aPingLength,
                            uint32_t            aTimestamp,
                            uint8_t             aHopLimit);

#if OPENTHREAD_CONFIG_BORDER_ROUTER_ENABLE
    otError ProcessPrefix(uint8_t aArgsLength, char *aArgs[]);
    otError ProcessPrefixAdd(uint8_t aArgsLength, char *aArgs[]);
    otError ProcessPrefixRemove(uint8_t aArgsLength, char *aArgs[]);
    otError ProcessPrefixList(void);
#endif
    otError ProcessPromiscuous(uint8_t aArgsLength, char *aArgs[]);
#if OPENTHREAD_FTD
    otError ProcessPreferRouterId(uint8_t aArgsLength, char *aArgs[]);
    otError ProcessPskc(uint8_t aArgsLength, char *aArgs[]);
#endif
    otError ProcessRcp(uint8_t aArgsLength, char *aArgs[]);
#if OPENTHREAD_FTD
    otError ProcessReleaseRouterId(uint8_t aArgsLength, char *aArgs[]);
#endif
    otError ProcessReset(uint8_t aArgsLength, char *aArgs[]);
#if OPENTHREAD_CONFIG_BORDER_ROUTER_ENABLE
    otError ProcessRoute(uint8_t aArgsLength, char *aArgs[]);
    otError ProcessRouteAdd(uint8_t aArgsLength, char *aArgs[]);
    otError ProcessRouteRemove(uint8_t aArgsLength, char *aArgs[]);
    otError ProcessRouteList(void);
#endif
#if OPENTHREAD_FTD
    otError ProcessRouter(uint8_t aArgsLength, char *aArgs[]);
    otError ProcessRouterDowngradeThreshold(uint8_t aArgsLength, char *aArgs[]);
    otError ProcessRouterEligible(uint8_t aArgsLength, char *aArgs[]);
    otError ProcessRouterSelectionJitter(uint8_t aArgsLength, char *aArgs[]);
    otError ProcessRouterUpgradeThreshold(uint8_t aArgsLength, char *aArgs[]);
#endif
    otError ProcessRloc16(uint8_t aArgsLength, char *aArgs[]);
    otError ProcessScan(uint8_t aArgsLength, char *aArgs[]);
    otError ProcessSingleton(uint8_t aArgsLength, char *aArgs[]);
#if OPENTHREAD_CONFIG_SNTP_CLIENT_ENABLE
    otError ProcessSntp(uint8_t aArgsLength, char *aArgs[]);
#endif
    otError ProcessState(uint8_t aArgsLength, char *aArgs[]);
    otError ProcessThread(uint8_t aArgsLength, char *aArgs[]);
    otError ProcessDataset(uint8_t aArgsLength, char *aArgs[]);
    otError ProcessTxPower(uint8_t aArgsLength, char *aArgs[]);
    otError ProcessUdp(uint8_t aArgsLength, char *aArgs[]);
    otError ProcessUnsecurePort(uint8_t aArgsLength, char *aArgs[]);
    otError ProcessVersion(uint8_t aArgsLength, char *aArgs[]);
#if OPENTHREAD_CONFIG_MAC_FILTER_ENABLE
    otError ProcessMacFilter(uint8_t aArgsLength, char *aArgs[]);
    void    PrintMacFilter(void);
    otError ProcessMacFilterAddress(uint8_t aArgsLength, char *aArgs[]);
    otError ProcessMacFilterRss(uint8_t aArgsLength, char *aArgs[]);
#endif
    otError ProcessMac(uint8_t aArgsLength, char *aArgs[]);
    otError ProcessMacRetries(uint8_t aArgsLength, char *aArgs[]);

    static void HandleIcmpReceive(void *               aContext,
                                  otMessage *          aMessage,
                                  const otMessageInfo *aMessageInfo,
                                  const otIcmp6Header *aIcmpHeader);
    static void HandlePingTimer(Timer &aTimer);
    static void HandleActiveScanResult(otActiveScanResult *aResult, void *aContext);
    static void HandleEnergyScanResult(otEnergyScanResult *aResult, void *aContext);
    static void HandleLinkPcapReceive(const otRadioFrame *aFrame, bool aIsTx, void *aContext);

#if OPENTHREAD_FTD || OPENTHREAD_CONFIG_TMF_NETWORK_DIAG_MTD_ENABLE
    void        HandleDiagnosticGetResponse(const otMessage &aMessage, const Ip6::MessageInfo &aMessageInfo);
    static void HandleDiagnosticGetResponse(otMessage *aMessage, const otMessageInfo *aMessageInfo, void *aContext);
    void        OutputSpaces(uint16_t aCount);
    void        OutputMode(const otLinkModeConfig &aMode, uint16_t aColumn);
    void        OutputConnectivity(const otNetworkDiagConnectivity &aConnectivity, uint16_t aColumn);
    void        OutputRoute(const otNetworkDiagRoute &aRoute, uint16_t aColumn);
    void        OutputRouteData(const otNetworkDiagRouteData &aRouteData, uint16_t aColumn);
    void        OutputLeaderData(const otLeaderData &aLeaderData, uint16_t aColumn);
    void        OutputNetworkDiagMacCounters(const otNetworkDiagMacCounters &aMacCounters, uint16_t aColumn);
    void        OutputChildTableEntry(const otNetworkDiagChildEntry &aChildEntry, uint16_t aColumn);
#endif

#if OPENTHREAD_CONFIG_DNS_CLIENT_ENABLE
    static void HandleDnsResponse(void *              aContext,
                                  const char *        aHostname,
                                  const otIp6Address *aAddress,
                                  uint32_t            aTtl,
                                  otError             aResult);
#endif

#if OPENTHREAD_CONFIG_SNTP_CLIENT_ENABLE
    static void HandleSntpResponse(void *aContext, uint64_t aTime, otError aResult);
#endif

    void HandleIcmpReceive(otMessage *aMessage, const otMessageInfo *aMessageInfo, const otIcmp6Header *aIcmpHeader);
    void SendPing(void);
    void HandleActiveScanResult(otActiveScanResult *aResult);
    void HandleEnergyScanResult(otEnergyScanResult *aResult);
    void HandleLinkPcapReceive(const otRadioFrame *aFrame, bool aIsTx);
#if OPENTHREAD_CONFIG_DNS_CLIENT_ENABLE
    void HandleDnsResponse(const char *aHostname, const Ip6::Address *aAddress, uint32_t aTtl, otError aResult);
#endif
#if OPENTHREAD_CONFIG_SNTP_CLIENT_ENABLE
    void HandleSntpResponse(uint64_t aTime, otError aResult);
#endif
    static Interpreter &GetOwner(OwnerLocator &aOwnerLocator);

    static void HandleDiscoveryRequest(const otThreadDiscoveryRequestInfo *aInfo, void *aContext)
    {
        static_cast<Interpreter *>(aContext)->HandleDiscoveryRequest(*aInfo);
    }
    void HandleDiscoveryRequest(const otThreadDiscoveryRequestInfo &aInfo);

    constexpr static bool AreSorted(const char *aFirst, const char *aSecond)
    {
        return (*aFirst < *aSecond) ? true : ((*aFirst > *aSecond) ? false : AreSorted(aFirst + 1, aSecond + 1));
    }

    constexpr static bool IsArraySorted(const Interpreter::Command *aList, uint16_t aLength)
    {
        return (aLength <= 1) ? true
                              : AreSorted(aList[0].mName, aList[1].mName) && IsArraySorted(aList + 1, aLength - 1);
    }

    static constexpr Command sCommands[] = {
#if (OPENTHREAD_CONFIG_THREAD_VERSION >= OT_THREAD_VERSION_1_2)
        {"bbr", &Interpreter::ProcessBackboneRouter},
#endif
        {"bufferinfo", &Interpreter::ProcessBufferInfo},
        {"ccathreshold", &Interpreter::ProcessCcaThreshold},
        {"channel", &Interpreter::ProcessChannel},
#if OPENTHREAD_FTD
        {"child", &Interpreter::ProcessChild},
        {"childip", &Interpreter::ProcessChildIp},
        {"childmax", &Interpreter::ProcessChildMax},
#endif
        {"childtimeout", &Interpreter::ProcessChildTimeout},
#if OPENTHREAD_CONFIG_COAP_API_ENABLE
        {"coap", &Interpreter::ProcessCoap},
#endif
#if OPENTHREAD_CONFIG_COAP_SECURE_API_ENABLE
        {"coaps", &Interpreter::ProcessCoapSecure},
#endif
#if OPENTHREAD_CONFIG_PLATFORM_RADIO_COEX_ENABLE
        {"coex", &Interpreter::ProcessCoexMetrics},
#endif
#if OPENTHREAD_CONFIG_COMMISSIONER_ENABLE && OPENTHREAD_FTD
        {"commissioner", &Interpreter::ProcessCommissioner},
#endif
#if OPENTHREAD_FTD
        {"contextreusedelay", &Interpreter::ProcessContextIdReuseDelay},
#endif
        {"counters", &Interpreter::ProcessCounters},
#if OPENTHREAD_CONFIG_MAC_CSL_RECEIVER_ENABLE
        {"csl", &Interpreter::ProcessCsl},
#endif
        {"dataset", &Interpreter::ProcessDataset},
#if OPENTHREAD_FTD
        {"delaytimermin", &Interpreter::ProcessDelayTimerMin},
#endif
#if OPENTHREAD_CONFIG_DIAG_ENABLE
        {"diag", &Interpreter::ProcessDiag},
#endif
        {"discover", &Interpreter::ProcessDiscover},
#if OPENTHREAD_CONFIG_DNS_CLIENT_ENABLE
        {"dns", &Interpreter::ProcessDns},
#endif
#if (OPENTHREAD_CONFIG_THREAD_VERSION >= OT_THREAD_VERSION_1_2)
        {"domainname", &Interpreter::ProcessDomainName},
#endif
#if OPENTHREAD_CONFIG_DUA_ENABLE
        {"dua", &Interpreter::ProcessDua},
#endif
#if OPENTHREAD_FTD
        {"eidcache", &Interpreter::ProcessEidCache},
#endif
        {"eui64", &Interpreter::ProcessEui64},
#if OPENTHREAD_POSIX
        {"exit", &Interpreter::ProcessExit},
#endif
        {"extaddr", &Interpreter::ProcessExtAddress},
        {"extpanid", &Interpreter::ProcessExtPanId},
        {"factoryreset", &Interpreter::ProcessFactoryReset},
        {"help", &Interpreter::ProcessHelp},
        {"ifconfig", &Interpreter::ProcessIfconfig},
        {"ipaddr", &Interpreter::ProcessIpAddr},
        {"ipmaddr", &Interpreter::ProcessIpMulticastAddr},
#if OPENTHREAD_CONFIG_JOINER_ENABLE
        {"joiner", &Interpreter::ProcessJoiner},
#endif
#if OPENTHREAD_FTD
        {"joinerport", &Interpreter::ProcessJoinerPort},
#endif
        {"keysequence", &Interpreter::ProcessKeySequence},
        {"leaderdata", &Interpreter::ProcessLeaderData},
#if OPENTHREAD_FTD
        {"leaderpartitionid", &Interpreter::ProcessLeaderPartitionId},
        {"leaderweight", &Interpreter::ProcessLeaderWeight},
#endif
        {"log", &Interpreter::ProcessLog},
        {"mac", &Interpreter::ProcessMac},
#if OPENTHREAD_CONFIG_MAC_FILTER_ENABLE
        {"macfilter", &Interpreter::ProcessMacFilter},
#endif
        {"masterkey", &Interpreter::ProcessMasterKey},
#if OPENTHREAD_CONFIG_TMF_PROXY_MLR_ENABLE && OPENTHREAD_CONFIG_COMMISSIONER_ENABLE
        {"mlr", &Interpreter::ProcessMlr},
#endif
        {"mode", &Interpreter::ProcessMode},
#if OPENTHREAD_FTD
        {"neighbor", &Interpreter::ProcessNeighbor},
#endif
        {"netdata", &Interpreter::ProcessNetworkData},
#if OPENTHREAD_CONFIG_PLATFORM_NETIF_ENABLE
        {"netif", &Interpreter::ProcessNetif},
#endif
        {"netstat", &Interpreter::ProcessNetstat},
#if OPENTHREAD_FTD || OPENTHREAD_CONFIG_TMF_NETWORK_DIAG_MTD_ENABLE
        {"networkdiagnostic", &Interpreter::ProcessNetworkDiagnostic},
#endif
#if OPENTHREAD_FTD
        {"networkidtimeout", &Interpreter::ProcessNetworkIdTimeout},
#endif
        {"networkname", &Interpreter::ProcessNetworkName},
#if OPENTHREAD_CONFIG_TIME_SYNC_ENABLE
        {"networktime", &Interpreter::ProcessNetworkTime},
#endif
        {"panid", &Interpreter::ProcessPanId},
        {"parent", &Interpreter::ProcessParent},
#if OPENTHREAD_FTD
        {"parentpriority", &Interpreter::ProcessParentPriority},
#endif
        {"ping", &Interpreter::ProcessPing},
        {"pollperiod", &Interpreter::ProcessPollPeriod},
#if OPENTHREAD_FTD
        {"preferrouterid", &Interpreter::ProcessPreferRouterId},
#endif
#if OPENTHREAD_CONFIG_BORDER_ROUTER_ENABLE
        {"prefix", &Interpreter::ProcessPrefix},
#endif
        {"promiscuous", &Interpreter::ProcessPromiscuous},
#if OPENTHREAD_FTD
        {"pskc", &Interpreter::ProcessPskc},
#endif
        {"rcp", &Interpreter::ProcessRcp},
#if OPENTHREAD_FTD
        {"releaserouterid", &Interpreter::ProcessReleaseRouterId},
#endif
        {"reset", &Interpreter::ProcessReset},
        {"rloc16", &Interpreter::ProcessRloc16},
#if OPENTHREAD_CONFIG_BORDER_ROUTER_ENABLE
        {"route", &Interpreter::ProcessRoute},
#endif
#if OPENTHREAD_FTD
        {"router", &Interpreter::ProcessRouter},
        {"routerdowngradethreshold", &Interpreter::ProcessRouterDowngradeThreshold},
        {"routereligible", &Interpreter::ProcessRouterEligible},
        {"routerselectionjitter", &Interpreter::ProcessRouterSelectionJitter},
        {"routerupgradethreshold", &Interpreter::ProcessRouterUpgradeThreshold},
#endif
        {"scan", &Interpreter::ProcessScan},
#if OPENTHREAD_CONFIG_TMF_NETDATA_SERVICE_ENABLE
        {"service", &Interpreter::ProcessService},
#endif
        {"singleton", &Interpreter::ProcessSingleton},
#if OPENTHREAD_CONFIG_SNTP_CLIENT_ENABLE
        {"sntp", &Interpreter::ProcessSntp},
#endif
        {"state", &Interpreter::ProcessState},
        {"thread", &Interpreter::ProcessThread},
        {"txpower", &Interpreter::ProcessTxPower},
        {"udp", &Interpreter::ProcessUdp},
        {"unsecureport", &Interpreter::ProcessUnsecurePort},
        {"version", &Interpreter::ProcessVersion},
    };

    const otCliCommand *mUserCommands;
    uint8_t             mUserCommandsLength;
    uint16_t            mPingLength;
    uint16_t            mPingCount;
    uint32_t            mPingInterval;
    uint8_t             mPingHopLimit;
    bool                mPingAllowZeroHopLimit;
    uint16_t            mPingIdentifier;
    otIp6Address        mPingDestAddress;
    TimerMilli          mPingTimer;
    otIcmp6Handler      mIcmpHandler;
#if OPENTHREAD_CONFIG_DNS_CLIENT_ENABLE
    bool mResolvingInProgress;
    char mResolvingHostname[OT_DNS_MAX_HOSTNAME_LENGTH];
#endif

#if OPENTHREAD_CONFIG_SNTP_CLIENT_ENABLE
    bool mSntpQueryingInProgress;
#endif

    Dataset     mDataset;
    NetworkData mNetworkData;
    UdpExample  mUdp;

#if OPENTHREAD_CONFIG_COAP_API_ENABLE
    Coap mCoap;
#endif

#if OPENTHREAD_CONFIG_COAP_SECURE_API_ENABLE
    CoapSecure mCoapSecure;
#endif

#if OPENTHREAD_CONFIG_COMMISSIONER_ENABLE && OPENTHREAD_FTD
    Commissioner mCommissioner;
#endif

#if OPENTHREAD_CONFIG_JOINER_ENABLE
    Joiner mJoiner;
#endif

    Instance *mInstance;
};

} // namespace Cli
} // namespace ot

#endif // CLI_HPP_<|MERGE_RESOLUTION|>--- conflicted
+++ resolved
@@ -278,16 +278,11 @@
     const Command *FindCommand(const char *aName) const;
     otError        ParsePingInterval(const char *aString, uint32_t &aInterval);
     static otError ParseJoinerDiscerner(char *aString, otJoinerDiscerner &aJoinerDiscerner);
-<<<<<<< HEAD
-    void           ProcessHelp(uint8_t aArgsLength, char *aArgs[]);
-    void           ProcessBufferInfo(uint8_t aArgsLength, char *aArgs[]);
-    void           ProcessCcaThreshold(uint8_t aArgsLength, char *aArgs[]);
-    void           ProcessChannel(uint8_t aArgsLength, char *aArgs[]);
-=======
-    otError        ProcessHelp(uint8_t aArgsLength, char *aArgs[]);
-    otError        ProcessBufferInfo(uint8_t aArgsLength, char *aArgs[]);
-    otError        ProcessChannel(uint8_t aArgsLength, char *aArgs[]);
->>>>>>> eabb34fc
+
+    otError ProcessHelp(uint8_t aArgsLength, char *aArgs[]);
+    otError ProcessCcaThreshold(uint8_t aArgsLength, char *aArgs[]);
+    otError ProcessBufferInfo(uint8_t aArgsLength, char *aArgs[]);
+    otError ProcessChannel(uint8_t aArgsLength, char *aArgs[]);
 #if (OPENTHREAD_CONFIG_THREAD_VERSION >= OT_THREAD_VERSION_1_2)
     otError ProcessBackboneRouter(uint8_t aArgsLength, char *aArgs[]);
 
