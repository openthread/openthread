--- conflicted
+++ resolved
@@ -128,11 +128,11 @@
         kMaxArgs = 8,
     };
 
-<<<<<<< HEAD
     void AppendResult(ThreadError error);
     void OutputBytes(const uint8_t *aBytes, uint8_t aLength);
 
     void ProcessHelp(int argc, char *argv[]);
+    void ProcessBlacklist(int argc, char *argv[]);
     void ProcessChannel(int argc, char *argv[]);
     void ProcessChild(int argc, char *argv[]);
     void ProcessChildTimeout(int argc, char *argv[]);
@@ -149,18 +149,24 @@
     ThreadError ProcessIpAddrDel(int argc, char *argv[]);
     void ProcessKeySequence(int argc, char *argv[]);
     void ProcessLeaderData(int argc, char *argv[]);
+    void ProcessLeaderPartitionId(int argc, char *argv[]);
     void ProcessLeaderWeight(int argc, char *argv[]);
+    void ProcessLinkQuality(int argc, char *argv[]);
     void ProcessMasterKey(int argc, char *argv[]);
     void ProcessMode(int argc, char *argv[]);
     void ProcessNetworkDataRegister(int argc, char *argv[]);
     void ProcessNetworkIdTimeout(int argc, char *argv[]);
     void ProcessNetworkName(int argc, char *argv[]);
     void ProcessPanId(int argc, char *argv[]);
+    void ProcessParent(int argc, char *argv[]);
     void ProcessPing(int argc, char *argv[]);
+    void ProcessPollPeriod(int argc, char *argv[]);
     void ProcessPrefix(int argc, char *argv[]);
     ThreadError ProcessPrefixAdd(int argc, char *argv[]);
     ThreadError ProcessPrefixRemove(int argc, char *argv[]);
+    ThreadError ProcessPrefixList(void);
     void ProcessReleaseRouterId(int argc, char *argv[]);
+    void ProcessReset(int argc, char *argv[]);
     void ProcessRoute(int argc, char *argv[]);
     void ProcessRouter(int argc, char *argv[]);
     ThreadError ProcessRouteAdd(int argc, char *argv[]);
@@ -168,82 +174,25 @@
     void ProcessRouterUpgradeThreshold(int argc, char *argv[]);
     void ProcessRloc16(int argc, char *argv[]);
     void ProcessScan(int argc, char *argv[]);
+    void ProcessSingleton(int argc, char *argv[]);
     void ProcessState(int argc, char *argv[]);
     void ProcessThread(int argc, char *argv[]);
     void ProcessVersion(int argc, char *argv[]);
     void ProcessWhitelist(int argc, char *argv[]);
-=======
-    static void AppendResult(ThreadError error);
-    static void OutputBytes(const uint8_t *aBytes, uint8_t aLength);
-
-    static void ProcessHelp(int argc, char *argv[]);
-    static void ProcessBlacklist(int argc, char *argv[]);
-    static void ProcessChannel(int argc, char *argv[]);
-    static void ProcessChild(int argc, char *argv[]);
-    static void ProcessChildTimeout(int argc, char *argv[]);
-    static void ProcessContextIdReuseDelay(int argc, char *argv[]);
-    static void ProcessCounters(int argc, char *argv[]);
-    static void ProcessDataset(int argc, char *argv[]);
-    static void ProcessDiscover(int argc, char *argv[]);
-    static void ProcessEidCache(int argc, char *argv[]);
-    static void ProcessExtAddress(int argc, char *argv[]);
-    static void ProcessExtPanId(int argc, char *argv[]);
-    static void ProcessIfconfig(int argc, char *argv[]);
-    static void ProcessIpAddr(int argc, char *argv[]);
-    static ThreadError ProcessIpAddrAdd(int argc, char *argv[]);
-    static ThreadError ProcessIpAddrDel(int argc, char *argv[]);
-    static void ProcessKeySequence(int argc, char *argv[]);
-    static void ProcessLeaderData(int argc, char *argv[]);
-    static void ProcessLeaderPartitionId(int argc, char *argv[]);
-    static void ProcessLeaderWeight(int argc, char *argv[]);
-    static void ProcessLinkQuality(int argc, char *argv[]);
-    static void ProcessMasterKey(int argc, char *argv[]);
-    static void ProcessMode(int argc, char *argv[]);
-    static void ProcessNetworkDataRegister(int argc, char *argv[]);
-    static void ProcessNetworkIdTimeout(int argc, char *argv[]);
-    static void ProcessNetworkName(int argc, char *argv[]);
-    static void ProcessPanId(int argc, char *argv[]);
-    static void ProcessParent(int argc, char *argv[]);
-    static void ProcessPing(int argc, char *argv[]);
-    static void ProcessPollPeriod(int argc, char *argv[]);
-    static void ProcessPrefix(int argc, char *argv[]);
-    static ThreadError ProcessPrefixAdd(int argc, char *argv[]);
-    static ThreadError ProcessPrefixRemove(int argc, char *argv[]);
-    static ThreadError ProcessPrefixList(void);
-    static void ProcessReleaseRouterId(int argc, char *argv[]);
-    static void ProcessReset(int argc, char *argv[]);
-    static void ProcessRoute(int argc, char *argv[]);
-    static void ProcessRouter(int argc, char *argv[]);
-    static ThreadError ProcessRouteAdd(int argc, char *argv[]);
-    static ThreadError ProcessRouteRemove(int argc, char *argv[]);
-    static void ProcessRouterUpgradeThreshold(int argc, char *argv[]);
-    static void ProcessRloc16(int argc, char *argv[]);
-    static void ProcessScan(int argc, char *argv[]);
-    static void ProcessSingleton(int argc, char *argv[]);
-    static void ProcessState(int argc, char *argv[]);
-    static void ProcessThread(int argc, char *argv[]);
-    static void ProcessVersion(int argc, char *argv[]);
-    static void ProcessWhitelist(int argc, char *argv[]);
->>>>>>> 139e85f7
 
 #if OPENTHREAD_ENABLE_DIAG
     void ProcessDiag(int argc, char *argv[]);
 #endif
 
-<<<<<<< HEAD
     static void s_HandleEchoResponse(void *aContext, Message &aMessage, const Ip6::MessageInfo &aMessageInfo);
     static void s_HandlePingTimer(void *aContext);
     static void s_HandleActiveScanResult(otActiveScanResult *aResult);
+    static void s_HandleNetifStateChanged(uint32_t aFlags, void *aContext);
 
     void HandleEchoResponse(Message &aMessage, const Ip6::MessageInfo &aMessageInfo);
     void HandlePingTimer();
     void HandleActiveScanResult(otActiveScanResult *aResult);
-=======
-    static void HandleEchoResponse(void *aContext, Message &aMessage, const Ip6::MessageInfo &aMessageInfo);
-    static void HandlePingTimer(void *aContext);
-    static void HandleActiveScanResult(otActiveScanResult *aResult);
-    static void HandleNetifStateChanged(uint32_t aFlags, void *aContext);
->>>>>>> 139e85f7
+    void HandleNetifStateChanged(uint32_t aFlags);
 
     static const struct Command sCommands[];
     otNetifAddress sAddress;
