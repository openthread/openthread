/*
 *  Copyright (c) 2016, Nest Labs, Inc.
 *  All rights reserved.
 *
 *  Redistribution and use in source and binary forms, with or without
 *  modification, are permitted provided that the following conditions are met:
 *  1. Redistributions of source code must retain the above copyright
 *     notice, this list of conditions and the following disclaimer.
 *  2. Redistributions in binary form must reproduce the above copyright
 *     notice, this list of conditions and the following disclaimer in the
 *     documentation and/or other materials provided with the distribution.
 *  3. Neither the name of the copyright holder nor the
 *     names of its contributors may be used to endorse or promote products
 *     derived from this software without specific prior written permission.
 *
 *  THIS SOFTWARE IS PROVIDED BY THE COPYRIGHT HOLDERS AND CONTRIBUTORS "AS IS"
 *  AND ANY EXPRESS OR IMPLIED WARRANTIES, INCLUDING, BUT NOT LIMITED TO, THE
 *  IMPLIED WARRANTIES OF MERCHANTABILITY AND FITNESS FOR A PARTICULAR PURPOSE
 *  ARE DISCLAIMED. IN NO EVENT SHALL THE COPYRIGHT HOLDER OR CONTRIBUTORS BE
 *  LIABLE FOR ANY DIRECT, INDIRECT, INCIDENTAL, SPECIAL, EXEMPLARY, OR
 *  CONSEQUENTIAL DAMAGES (INCLUDING, BUT NOT LIMITED TO, PROCUREMENT OF
 *  SUBSTITUTE GOODS OR SERVICES; LOSS OF USE, DATA, OR PROFITS; OR BUSINESS
 *  INTERRUPTION) HOWEVER CAUSED AND ON ANY THEORY OF LIABILITY, WHETHER IN
 *  CONTRACT, STRICT LIABILITY, OR TORT (INCLUDING NEGLIGENCE OR OTHERWISE)
 *  ARISING IN ANY WAY OUT OF THE USE OF THIS SOFTWARE, EVEN IF ADVISED OF THE
 *  POSSIBILITY OF SUCH DAMAGE.
 */

/**
 * @file
 *   This file contains definitions for the CLI interpreter.
 */

#ifndef CLI_HPP_
#define CLI_HPP_

#include <stdarg.h>

#include <cli/cli_server.hpp>
#include <net/icmp6.hpp>
#include <common/timer.hpp>
#include <openthread-config.h>

namespace Thread {

/**
 * @namespace Thread::Cli
 *
 * @brief
 *   This namespace contains definitions for the CLI interpreter.
 *
 */
namespace Cli {

class Interpreter;

/**
 * This structure represents a CLI command.
 *
 */
struct Command
{
    const char *mName;                         ///< A pointer to the command string.
    void (Interpreter::*mCommand)(int argc, char *argv[]);  ///< A function pointer to process the command.
};

/**
 * This class implements the CLI interpreter.
 *
 */
class Interpreter
{
public:

    /**
     * Constructor
     */
    Interpreter(otContext *aContext);

    /**
     * This method interprets a CLI command.
     *
     * @param[in]  aBuf        A pointer to a string.
     * @param[in]  aBufLength  The length of the string in bytes.
     * @param[in]  aServer     A reference to the CLI server.
     *
     */
    void ProcessLine(char *aBuf, uint16_t aBufLength, Server &aServer);

    /**
     * This method parses an ASCII string as a long.
     *
     * @param[in]   aString  A pointer to the ASCII string.
     * @param[out]  aLong    A reference to where the parsed long is placed.
     *
     * @retval kThreadError_None   Successfully parsed the ASCII string.
     * @retval kThreadError_Parse  Could not parse the ASCII string.
     *
     */
    static ThreadError ParseLong(char *aString, long &aLong);

    /**
     * This method converts a hex string to binary.
     *
     * @param[in]   aHex        A pointer to the hex string.
     * @param[out]  aBin        A pointer to where the binary representation is placed.
     * @param[in]   aBinLength  Maximum length of the binary representation.
     *
     * @returns The number of bytes in the binary representation.
     */
    static int Hex2Bin(const char *aHex, uint8_t *aBin, uint16_t aBinLength);

private:
    enum
    {
        kMaxArgs = 8,
    };

<<<<<<< HEAD
    void AppendResult(ThreadError error);
    void OutputBytes(const uint8_t *aBytes, uint8_t aLength);

    void ProcessHelp(int argc, char *argv[]);
    void ProcessChannel(int argc, char *argv[]);
    void ProcessChild(int argc, char *argv[]);
    void ProcessChildTimeout(int argc, char *argv[]);
    void ProcessContextIdReuseDelay(int argc, char *argv[]);
    void ProcessCounters(int argc, char *argv[]);
    void ProcessDataset(int argc, char *argv[]);
    void ProcessDiscover(int argc, char *argv[]);
    void ProcessEidCache(int argc, char *argv[]);
    void ProcessExtAddress(int argc, char *argv[]);
    void ProcessExtPanId(int argc, char *argv[]);
    void ProcessIfconfig(int argc, char *argv[]);
    void ProcessIpAddr(int argc, char *argv[]);
    ThreadError ProcessIpAddrAdd(int argc, char *argv[]);
    ThreadError ProcessIpAddrDel(int argc, char *argv[]);
    void ProcessKeySequence(int argc, char *argv[]);
    void ProcessLeaderData(int argc, char *argv[]);
    void ProcessLeaderWeight(int argc, char *argv[]);
    void ProcessMasterKey(int argc, char *argv[]);
    void ProcessMode(int argc, char *argv[]);
    void ProcessNetworkDataRegister(int argc, char *argv[]);
    void ProcessNetworkIdTimeout(int argc, char *argv[]);
    void ProcessNetworkName(int argc, char *argv[]);
    void ProcessPanId(int argc, char *argv[]);
    void ProcessPing(int argc, char *argv[]);
    void ProcessPrefix(int argc, char *argv[]);
    ThreadError ProcessPrefixAdd(int argc, char *argv[]);
    ThreadError ProcessPrefixRemove(int argc, char *argv[]);
    void ProcessReleaseRouterId(int argc, char *argv[]);
    void ProcessRoute(int argc, char *argv[]);
    void ProcessRouter(int argc, char *argv[]);
    ThreadError ProcessRouteAdd(int argc, char *argv[]);
    ThreadError ProcessRouteRemove(int argc, char *argv[]);
    void ProcessRouterUpgradeThreshold(int argc, char *argv[]);
    void ProcessRloc16(int argc, char *argv[]);
    void ProcessScan(int argc, char *argv[]);
    void ProcessState(int argc, char *argv[]);
    void ProcessThread(int argc, char *argv[]);
    void ProcessVersion(int argc, char *argv[]);
    void ProcessWhitelist(int argc, char *argv[]);

    static void s_HandleEchoResponse(void *aContext, Message &aMessage, const Ip6::MessageInfo &aMessageInfo);
    static void s_HandlePingTimer(void *aContext);
    static void s_HandleActiveScanResult(otActiveScanResult *aResult);

    void HandleEchoResponse(Message &aMessage, const Ip6::MessageInfo &aMessageInfo);
    void HandlePingTimer();
    void HandleActiveScanResult(otActiveScanResult *aResult);
=======
    static void AppendResult(ThreadError error);
    static void OutputBytes(const uint8_t *aBytes, uint8_t aLength);

    static void ProcessHelp(int argc, char *argv[]);
    static void ProcessChannel(int argc, char *argv[]);
    static void ProcessChild(int argc, char *argv[]);
    static void ProcessChildTimeout(int argc, char *argv[]);
    static void ProcessContextIdReuseDelay(int argc, char *argv[]);
    static void ProcessCounters(int argc, char *argv[]);
    static void ProcessDataset(int argc, char *argv[]);
    static void ProcessDiscover(int argc, char *argv[]);
    static void ProcessEidCache(int argc, char *argv[]);
    static void ProcessExtAddress(int argc, char *argv[]);
    static void ProcessExtPanId(int argc, char *argv[]);
    static void ProcessIfconfig(int argc, char *argv[]);
    static void ProcessIpAddr(int argc, char *argv[]);
    static ThreadError ProcessIpAddrAdd(int argc, char *argv[]);
    static ThreadError ProcessIpAddrDel(int argc, char *argv[]);
    static void ProcessKeySequence(int argc, char *argv[]);
    static void ProcessLeaderData(int argc, char *argv[]);
    static void ProcessLeaderWeight(int argc, char *argv[]);
    static void ProcessMasterKey(int argc, char *argv[]);
    static void ProcessMode(int argc, char *argv[]);
    static void ProcessNetworkDataRegister(int argc, char *argv[]);
    static void ProcessNetworkIdTimeout(int argc, char *argv[]);
    static void ProcessNetworkName(int argc, char *argv[]);
    static void ProcessPanId(int argc, char *argv[]);
    static void ProcessPing(int argc, char *argv[]);
    static void ProcessPrefix(int argc, char *argv[]);
    static ThreadError ProcessPrefixAdd(int argc, char *argv[]);
    static ThreadError ProcessPrefixRemove(int argc, char *argv[]);
    static void ProcessReleaseRouterId(int argc, char *argv[]);
    static void ProcessRoute(int argc, char *argv[]);
    static void ProcessRouter(int argc, char *argv[]);
    static ThreadError ProcessRouteAdd(int argc, char *argv[]);
    static ThreadError ProcessRouteRemove(int argc, char *argv[]);
    static void ProcessRouterUpgradeThreshold(int argc, char *argv[]);
    static void ProcessRloc16(int argc, char *argv[]);
    static void ProcessScan(int argc, char *argv[]);
    static void ProcessState(int argc, char *argv[]);
    static void ProcessThread(int argc, char *argv[]);
    static void ProcessVersion(int argc, char *argv[]);
    static void ProcessWhitelist(int argc, char *argv[]);

#if OPENTHREAD_ENABLE_DIAG
    static void ProcessDiag(int argc, char *argv[]);
#endif

    static void HandleEchoResponse(void *aContext, Message &aMessage, const Ip6::MessageInfo &aMessageInfo);
    static void HandlePingTimer(void *aContext);
    static void HandleActiveScanResult(otActiveScanResult *aResult);
>>>>>>> 71307981

    static const struct Command sCommands[];
    otNetifAddress sAddress;

    Ip6::SockAddr sSockAddr;
    Ip6::IcmpEcho sIcmpEcho;
    Server *sServer;
    uint8_t sEchoRequest[1500];
    uint16_t sLength;
    uint16_t sCount;
    uint32_t sInterval;
    Timer sPingTimer;

    otContext *mContext;
};

}  // namespace Cli
}  // namespace Thread

#endif  // CLI_HPP_<|MERGE_RESOLUTION|>--- conflicted
+++ resolved
@@ -116,7 +116,6 @@
         kMaxArgs = 8,
     };
 
-<<<<<<< HEAD
     void AppendResult(ThreadError error);
     void OutputBytes(const uint8_t *aBytes, uint8_t aLength);
 
@@ -161,6 +160,10 @@
     void ProcessVersion(int argc, char *argv[]);
     void ProcessWhitelist(int argc, char *argv[]);
 
+#if OPENTHREAD_ENABLE_DIAG
+    void ProcessDiag(int argc, char *argv[]);
+#endif
+
     static void s_HandleEchoResponse(void *aContext, Message &aMessage, const Ip6::MessageInfo &aMessageInfo);
     static void s_HandlePingTimer(void *aContext);
     static void s_HandleActiveScanResult(otActiveScanResult *aResult);
@@ -168,59 +171,6 @@
     void HandleEchoResponse(Message &aMessage, const Ip6::MessageInfo &aMessageInfo);
     void HandlePingTimer();
     void HandleActiveScanResult(otActiveScanResult *aResult);
-=======
-    static void AppendResult(ThreadError error);
-    static void OutputBytes(const uint8_t *aBytes, uint8_t aLength);
-
-    static void ProcessHelp(int argc, char *argv[]);
-    static void ProcessChannel(int argc, char *argv[]);
-    static void ProcessChild(int argc, char *argv[]);
-    static void ProcessChildTimeout(int argc, char *argv[]);
-    static void ProcessContextIdReuseDelay(int argc, char *argv[]);
-    static void ProcessCounters(int argc, char *argv[]);
-    static void ProcessDataset(int argc, char *argv[]);
-    static void ProcessDiscover(int argc, char *argv[]);
-    static void ProcessEidCache(int argc, char *argv[]);
-    static void ProcessExtAddress(int argc, char *argv[]);
-    static void ProcessExtPanId(int argc, char *argv[]);
-    static void ProcessIfconfig(int argc, char *argv[]);
-    static void ProcessIpAddr(int argc, char *argv[]);
-    static ThreadError ProcessIpAddrAdd(int argc, char *argv[]);
-    static ThreadError ProcessIpAddrDel(int argc, char *argv[]);
-    static void ProcessKeySequence(int argc, char *argv[]);
-    static void ProcessLeaderData(int argc, char *argv[]);
-    static void ProcessLeaderWeight(int argc, char *argv[]);
-    static void ProcessMasterKey(int argc, char *argv[]);
-    static void ProcessMode(int argc, char *argv[]);
-    static void ProcessNetworkDataRegister(int argc, char *argv[]);
-    static void ProcessNetworkIdTimeout(int argc, char *argv[]);
-    static void ProcessNetworkName(int argc, char *argv[]);
-    static void ProcessPanId(int argc, char *argv[]);
-    static void ProcessPing(int argc, char *argv[]);
-    static void ProcessPrefix(int argc, char *argv[]);
-    static ThreadError ProcessPrefixAdd(int argc, char *argv[]);
-    static ThreadError ProcessPrefixRemove(int argc, char *argv[]);
-    static void ProcessReleaseRouterId(int argc, char *argv[]);
-    static void ProcessRoute(int argc, char *argv[]);
-    static void ProcessRouter(int argc, char *argv[]);
-    static ThreadError ProcessRouteAdd(int argc, char *argv[]);
-    static ThreadError ProcessRouteRemove(int argc, char *argv[]);
-    static void ProcessRouterUpgradeThreshold(int argc, char *argv[]);
-    static void ProcessRloc16(int argc, char *argv[]);
-    static void ProcessScan(int argc, char *argv[]);
-    static void ProcessState(int argc, char *argv[]);
-    static void ProcessThread(int argc, char *argv[]);
-    static void ProcessVersion(int argc, char *argv[]);
-    static void ProcessWhitelist(int argc, char *argv[]);
-
-#if OPENTHREAD_ENABLE_DIAG
-    static void ProcessDiag(int argc, char *argv[]);
-#endif
-
-    static void HandleEchoResponse(void *aContext, Message &aMessage, const Ip6::MessageInfo &aMessageInfo);
-    static void HandlePingTimer(void *aContext);
-    static void HandleActiveScanResult(otActiveScanResult *aResult);
->>>>>>> 71307981
 
     static const struct Command sCommands[];
     otNetifAddress sAddress;
