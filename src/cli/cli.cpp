--- conflicted
+++ resolved
@@ -3687,7 +3687,6 @@
 {
     otError error = OT_ERROR_NONE;
 
-<<<<<<< HEAD
     if (aArgsLength == 0)
     {
         OutputLine("%s", otGetVersionString());
@@ -3705,12 +3704,6 @@
 
 exit:
     OutputResult(error);
-=======
-    const char *version = otGetVersionString();
-    OutputLine("%s", static_cast<const char *>(version));
-
-    return OT_ERROR_NONE;
->>>>>>> eabb34fc
 }
 
 #if OPENTHREAD_CONFIG_COMMISSIONER_ENABLE && OPENTHREAD_FTD
