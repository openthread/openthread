--- conflicted
+++ resolved
@@ -104,39 +104,17 @@
 #endif
 };
 
-<<<<<<< HEAD
-=======
-static otDEFINE_ALIGNED_VAR(sPingTimerBuf, sizeof(Timer), uint64_t);
-Timer *Interpreter::sPingTimer;
-
-Ip6::MessageInfo Interpreter::sMessageInfo;
-Server *Interpreter::sServer;
-uint8_t Interpreter::sEchoRequest[1500];
-uint16_t Interpreter::sLength;
-uint16_t Interpreter::sCount;
-uint32_t Interpreter::sInterval;
-
->>>>>>> 584690c2
 static otNetifAddress sAutoAddresses[8];
 
 Interpreter::Interpreter(otInstance *aInstance):
-    sIcmpEcho(&Interpreter::s_HandleEchoResponse, this),
     sLength(8),
     sCount(1),
     sInterval(1000),
     sPingTimer(&Interpreter::s_HandlePingTimer, this),
     mInstance(aInstance)
 {
-<<<<<<< HEAD
+    Ip6::Icmp::SetEchoReplyHandler(&s_HandleEchoResponse, this);
     otSetStateChangedCallback(mInstance, &Interpreter::s_HandleNetifStateChanged, this);
-=======
-    Ip6::Icmp::SetEchoReplyHandler(&HandleEchoResponse, NULL);
-    sPingTimer = new(&sPingTimerBuf) Timer(&HandlePingTimer, NULL);
-    sLength = 8;
-    sCount = 1;
-    sInterval = 1000;
-    otSetStateChangedCallback(&HandleNetifStateChanged, NULL);
->>>>>>> 584690c2
 }
 
 int Interpreter::Hex2Bin(const char *aHex, uint8_t *aBin, uint16_t aBinLength)
@@ -629,19 +607,11 @@
 
     VerifyOrExit(argc > 0, error = kThreadError_Parse);
 
-<<<<<<< HEAD
-    SuccessOrExit(error = otIp6AddressFromString(argv[0], &sAddress.mAddress));
-    sAddress.mPrefixLength = 64;
-    sAddress.mPreferredLifetime = 0xffffffff;
-    sAddress.mValidLifetime = 0xffffffff;
-    error = otAddUnicastAddress(mInstance, &sAddress);
-=======
     SuccessOrExit(error = otIp6AddressFromString(argv[0], &aAddress.mAddress));
     aAddress.mPrefixLength = 64;
     aAddress.mPreferredLifetime = 0xffffffff;
     aAddress.mValidLifetime = 0xffffffff;
-    error = otAddUnicastAddress(&aAddress);
->>>>>>> 584690c2
+    error = otAddUnicastAddress(mInstance, &aAddress);
 
 exit:
     return error;
@@ -655,12 +625,7 @@
     VerifyOrExit(argc > 0, error = kThreadError_Parse);
 
     SuccessOrExit(error = otIp6AddressFromString(argv[0], &address));
-<<<<<<< HEAD
-    VerifyOrExit(otIsIp6AddressEqual(&address, &sAddress.mAddress), error = kThreadError_Parse);
-    error = otRemoveUnicastAddress(mInstance, &sAddress);
-=======
-    error = otRemoveUnicastAddress(&address);
->>>>>>> 584690c2
+    error = otRemoveUnicastAddress(mInstance, &address);
 
 exit:
     return error;
@@ -1082,16 +1047,11 @@
     uint32_t timestamp = HostSwap32(Timer::GetNow());
     Message *message;
 
-<<<<<<< HEAD
-    memcpy(sEchoRequest, &timestamp, sizeof(timestamp));
-    sIcmpEcho.SendEchoRequest(sSockAddr, sEchoRequest, sLength);
-=======
     VerifyOrExit((message = Ip6::Icmp::NewMessage(0)) != NULL, error = kThreadError_NoBufs);
     SuccessOrExit(error = message->Append(&timestamp, sizeof(timestamp)));
     SuccessOrExit(error = message->SetLength(sLength));
 
     SuccessOrExit(error = Ip6::Icmp::SendEchoRequest(*message, sMessageInfo));
->>>>>>> 584690c2
     sCount--;
 
 exit:
@@ -2039,11 +1999,7 @@
 
         if (!found)
         {
-<<<<<<< HEAD
-            otRemoveUnicastAddress(mInstance, address);
-=======
-            otRemoveUnicastAddress(&address->mAddress);
->>>>>>> 584690c2
+            otRemoveUnicastAddress(mInstance, &address->mAddress);
             address->mValidLifetime = 0;
         }
     }
