/*
 *  Copyright (c) 2016, Nest Labs, Inc.
 *  All rights reserved.
 *
 *  Redistribution and use in source and binary forms, with or without
 *  modification, are permitted provided that the following conditions are met:
 *  1. Redistributions of source code must retain the above copyright
 *     notice, this list of conditions and the following disclaimer.
 *  2. Redistributions in binary form must reproduce the above copyright
 *     notice, this list of conditions and the following disclaimer in the
 *     documentation and/or other materials provided with the distribution.
 *  3. Neither the name of the copyright holder nor the
 *     names of its contributors may be used to endorse or promote products
 *     derived from this software without specific prior written permission.
 *
 *  THIS SOFTWARE IS PROVIDED BY THE COPYRIGHT HOLDERS AND CONTRIBUTORS "AS IS"
 *  AND ANY EXPRESS OR IMPLIED WARRANTIES, INCLUDING, BUT NOT LIMITED TO, THE
 *  IMPLIED WARRANTIES OF MERCHANTABILITY AND FITNESS FOR A PARTICULAR PURPOSE
 *  ARE DISCLAIMED. IN NO EVENT SHALL THE COPYRIGHT HOLDER OR CONTRIBUTORS BE
 *  LIABLE FOR ANY DIRECT, INDIRECT, INCIDENTAL, SPECIAL, EXEMPLARY, OR
 *  CONSEQUENTIAL DAMAGES (INCLUDING, BUT NOT LIMITED TO, PROCUREMENT OF
 *  SUBSTITUTE GOODS OR SERVICES; LOSS OF USE, DATA, OR PROFITS; OR BUSINESS
 *  INTERRUPTION) HOWEVER CAUSED AND ON ANY THEORY OF LIABILITY, WHETHER IN
 *  CONTRACT, STRICT LIABILITY, OR TORT (INCLUDING NEGLIGENCE OR OTHERWISE)
 *  ARISING IN ANY WAY OUT OF THE USE OF THIS SOFTWARE, EVEN IF ADVISED OF THE
 *  POSSIBILITY OF SUCH DAMAGE.
 */

/**
 * @file
 *   This file implements the CLI interpreter.
 */

#include <stdio.h>
#include <stdlib.h>
#include <string.h>

#include <openthread.h>
#include <openthread-config.h>
#include <openthread-diag.h>

#include "cli.hpp"
#include "cli_dataset.hpp"
#include "cli_uart.hpp"
#include <common/encoding.hpp>
#include <common/new.hpp>
#include <platform/random.h>
#include <platform/uart.h>

using Thread::Encoding::BigEndian::HostSwap16;
using Thread::Encoding::BigEndian::HostSwap32;

namespace Thread {
namespace Cli {

const struct Command Interpreter::sCommands[] =
{
    { "help", &Interpreter::ProcessHelp },
    { "blacklist", &Interpreter::ProcessBlacklist },
    { "channel", &Interpreter::ProcessChannel },
    { "child", &Interpreter::ProcessChild },
    { "childtimeout", &Interpreter::ProcessChildTimeout },
    { "contextreusedelay", &Interpreter::ProcessContextIdReuseDelay },
    { "counter", &Interpreter::ProcessCounters },
    { "dataset", &Interpreter::ProcessDataset },
    { "discover", &Interpreter::ProcessDiscover },
    { "eidcache", &Interpreter::ProcessEidCache },
    { "extaddr", &Interpreter::ProcessExtAddress },
    { "extpanid", &Interpreter::ProcessExtPanId },
    { "ifconfig", &Interpreter::ProcessIfconfig },
    { "ipaddr", &Interpreter::ProcessIpAddr },
    { "keysequence", &Interpreter::ProcessKeySequence },
    { "leaderdata", &Interpreter::ProcessLeaderData },
    { "leaderpartitionid", &Interpreter::ProcessLeaderPartitionId },
    { "leaderweight", &Interpreter::ProcessLeaderWeight },
    { "linkquality", &Interpreter::ProcessLinkQuality },
    { "masterkey", &Interpreter::ProcessMasterKey },
    { "mode", &Interpreter::ProcessMode },
    { "netdataregister", &Interpreter::ProcessNetworkDataRegister },
    { "networkidtimeout", &Interpreter::ProcessNetworkIdTimeout },
    { "networkname", &Interpreter::ProcessNetworkName },
    { "panid", &Interpreter::ProcessPanId },
    { "parent", &Interpreter::ProcessParent },
    { "ping", &Interpreter::ProcessPing },
    { "pollperiod", &Interpreter::ProcessPollPeriod },
    { "promiscuous", &Interpreter::ProcessPromiscuous },
    { "prefix", &Interpreter::ProcessPrefix },
    { "releaserouterid", &Interpreter::ProcessReleaseRouterId },
    { "reset", &Interpreter::ProcessReset },
    { "rloc16", &Interpreter::ProcessRloc16 },
    { "route", &Interpreter::ProcessRoute },
    { "router", &Interpreter::ProcessRouter },
    { "routerrole", &Interpreter::ProcessRouterRole },
    { "routerupgradethreshold", &Interpreter::ProcessRouterUpgradeThreshold },
    { "scan", &Interpreter::ProcessScan },
    { "singleton", &Interpreter::ProcessSingleton },
    { "state", &Interpreter::ProcessState },
    { "thread", &Interpreter::ProcessThread },
    { "version", &Interpreter::ProcessVersion },
    { "whitelist", &Interpreter::ProcessWhitelist },
#if OPENTHREAD_ENABLE_DIAG
    { "diag", &Interpreter::ProcessDiag },
#endif
};

static otNetifAddress sAutoAddresses[8];

Interpreter::Interpreter(otInstance *aInstance):
    sIcmpEcho(&Interpreter::s_HandleEchoResponse, this),
    sLength(8),
    sCount(1),
    sInterval(1000),
    sPingTimer(&Interpreter::s_HandlePingTimer, this),
    mInstance(aInstance)
{
    otSetStateChangedCallback(mInstance, &Interpreter::s_HandleNetifStateChanged, this);
}

int Interpreter::Hex2Bin(const char *aHex, uint8_t *aBin, uint16_t aBinLength)
{
    size_t hexLength = strlen(aHex);
    const char *hexEnd = aHex + hexLength;
    uint8_t *cur = aBin;
    uint8_t numChars = hexLength & 1;
    uint8_t byte = 0;

    if ((hexLength + 1) / 2 > aBinLength)
    {
        return -1;
    }

    while (aHex < hexEnd)
    {
        if ('A' <= *aHex && *aHex <= 'F')
        {
            byte |= 10 + (*aHex - 'A');
        }
        else if ('a' <= *aHex && *aHex <= 'f')
        {
            byte |= 10 + (*aHex - 'a');
        }
        else if ('0' <= *aHex && *aHex <= '9')
        {
            byte |= *aHex - '0';
        }
        else
        {
            return -1;
        }

        aHex++;
        numChars++;

        if (numChars >= 2)
        {
            numChars = 0;
            *cur++ = byte;
            byte = 0;
        }
        else
        {
            byte <<= 4;
        }
    }

    return static_cast<int>(cur - aBin);
}

void Interpreter::AppendResult(ThreadError error)
{
    if (error == kThreadError_None)
    {
        sServer->OutputFormat("Done\r\n");
    }
    else
    {
        sServer->OutputFormat("Error %d\r\n", error);
    }
}

void Interpreter::OutputBytes(const uint8_t *aBytes, uint8_t aLength)
{
    for (int i = 0; i < aLength; i++)
    {
        sServer->OutputFormat("%02x", aBytes[i]);
    }
}

ThreadError Interpreter::ParseLong(char *argv, long &value)
{
    char *endptr;
    value = strtol(argv, &endptr, 0);
    return (*endptr == '\0') ? kThreadError_None : kThreadError_Parse;
}

ThreadError Interpreter::ParseUnsignedLong(char *argv, unsigned long &value)
{
    char *endptr;
    value = strtoul(argv, &endptr, 0);
    return (*endptr == '\0') ? kThreadError_None : kThreadError_Parse;
}

void Interpreter::ProcessHelp(int argc, char *argv[])
{
    for (unsigned int i = 0; i < sizeof(sCommands) / sizeof(sCommands[0]); i++)
    {
        sServer->OutputFormat("%s\r\n", sCommands[i].mName);
    }

    (void)argc;
    (void)argv;
}

void Interpreter::ProcessBlacklist(int argc, char *argv[])
{
    ThreadError error = kThreadError_None;
    otMacBlacklistEntry entry;
    int argcur = 0;
    uint8_t extAddr[8];

    if (argcur >= argc)
    {
        if (otIsMacBlacklistEnabled(mInstance))
        {
            sServer->OutputFormat("Enabled\r\n");
        }
        else
        {
            sServer->OutputFormat("Disabled\r\n");
        }

        for (uint8_t i = 0; ; i++)
        {
            if (otGetMacBlacklistEntry(mInstance, i, &entry) != kThreadError_None)
            {
                break;
            }

            if (entry.mValid == false)
            {
                continue;
            }

            OutputBytes(entry.mExtAddress.m8, OT_EXT_ADDRESS_SIZE);

            sServer->OutputFormat("\r\n");
        }
    }
    else if (strcmp(argv[argcur], "add") == 0)
    {
        VerifyOrExit(++argcur < argc, error = kThreadError_Parse);
        VerifyOrExit(Hex2Bin(argv[argcur], extAddr, sizeof(extAddr)) == sizeof(extAddr), error = kThreadError_Parse);

        otAddMacBlacklist(mInstance, extAddr);
        VerifyOrExit(otAddMacBlacklist(mInstance, extAddr) == kThreadError_None, error = kThreadError_Parse);
    }
    else if (strcmp(argv[argcur], "clear") == 0)
    {
        otClearMacBlacklist(mInstance);
    }
    else if (strcmp(argv[argcur], "disable") == 0)
    {
        otDisableMacBlacklist(mInstance);
    }
    else if (strcmp(argv[argcur], "enable") == 0)
    {
        otEnableMacBlacklist(mInstance);
    }
    else if (strcmp(argv[argcur], "remove") == 0)
    {
        VerifyOrExit(++argcur < argc, error = kThreadError_Parse);
        VerifyOrExit(Hex2Bin(argv[argcur], extAddr, sizeof(extAddr)) == sizeof(extAddr), error = kThreadError_Parse);
        otRemoveMacBlacklist(mInstance, extAddr);
    }

exit:
    AppendResult(error);
}

void Interpreter::ProcessChannel(int argc, char *argv[])
{
    ThreadError error = kThreadError_None;
    long value;

    if (argc == 0)
    {
        sServer->OutputFormat("%d\r\n", otGetChannel(mInstance));
    }
    else
    {
        SuccessOrExit(error = ParseLong(argv[0], value));
        otSetChannel(mInstance, static_cast<uint8_t>(value));
    }

exit:
    AppendResult(error);
}

void Interpreter::ProcessChild(int argc, char *argv[])
{
    ThreadError error = kThreadError_None;
    otChildInfo childInfo;
    long value;

    VerifyOrExit(argc > 0, error = kThreadError_Parse);

    if (strcmp(argv[0], "list") == 0)
    {
        for (uint8_t i = 0; ; i++)
        {
            if (otGetChildInfoByIndex(mInstance, i, &childInfo) != kThreadError_None)
            {
                sServer->OutputFormat("\r\n");
                ExitNow();
            }

            if (childInfo.mTimeout > 0)
            {
                sServer->OutputFormat("%d ", childInfo.mChildId);
            }
        }
    }

    SuccessOrExit(error = ParseLong(argv[0], value));
<<<<<<< HEAD
    SuccessOrExit(error = otGetChildInfoById(mInstance, static_cast<uint8_t>(value), &childInfo));
=======
    SuccessOrExit(error = otGetChildInfoById(static_cast<uint16_t>(value), &childInfo));
>>>>>>> 3d04344c

    sServer->OutputFormat("Child ID: %d\r\n", childInfo.mChildId);
    sServer->OutputFormat("Rloc: %04x\r\n", childInfo.mRloc16);
    sServer->OutputFormat("Ext Addr: ");

    for (size_t j = 0; j < sizeof(childInfo.mExtAddress); j++)
    {
        sServer->OutputFormat("%02x", childInfo.mExtAddress.m8[j]);
    }

    sServer->OutputFormat("\r\n");
    sServer->OutputFormat("Mode: ");

    if (childInfo.mRxOnWhenIdle)
    {
        sServer->OutputFormat("r");
    }

    if (childInfo.mSecureDataRequest)
    {
        sServer->OutputFormat("s");
    }

    if (childInfo.mFullFunction)
    {
        sServer->OutputFormat("d");
    }

    if (childInfo.mFullNetworkData)
    {
        sServer->OutputFormat("n");
    }

    sServer->OutputFormat("\r\n");

    sServer->OutputFormat("Net Data: %d\r\n", childInfo.mNetworkDataVersion);
    sServer->OutputFormat("Timeout: %d\r\n", childInfo.mTimeout);
    sServer->OutputFormat("Age: %d\r\n", childInfo.mAge);
    sServer->OutputFormat("LQI: %d\r\n", childInfo.mLinkQualityIn);
    sServer->OutputFormat("RSSI: %d\r\n", childInfo.mAverageRssi);

exit:
    AppendResult(error);
}

void Interpreter::ProcessChildTimeout(int argc, char *argv[])
{
    ThreadError error = kThreadError_None;
    long value;

    if (argc == 0)
    {
        sServer->OutputFormat("%d\r\n", otGetChildTimeout(mInstance));
    }
    else
    {
        SuccessOrExit(error = ParseLong(argv[0], value));
        otSetChildTimeout(mInstance, static_cast<uint32_t>(value));
    }

exit:
    AppendResult(error);
}

void Interpreter::ProcessContextIdReuseDelay(int argc, char *argv[])
{
    ThreadError error = kThreadError_None;
    long value;

    if (argc == 0)
    {
        sServer->OutputFormat("%d\r\n", otGetContextIdReuseDelay(mInstance));
    }
    else
    {
        SuccessOrExit(ParseLong(argv[0], value));
        otSetContextIdReuseDelay(mInstance, static_cast<uint32_t>(value));
    }

exit:
    AppendResult(error);
}

void Interpreter::ProcessCounters(int argc, char *argv[])
{
    if (argc == 0)
    {
        sServer->OutputFormat("mac\r\n");
        sServer->OutputFormat("Done\r\n");
    }
    else
    {
        if (strcmp(argv[0], "mac") == 0)
        {
            const otMacCounters *counters = otGetMacCounters(mInstance);
            sServer->OutputFormat("TxTotal: %d\r\n", counters->mTxTotal);
            sServer->OutputFormat("    TxAckRequested: %d\r\n", counters->mTxAckRequested);
            sServer->OutputFormat("    TxAcked: %d\r\n", counters->mTxAcked);
            sServer->OutputFormat("    TxNoAckRequested: %d\r\n", counters->mTxNoAckRequested);
            sServer->OutputFormat("    TxData: %d\r\n", counters->mTxData);
            sServer->OutputFormat("    TxDataPoll: %d\r\n", counters->mTxDataPoll);
            sServer->OutputFormat("    TxBeacon: %d\r\n", counters->mTxBeacon);
            sServer->OutputFormat("    TxBeaconRequest: %d\r\n", counters->mTxBeaconRequest);
            sServer->OutputFormat("    TxOther: %d\r\n", counters->mTxOther);
            sServer->OutputFormat("    TxRetry: %d\r\n", counters->mTxRetry);
            sServer->OutputFormat("    TxErrCca: %d\r\n", counters->mTxErrCca);
            sServer->OutputFormat("RxTotal: %d\r\n", counters->mRxTotal);
            sServer->OutputFormat("    RxData: %d\r\n", counters->mRxData);
            sServer->OutputFormat("    RxDataPoll: %d\r\n", counters->mRxDataPoll);
            sServer->OutputFormat("    RxBeacon: %d\r\n", counters->mRxBeacon);
            sServer->OutputFormat("    RxBeaconRequest: %d\r\n", counters->mRxBeaconRequest);
            sServer->OutputFormat("    RxOther: %d\r\n", counters->mRxOther);
            sServer->OutputFormat("    RxWhitelistFiltered: %d\r\n", counters->mRxWhitelistFiltered);
            sServer->OutputFormat("    RxDestAddrFiltered: %d\r\n", counters->mRxDestAddrFiltered);
            sServer->OutputFormat("    RxErrNoFrame: %d\r\n", counters->mRxErrNoFrame);
            sServer->OutputFormat("    RxErrNoUnknownNeighbor: %d\r\n", counters->mRxErrUnknownNeighbor);
            sServer->OutputFormat("    RxErrInvalidSrcAddr: %d\r\n", counters->mRxErrInvalidSrcAddr);
            sServer->OutputFormat("    RxErrSec: %d\r\n", counters->mRxErrSec);
            sServer->OutputFormat("    RxErrFcs: %d\r\n", counters->mRxErrFcs);
            sServer->OutputFormat("    RxErrOther: %d\r\n", counters->mRxErrOther);
        }
    }
}

void Interpreter::ProcessDataset(int argc, char *argv[])
{
    ThreadError error;
    error = Dataset::Process(mInstance, argc, argv, *sServer);
    AppendResult(error);
}

void Interpreter::ProcessDiscover(int argc, char *argv[])
{
    ThreadError error = kThreadError_None;
    uint32_t scanChannels = 0;
    long value;

    if (argc > 0)
    {
        SuccessOrExit(error = ParseLong(argv[0], value));
        scanChannels = 1 << value;
    }

    SuccessOrExit(error = otDiscover(mInstance, scanChannels, 0, OT_PANID_BROADCAST,
                                     &Interpreter::s_HandleActiveScanResult, NULL));
    sServer->OutputFormat("| J | Network Name     | Extended PAN     | PAN  | MAC Address      | Ch | dBm | LQI |\r\n");
    sServer->OutputFormat("+---+------------------+------------------+------+------------------+----+-----+-----+\r\n");

    return;

exit:
    AppendResult(error);
}

void Interpreter::ProcessEidCache(int argc, char *argv[])
{
    otEidCacheEntry entry;

    for (uint8_t i = 0; ; i++)
    {
        SuccessOrExit(otGetEidCacheEntry(mInstance, i, &entry));

        if (entry.mValid == false)
        {
            continue;
        }

        sServer->OutputFormat("%x:%x:%x:%x:%x:%x:%x:%x %04x\r\n",
                              HostSwap16(entry.mTarget.mFields.m16[0]),
                              HostSwap16(entry.mTarget.mFields.m16[1]),
                              HostSwap16(entry.mTarget.mFields.m16[2]),
                              HostSwap16(entry.mTarget.mFields.m16[3]),
                              HostSwap16(entry.mTarget.mFields.m16[4]),
                              HostSwap16(entry.mTarget.mFields.m16[5]),
                              HostSwap16(entry.mTarget.mFields.m16[6]),
                              HostSwap16(entry.mTarget.mFields.m16[7]),
                              entry.mRloc16);
    }

exit:
    (void)argc;
    (void)argv;
    AppendResult(kThreadError_None);
}

void Interpreter::ProcessExtAddress(int argc, char *argv[])
{
    ThreadError error = kThreadError_None;

    if (argc == 0)
    {
        OutputBytes(otGetExtendedAddress(mInstance), OT_EXT_ADDRESS_SIZE);
        sServer->OutputFormat("\r\n");
    }
    else
    {
        otExtAddress extAddress;

        VerifyOrExit(Hex2Bin(argv[0], extAddress.m8, sizeof(otExtAddress)) >= 0, error = kThreadError_Parse);

        otSetExtendedAddress(mInstance, &extAddress);
    }

exit:
    AppendResult(error);
}

void Interpreter::ProcessExtPanId(int argc, char *argv[])
{
    ThreadError error = kThreadError_None;

    if (argc == 0)
    {
        OutputBytes(otGetExtendedPanId(mInstance), OT_EXT_PAN_ID_SIZE);
        sServer->OutputFormat("\r\n");
    }
    else
    {
        uint8_t extPanId[8];

        VerifyOrExit(Hex2Bin(argv[0], extPanId, sizeof(extPanId)) >= 0, error = kThreadError_Parse);

        otSetExtendedPanId(mInstance, extPanId);
    }

exit:
    AppendResult(error);
}

void Interpreter::ProcessIfconfig(int argc, char *argv[])
{
    ThreadError error = kThreadError_None;

    if (argc == 0)
    {
        if (otIsInterfaceUp(mInstance))
        {
            sServer->OutputFormat("up\r\n");
        }
        else
        {
            sServer->OutputFormat("down\r\n");
        }
    }
    else if (strcmp(argv[0], "up") == 0)
    {
        SuccessOrExit(error = otInterfaceUp(mInstance));
    }
    else if (strcmp(argv[0], "down") == 0)
    {
        SuccessOrExit(error = otInterfaceDown(mInstance));
    }

exit:
    AppendResult(error);
}

ThreadError Interpreter::ProcessIpAddrAdd(int argc, char *argv[])
{
    ThreadError error;

    VerifyOrExit(argc > 0, error = kThreadError_Parse);

    SuccessOrExit(error = otIp6AddressFromString(argv[0], &sAddress.mAddress));
    sAddress.mPrefixLength = 64;
    sAddress.mPreferredLifetime = 0xffffffff;
    sAddress.mValidLifetime = 0xffffffff;
    error = otAddUnicastAddress(mInstance, &sAddress);

exit:
    return error;
}

ThreadError Interpreter::ProcessIpAddrDel(int argc, char *argv[])
{
    ThreadError error;
    struct otIp6Address address;

    VerifyOrExit(argc > 0, error = kThreadError_Parse);

    SuccessOrExit(error = otIp6AddressFromString(argv[0], &address));
    VerifyOrExit(otIsIp6AddressEqual(&address, &sAddress.mAddress), error = kThreadError_Parse);
    error = otRemoveUnicastAddress(mInstance, &sAddress);

exit:
    return error;
}

void Interpreter::ProcessIpAddr(int argc, char *argv[])
{
    ThreadError error = kThreadError_None;

    if (argc == 0)
    {
        for (const otNetifAddress *addr = otGetUnicastAddresses(mInstance); addr; addr = addr->mNext)
        {
            sServer->OutputFormat("%x:%x:%x:%x:%x:%x:%x:%x\r\n",
                                  HostSwap16(addr->mAddress.mFields.m16[0]),
                                  HostSwap16(addr->mAddress.mFields.m16[1]),
                                  HostSwap16(addr->mAddress.mFields.m16[2]),
                                  HostSwap16(addr->mAddress.mFields.m16[3]),
                                  HostSwap16(addr->mAddress.mFields.m16[4]),
                                  HostSwap16(addr->mAddress.mFields.m16[5]),
                                  HostSwap16(addr->mAddress.mFields.m16[6]),
                                  HostSwap16(addr->mAddress.mFields.m16[7]));
        }
    }
    else
    {
        if (strcmp(argv[0], "add") == 0)
        {
            SuccessOrExit(error = ProcessIpAddrAdd(argc - 1, argv + 1));
        }
        else if (strcmp(argv[0], "del") == 0)
        {
            SuccessOrExit(error = ProcessIpAddrDel(argc - 1, argv + 1));
        }
    }

exit:
    AppendResult(error);
}

void Interpreter::ProcessKeySequence(int argc, char *argv[])
{
    ThreadError error = kThreadError_None;
    long value;

    if (argc == 0)
    {
        sServer->OutputFormat("%d\r\n", otGetKeySequenceCounter(mInstance));
    }
    else
    {
        SuccessOrExit(error = ParseLong(argv[0], value));
        otSetKeySequenceCounter(mInstance, static_cast<uint32_t>(value));
    }

exit:
    AppendResult(error);
}

void Interpreter::ProcessLeaderData(int argc, char *argv[])
{
    ThreadError error;
    otLeaderData leaderData;

    SuccessOrExit(error = otGetLeaderData(mInstance, &leaderData));

    sServer->OutputFormat("Partition ID: %u\r\n", leaderData.mPartitionId);
    sServer->OutputFormat("Weighting: %d\r\n", leaderData.mWeighting);
    sServer->OutputFormat("Data Version: %d\r\n", leaderData.mDataVersion);
    sServer->OutputFormat("Stable Data Version: %d\r\n", leaderData.mStableDataVersion);
    sServer->OutputFormat("Leader Router ID: %d\r\n", leaderData.mLeaderRouterId);

exit:
    (void)argc;
    (void)argv;
    AppendResult(error);
}

void Interpreter::ProcessLeaderPartitionId(int argc, char *argv[])
{
    ThreadError error = kThreadError_None;
    unsigned long value;

    if (argc == 0)
    {
        sServer->OutputFormat("%u\r\n", otGetLocalLeaderPartitionId(mInstance));
    }
    else
    {
        SuccessOrExit(error = ParseUnsignedLong(argv[0], value));
        otSetLocalLeaderPartitionId(mInstance, static_cast<uint32_t>(value));
    }

exit:
    AppendResult(error);
}

void Interpreter::ProcessLeaderWeight(int argc, char *argv[])
{
    ThreadError error = kThreadError_None;
    long value;

    if (argc == 0)
    {
        sServer->OutputFormat("%d\r\n", otGetLocalLeaderWeight(mInstance));
    }
    else
    {
        SuccessOrExit(error = ParseLong(argv[0], value));
        otSetLocalLeaderWeight(mInstance, static_cast<uint8_t>(value));
    }

exit:
    AppendResult(error);
}

void Interpreter::ProcessLinkQuality(int argc, char *argv[])
{
    ThreadError error = kThreadError_None;
    uint8_t extAddress[8];
    uint8_t linkQuality;
    long value;

    VerifyOrExit(Hex2Bin(argv[0], extAddress, OT_EXT_ADDRESS_SIZE) >= 0, error = kThreadError_Parse);

    if (argc == 1)
    {
        VerifyOrExit(otGetAssignLinkQuality(mInstance, extAddress, &linkQuality) == kThreadError_None,
                     error = kThreadError_InvalidArgs);
        sServer->OutputFormat("%d\r\n", linkQuality);
    }
    else
    {
        SuccessOrExit(error = ParseLong(argv[1], value));
        otSetAssignLinkQuality(mInstance, extAddress, static_cast<uint8_t>(value));
    }

exit:
    AppendResult(error);
}

void Interpreter::ProcessMasterKey(int argc, char *argv[])
{
    ThreadError error = kThreadError_None;

    if (argc == 0)
    {
        uint8_t keyLength;
        const uint8_t *key = otGetMasterKey(mInstance, &keyLength);

        for (int i = 0; i < keyLength; i++)
        {
            sServer->OutputFormat("%02x", key[i]);
        }

        sServer->OutputFormat("\r\n");
    }
    else
    {
        int keyLength;
        uint8_t key[16];

        VerifyOrExit((keyLength = Hex2Bin(argv[0], key, sizeof(key))) >= 0, error = kThreadError_Parse);
        SuccessOrExit(error = otSetMasterKey(mInstance, key, static_cast<uint8_t>(keyLength)));
    }

exit:
    AppendResult(error);
}

void Interpreter::ProcessMode(int argc, char *argv[])
{
    ThreadError error = kThreadError_None;
    otLinkModeConfig linkMode;

    memset(&linkMode, 0, sizeof(otLinkModeConfig));

    if (argc == 0)
    {
        linkMode = otGetLinkMode(mInstance);

        if (linkMode.mRxOnWhenIdle)
        {
            sServer->OutputFormat("r");
        }

        if (linkMode.mSecureDataRequests)
        {
            sServer->OutputFormat("s");
        }

        if (linkMode.mDeviceType)
        {
            sServer->OutputFormat("d");
        }

        if (linkMode.mNetworkData)
        {
            sServer->OutputFormat("n");
        }

        sServer->OutputFormat("\r\n");
    }
    else
    {
        for (char *arg = argv[0]; *arg != '\0'; arg++)
        {
            switch (*arg)
            {
            case 'r':
                linkMode.mRxOnWhenIdle = 1;
                break;

            case 's':
                linkMode.mSecureDataRequests = 1;
                break;

            case 'd':
                linkMode.mDeviceType = 1;
                break;

            case 'n':
                linkMode.mNetworkData = 1;
                break;

            default:
                ExitNow(error = kThreadError_Parse);
            }
        }

        SuccessOrExit(error = otSetLinkMode(mInstance, linkMode));
    }

exit:
    AppendResult(error);
}

void Interpreter::ProcessNetworkDataRegister(int argc, char *argv[])
{
    ThreadError error = kThreadError_None;
    SuccessOrExit(error = otSendServerData(mInstance));

exit:
    (void)argc;
    (void)argv;
    AppendResult(error);
}

void Interpreter::ProcessNetworkIdTimeout(int argc, char *argv[])
{
    ThreadError error = kThreadError_None;
    long value;

    if (argc == 0)
    {
        sServer->OutputFormat("%d\r\n", otGetNetworkIdTimeout(mInstance));
    }
    else
    {
        SuccessOrExit(error = ParseLong(argv[0], value));
        otSetNetworkIdTimeout(mInstance, static_cast<uint8_t>(value));
    }

exit:
    AppendResult(error);
}

void Interpreter::ProcessNetworkName(int argc, char *argv[])
{
    ThreadError error = kThreadError_None;

    if (argc == 0)
    {
        sServer->OutputFormat("%.*s\r\n", OT_NETWORK_NAME_MAX_SIZE, otGetNetworkName(mInstance));
    }
    else
    {
        SuccessOrExit(error = otSetNetworkName(mInstance, argv[0]));
    }

exit:
    AppendResult(error);
}

void Interpreter::ProcessPanId(int argc, char *argv[])
{
    ThreadError error = kThreadError_None;
    long value;

    if (argc == 0)
    {
        sServer->OutputFormat("%d\r\n", otGetPanId(mInstance));
    }
    else
    {
        SuccessOrExit(error = ParseLong(argv[0], value));
        otSetPanId(mInstance, static_cast<otPanId>(value));
    }

exit:
    AppendResult(error);
}

void Interpreter::ProcessParent(int argc, char *argv[])
{
    ThreadError error = kThreadError_None;
    otRouterInfo parentInfo;

    SuccessOrExit(error = otGetParentInfo(mInstance, &parentInfo));
    sServer->OutputFormat("Ext Addr: ");

    for (size_t i = 0; i < sizeof(parentInfo.mExtAddress); i++)
    {
        sServer->OutputFormat("%02x", parentInfo.mExtAddress.m8[i]);
    }

    sServer->OutputFormat("\r\n");

    sServer->OutputFormat("Rloc: %x\r\n", parentInfo.mRloc16);

exit:
    (void)argc;
    (void)argv;
    AppendResult(error);
}

void Interpreter::s_HandleEchoResponse(void *aContext, Message &aMessage, const Ip6::MessageInfo &aMessageInfo)
{
    reinterpret_cast<Interpreter *>(aContext)->HandleEchoResponse(aMessage, aMessageInfo);
}

void Interpreter::HandleEchoResponse(Message &aMessage, const Ip6::MessageInfo &aMessageInfo)
{
    Ip6::IcmpHeader icmp6Header;
    uint32_t timestamp = 0;

    aMessage.Read(aMessage.GetOffset(), sizeof(icmp6Header), &icmp6Header);

    sServer->OutputFormat("%d bytes from ", aMessage.GetLength() - aMessage.GetOffset());
    sServer->OutputFormat("%x:%x:%x:%x:%x:%x:%x:%x",
                          HostSwap16(aMessageInfo.GetPeerAddr().mFields.m16[0]),
                          HostSwap16(aMessageInfo.GetPeerAddr().mFields.m16[1]),
                          HostSwap16(aMessageInfo.GetPeerAddr().mFields.m16[2]),
                          HostSwap16(aMessageInfo.GetPeerAddr().mFields.m16[3]),
                          HostSwap16(aMessageInfo.GetPeerAddr().mFields.m16[4]),
                          HostSwap16(aMessageInfo.GetPeerAddr().mFields.m16[5]),
                          HostSwap16(aMessageInfo.GetPeerAddr().mFields.m16[6]),
                          HostSwap16(aMessageInfo.GetPeerAddr().mFields.m16[7]));
    sServer->OutputFormat(": icmp_seq=%d hlim=%d", icmp6Header.GetSequence(), aMessageInfo.mHopLimit);

    if (aMessage.Read(aMessage.GetOffset() + sizeof(icmp6Header), sizeof(uint32_t), &timestamp) >=
        static_cast<int>(sizeof(uint32_t)))
    {
        sServer->OutputFormat(" time=%dms", Timer::GetNow() - HostSwap32(timestamp));
    }

    sServer->OutputFormat("\r\n");
}

void Interpreter::ProcessPing(int argc, char *argv[])
{
    ThreadError error = kThreadError_None;
    uint8_t index = 1;
    long value;

    VerifyOrExit(argc > 0, error = kThreadError_Parse);
    VerifyOrExit(!sPingTimer.IsRunning(), error = kThreadError_Busy);

    memset(&sSockAddr, 0, sizeof(sSockAddr));
    SuccessOrExit(error = sSockAddr.GetAddress().FromString(argv[0]));
    sSockAddr.mScopeId = 1;

    sLength = 8;
    sCount = 1;
    sInterval = 1000;

    while (index < argc)
    {
        SuccessOrExit(error = ParseLong(argv[index], value));

        switch (index)
        {
        case 1:
            sLength = (uint16_t)value;
            break;

        case 2:
            sCount = (uint16_t)value;
            break;

        case 3:
            sInterval = (uint32_t)value;
            sInterval = sInterval * 1000;
            break;

        default:
            ExitNow(error = kThreadError_Parse);
        }

        index++;
    }

    HandlePingTimer();

    return;

exit:
    AppendResult(error);
}

void Interpreter::s_HandlePingTimer(void *aContext)
{
    reinterpret_cast<Interpreter *>(aContext)->HandlePingTimer();
}

void Interpreter::HandlePingTimer()
{
    uint32_t timestamp = HostSwap32(Timer::GetNow());

    memcpy(sEchoRequest, &timestamp, sizeof(timestamp));
    sIcmpEcho.SendEchoRequest(sSockAddr, sEchoRequest, sLength);
    sCount--;

    if (sCount)
    {
        sPingTimer.Start(sInterval);
    }
}

void Interpreter::ProcessPollPeriod(int argc, char *argv[])
{
    ThreadError error = kThreadError_None;
    long value;

    if (argc == 0)
    {
        sServer->OutputFormat("%d\r\n", (otGetPollPeriod(mInstance) / 1000));  // ms->s
    }
    else
    {
        SuccessOrExit(error = ParseLong(argv[0], value));
        otSetPollPeriod(mInstance, static_cast<uint32_t>(value * 1000));  // s->ms
    }

exit:
    AppendResult(error);
}

void Interpreter::ProcessPromiscuous(int argc, char *argv[])
{
    ThreadError error = kThreadError_None;

    if (argc == 0)
    {
        if (otIsLinkPromiscuous(mInstance) && otPlatRadioGetPromiscuous(mInstance))
        {
            sServer->OutputFormat("Enabled\r\n");
        }
        else
        {
            sServer->OutputFormat("Disabled\r\n");
        }
    }
    else
    {
        if (strcmp(argv[0], "enable") == 0)
        {
            otSetLinkPcapCallback(mInstance, &s_HandleLinkPcapReceive, this);
            SuccessOrExit(error = otSetLinkPromiscuous(mInstance, true));
        }
        else if (strcmp(argv[0], "disable") == 0)
        {
            otSetLinkPcapCallback(mInstance, NULL, NULL);
            SuccessOrExit(error = otSetLinkPromiscuous(mInstance, false));
        }
    }

exit:
    AppendResult(error);
}

void Interpreter::s_HandleLinkPcapReceive(const RadioPacket *aFrame, void *aContext)
{
    reinterpret_cast<Interpreter *>(aContext)->HandleLinkPcapReceive(aFrame);
}

void Interpreter::HandleLinkPcapReceive(const RadioPacket *aFrame)
{
    sServer->OutputFormat("\r\n");

    for (size_t i = 0; i < 44; i++)
    {
        sServer->OutputFormat("=");
    }

    sServer->OutputFormat("[len = %3u]", aFrame->mLength);

    for (size_t i = 0; i < 28; i++)
    {
        sServer->OutputFormat("=");
    }

    sServer->OutputFormat("\r\n");

    for (size_t i = 0; i < aFrame->mLength; i += 16)
    {
        sServer->OutputFormat("|");

        for (size_t j = 0; j < 16; j++)
        {
            if (i + j < aFrame->mLength)
            {
                sServer->OutputFormat(" %02X", aFrame->mPsdu[i + j]);
            }
            else
            {
                sServer->OutputFormat(" ..");
            }
        }

        sServer->OutputFormat("|");

        for (size_t j = 0; j < 16; j++)
        {
            if (i + j < aFrame->mLength)
            {
                if (31 < aFrame->mPsdu[i + j] && aFrame->mPsdu[i + j] < 127)
                {
                    sServer->OutputFormat(" %c", aFrame->mPsdu[i + j]);
                }
                else
                {
                    sServer->OutputFormat(" ?");
                }
            }
            else
            {
                sServer->OutputFormat(" .");
            }
        }

        sServer->OutputFormat("|\r\n");
    }

    for (size_t i = 0; i < 83; i++)
    {
        sServer->OutputFormat("-");
    }

    sServer->OutputFormat("\r\n");
}

ThreadError Interpreter::ProcessPrefixAdd(int argc, char *argv[])
{
    ThreadError error = kThreadError_None;
    otBorderRouterConfig config;
    int argcur = 0;

    memset(&config, 0, sizeof(otBorderRouterConfig));

    char *prefixLengthStr;
    char *endptr;

    if ((prefixLengthStr = strchr(argv[argcur], '/')) == NULL)
    {
        ExitNow();
    }

    *prefixLengthStr++ = '\0';

    SuccessOrExit(error = otIp6AddressFromString(argv[argcur], &config.mPrefix.mPrefix));

    config.mPrefix.mLength = static_cast<uint8_t>(strtol(prefixLengthStr, &endptr, 0));

    if (*endptr != '\0')
    {
        ExitNow(error = kThreadError_Parse);
    }

    argcur++;

    for (; argcur < argc; argcur++)
    {
        if (strcmp(argv[argcur], "high") == 0)
        {
            config.mPreference = 1;
        }
        else if (strcmp(argv[argcur], "med") == 0)
        {
            config.mPreference = 0;
        }
        else if (strcmp(argv[argcur], "low") == 0)
        {
            config.mPreference = -1;
        }
        else
        {
            for (char *arg = argv[argcur]; *arg != '\0'; arg++)
            {
                switch (*arg)
                {
                case 'p':
                    config.mPreferred = true;
                    break;

                case 'a':
                    config.mSlaac = true;
                    break;

                case 'd':
                    config.mDhcp = true;
                    break;

                case 'c':
                    config.mConfigure = true;
                    break;

                case 'r':
                    config.mDefaultRoute = true;
                    break;

                case 'o':
                    config.mOnMesh = true;
                    break;

                case 's':
                    config.mStable = true;
                    break;

                default:
                    ExitNow(error = kThreadError_Parse);
                }
            }
        }
    }

    error = otAddBorderRouter(mInstance, &config);

exit:
    return error;
}

ThreadError Interpreter::ProcessPrefixRemove(int argc, char *argv[])
{
    ThreadError error = kThreadError_None;
    struct otIp6Prefix prefix;
    int argcur = 0;

    memset(&prefix, 0, sizeof(otIp6Prefix));

    char *prefixLengthStr;
    char *endptr;

    if ((prefixLengthStr = strchr(argv[argcur], '/')) == NULL)
    {
        ExitNow();
    }

    *prefixLengthStr++ = '\0';

    SuccessOrExit(error = otIp6AddressFromString(argv[argcur], &prefix.mPrefix));

    prefix.mLength = static_cast<uint8_t>(strtol(prefixLengthStr, &endptr, 0));

    if (*endptr != '\0')
    {
        ExitNow(error = kThreadError_Parse);
    }

    error = otRemoveBorderRouter(mInstance, &prefix);

exit:
    (void)argc;
    return error;
}

ThreadError Interpreter::ProcessPrefixList(void)
{
    otNetworkDataIterator iterator = OT_NETWORK_DATA_ITERATOR_INIT;
    otBorderRouterConfig config;

    while (otGetNextOnMeshPrefix(mInstance, true, &iterator, &config) == kThreadError_None)
    {
        sServer->OutputFormat("%x:%x:%x:%x::/%d ",
                              HostSwap16(config.mPrefix.mPrefix.mFields.m16[0]),
                              HostSwap16(config.mPrefix.mPrefix.mFields.m16[1]),
                              HostSwap16(config.mPrefix.mPrefix.mFields.m16[2]),
                              HostSwap16(config.mPrefix.mPrefix.mFields.m16[3]),
                              config.mPrefix.mLength);

        if (config.mPreferred)
        {
            sServer->OutputFormat("p");
        }

        if (config.mSlaac)
        {
            sServer->OutputFormat("a");
        }

        if (config.mDhcp)
        {
            sServer->OutputFormat("d");
        }

        if (config.mConfigure)
        {
            sServer->OutputFormat("c");
        }

        if (config.mDefaultRoute)
        {
            sServer->OutputFormat("r");
        }

        if (config.mOnMesh)
        {
            sServer->OutputFormat("o");
        }

        if (config.mStable)
        {
            sServer->OutputFormat("s");
        }

        switch (config.mPreference)
        {
        case -1:
            sServer->OutputFormat(" low\r\n");
            break;

        case 0:
            sServer->OutputFormat(" med\r\n");
            break;

        case 1:
            sServer->OutputFormat(" high\r\n");
            break;
        }
    }

    return kThreadError_None;
}

void Interpreter::ProcessPrefix(int argc, char *argv[])
{
    ThreadError error = kThreadError_None;

    if (argc == 0)
    {
        SuccessOrExit(error = ProcessPrefixList());
    }
    else if (strcmp(argv[0], "add") == 0)
    {
        SuccessOrExit(error = ProcessPrefixAdd(argc - 1, argv + 1));
    }
    else if (strcmp(argv[0], "remove") == 0)
    {
        SuccessOrExit(error = ProcessPrefixRemove(argc - 1, argv + 1));
    }
    else
    {
        ExitNow(error = kThreadError_Parse);
    }

exit:
    AppendResult(error);
}

void Interpreter::ProcessReleaseRouterId(int argc, char *argv[])
{
    ThreadError error = kThreadError_None;
    long value;

    VerifyOrExit(argc > 0, error = kThreadError_Parse);

    SuccessOrExit(error = ParseLong(argv[0], value));
    SuccessOrExit(error = otReleaseRouterId(mInstance, static_cast<uint8_t>(value)));

exit:
    AppendResult(error);
}

void Interpreter::ProcessReset(int argc, char *argv[])
{
    otPlatformReset(mInstance);
    (void)argc;
    (void)argv;
}

void Interpreter::ProcessRloc16(int argc, char *argv[])
{
    sServer->OutputFormat("%04x\r\n", otGetRloc16(mInstance));
    sServer->OutputFormat("Done\r\n");
    (void)argc;
    (void)argv;
}

ThreadError Interpreter::ProcessRouteAdd(int argc, char *argv[])
{
    ThreadError error = kThreadError_None;
    otExternalRouteConfig config;
    int argcur = 0;

    memset(&config, 0, sizeof(otExternalRouteConfig));

    char *prefixLengthStr;
    char *endptr;

    VerifyOrExit(argc > 0, error = kThreadError_Parse);

    if ((prefixLengthStr = strchr(argv[argcur], '/')) == NULL)
    {
        ExitNow();
    }

    *prefixLengthStr++ = '\0';

    SuccessOrExit(error = otIp6AddressFromString(argv[argcur], &config.mPrefix.mPrefix));

    config.mPrefix.mLength = static_cast<uint8_t>(strtol(prefixLengthStr, &endptr, 0));

    if (*endptr != '\0')
    {
        ExitNow(error = kThreadError_Parse);
    }

    argcur++;

    for (; argcur < argc; argcur++)
    {
        if (strcmp(argv[argcur], "s") == 0)
        {
            config.mStable = true;
        }
        else if (strcmp(argv[argcur], "high") == 0)
        {
            config.mPreference = 1;
        }
        else if (strcmp(argv[argcur], "med") == 0)
        {
            config.mPreference = 0;
        }
        else if (strcmp(argv[argcur], "low") == 0)
        {
            config.mPreference = -1;
        }
        else
        {
            ExitNow(error = kThreadError_Parse);
        }
    }

    error = otAddExternalRoute(mInstance, &config);

exit:
    return error;
}

ThreadError Interpreter::ProcessRouteRemove(int argc, char *argv[])
{
    ThreadError error = kThreadError_None;
    struct otIp6Prefix prefix;
    int argcur = 0;

    memset(&prefix, 0, sizeof(struct otIp6Prefix));
    char *prefixLengthStr;
    char *endptr;

    VerifyOrExit(argc > 0, error = kThreadError_Parse);

    if ((prefixLengthStr = strchr(argv[argcur], '/')) == NULL)
    {
        ExitNow();
    }

    *prefixLengthStr++ = '\0';

    SuccessOrExit(error = otIp6AddressFromString(argv[argcur], &prefix.mPrefix));

    prefix.mLength = static_cast<uint8_t>(strtol(prefixLengthStr, &endptr, 0));

    if (*endptr != '\0')
    {
        ExitNow(error = kThreadError_Parse);
    }

    error = otRemoveExternalRoute(mInstance, &prefix);

exit:
    return error;
}

void Interpreter::ProcessRoute(int argc, char *argv[])
{
    ThreadError error = kThreadError_None;

    VerifyOrExit(argc > 0, error = kThreadError_Parse);

    if (strcmp(argv[0], "add") == 0)
    {
        SuccessOrExit(error = ProcessRouteAdd(argc - 1, argv + 1));
    }
    else if (strcmp(argv[0], "remove") == 0)
    {
        SuccessOrExit(error = ProcessRouteRemove(argc - 1, argv + 1));
    }
    else
    {
        ExitNow(error = kThreadError_Parse);
    }

exit:
    AppendResult(error);
}

void Interpreter::ProcessRouter(int argc, char *argv[])
{
    ThreadError error = kThreadError_None;
    otRouterInfo routerInfo;
    long value;

    VerifyOrExit(argc > 0, error = kThreadError_Parse);

    if (strcmp(argv[0], "list") == 0)
    {
        for (uint8_t i = 0; ; i++)
        {
            if (otGetRouterInfo(mInstance, i, &routerInfo) != kThreadError_None)
            {
                sServer->OutputFormat("\r\n");
                ExitNow();
            }

            if (routerInfo.mAllocated)
            {
                sServer->OutputFormat("%d ", i);
            }
        }
    }

    SuccessOrExit(error = ParseLong(argv[0], value));
<<<<<<< HEAD
    SuccessOrExit(error = otGetRouterInfo(mInstance, static_cast<uint8_t>(value), &routerInfo));
=======
    SuccessOrExit(error = otGetRouterInfo(static_cast<uint16_t>(value), &routerInfo));
>>>>>>> 3d04344c

    sServer->OutputFormat("Alloc: %d\r\n", routerInfo.mAllocated);

    if (routerInfo.mAllocated)
    {
        sServer->OutputFormat("Router ID: %d\r\n", routerInfo.mRouterId);
        sServer->OutputFormat("Rloc: %04x\r\n", routerInfo.mRloc16);
        sServer->OutputFormat("Next Hop: %04x\r\n", static_cast<uint16_t>(routerInfo.mNextHop) << 10);
        sServer->OutputFormat("Link: %d\r\n", routerInfo.mLinkEstablished);

        if (routerInfo.mLinkEstablished)
        {
            sServer->OutputFormat("Ext Addr: ");

            for (size_t j = 0; j < sizeof(routerInfo.mExtAddress); j++)
            {
                sServer->OutputFormat("%02x", routerInfo.mExtAddress.m8[j]);
            }

            sServer->OutputFormat("\r\n");
            sServer->OutputFormat("Cost: %d\r\n", routerInfo.mPathCost);
            sServer->OutputFormat("LQI In: %d\r\n", routerInfo.mLinkQualityIn);
            sServer->OutputFormat("LQI Out: %d\r\n", routerInfo.mLinkQualityOut);
            sServer->OutputFormat("Age: %d\r\n", routerInfo.mAge);
        }
    }

exit:
    AppendResult(error);
}

void Interpreter::ProcessRouterRole(int argc, char *argv[])
{
    ThreadError error = kThreadError_None;

    if (argc == 0)
    {
        if (otIsRouterRoleEnabled(mInstance))
        {
            sServer->OutputFormat("Enabled\r\n");
        }
        else
        {
            sServer->OutputFormat("Disabled\r\n");
        }
    }
    else if (strcmp(argv[0], "enable") == 0)
    {
        otSetRouterRoleEnabled(mInstance, true);
    }
    else if (strcmp(argv[0], "disable") == 0)
    {
        otSetRouterRoleEnabled(mInstance, false);
    }
    else
    {
        ExitNow(error = kThreadError_Parse);
    }

exit:
    AppendResult(error);
}

void Interpreter::ProcessRouterUpgradeThreshold(int argc, char *argv[])
{
    ThreadError error = kThreadError_None;
    long value;

    if (argc == 0)
    {
        sServer->OutputFormat("%d\r\n", otGetRouterUpgradeThreshold(mInstance));
    }
    else
    {
        SuccessOrExit(error = ParseLong(argv[0], value));
        otSetRouterUpgradeThreshold(mInstance, static_cast<uint8_t>(value));
    }

exit:
    AppendResult(error);
}

void Interpreter::ProcessScan(int argc, char *argv[])
{
    ThreadError error = kThreadError_None;
    uint32_t scanChannels = 0;
    long value;

    if (argc > 0)
    {
        SuccessOrExit(error = ParseLong(argv[0], value));
        scanChannels = 1 << value;
    }

    SuccessOrExit(error = otActiveScan(mInstance, scanChannels, 0, &Interpreter::s_HandleActiveScanResult, NULL));
    sServer->OutputFormat("| J | Network Name     | Extended PAN     | PAN  | MAC Address      | Ch | dBm | LQI |\r\n");
    sServer->OutputFormat("+---+------------------+------------------+------+------------------+----+-----+-----+\r\n");

    return;

exit:
    AppendResult(error);
}

void Interpreter::s_HandleActiveScanResult(otActiveScanResult *aResult, void *aContext)
{
    reinterpret_cast<Interpreter *>(aContext)->HandleActiveScanResult(aResult);
}

void Interpreter::HandleActiveScanResult(otActiveScanResult *aResult)
{
    if (aResult == NULL)
    {
        sServer->OutputFormat("Done\r\n");
        ExitNow();
    }

    sServer->OutputFormat("| %d ", aResult->mIsJoinable);

    sServer->OutputFormat("| %-16s ", aResult->mNetworkName.m8);

    sServer->OutputFormat("| ");
    OutputBytes(aResult->mExtendedPanId.m8, OT_EXT_PAN_ID_SIZE);
    sServer->OutputFormat(" ");

    sServer->OutputFormat("| %04x | ", aResult->mPanId);
    OutputBytes(aResult->mExtAddress.m8, OT_EXT_ADDRESS_SIZE);
    sServer->OutputFormat(" | %2d ", aResult->mChannel);
    sServer->OutputFormat("| %3d ", aResult->mRssi);
    sServer->OutputFormat("| %3d |\r\n", aResult->mLqi);

exit:
    return;
}

void Interpreter::ProcessSingleton(int argc, char *argv[])
{
    ThreadError error = kThreadError_None;

    if (otIsSingleton(mInstance))
    {
        sServer->OutputFormat("true\r\n");
    }
    else
    {
        sServer->OutputFormat("false\r\n");
    }

    (void)argc;
    (void)argv;

    AppendResult(error);
}

void Interpreter::ProcessState(int argc, char *argv[])
{
    ThreadError error = kThreadError_None;

    if (argc == 0)
    {
        switch (otGetDeviceRole(mInstance))
        {
        case kDeviceRoleDisabled:
            sServer->OutputFormat("disabled\r\n");
            break;

        case kDeviceRoleDetached:
            sServer->OutputFormat("detached\r\n");
            break;

        case kDeviceRoleChild:
            sServer->OutputFormat("child\r\n");
            break;

        case kDeviceRoleRouter:
            sServer->OutputFormat("router\r\n");
            break;

        case kDeviceRoleLeader:
            sServer->OutputFormat("leader\r\n");
            break;
        }
    }
    else
    {
        if (strcmp(argv[0], "detached") == 0)
        {
            SuccessOrExit(error = otBecomeDetached(mInstance));
        }
        else if (strcmp(argv[0], "child") == 0)
        {
            SuccessOrExit(error = otBecomeChild(mInstance, kMleAttachSamePartition));
        }
        else if (strcmp(argv[0], "router") == 0)
        {
            SuccessOrExit(error = otBecomeRouter(mInstance));
        }
        else if (strcmp(argv[0], "leader") == 0)
        {
            SuccessOrExit(error = otBecomeLeader(mInstance));
        }
        else
        {
            ExitNow(error = kThreadError_Parse);
        }
    }

exit:
    AppendResult(error);
}

void Interpreter::ProcessThread(int argc, char *argv[])
{
    ThreadError error = kThreadError_Parse;

    VerifyOrExit(argc > 0, error = kThreadError_Parse);

    if (strcmp(argv[0], "start") == 0)
    {
        SuccessOrExit(error = otThreadStart(mInstance));
    }
    else if (strcmp(argv[0], "stop") == 0)
    {
        SuccessOrExit(error = otThreadStop(mInstance));
    }

exit:
    (void)argc;
    (void)argv;
    AppendResult(error);
}

void Interpreter::ProcessVersion(int argc, char *argv[])
{
    sServer->OutputFormat("%s\r\n", otGetVersionString());
    AppendResult(kThreadError_None);
    (void)argc;
    (void)argv;
}

void Interpreter::ProcessWhitelist(int argc, char *argv[])
{
    ThreadError error = kThreadError_None;
    otMacWhitelistEntry entry;
    int argcur = 0;
    uint8_t extAddr[8];
    int8_t rssi;

    if (argcur >= argc)
    {
        if (otIsMacWhitelistEnabled(mInstance))
        {
            sServer->OutputFormat("Enabled\r\n");
        }
        else
        {
            sServer->OutputFormat("Disabled\r\n");
        }

        for (uint8_t i = 0; ; i++)
        {
            if (otGetMacWhitelistEntry(mInstance, i, &entry) != kThreadError_None)
            {
                break;
            }

            if (entry.mValid == false)
            {
                continue;
            }

            OutputBytes(entry.mExtAddress.m8, OT_EXT_ADDRESS_SIZE);

            if (entry.mFixedRssi)
            {
                sServer->OutputFormat(" %d", entry.mRssi);
            }

            sServer->OutputFormat("\r\n");
        }
    }
    else if (strcmp(argv[argcur], "add") == 0)
    {
        VerifyOrExit(++argcur < argc, error = kThreadError_Parse);
        VerifyOrExit(Hex2Bin(argv[argcur], extAddr, sizeof(extAddr)) == sizeof(extAddr), error = kThreadError_Parse);

        if (++argcur < argc)
        {
            rssi = static_cast<int8_t>(strtol(argv[argcur], NULL, 0));
            VerifyOrExit(otAddMacWhitelistRssi(mInstance, extAddr, rssi) == kThreadError_None, error = kThreadError_Parse);
        }
        else
        {
            otAddMacWhitelist(mInstance, extAddr);
            VerifyOrExit(otAddMacWhitelist(mInstance, extAddr) == kThreadError_None, error = kThreadError_Parse);
        }
    }
    else if (strcmp(argv[argcur], "clear") == 0)
    {
        otClearMacWhitelist(mInstance);
    }
    else if (strcmp(argv[argcur], "disable") == 0)
    {
        otDisableMacWhitelist(mInstance);
    }
    else if (strcmp(argv[argcur], "enable") == 0)
    {
        otEnableMacWhitelist(mInstance);
    }
    else if (strcmp(argv[argcur], "remove") == 0)
    {
        VerifyOrExit(++argcur < argc, error = kThreadError_Parse);
        VerifyOrExit(Hex2Bin(argv[argcur], extAddr, sizeof(extAddr)) == sizeof(extAddr), error = kThreadError_Parse);
        otRemoveMacWhitelist(mInstance, extAddr);
    }

exit:
    AppendResult(error);
}

#if OPENTHREAD_ENABLE_DIAG
void Interpreter::ProcessDiag(int argc, char *argv[])
{
    // all diagnostics related features are processed within diagnostics module
    sServer->OutputFormat("%s\r\n", diagProcessCmd(argc, argv));
}
#endif

void Interpreter::ProcessLine(char *aBuf, uint16_t aBufLength, Server &aServer)
{
    char *argv[kMaxArgs];
    int argc = 0;
    char *cmd;

    sServer = &aServer;

    VerifyOrExit(aBuf != NULL, ;);

    for (; *aBuf == ' '; aBuf++, aBufLength--);

    for (cmd = aBuf + 1; (cmd < aBuf + aBufLength) && (cmd != NULL); ++cmd)
    {
        VerifyOrExit(argc < kMaxArgs,
                     sServer->OutputFormat("Error: too many args (max %d)\r\n", kMaxArgs));

        if (*cmd == ' ' || *cmd == '\r' || *cmd == '\n')
        {
            *cmd = '\0';
        }

        if (*(cmd - 1) == '\0' && *cmd != ' ')
        {
            argv[argc++] = cmd;
        }
    }

    cmd = aBuf;

#if OPENTHREAD_ENABLE_DIAG
    VerifyOrExit((!isDiagEnabled() || (strcmp(cmd, "diag") == 0)),
                 sServer->OutputFormat("under diagnostics mode, execute 'diag stop' before running any other commands.\r\n"));
#endif

    for (unsigned int i = 0; i < sizeof(sCommands) / sizeof(sCommands[0]); i++)
    {
        if (strcmp(cmd, sCommands[i].mName) == 0)
        {
            (this->*sCommands[i].mCommand)(argc, argv);
            break;
        }
    }

exit:
    return;
}

void Interpreter::s_HandleNetifStateChanged(uint32_t aFlags, void *aContext)
{
    reinterpret_cast<Interpreter *>(aContext)->HandleNetifStateChanged(aFlags);
}

void Interpreter::HandleNetifStateChanged(uint32_t aFlags)
{
    otNetworkDataIterator iterator;
    otBorderRouterConfig config;

    VerifyOrExit((aFlags & OT_THREAD_NETDATA_UPDATED) != 0, ;);

    // remove addresses
    for (size_t i = 0; i < sizeof(sAutoAddresses) / sizeof(sAutoAddresses[0]); i++)
    {
        otNetifAddress *address = &sAutoAddresses[i];
        bool found = false;

        if (address->mValidLifetime == 0)
        {
            continue;
        }

        iterator = OT_NETWORK_DATA_ITERATOR_INIT;

        while (otGetNextOnMeshPrefix(mInstance, false, &iterator, &config) == kThreadError_None)
        {
            if (config.mSlaac == false)
            {
                continue;
            }

            if (otIp6PrefixMatch(&config.mPrefix.mPrefix, &address->mAddress) >= config.mPrefix.mLength &&
                config.mPrefix.mLength == address->mPrefixLength)
            {
                found = true;
                break;
            }
        }

        if (!found)
        {
            otRemoveUnicastAddress(mInstance, address);
            address->mValidLifetime = 0;
        }
    }

    // add addresses
    iterator = OT_NETWORK_DATA_ITERATOR_INIT;

    while (otGetNextOnMeshPrefix(mInstance, false, &iterator, &config) == kThreadError_None)
    {
        bool found = false;

        if (config.mSlaac == false)
        {
            continue;
        }

        for (size_t i = 0; i < sizeof(sAutoAddresses) / sizeof(sAutoAddresses[0]); i++)
        {
            otNetifAddress *address = &sAutoAddresses[i];

            if (address->mValidLifetime == 0)
            {
                continue;
            }

            if (otIp6PrefixMatch(&config.mPrefix.mPrefix, &address->mAddress) >= config.mPrefix.mLength &&
                config.mPrefix.mLength == address->mPrefixLength)
            {
                found = true;
                break;
            }
        }

        if (!found)
        {
            for (size_t i = 0; i < sizeof(sAutoAddresses) / sizeof(sAutoAddresses[0]); i++)
            {
                otNetifAddress *address = &sAutoAddresses[i];

                if (address->mValidLifetime != 0)
                {
                    continue;
                }

                memset(address, 0, sizeof(*address));
                memcpy(&address->mAddress, &config.mPrefix.mPrefix, 8);

                for (size_t j = 8; j < sizeof(address->mAddress); j++)
                {
                    address->mAddress.mFields.m8[j] = (uint8_t)otPlatRandomGet();
                }

                address->mPrefixLength = config.mPrefix.mLength;
                address->mPreferredLifetime = config.mPreferred ? 0xffffffff : 0;
                address->mValidLifetime = 0xffffffff;
                otAddUnicastAddress(mInstance, address);
                break;
            }
        }
    }

exit:
    return;
}

}  // namespace Cli
}  // namespace Thread<|MERGE_RESOLUTION|>--- conflicted
+++ resolved
@@ -322,11 +322,7 @@
     }
 
     SuccessOrExit(error = ParseLong(argv[0], value));
-<<<<<<< HEAD
-    SuccessOrExit(error = otGetChildInfoById(mInstance, static_cast<uint8_t>(value), &childInfo));
-=======
-    SuccessOrExit(error = otGetChildInfoById(static_cast<uint16_t>(value), &childInfo));
->>>>>>> 3d04344c
+    SuccessOrExit(error = otGetChildInfoById(mInstance, static_cast<uint16_t>(value), &childInfo));
 
     sServer->OutputFormat("Child ID: %d\r\n", childInfo.mChildId);
     sServer->OutputFormat("Rloc: %04x\r\n", childInfo.mRloc16);
@@ -1552,11 +1548,7 @@
     }
 
     SuccessOrExit(error = ParseLong(argv[0], value));
-<<<<<<< HEAD
-    SuccessOrExit(error = otGetRouterInfo(mInstance, static_cast<uint8_t>(value), &routerInfo));
-=======
-    SuccessOrExit(error = otGetRouterInfo(static_cast<uint16_t>(value), &routerInfo));
->>>>>>> 3d04344c
+    SuccessOrExit(error = otGetRouterInfo(mInstance, static_cast<uint16_t>(value), &routerInfo));
 
     sServer->OutputFormat("Alloc: %d\r\n", routerInfo.mAllocated);
 
