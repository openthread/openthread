/*
 *  Copyright (c) 2016, The OpenThread Authors.
 *  All rights reserved.
 *
 *  Redistribution and use in source and binary forms, with or without
 *  modification, are permitted provided that the following conditions are met:
 *  1. Redistributions of source code must retain the above copyright
 *     notice, this list of conditions and the following disclaimer.
 *  2. Redistributions in binary form must reproduce the above copyright
 *     notice, this list of conditions and the following disclaimer in the
 *     documentation and/or other materials provided with the distribution.
 *  3. Neither the name of the copyright holder nor the
 *     names of its contributors may be used to endorse or promote products
 *     derived from this software without specific prior written permission.
 *
 *  THIS SOFTWARE IS PROVIDED BY THE COPYRIGHT HOLDERS AND CONTRIBUTORS "AS IS"
 *  AND ANY EXPRESS OR IMPLIED WARRANTIES, INCLUDING, BUT NOT LIMITED TO, THE
 *  IMPLIED WARRANTIES OF MERCHANTABILITY AND FITNESS FOR A PARTICULAR PURPOSE
 *  ARE DISCLAIMED. IN NO EVENT SHALL THE COPYRIGHT HOLDER OR CONTRIBUTORS BE
 *  LIABLE FOR ANY DIRECT, INDIRECT, INCIDENTAL, SPECIAL, EXEMPLARY, OR
 *  CONSEQUENTIAL DAMAGES (INCLUDING, BUT NOT LIMITED TO, PROCUREMENT OF
 *  SUBSTITUTE GOODS OR SERVICES; LOSS OF USE, DATA, OR PROFITS; OR BUSINESS
 *  INTERRUPTION) HOWEVER CAUSED AND ON ANY THEORY OF LIABILITY, WHETHER IN
 *  CONTRACT, STRICT LIABILITY, OR TORT (INCLUDING NEGLIGENCE OR OTHERWISE)
 *  ARISING IN ANY WAY OUT OF THE USE OF THIS SOFTWARE, EVEN IF ADVISED OF THE
 *  POSSIBILITY OF SUCH DAMAGE.
 */

/**
 * @file
 *   This file implements the CLI interpreter.
 */

#include "cli.hpp"

#include <stdio.h>
#include <stdlib.h>
#include "mac/channel_mask.hpp"
#include "utils/parse_cmdline.hpp"

#include <openthread/icmp6.h>
#include <openthread/link.h>
#include <openthread/ncp.h>
#include <openthread/thread.h>
#if OPENTHREAD_CONFIG_TIME_SYNC_ENABLE
#include <openthread/network_time.h>
#endif

#if OPENTHREAD_FTD
#include <openthread/dataset_ftd.h>
#include <openthread/thread_ftd.h>
#endif

#if OPENTHREAD_CONFIG_BORDER_ROUTER_ENABLE
#include <openthread/border_router.h>
#endif
#if OPENTHREAD_CONFIG_TMF_NETDATA_SERVICE_ENABLE
#include <openthread/server.h>
#endif

#include <openthread/diag.h>
#include <openthread/icmp6.h>
#include <openthread/logging.h>
#include <openthread/platform/uart.h>
#if OPENTHREAD_CONFIG_PLATFORM_NETIF_ENABLE
#include <openthread/platform/misc.h>
#endif

#include "common/new.hpp"
#include "net/ip6.hpp"
#include "utils/otns.hpp"

#if (OPENTHREAD_CONFIG_THREAD_VERSION >= OT_THREAD_VERSION_1_2)
#include <openthread/backbone_router.h>
#if OPENTHREAD_FTD && OPENTHREAD_CONFIG_BACKBONE_ROUTER_ENABLE
#include <openthread/backbone_router_ftd.h>
#endif
#endif

#include "cli_dataset.hpp"

#if OPENTHREAD_CONFIG_CHANNEL_MANAGER_ENABLE && OPENTHREAD_FTD
#include <openthread/channel_manager.h>
#endif

#if OPENTHREAD_CONFIG_CHANNEL_MONITOR_ENABLE
#include <openthread/channel_monitor.h>
#endif

#if (OPENTHREAD_CONFIG_LOG_OUTPUT == OPENTHREAD_CONFIG_LOG_OUTPUT_DEBUG_UART) && OPENTHREAD_POSIX
#include <openthread/platform/debug_uart.h>
#endif

#include "common/encoding.hpp"
#include "common/string.hpp"

using ot::Encoding::BigEndian::HostSwap16;
using ot::Encoding::BigEndian::HostSwap32;

namespace ot {

namespace Cli {

constexpr Interpreter::Command Interpreter::sCommands[];

Interpreter *Interpreter::sInterpreter = nullptr;

Interpreter::Interpreter(Instance *aInstance)
    : mUserCommands(nullptr)
    , mUserCommandsLength(0)
    , mPingLength(kDefaultPingLength)
    , mPingCount(kDefaultPingCount)
    , mPingInterval(kDefaultPingInterval)
    , mPingHopLimit(0)
    , mPingAllowZeroHopLimit(false)
    , mPingIdentifier(0)
    , mPingTimer(*aInstance, Interpreter::HandlePingTimer, this)
#if OPENTHREAD_CONFIG_DNS_CLIENT_ENABLE
    , mResolvingInProgress(0)
#endif
#if OPENTHREAD_CONFIG_SNTP_CLIENT_ENABLE
    , mSntpQueryingInProgress(false)
#endif
    , mDataset(*this)
    , mNetworkData(*this)
    , mUdp(*this)
#if OPENTHREAD_CONFIG_COAP_API_ENABLE
    , mCoap(*this)
#endif
#if OPENTHREAD_CONFIG_COAP_SECURE_API_ENABLE
    , mCoapSecure(*this)
#endif
#if OPENTHREAD_CONFIG_COMMISSIONER_ENABLE && OPENTHREAD_FTD
    , mCommissioner(*this)
#endif
#if OPENTHREAD_CONFIG_JOINER_ENABLE
    , mJoiner(*this)
#endif
    , mInstance(aInstance)
{
#if OPENTHREAD_FTD || OPENTHREAD_CONFIG_TMF_NETWORK_DIAG_MTD_ENABLE
    otThreadSetReceiveDiagnosticGetCallback(mInstance, &Interpreter::HandleDiagnosticGetResponse, this);
#endif
#if OPENTHREAD_FTD
    otThreadSetDiscoveryRequestCallback(mInstance, &Interpreter::HandleDiscoveryRequest, this);
#endif

    mIcmpHandler.mReceiveCallback = Interpreter::HandleIcmpReceive;
    mIcmpHandler.mContext         = this;
    IgnoreError(otIcmp6RegisterHandler(mInstance, &mIcmpHandler));

#if OPENTHREAD_CONFIG_DNS_CLIENT_ENABLE
    memset(mResolvingHostname, 0, sizeof(mResolvingHostname));
#endif
}

int Interpreter::Hex2Bin(const char *aHex, uint8_t *aBin, uint16_t aBinLength, bool aAllowTruncate)
{
    size_t      hexLength = strlen(aHex);
    const char *hexEnd    = aHex + hexLength;
    uint8_t *   cur       = aBin;
    uint8_t     numChars  = hexLength & 1;
    uint8_t     byte      = 0;
    int         len       = 0;
    int         rval;

    if (!aAllowTruncate)
    {
        VerifyOrExit((hexLength + 1) / 2 <= aBinLength, rval = -1);
    }

    while (aHex < hexEnd)
    {
        if ('A' <= *aHex && *aHex <= 'F')
        {
            byte |= 10 + (*aHex - 'A');
        }
        else if ('a' <= *aHex && *aHex <= 'f')
        {
            byte |= 10 + (*aHex - 'a');
        }
        else if ('0' <= *aHex && *aHex <= '9')
        {
            byte |= *aHex - '0';
        }
        else
        {
            ExitNow(rval = -1);
        }

        aHex++;
        numChars++;

        if (numChars >= 2)
        {
            numChars = 0;
            *cur++   = byte;
            byte     = 0;
            len++;

            if (len == aBinLength)
            {
                ExitNow(rval = len);
            }
        }
        else
        {
            byte <<= 4;
        }
    }

    rval = len;

exit:
    return rval;
}

void Interpreter::OutputResult(otError aError)
{
    switch (aError)
    {
    case OT_ERROR_NONE:
        OutputLine("Done");
        break;

    case OT_ERROR_PENDING:
        break;

    default:
        OutputLine("Error %d: %s", aError, otThreadErrorToString(aError));
    }
}

void Interpreter::OutputBytes(const uint8_t *aBytes, uint8_t aLength)
{
    for (int i = 0; i < aLength; i++)
    {
        OutputFormat("%02x", aBytes[i]);
    }
}

int Interpreter::OutputIp6Address(const otIp6Address &aAddress)
{
    return OutputFormat(
        "%x:%x:%x:%x:%x:%x:%x:%x", HostSwap16(aAddress.mFields.m16[0]), HostSwap16(aAddress.mFields.m16[1]),
        HostSwap16(aAddress.mFields.m16[2]), HostSwap16(aAddress.mFields.m16[3]), HostSwap16(aAddress.mFields.m16[4]),
        HostSwap16(aAddress.mFields.m16[5]), HostSwap16(aAddress.mFields.m16[6]), HostSwap16(aAddress.mFields.m16[7]));
}

otError Interpreter::ParseLong(char *aString, long &aLong)
{
    char *endptr;
    aLong = strtol(aString, &endptr, 0);
    return (*endptr == '\0') ? OT_ERROR_NONE : OT_ERROR_INVALID_ARGS;
}

otError Interpreter::ParseUnsignedLong(char *aString, unsigned long &aUnsignedLong)
{
    char *endptr;
    aUnsignedLong = strtoul(aString, &endptr, 0);
    return (*endptr == '\0') ? OT_ERROR_NONE : OT_ERROR_INVALID_ARGS;
}

otError Interpreter::ParseJoinerDiscerner(char *aString, otJoinerDiscerner &aDiscerner)
{
    otError       error     = OT_ERROR_NONE;
    char *        separator = strstr(aString, "/");
    unsigned long length;

    VerifyOrExit(separator != nullptr, error = OT_ERROR_NOT_FOUND);

    SuccessOrExit(error = ParseUnsignedLong(separator + 1, length));
    VerifyOrExit(length > 0 && length <= 64, error = OT_ERROR_INVALID_ARGS);

    {
        char *             end;
        unsigned long long value = strtoull(aString, &end, 0);
        aDiscerner.mValue        = value;
        VerifyOrExit(end == separator, error = OT_ERROR_INVALID_ARGS);
    }

    aDiscerner.mLength = static_cast<uint8_t>(length);

exit:
    return error;
}

otError Interpreter::ParsePingInterval(const char *aString, uint32_t &aInterval)
{
    otError        error    = OT_ERROR_NONE;
    const uint32_t msFactor = 1000;
    uint32_t       factor   = msFactor;

    aInterval = 0;

    while (*aString)
    {
        if ('0' <= *aString && *aString <= '9')
        {
            // In the case of seconds, change the base of already calculated value.
            if (factor == msFactor)
            {
                aInterval *= 10;
            }

            aInterval += static_cast<uint32_t>(*aString - '0') * factor;

            // In the case of milliseconds, change the multiplier factor.
            if (factor != msFactor)
            {
                factor /= 10;
            }
        }
        else if (*aString == '.')
        {
            // Accept only one dot character.
            VerifyOrExit(factor == msFactor, error = OT_ERROR_INVALID_ARGS);

            // Start analyzing hundreds of milliseconds.
            factor /= 10;
        }
        else
        {
            ExitNow(error = OT_ERROR_INVALID_ARGS);
        }

        aString++;
    }

exit:
    return error;
}

otError Interpreter::ProcessHelp(uint8_t aArgsLength, char *aArgs[])
{
    OT_UNUSED_VARIABLE(aArgsLength);
    OT_UNUSED_VARIABLE(aArgs);

    static_assert(IsArraySorted(sCommands, OT_ARRAY_LENGTH(sCommands)), "Command list is not sorted");

    for (const Command &command : sCommands)
    {
        OutputLine("%s", command.mName);
    }

    for (uint8_t i = 0; i < mUserCommandsLength; i++)
    {
        OutputLine("%s", mUserCommands[i].mName);
    }

    return OT_ERROR_NONE;
}

#if (OPENTHREAD_CONFIG_THREAD_VERSION >= OT_THREAD_VERSION_1_2)
otError Interpreter::ProcessBackboneRouter(uint8_t aArgsLength, char *aArgs[])
{
    OT_UNUSED_VARIABLE(aArgs);
    otError                error = OT_ERROR_INVALID_COMMAND;
    otBackboneRouterConfig config;

    if (aArgsLength == 0)
    {
        if (otBackboneRouterGetPrimary(mInstance, &config) == OT_ERROR_NONE)
        {
            OutputLine("BBR Primary:");
            OutputLine("server16: 0x%04X", config.mServer16);
            OutputLine("seqno:    %d", config.mSequenceNumber);
            OutputLine("delay:    %d secs", config.mReregistrationDelay);
            OutputLine("timeout:  %d secs", config.mMlrTimeout);
        }
        else
        {
            OutputLine("BBR Primary: None");
        }

        error = OT_ERROR_NONE;
    }
#if OPENTHREAD_FTD && OPENTHREAD_CONFIG_BACKBONE_ROUTER_ENABLE
    else
    {
#if OPENTHREAD_CONFIG_REFERENCE_DEVICE_ENABLE
        if (strcmp(aArgs[0], "mgmt") == 0)
        {
            unsigned long value;

            VerifyOrExit(aArgsLength >= 2, error = OT_ERROR_INVALID_COMMAND);

            if (strcmp(aArgs[1], "dua") == 0)
            {
                otIp6InterfaceIdentifier *mlIid = nullptr;
                otIp6InterfaceIdentifier  iid;

                VerifyOrExit((aArgsLength == 3 || aArgsLength == 4), error = OT_ERROR_INVALID_ARGS);

                SuccessOrExit(error = ParseUnsignedLong(aArgs[2], value));

                if (aArgsLength == 4)
                {
                    VerifyOrExit(Hex2Bin(aArgs[3], iid.mFields.m8, sizeof(iid)) == sizeof(iid),
                                 error = OT_ERROR_INVALID_ARGS);
                    mlIid = &iid;
                }

                otBackboneRouterConfigNextDuaRegistrationResponse(mInstance, mlIid, static_cast<uint8_t>(value));
                ExitNow();
            }
            else if (strcmp(aArgs[1], "mlr") == 0)
            {
                error = ProcessBackboneRouterMgmtMlr(aArgsLength - 2, aArgs + 2);
                ExitNow();
            }
        }
#endif // OPENTHREAD_CONFIG_REFERENCE_DEVICE_ENABLE
        SuccessOrExit(error = ProcessBackboneRouterLocal(aArgsLength, aArgs));
    }

exit:
#endif // OPENTHREAD_FTD && OPENTHREAD_CONFIG_BACKBONE_ROUTER_ENABLE
    return error;
}

#if OPENTHREAD_FTD && OPENTHREAD_CONFIG_BACKBONE_ROUTER_ENABLE

#if OPENTHREAD_CONFIG_REFERENCE_DEVICE_ENABLE
otError Interpreter::ProcessBackboneRouterMgmtMlr(uint8_t aArgsLength, char **aArgs)
{
    OT_UNUSED_VARIABLE(aArgsLength);
    OT_UNUSED_VARIABLE(aArgs);

    otError error = OT_ERROR_INVALID_COMMAND;

    VerifyOrExit(aArgsLength >= 1, OT_NOOP);

    if (!strcmp(aArgs[0], "listener"))
    {
        if (aArgsLength == 1)
        {
            PrintMulticastListenersTable();
            error = OT_ERROR_NONE;
        }
        else if (!strcmp(aArgs[1], "clear"))
        {
            otBackboneRouterMulticastListenerClear(mInstance);
            error = OT_ERROR_NONE;
        }
        else if (!strcmp(aArgs[1], "add"))
        {
            struct otIp6Address address;
            unsigned long       value;
            uint32_t            timeout = 0;

            VerifyOrExit(aArgsLength == 3 || aArgsLength == 4, error = OT_ERROR_INVALID_ARGS);

            SuccessOrExit(error = otIp6AddressFromString(aArgs[2], &address));
            if (aArgsLength == 4)
            {
                SuccessOrExit(error = ParseUnsignedLong(aArgs[3], value));
                timeout = static_cast<uint32_t>(value);
            }

            error = otBackboneRouterMulticastListenerAdd(mInstance, &address, timeout);
        }
    }
    else if (!strcmp(aArgs[0], "response"))
    {
        unsigned long value;

        VerifyOrExit(aArgsLength == 2, error = OT_ERROR_INVALID_ARGS);
        SuccessOrExit(error = ParseUnsignedLong(aArgs[1], value));

        otBackboneRouterConfigNextMulticastListenerRegistrationResponse(mInstance, static_cast<uint8_t>(value));
    }
    else
    {
        error = OT_ERROR_INVALID_COMMAND;
    }

exit:
    return error;
}

void Interpreter::PrintMulticastListenersTable(void)
{
    otBackboneRouterMulticastListenerIterator iter = OT_BACKBONE_ROUTER_MULTICAST_LISTENER_ITERATOR_INIT;
    otBackboneRouterMulticastListenerInfo     listenerInfo;

    while (otBackboneRouterMulticastListenerGetNext(mInstance, &iter, &listenerInfo) == OT_ERROR_NONE)
    {
        OutputIp6Address(listenerInfo.mAddress);
        OutputLine(" %u", listenerInfo.mTimeout);
    }
}

#endif // OPENTHREAD_CONFIG_REFERENCE_DEVICE_ENABLE

otError Interpreter::ProcessBackboneRouterLocal(uint8_t aArgsLength, char *aArgs[])
{
    otError                error = OT_ERROR_NONE;
    otBackboneRouterConfig config;
    unsigned long          value;

    if (strcmp(aArgs[0], "disable") == 0)
    {
        otBackboneRouterSetEnabled(mInstance, false);
    }
    else if (strcmp(aArgs[0], "enable") == 0)
    {
        otBackboneRouterSetEnabled(mInstance, true);
    }
    else if (strcmp(aArgs[0], "jitter") == 0)
    {
        if (aArgsLength == 1)
        {
            OutputLine("%d", otBackboneRouterGetRegistrationJitter(mInstance));
        }
        else if (aArgsLength == 2)
        {
            SuccessOrExit(error = ParseUnsignedLong(aArgs[1], value));
            otBackboneRouterSetRegistrationJitter(mInstance, static_cast<uint8_t>(value));
        }
    }
    else if (strcmp(aArgs[0], "register") == 0)
    {
        SuccessOrExit(error = otBackboneRouterRegister(mInstance));
    }
    else if (strcmp(aArgs[0], "state") == 0)
    {
        switch (otBackboneRouterGetState(mInstance))
        {
        case OT_BACKBONE_ROUTER_STATE_DISABLED:
            OutputLine("Disabled");
            break;
        case OT_BACKBONE_ROUTER_STATE_SECONDARY:
            OutputLine("Secondary");
            break;
        case OT_BACKBONE_ROUTER_STATE_PRIMARY:
            OutputLine("Primary");
            break;
        }
    }
    else if (strcmp(aArgs[0], "config") == 0)
    {
        otBackboneRouterGetConfig(mInstance, &config);

        if (aArgsLength == 1)
        {
            OutputLine("seqno:    %d", config.mSequenceNumber);
            OutputLine("delay:    %d secs", config.mReregistrationDelay);
            OutputLine("timeout:  %d secs", config.mMlrTimeout);
        }
        else
        {
            // Set local Backbone Router configuration.
            for (int argCur = 1; argCur < aArgsLength; argCur++)
            {
                VerifyOrExit(argCur + 1 < aArgsLength, error = OT_ERROR_INVALID_ARGS);

                if (strcmp(aArgs[argCur], "seqno") == 0)
                {
                    SuccessOrExit(error = ParseUnsignedLong(aArgs[++argCur], value));
                    config.mSequenceNumber = static_cast<uint8_t>(value);
                }
                else if (strcmp(aArgs[argCur], "delay") == 0)
                {
                    SuccessOrExit(error = ParseUnsignedLong(aArgs[++argCur], value));
                    config.mReregistrationDelay = static_cast<uint16_t>(value);
                }
                else if (strcmp(aArgs[argCur], "timeout") == 0)
                {
                    SuccessOrExit(error = ParseUnsignedLong(aArgs[++argCur], value));
                    config.mMlrTimeout = static_cast<uint32_t>(value);
                }
                else
                {
                    ExitNow(error = OT_ERROR_INVALID_ARGS);
                }
            }

            SuccessOrExit(error = otBackboneRouterSetConfig(mInstance, &config));
        }
    }
    else
    {
        error = OT_ERROR_INVALID_COMMAND;
    }

exit:
    return error;
}
#endif // OPENTHREAD_FTD && OPENTHREAD_CONFIG_BACKBONE_ROUTER_ENABLE

otError Interpreter::ProcessDomainName(uint8_t aArgsLength, char *aArgs[])
{
    otError error = OT_ERROR_NONE;

    if (aArgsLength == 0)
    {
        const char *domainName = otThreadGetDomainName(mInstance);
        OutputLine("%s", static_cast<const char *>(domainName));
    }
    else
    {
        SuccessOrExit(error = otThreadSetDomainName(mInstance, aArgs[0]));
    }

exit:
    return error;
}

#if OPENTHREAD_CONFIG_DUA_ENABLE
otError Interpreter::ProcessDua(uint8_t aArgsLength, char *aArgs[])
{
    otError error = OT_ERROR_NONE;

    VerifyOrExit(aArgsLength >= 1 && strcmp(aArgs[0], "iid") == 0, error = OT_ERROR_INVALID_COMMAND);

    switch (aArgsLength)
    {
    case 1:
    {
        const otIp6InterfaceIdentifier *iid = otThreadGetFixedDuaInterfaceIdentifier(mInstance);

        if (iid != nullptr)
        {
            OutputBytes(iid->mFields.m8, sizeof(otIp6InterfaceIdentifier));
            OutputLine("");
        }
        break;
    }
    case 2:
        if (strcmp(aArgs[1], "clear") == 0)
        {
            SuccessOrExit(error = otThreadSetFixedDuaInterfaceIdentifier(mInstance, nullptr));
        }
        else
        {
            otIp6InterfaceIdentifier iid;

            VerifyOrExit(Hex2Bin(aArgs[1], iid.mFields.m8, sizeof(otIp6InterfaceIdentifier)) ==
                             sizeof(otIp6InterfaceIdentifier),
                         error = OT_ERROR_INVALID_ARGS);
            SuccessOrExit(error = otThreadSetFixedDuaInterfaceIdentifier(mInstance, &iid));
        }
        break;
    default:
        error = OT_ERROR_INVALID_ARGS;
        break;
    }

exit:
    return error;
}
#endif // OPENTHREAD_CONFIG_DUA_ENABLE

#endif // (OPENTHREAD_CONFIG_THREAD_VERSION >= OT_THREAD_VERSION_1_2)

otError Interpreter::ProcessBufferInfo(uint8_t aArgsLength, char *aArgs[])
{
    OT_UNUSED_VARIABLE(aArgsLength);
    OT_UNUSED_VARIABLE(aArgs);

    otBufferInfo bufferInfo;

    otMessageGetBufferInfo(mInstance, &bufferInfo);

    OutputLine("total: %d", bufferInfo.mTotalBuffers);
    OutputLine("free: %d", bufferInfo.mFreeBuffers);
    OutputLine("6lo send: %d %d", bufferInfo.m6loSendMessages, bufferInfo.m6loSendBuffers);
    OutputLine("6lo reas: %d %d", bufferInfo.m6loReassemblyMessages, bufferInfo.m6loReassemblyBuffers);
    OutputLine("ip6: %d %d", bufferInfo.mIp6Messages, bufferInfo.mIp6Buffers);
    OutputLine("mpl: %d %d", bufferInfo.mMplMessages, bufferInfo.mMplBuffers);
    OutputLine("mle: %d %d", bufferInfo.mMleMessages, bufferInfo.mMleBuffers);
    OutputLine("arp: %d %d", bufferInfo.mArpMessages, bufferInfo.mArpBuffers);
    OutputLine("coap: %d %d", bufferInfo.mCoapMessages, bufferInfo.mCoapBuffers);
    OutputLine("coap secure: %d %d", bufferInfo.mCoapSecureMessages, bufferInfo.mCoapSecureBuffers);
    OutputLine("application coap: %d %d", bufferInfo.mApplicationCoapMessages, bufferInfo.mApplicationCoapBuffers);

    return OT_ERROR_NONE;
}

otError Interpreter::ProcessCcaThreshold(uint8_t aArgsLength, char *aArgs[])
{
    otError error = OT_ERROR_NONE;

    if (aArgsLength == 0)
    {
        int8_t cca;

        SuccessOrExit(error = otPlatRadioGetCcaEnergyDetectThreshold(mInstance, &cca));
        OutputLine("%d dBm", cca);
    }
    else
    {
        long value;

        SuccessOrExit(error = ParseLong(aArgs[0], value));
        SuccessOrExit(error = otPlatRadioSetCcaEnergyDetectThreshold(mInstance, static_cast<int8_t>(value)));
    }

exit:
    return error;
}

otError Interpreter::ProcessChannel(uint8_t aArgsLength, char *aArgs[])
{
    otError error = OT_ERROR_NONE;
    long    value;

    if (aArgsLength == 0)
    {
        OutputLine("%d", otLinkGetChannel(mInstance));
    }
    else if (strcmp(aArgs[0], "supported") == 0)
    {
        OutputLine("0x%x", otPlatRadioGetSupportedChannelMask(mInstance));
    }
    else if (strcmp(aArgs[0], "preferred") == 0)
    {
        OutputLine("0x%x", otPlatRadioGetPreferredChannelMask(mInstance));
    }
#if OPENTHREAD_CONFIG_CHANNEL_MONITOR_ENABLE
    else if (strcmp(aArgs[0], "monitor") == 0)
    {
        if (aArgsLength == 1)
        {
            OutputLine("enabled: %d", otChannelMonitorIsEnabled(mInstance));
            if (otChannelMonitorIsEnabled(mInstance))
            {
                uint32_t channelMask = otLinkGetSupportedChannelMask(mInstance);
                uint8_t  channelNum  = sizeof(channelMask) * CHAR_BIT;

                OutputLine("interval: %u", otChannelMonitorGetSampleInterval(mInstance));
                OutputLine("threshold: %d", otChannelMonitorGetRssiThreshold(mInstance));
                OutputLine("window: %u", otChannelMonitorGetSampleWindow(mInstance));
                OutputLine("count: %u", otChannelMonitorGetSampleCount(mInstance));

                OutputLine("occupancies:");
                for (uint8_t channel = 0; channel < channelNum; channel++)
                {
                    uint32_t occupancy = 0;

                    if (!((1UL << channel) & channelMask))
                    {
                        continue;
                    }

                    occupancy = otChannelMonitorGetChannelOccupancy(mInstance, channel);

                    OutputFormat("ch %d (0x%04x) ", channel, occupancy);
                    occupancy = (occupancy * 10000) / 0xffff;
                    OutputLine("%2d.%02d%% busy", occupancy / 100, occupancy % 100);
                }
                OutputLine("");
            }
        }
        else if (strcmp(aArgs[1], "start") == 0)
        {
            error = otChannelMonitorSetEnabled(mInstance, true);
        }
        else if (strcmp(aArgs[1], "stop") == 0)
        {
            error = otChannelMonitorSetEnabled(mInstance, false);
        }
        else
        {
            ExitNow(error = OT_ERROR_INVALID_ARGS);
        }
    }
#endif
#if OPENTHREAD_CONFIG_CHANNEL_MANAGER_ENABLE && OPENTHREAD_FTD
    else if (strcmp(aArgs[0], "manager") == 0)
    {
        if (aArgsLength == 1)
        {
            OutputLine("channel: %d", otChannelManagerGetRequestedChannel(mInstance));
            OutputLine("auto: %d", otChannelManagerGetAutoChannelSelectionEnabled(mInstance));

            if (otChannelManagerGetAutoChannelSelectionEnabled(mInstance))
            {
                Mac::ChannelMask supportedMask(otChannelManagerGetSupportedChannels(mInstance));
                Mac::ChannelMask favoredMask(otChannelManagerGetFavoredChannels(mInstance));

                OutputLine("delay: %d", otChannelManagerGetDelay(mInstance));
                OutputLine("interval: %u", otChannelManagerGetAutoChannelSelectionInterval(mInstance));
                OutputLine("supported: %s", supportedMask.ToString().AsCString());
                OutputLine("favored: %s", supportedMask.ToString().AsCString());
            }
        }
        else if (strcmp(aArgs[1], "change") == 0)
        {
            VerifyOrExit(aArgsLength > 2, error = OT_ERROR_INVALID_ARGS);
            SuccessOrExit(error = ParseLong(aArgs[2], value));
            otChannelManagerRequestChannelChange(mInstance, static_cast<uint8_t>(value));
        }
#if OPENTHREAD_CONFIG_CHANNEL_MONITOR_ENABLE
        else if (strcmp(aArgs[1], "select") == 0)
        {
            VerifyOrExit(aArgsLength > 2, error = OT_ERROR_INVALID_ARGS);
            SuccessOrExit(error = ParseLong(aArgs[2], value));
            error = otChannelManagerRequestChannelSelect(mInstance, (value != 0) ? true : false);
        }
#endif
        else if (strcmp(aArgs[1], "auto") == 0)
        {
            VerifyOrExit(aArgsLength > 2, error = OT_ERROR_INVALID_ARGS);
            SuccessOrExit(error = ParseLong(aArgs[2], value));
            otChannelManagerSetAutoChannelSelectionEnabled(mInstance, (value != 0) ? true : false);
        }
        else if (strcmp(aArgs[1], "delay") == 0)
        {
            VerifyOrExit(aArgsLength > 2, error = OT_ERROR_INVALID_ARGS);
            SuccessOrExit(error = ParseLong(aArgs[2], value));
            error = otChannelManagerSetDelay(mInstance, static_cast<uint8_t>(value));
        }
        else if (strcmp(aArgs[1], "interval") == 0)
        {
            VerifyOrExit(aArgsLength > 2, error = OT_ERROR_INVALID_ARGS);
            SuccessOrExit(error = ParseLong(aArgs[2], value));
            error = otChannelManagerSetAutoChannelSelectionInterval(mInstance, static_cast<uint32_t>(value));
        }
        else if (strcmp(aArgs[1], "supported") == 0)
        {
            VerifyOrExit(aArgsLength > 2, error = OT_ERROR_INVALID_ARGS);
            SuccessOrExit(error = ParseLong(aArgs[2], value));
            otChannelManagerSetSupportedChannels(mInstance, static_cast<uint32_t>(value));
        }
        else if (strcmp(aArgs[1], "favored") == 0)
        {
            VerifyOrExit(aArgsLength > 2, error = OT_ERROR_INVALID_ARGS);
            SuccessOrExit(error = ParseLong(aArgs[2], value));
            otChannelManagerSetFavoredChannels(mInstance, static_cast<uint32_t>(value));
        }
        else
        {
            ExitNow(error = OT_ERROR_INVALID_ARGS);
        }
    }
#endif
    else
    {
        SuccessOrExit(error = ParseLong(aArgs[0], value));
        error = otLinkSetChannel(mInstance, static_cast<uint8_t>(value));
    }

exit:
    return error;
}

#if OPENTHREAD_FTD
otError Interpreter::ProcessChild(uint8_t aArgsLength, char *aArgs[])
{
    otError     error = OT_ERROR_NONE;
    otChildInfo childInfo;
    long        value;
    bool        isTable;

    VerifyOrExit(aArgsLength > 0, error = OT_ERROR_INVALID_ARGS);

    isTable = (strcmp(aArgs[0], "table") == 0);

    if (isTable || strcmp(aArgs[0], "list") == 0)
    {
        uint16_t maxChildren;

        if (isTable)
        {
            OutputLine("| ID  | RLOC16 | Timeout    | Age        | LQ In | C_VN |R|S|D|N| Extended MAC     |");
            OutputLine("+-----+--------+------------+------------+-------+------+-+-+-+-+------------------+");
        }

        maxChildren = otThreadGetMaxAllowedChildren(mInstance);

        for (uint16_t i = 0; i < maxChildren; i++)
        {
            if ((otThreadGetChildInfoByIndex(mInstance, i, &childInfo) != OT_ERROR_NONE) || childInfo.mIsStateRestoring)
            {
                continue;
            }

            if (isTable)
            {
                OutputFormat("| %3d ", childInfo.mChildId);
                OutputFormat("| 0x%04x ", childInfo.mRloc16);
                OutputFormat("| %10d ", childInfo.mTimeout);
                OutputFormat("| %10d ", childInfo.mAge);
                OutputFormat("| %5d ", childInfo.mLinkQualityIn);
                OutputFormat("| %4d ", childInfo.mNetworkDataVersion);
                OutputFormat("|%1d", childInfo.mRxOnWhenIdle);
                OutputFormat("|%1d", childInfo.mSecureDataRequest);
                OutputFormat("|%1d", childInfo.mFullThreadDevice);
                OutputFormat("|%1d", childInfo.mFullNetworkData);
                OutputFormat("| ");

                for (uint8_t b : childInfo.mExtAddress.m8)
                {
                    OutputFormat("%02x", b);
                }

                OutputLine(" |");
            }
            else
            {
                OutputFormat("%d ", childInfo.mChildId);
            }
        }

        OutputLine("");
        ExitNow();
    }

    SuccessOrExit(error = ParseLong(aArgs[0], value));
    SuccessOrExit(error = otThreadGetChildInfoById(mInstance, static_cast<uint16_t>(value), &childInfo));

    OutputLine("Child ID: %d", childInfo.mChildId);
    OutputLine("Rloc: %04x", childInfo.mRloc16);
    OutputFormat("Ext Addr: ");

    for (uint8_t b : childInfo.mExtAddress.m8)
    {
        OutputFormat("%02x", b);
    }

    OutputLine("");
    OutputFormat("Mode: ");

    if (childInfo.mRxOnWhenIdle)
    {
        OutputFormat("r");
    }

    if (childInfo.mSecureDataRequest)
    {
        OutputFormat("s");
    }

    if (childInfo.mFullThreadDevice)
    {
        OutputFormat("d");
    }

    if (childInfo.mFullNetworkData)
    {
        OutputFormat("n");
    }

    OutputLine("");

    OutputLine("Net Data: %d", childInfo.mNetworkDataVersion);
    OutputLine("Timeout: %d", childInfo.mTimeout);
    OutputLine("Age: %d", childInfo.mAge);
    OutputLine("Link Quality In: %d", childInfo.mLinkQualityIn);
    OutputLine("RSSI: %d", childInfo.mAverageRssi);

exit:
    return error;
}

otError Interpreter::ProcessChildIp(uint8_t aArgsLength, char *aArgs[])
{
    OT_UNUSED_VARIABLE(aArgs);
    otError error = OT_ERROR_NONE;

    if (aArgsLength == 0)
    {
        uint16_t maxChildren = otThreadGetMaxAllowedChildren(mInstance);

        for (uint16_t childIndex = 0; childIndex < maxChildren; childIndex++)
        {
            otChildIp6AddressIterator iterator = OT_CHILD_IP6_ADDRESS_ITERATOR_INIT;
            otIp6Address              ip6Address;
            otChildInfo               childInfo;

            if ((otThreadGetChildInfoByIndex(mInstance, childIndex, &childInfo) != OT_ERROR_NONE) ||
                childInfo.mIsStateRestoring)
            {
                continue;
            }

            iterator = OT_CHILD_IP6_ADDRESS_ITERATOR_INIT;

            while (otThreadGetChildNextIp6Address(mInstance, childIndex, &iterator, &ip6Address) == OT_ERROR_NONE)
            {
                OutputFormat("%04x: ", childInfo.mRloc16);
                OutputIp6Address(ip6Address);
                OutputLine("");
            }
        }
    }
    else if (strcmp(aArgs[0], "max") == 0)
    {
        if (aArgsLength == 1)
        {
            OutputLine("%d", otThreadGetMaxChildIpAddresses(mInstance));
        }
#if OPENTHREAD_CONFIG_REFERENCE_DEVICE_ENABLE
        else if (aArgsLength == 2)
        {
            unsigned long value;
            SuccessOrExit(error = ParseUnsignedLong(aArgs[1], value));
            SuccessOrExit(error = otThreadSetMaxChildIpAddresses(mInstance, static_cast<uint8_t>(value)));
        }
#endif
        else
        {
            error = OT_ERROR_INVALID_ARGS;
        }
    }
    else
    {
        error = OT_ERROR_INVALID_COMMAND;
    }

#if OPENTHREAD_CONFIG_REFERENCE_DEVICE_ENABLE
exit:
#endif
    return error;
}

otError Interpreter::ProcessChildMax(uint8_t aArgsLength, char *aArgs[])
{
    otError error = OT_ERROR_NONE;
    long    value;

    if (aArgsLength == 0)
    {
        OutputLine("%d", otThreadGetMaxAllowedChildren(mInstance));
    }
    else
    {
        SuccessOrExit(error = ParseLong(aArgs[0], value));
        SuccessOrExit(error = otThreadSetMaxAllowedChildren(mInstance, static_cast<uint16_t>(value)));
    }

exit:
    return error;
}
#endif // OPENTHREAD_FTD

otError Interpreter::ProcessChildTimeout(uint8_t aArgsLength, char *aArgs[])
{
    otError error = OT_ERROR_NONE;
    long    value;

    if (aArgsLength == 0)
    {
        OutputLine("%d", otThreadGetChildTimeout(mInstance));
    }
    else
    {
        SuccessOrExit(error = ParseLong(aArgs[0], value));
        otThreadSetChildTimeout(mInstance, static_cast<uint32_t>(value));
    }

exit:
    return error;
}

#if OPENTHREAD_CONFIG_COAP_API_ENABLE
otError Interpreter::ProcessCoap(uint8_t aArgsLength, char *aArgs[])
{
    return mCoap.Process(aArgsLength, aArgs);
}
#endif

#if OPENTHREAD_CONFIG_COAP_SECURE_API_ENABLE
otError Interpreter::ProcessCoapSecure(uint8_t aArgsLength, char *aArgs[])
{
    return mCoapSecure.Process(aArgsLength, aArgs);
}
#endif

#if OPENTHREAD_CONFIG_PLATFORM_RADIO_COEX_ENABLE
otError Interpreter::ProcessCoexMetrics(uint8_t aArgsLength, char *aArgs[])
{
    otError error = OT_ERROR_NONE;

    if (aArgsLength == 0)
    {
        OutputLine("%s", otPlatRadioIsCoexEnabled(mInstance) ? "Enabled" : "Disabled");
    }
    else if (strcmp(aArgs[0], "enable") == 0)
    {
        error = otPlatRadioSetCoexEnabled(mInstance, true);
    }
    else if (strcmp(aArgs[0], "disable") == 0)
    {
        error = otPlatRadioSetCoexEnabled(mInstance, false);
    }
    else if (strcmp(aArgs[0], "metrics") == 0)
    {
        otRadioCoexMetrics metrics;

        SuccessOrExit(error = otPlatRadioGetCoexMetrics(mInstance, &metrics));

        OutputLine("Stopped: %s", metrics.mStopped ? "true" : "false");
        OutputLine("Grant Glitch: %u", metrics.mNumGrantGlitch);
        OutputLine("Transmit metrics");
        OutputLine("    Request: %u", metrics.mNumTxRequest);
        OutputLine("    Grant Immediate: %u", metrics.mNumTxGrantImmediate);
        OutputLine("    Grant Wait: %u", metrics.mNumTxGrantWait);
        OutputLine("    Grant Wait Activated: %u", metrics.mNumTxGrantWaitActivated);
        OutputLine("    Grant Wait Timeout: %u", metrics.mNumTxGrantWaitTimeout);
        OutputLine("    Grant Deactivated During Request: %u", metrics.mNumTxGrantDeactivatedDuringRequest);
        OutputLine("    Delayed Grant: %u", metrics.mNumTxDelayedGrant);
        OutputLine("    Average Request To Grant Time: %u", metrics.mAvgTxRequestToGrantTime);
        OutputLine("Receive metrics");
        OutputLine("    Request: %u", metrics.mNumRxRequest);
        OutputLine("    Grant Immediate: %u", metrics.mNumRxGrantImmediate);
        OutputLine("    Grant Wait: %u", metrics.mNumRxGrantWait);
        OutputLine("    Grant Wait Activated: %u", metrics.mNumRxGrantWaitActivated);
        OutputLine("    Grant Wait Timeout: %u", metrics.mNumRxGrantWaitTimeout);
        OutputLine("    Grant Deactivated During Request: %u", metrics.mNumRxGrantDeactivatedDuringRequest);
        OutputLine("    Delayed Grant: %u", metrics.mNumRxDelayedGrant);
        OutputLine("    Average Request To Grant Time: %u", metrics.mAvgRxRequestToGrantTime);
        OutputLine("    Grant None: %u", metrics.mNumRxGrantNone);
    }
    else
    {
        ExitNow(error = OT_ERROR_INVALID_ARGS);
    }

exit:
    return error;
}
#endif // OPENTHREAD_CONFIG_PLATFORM_RADIO_COEX_ENABLE

#if OPENTHREAD_FTD
otError Interpreter::ProcessContextIdReuseDelay(uint8_t aArgsLength, char *aArgs[])
{
    otError error = OT_ERROR_NONE;
    long    value;

    if (aArgsLength == 0)
    {
        OutputLine("%d", otThreadGetContextIdReuseDelay(mInstance));
    }
    else
    {
        SuccessOrExit(ParseLong(aArgs[0], value));
        otThreadSetContextIdReuseDelay(mInstance, static_cast<uint32_t>(value));
    }

exit:
    return error;
}
#endif

otError Interpreter::ProcessCounters(uint8_t aArgsLength, char *aArgs[])
{
    otError error = OT_ERROR_NONE;

    if (aArgsLength == 0)
    {
        OutputLine("mac");
        OutputLine("mle");
    }
    else if (strcmp(aArgs[0], "mac") == 0)
    {
        if (aArgsLength == 1)
        {
            const otMacCounters *macCounters = otLinkGetCounters(mInstance);

            OutputLine("TxTotal: %d", macCounters->mTxTotal);
            OutputLine("    TxUnicast: %d", macCounters->mTxUnicast);
            OutputLine("    TxBroadcast: %d", macCounters->mTxBroadcast);
            OutputLine("    TxAckRequested: %d", macCounters->mTxAckRequested);
            OutputLine("    TxAcked: %d", macCounters->mTxAcked);
            OutputLine("    TxNoAckRequested: %d", macCounters->mTxNoAckRequested);
            OutputLine("    TxData: %d", macCounters->mTxData);
            OutputLine("    TxDataPoll: %d", macCounters->mTxDataPoll);
            OutputLine("    TxBeacon: %d", macCounters->mTxBeacon);
            OutputLine("    TxBeaconRequest: %d", macCounters->mTxBeaconRequest);
            OutputLine("    TxOther: %d", macCounters->mTxOther);
            OutputLine("    TxRetry: %d", macCounters->mTxRetry);
            OutputLine("    TxErrCca: %d", macCounters->mTxErrCca);
            OutputLine("    TxErrBusyChannel: %d", macCounters->mTxErrBusyChannel);
            OutputLine("RxTotal: %d", macCounters->mRxTotal);
            OutputLine("    RxUnicast: %d", macCounters->mRxUnicast);
            OutputLine("    RxBroadcast: %d", macCounters->mRxBroadcast);
            OutputLine("    RxData: %d", macCounters->mRxData);
            OutputLine("    RxDataPoll: %d", macCounters->mRxDataPoll);
            OutputLine("    RxBeacon: %d", macCounters->mRxBeacon);
            OutputLine("    RxBeaconRequest: %d", macCounters->mRxBeaconRequest);
            OutputLine("    RxOther: %d", macCounters->mRxOther);
            OutputLine("    RxAddressFiltered: %d", macCounters->mRxAddressFiltered);
            OutputLine("    RxDestAddrFiltered: %d", macCounters->mRxDestAddrFiltered);
            OutputLine("    RxDuplicated: %d", macCounters->mRxDuplicated);
            OutputLine("    RxErrNoFrame: %d", macCounters->mRxErrNoFrame);
            OutputLine("    RxErrNoUnknownNeighbor: %d", macCounters->mRxErrUnknownNeighbor);
            OutputLine("    RxErrInvalidSrcAddr: %d", macCounters->mRxErrInvalidSrcAddr);
            OutputLine("    RxErrSec: %d", macCounters->mRxErrSec);
            OutputLine("    RxErrFcs: %d", macCounters->mRxErrFcs);
            OutputLine("    RxErrOther: %d", macCounters->mRxErrOther);
        }
        else if ((aArgsLength == 2) && (strcmp(aArgs[1], "reset") == 0))
        {
            otLinkResetCounters(mInstance);
        }
        else
        {
            ExitNow(error = OT_ERROR_INVALID_ARGS);
        }
    }
    else if (strcmp(aArgs[0], "mle") == 0)
    {
        if (aArgsLength == 1)
        {
            const otMleCounters *mleCounters = otThreadGetMleCounters(mInstance);

            OutputLine("Role Disabled: %d", mleCounters->mDisabledRole);
            OutputLine("Role Detached: %d", mleCounters->mDetachedRole);
            OutputLine("Role Child: %d", mleCounters->mChildRole);
            OutputLine("Role Router: %d", mleCounters->mRouterRole);
            OutputLine("Role Leader: %d", mleCounters->mLeaderRole);
            OutputLine("Attach Attempts: %d", mleCounters->mAttachAttempts);
            OutputLine("Partition Id Changes: %d", mleCounters->mPartitionIdChanges);
            OutputLine("Better Partition Attach Attempts: %d", mleCounters->mBetterPartitionAttachAttempts);
            OutputLine("Parent Changes: %d", mleCounters->mParentChanges);
        }
        else if ((aArgsLength == 2) && (strcmp(aArgs[1], "reset") == 0))
        {
            otThreadResetMleCounters(mInstance);
        }
        else
        {
            ExitNow(error = OT_ERROR_INVALID_ARGS);
        }
    }
    else
    {
        ExitNow(error = OT_ERROR_INVALID_ARGS);
    }

exit:
    return error;
}

#if OPENTHREAD_CONFIG_MAC_CSL_RECEIVER_ENABLE
otError Interpreter::ProcessCsl(uint8_t aArgsLength, char *argv[])
{
    otError error = OT_ERROR_INVALID_ARGS;

    if (aArgsLength == 0)
    {
        OutputLine("Channel: %u", otLinkCslGetChannel(mInstance));
        OutputLine("Period: %u(in units of 10 symbols), %ums", otLinkCslGetPeriod(mInstance),
                   otLinkCslGetPeriod(mInstance) * kUsPerTenSymbols / 1000);
        OutputLine("Timeout: %us", otLinkCslGetTimeout(mInstance));
        error = OT_ERROR_NONE;
    }
    else if (aArgsLength == 2)
    {
        long value;

        SuccessOrExit(error = ParseLong(argv[1], value));

        if (strcmp(argv[0], "channel") == 0)
        {
            SuccessOrExit(error = otLinkCslSetChannel(mInstance, static_cast<uint8_t>(value)));
        }
        else if (strcmp(argv[0], "period") == 0)
        {
            SuccessOrExit(error = otLinkCslSetPeriod(mInstance, static_cast<uint16_t>(value)));
        }
        else if (strcmp(argv[0], "timeout") == 0)
        {
            SuccessOrExit(error = otLinkCslSetTimeout(mInstance, static_cast<uint32_t>(value)));
        }
    }

exit:
    return error;
}
#endif // OPENTHREAD_CONFIG_MAC_CSL_RECEIVER_ENABLE

#if OPENTHREAD_FTD
otError Interpreter::ProcessDelayTimerMin(uint8_t aArgsLength, char *aArgs[])
{
    otError error = OT_ERROR_NONE;

    if (aArgsLength == 0)
    {
        OutputLine("%d", (otDatasetGetDelayTimerMinimal(mInstance) / 1000));
    }
    else if (aArgsLength == 1)
    {
        unsigned long value;
        SuccessOrExit(error = ParseUnsignedLong(aArgs[0], value));
        SuccessOrExit(error = otDatasetSetDelayTimerMinimal(mInstance, static_cast<uint32_t>(value * 1000)));
    }
    else
    {
        ExitNow(error = OT_ERROR_INVALID_ARGS);
    }

exit:
    return error;
}
#endif

otError Interpreter::ProcessDiscover(uint8_t aArgsLength, char *aArgs[])
{
    otError  error        = OT_ERROR_NONE;
    uint32_t scanChannels = 0;
    long     value;

    if (aArgsLength > 0)
    {
        SuccessOrExit(error = ParseLong(aArgs[0], value));
        VerifyOrExit((0 <= value) && (value < static_cast<long>(sizeof(scanChannels) * CHAR_BIT)),
                     error = OT_ERROR_INVALID_ARGS);
        scanChannels = 1 << value;
    }

    SuccessOrExit(error = otThreadDiscover(mInstance, scanChannels, OT_PANID_BROADCAST, false, false,
                                           &Interpreter::HandleActiveScanResult, this));
    OutputLine("| J | Network Name     | Extended PAN     | PAN  | MAC Address      | Ch | dBm | LQI |");
    OutputLine("+---+------------------+------------------+------+------------------+----+-----+-----+");

    error = OT_ERROR_PENDING;

exit:
    return error;
}

#if OPENTHREAD_CONFIG_DNS_CLIENT_ENABLE
otError Interpreter::ProcessDns(uint8_t aArgsLength, char *aArgs[])
{
    otError          error = OT_ERROR_NONE;
    long             port  = OT_DNS_DEFAULT_SERVER_PORT;
    Ip6::MessageInfo messageInfo;
    otDnsQuery       query;

    VerifyOrExit(aArgsLength > 0, error = OT_ERROR_INVALID_ARGS);

    if (strcmp(aArgs[0], "resolve") == 0)
    {
        VerifyOrExit(!mResolvingInProgress, error = OT_ERROR_BUSY);
        VerifyOrExit(aArgsLength > 1, error = OT_ERROR_INVALID_ARGS);
        VerifyOrExit(strlen(aArgs[1]) < OT_DNS_MAX_HOSTNAME_LENGTH, error = OT_ERROR_INVALID_ARGS);

        strcpy(mResolvingHostname, aArgs[1]);

        if (aArgsLength > 2)
        {
            SuccessOrExit(error = messageInfo.GetPeerAddr().FromString(aArgs[2]));
        }
        else
        {
            // Use IPv6 address of default DNS server.
            SuccessOrExit(error = messageInfo.GetPeerAddr().FromString(OT_DNS_DEFAULT_SERVER_IP));
        }

        if (aArgsLength > 3)
        {
            SuccessOrExit(error = ParseLong(aArgs[3], port));
        }

        messageInfo.SetPeerPort(static_cast<uint16_t>(port));

        query.mHostname    = mResolvingHostname;
        query.mMessageInfo = static_cast<const otMessageInfo *>(&messageInfo);
        query.mNoRecursion = false;

        SuccessOrExit(error = otDnsClientQuery(mInstance, &query, &Interpreter::HandleDnsResponse, this));

        mResolvingInProgress = true;
    }
    else
    {
        ExitNow(error = OT_ERROR_INVALID_COMMAND);
    }

    error = OT_ERROR_PENDING;

exit:
    return error;
}

void Interpreter::HandleDnsResponse(void *              aContext,
                                    const char *        aHostname,
                                    const otIp6Address *aAddress,
                                    uint32_t            aTtl,
                                    otError             aResult)
{
    static_cast<Interpreter *>(aContext)->HandleDnsResponse(aHostname, static_cast<const Ip6::Address *>(aAddress),
                                                            aTtl, aResult);
}

void Interpreter::HandleDnsResponse(const char *aHostname, const Ip6::Address *aAddress, uint32_t aTtl, otError aResult)
{
    OutputFormat("DNS response for %s - ", aHostname);

    if (aResult == OT_ERROR_NONE)
    {
        if (aAddress != nullptr)
        {
            OutputIp6Address(*aAddress);
        }
        OutputLine(" TTL: %d", aTtl);
    }

    OutputResult(aResult);

    mResolvingInProgress = false;
}
#endif

#if OPENTHREAD_FTD
otError Interpreter::ProcessEidCache(uint8_t aArgsLength, char *aArgs[])
{
    OT_UNUSED_VARIABLE(aArgsLength);
    OT_UNUSED_VARIABLE(aArgs);

    otCacheEntryIterator iterator;
    otCacheEntryInfo     entry;

    memset(&iterator, 0, sizeof(iterator));

    for (uint8_t i = 0;; i++)
    {
        SuccessOrExit(otThreadGetNextCacheEntry(mInstance, &entry, &iterator));

        OutputIp6Address(entry.mTarget);
        OutputLine(" %04x", entry.mRloc16);
    }

exit:
    return OT_ERROR_NONE;
}
#endif

otError Interpreter::ProcessEui64(uint8_t aArgsLength, char *aArgs[])
{
    OT_UNUSED_VARIABLE(aArgs);

    otError      error = OT_ERROR_NONE;
    otExtAddress extAddress;

    VerifyOrExit(aArgsLength == 0, error = OT_ERROR_INVALID_ARGS);

    otLinkGetFactoryAssignedIeeeEui64(mInstance, &extAddress);
    OutputBytes(extAddress.m8, OT_EXT_ADDRESS_SIZE);
    OutputLine("");

exit:
    return error;
}

otError Interpreter::ProcessExtAddress(uint8_t aArgsLength, char *aArgs[])
{
    otError error = OT_ERROR_NONE;

    if (aArgsLength == 0)
    {
        const uint8_t *extAddress = reinterpret_cast<const uint8_t *>(otLinkGetExtendedAddress(mInstance));
        OutputBytes(extAddress, OT_EXT_ADDRESS_SIZE);
        OutputLine("");
    }
    else
    {
        otExtAddress extAddress;

        memset(&extAddress, 0, sizeof(extAddress));
        VerifyOrExit(Hex2Bin(aArgs[0], extAddress.m8, sizeof(extAddress.m8)) == sizeof(extAddress.m8),
                     error = OT_ERROR_INVALID_ARGS);

        error = otLinkSetExtendedAddress(mInstance, &extAddress);
    }

exit:
    return error;
}

#if OPENTHREAD_POSIX
otError Interpreter::ProcessExit(uint8_t aArgsLength, char *aArgs[])
{
    OT_UNUSED_VARIABLE(aArgsLength);
    OT_UNUSED_VARIABLE(aArgs);

    exit(EXIT_SUCCESS);

    return OT_ERROR_NONE;
}
#endif

otError Interpreter::ProcessLog(uint8_t aArgsLength, char *aArgs[])
{
    otError error = OT_ERROR_NONE;

    VerifyOrExit(aArgsLength >= 1, error = OT_ERROR_INVALID_ARGS);

    if (!strcmp(aArgs[0], "level"))
    {
        if (aArgsLength == 1)
        {
            OutputLine("%d", otLoggingGetLevel());
        }
#if OPENTHREAD_CONFIG_LOG_LEVEL_DYNAMIC_ENABLE
        else if (aArgsLength == 2)
        {
            long level;

            SuccessOrExit(error = ParseLong(aArgs[1], level));
            SuccessOrExit(error = otLoggingSetLevel(static_cast<otLogLevel>(level)));
        }
#endif
        else
        {
            ExitNow(error = OT_ERROR_INVALID_ARGS);
        }
    }
#if (OPENTHREAD_CONFIG_LOG_OUTPUT == OPENTHREAD_CONFIG_LOG_OUTPUT_DEBUG_UART) && OPENTHREAD_POSIX
    else if (!strcmp(aArgs[0], "filename"))
    {
        VerifyOrExit(aArgsLength == 1, error = OT_ERROR_INVALID_ARGS);
        SuccessOrExit(error = otPlatDebugUart_logfile(aArgs[1]));
    }
#endif
    else
    {
        ExitNow(error = OT_ERROR_INVALID_ARGS);
    }

exit:
    return error;
}

otError Interpreter::ProcessExtPanId(uint8_t aArgsLength, char *aArgs[])
{
    otError error = OT_ERROR_NONE;

    if (aArgsLength == 0)
    {
        const uint8_t *extPanId = reinterpret_cast<const uint8_t *>(otThreadGetExtendedPanId(mInstance));
        OutputBytes(extPanId, OT_EXT_PAN_ID_SIZE);
        OutputLine("");
    }
    else
    {
        otExtendedPanId extPanId;

        VerifyOrExit(Hex2Bin(aArgs[0], extPanId.m8, sizeof(extPanId)) == sizeof(extPanId),
                     error = OT_ERROR_INVALID_ARGS);

        error = otThreadSetExtendedPanId(mInstance, &extPanId);
    }

exit:
    return error;
}

otError Interpreter::ProcessFactoryReset(uint8_t aArgsLength, char *aArgs[])
{
    OT_UNUSED_VARIABLE(aArgsLength);
    OT_UNUSED_VARIABLE(aArgs);

    otInstanceFactoryReset(mInstance);

    return OT_ERROR_NONE;
}

<<<<<<< HEAD
otError Interpreter::ProcessFem(uint8_t aArgsLength, char *aArgs[])
{
    otError error = OT_ERROR_NONE;

    if (aArgsLength == 0)
    {
        int8_t lna_gain;

        SuccessOrExit(error = otPlatRadioGetFemLnaGain(mInstance, &lna_gain));
        OutputLine("LNA gain %d dBm", lna_gain);
    }
    else if (strcmp(aArgs[0], "lnagain") == 0)
    {
        if (aArgsLength == 1)
        {
            int8_t lna_gain;

            SuccessOrExit(error = otPlatRadioGetFemLnaGain(mInstance, &lna_gain));
            OutputLine("%d", lna_gain);
        }
        else
        {
            long lna_gain;

            SuccessOrExit(error = ParseLong(aArgs[1], lna_gain));
            SuccessOrExit(error = otPlatRadioSetFemLnaGain(mInstance, static_cast<int8_t>(lna_gain)));
        }
    }
    else
    {
        error = OT_ERROR_INVALID_ARGS;
    }

exit:
    return error;
}
=======
#if OPENTHREAD_FTD && OPENTHREAD_CONFIG_REFERENCE_DEVICE_ENABLE
otError Interpreter::ProcessFake(uint8_t aArgsLength, char *aArgs[])
{
    otError error = OT_ERROR_INVALID_COMMAND;

    VerifyOrExit(aArgsLength >= 1, OT_NOOP);

    if (strcmp(aArgs[0], "/a/an") == 0)
    {
        otIp6Address             destination, target;
        otIp6InterfaceIdentifier mlIid;

        VerifyOrExit(aArgsLength == 4, error = OT_ERROR_INVALID_ARGS);

        SuccessOrExit(error = otIp6AddressFromString(aArgs[1], &destination));
        SuccessOrExit(error = otIp6AddressFromString(aArgs[2], &target));
        VerifyOrExit(Hex2Bin(aArgs[3], mlIid.mFields.m8, sizeof(otIp6InterfaceIdentifier)) ==
                         sizeof(otIp6InterfaceIdentifier),
                     error = OT_ERROR_INVALID_ARGS);

        otThreadSendAddressNotification(mInstance, &destination, &target, &mlIid);
    }
exit:
    return error;
}
#endif
>>>>>>> cd80f94a

otError Interpreter::ProcessIfconfig(uint8_t aArgsLength, char *aArgs[])
{
    otError error = OT_ERROR_NONE;

    if (aArgsLength == 0)
    {
        if (otIp6IsEnabled(mInstance))
        {
            OutputLine("up");
        }
        else
        {
            OutputLine("down");
        }
    }
    else if (strcmp(aArgs[0], "up") == 0)
    {
        SuccessOrExit(error = otIp6SetEnabled(mInstance, true));
    }
    else if (strcmp(aArgs[0], "down") == 0)
    {
        SuccessOrExit(error = otIp6SetEnabled(mInstance, false));
    }
    else
    {
        ExitNow(error = OT_ERROR_INVALID_ARGS);
    }

exit:
    return error;
}

otError Interpreter::ProcessIpAddrAdd(uint8_t aArgsLength, char *aArgs[])
{
    otError        error;
    otNetifAddress aAddress;

    VerifyOrExit(aArgsLength > 0, error = OT_ERROR_INVALID_ARGS);

    SuccessOrExit(error = otIp6AddressFromString(aArgs[0], &aAddress.mAddress));
    aAddress.mPrefixLength  = 64;
    aAddress.mPreferred     = true;
    aAddress.mValid         = true;
    aAddress.mAddressOrigin = OT_ADDRESS_ORIGIN_MANUAL;
    error                   = otIp6AddUnicastAddress(mInstance, &aAddress);

exit:
    return error;
}

otError Interpreter::ProcessIpAddrDel(uint8_t aArgsLength, char *aArgs[])
{
    otError             error;
    struct otIp6Address address;

    VerifyOrExit(aArgsLength > 0, error = OT_ERROR_INVALID_ARGS);

    SuccessOrExit(error = otIp6AddressFromString(aArgs[0], &address));
    error = otIp6RemoveUnicastAddress(mInstance, &address);

exit:
    return error;
}

otError Interpreter::ProcessIpAddr(uint8_t aArgsLength, char *aArgs[])
{
    otError error = OT_ERROR_NONE;

    if (aArgsLength == 0)
    {
        const otNetifAddress *unicastAddrs = otIp6GetUnicastAddresses(mInstance);

        for (const otNetifAddress *addr = unicastAddrs; addr; addr = addr->mNext)
        {
            OutputIp6Address(addr->mAddress);
            OutputLine("");
        }
    }
    else
    {
        if (strcmp(aArgs[0], "add") == 0)
        {
            SuccessOrExit(error = ProcessIpAddrAdd(aArgsLength - 1, aArgs + 1));
        }
        else if (strcmp(aArgs[0], "del") == 0)
        {
            SuccessOrExit(error = ProcessIpAddrDel(aArgsLength - 1, aArgs + 1));
        }
        else if (strcmp(aArgs[0], "linklocal") == 0)
        {
            OutputIp6Address(*otThreadGetLinkLocalIp6Address(mInstance));
            OutputLine("");
        }
        else if (strcmp(aArgs[0], "rloc") == 0)
        {
            OutputIp6Address(*otThreadGetRloc(mInstance));
            OutputLine("");
        }
        else if (strcmp(aArgs[0], "mleid") == 0)
        {
            OutputIp6Address(*otThreadGetMeshLocalEid(mInstance));
            OutputLine("");
        }
        else
        {
            ExitNow(error = OT_ERROR_INVALID_COMMAND);
        }
    }

exit:
    return error;
}

otError Interpreter::ProcessIpMulticastAddrAdd(uint8_t aArgsLength, char *aArgs[])
{
    otError             error;
    struct otIp6Address address;

    VerifyOrExit(aArgsLength > 0, error = OT_ERROR_INVALID_ARGS);

    SuccessOrExit(error = otIp6AddressFromString(aArgs[0], &address));
    error = otIp6SubscribeMulticastAddress(mInstance, &address);

exit:
    return error;
}

otError Interpreter::ProcessIpMulticastAddrDel(uint8_t aArgsLength, char *aArgs[])
{
    otError             error;
    struct otIp6Address address;

    VerifyOrExit(aArgsLength > 0, error = OT_ERROR_INVALID_ARGS);

    SuccessOrExit(error = otIp6AddressFromString(aArgs[0], &address));
    error = otIp6UnsubscribeMulticastAddress(mInstance, &address);

exit:
    return error;
}

otError Interpreter::ProcessMulticastPromiscuous(uint8_t aArgsLength, char *aArgs[])
{
    otError error = OT_ERROR_NONE;

    if (aArgsLength == 0)
    {
        if (otIp6IsMulticastPromiscuousEnabled(mInstance))
        {
            OutputLine("Enabled");
        }
        else
        {
            OutputLine("Disabled");
        }
    }
    else
    {
        if (strcmp(aArgs[0], "enable") == 0)
        {
            otIp6SetMulticastPromiscuousEnabled(mInstance, true);
        }
        else if (strcmp(aArgs[0], "disable") == 0)
        {
            otIp6SetMulticastPromiscuousEnabled(mInstance, false);
        }
        else
        {
            ExitNow(error = OT_ERROR_INVALID_ARGS);
        }
    }

exit:
    return error;
}

otError Interpreter::ProcessIpMulticastAddr(uint8_t aArgsLength, char *aArgs[])
{
    otError error = OT_ERROR_NONE;

    if (aArgsLength == 0)
    {
        for (const otNetifMulticastAddress *addr = otIp6GetMulticastAddresses(mInstance); addr; addr = addr->mNext)
        {
            OutputIp6Address(addr->mAddress);
            OutputLine("");
        }
    }
    else
    {
        if (strcmp(aArgs[0], "add") == 0)
        {
            SuccessOrExit(error = ProcessIpMulticastAddrAdd(aArgsLength - 1, aArgs + 1));
        }
        else if (strcmp(aArgs[0], "del") == 0)
        {
            SuccessOrExit(error = ProcessIpMulticastAddrDel(aArgsLength - 1, aArgs + 1));
        }
        else if (strcmp(aArgs[0], "promiscuous") == 0)
        {
            SuccessOrExit(error = ProcessMulticastPromiscuous(aArgsLength - 1, aArgs + 1));
        }
        else
        {
            ExitNow(error = OT_ERROR_INVALID_COMMAND);
        }
    }

exit:
    return error;
}

otError Interpreter::ProcessKeySequence(uint8_t aArgsLength, char *aArgs[])
{
    otError error = OT_ERROR_NONE;
    long    value;

    VerifyOrExit(aArgsLength == 1 || aArgsLength == 2, error = OT_ERROR_INVALID_ARGS);

    if (strcmp(aArgs[0], "counter") == 0)
    {
        if (aArgsLength == 1)
        {
            OutputLine("%d", otThreadGetKeySequenceCounter(mInstance));
        }
        else
        {
            SuccessOrExit(error = ParseLong(aArgs[1], value));
            otThreadSetKeySequenceCounter(mInstance, static_cast<uint32_t>(value));
        }
    }
    else if (strcmp(aArgs[0], "guardtime") == 0)
    {
        if (aArgsLength == 1)
        {
            OutputLine("%d", otThreadGetKeySwitchGuardTime(mInstance));
        }
        else
        {
            SuccessOrExit(error = ParseLong(aArgs[1], value));
            otThreadSetKeySwitchGuardTime(mInstance, static_cast<uint32_t>(value));
        }
    }
    else
    {
        ExitNow(error = OT_ERROR_INVALID_ARGS);
    }

exit:
    return error;
}

otError Interpreter::ProcessLeaderData(uint8_t aArgsLength, char *aArgs[])
{
    OT_UNUSED_VARIABLE(aArgsLength);
    OT_UNUSED_VARIABLE(aArgs);

    otError      error;
    otLeaderData leaderData;

    SuccessOrExit(error = otThreadGetLeaderData(mInstance, &leaderData));

    OutputLine("Partition ID: %u", leaderData.mPartitionId);
    OutputLine("Weighting: %d", leaderData.mWeighting);
    OutputLine("Data Version: %d", leaderData.mDataVersion);
    OutputLine("Stable Data Version: %d", leaderData.mStableDataVersion);
    OutputLine("Leader Router ID: %d", leaderData.mLeaderRouterId);

exit:
    return error;
}

#if OPENTHREAD_FTD
otError Interpreter::ProcessLeaderPartitionId(uint8_t aArgsLength, char *aArgs[])
{
    otError       error = OT_ERROR_NONE;
    unsigned long value;

    if (aArgsLength == 0)
    {
        OutputLine("%u", otThreadGetLocalLeaderPartitionId(mInstance));
    }
    else
    {
        SuccessOrExit(error = ParseUnsignedLong(aArgs[0], value));
        otThreadSetLocalLeaderPartitionId(mInstance, static_cast<uint32_t>(value));
    }

exit:
    return error;
}

otError Interpreter::ProcessLeaderWeight(uint8_t aArgsLength, char *aArgs[])
{
    otError error = OT_ERROR_NONE;
    long    value;

    if (aArgsLength == 0)
    {
        OutputLine("%d", otThreadGetLocalLeaderWeight(mInstance));
    }
    else
    {
        SuccessOrExit(error = ParseLong(aArgs[0], value));
        otThreadSetLocalLeaderWeight(mInstance, static_cast<uint8_t>(value));
    }

exit:
    return error;
}
#endif // OPENTHREAD_FTD

#if OPENTHREAD_FTD
otError Interpreter::ProcessPskc(uint8_t aArgsLength, char *aArgs[])
{
    otError error = OT_ERROR_NONE;

    if (aArgsLength == 0)
    {
        const otPskc *pskc = otThreadGetPskc(mInstance);

        for (uint8_t b : pskc->m8)
        {
            OutputFormat("%02x", b);
        }

        OutputLine("");
    }
    else
    {
        otPskc pskc;

        if (aArgsLength == 1)
        {
            VerifyOrExit(Hex2Bin(aArgs[0], pskc.m8, sizeof(pskc)) == sizeof(pskc), error = OT_ERROR_INVALID_ARGS);
        }
        else if (!strcmp(aArgs[0], "-p"))
        {
            SuccessOrExit(error = otDatasetGeneratePskc(
                              aArgs[1], reinterpret_cast<const otNetworkName *>(otThreadGetNetworkName(mInstance)),
                              otThreadGetExtendedPanId(mInstance), &pskc));
        }
        else
        {
            ExitNow(error = OT_ERROR_INVALID_ARGS);
        }

        SuccessOrExit(error = otThreadSetPskc(mInstance, &pskc));
    }

exit:
    return error;
}
#endif

otError Interpreter::ProcessMasterKey(uint8_t aArgsLength, char *aArgs[])
{
    otError error = OT_ERROR_NONE;

    if (aArgsLength == 0)
    {
        const uint8_t *key = reinterpret_cast<const uint8_t *>(otThreadGetMasterKey(mInstance));

        for (int i = 0; i < OT_MASTER_KEY_SIZE; i++)
        {
            OutputFormat("%02x", key[i]);
        }

        OutputLine("");
    }
    else
    {
        otMasterKey key;

        VerifyOrExit(Hex2Bin(aArgs[0], key.m8, sizeof(key.m8)) == OT_MASTER_KEY_SIZE, error = OT_ERROR_INVALID_ARGS);
        SuccessOrExit(error = otThreadSetMasterKey(mInstance, &key));
    }

exit:
    return error;
}

#if OPENTHREAD_CONFIG_TMF_PROXY_MLR_ENABLE && OPENTHREAD_CONFIG_COMMISSIONER_ENABLE

otError Interpreter::ProcessMlr(uint8_t aArgsLength, char **aArgs)
{
    otError error = OT_ERROR_NONE;

    VerifyOrExit(aArgsLength > 0, error = OT_ERROR_INVALID_COMMAND);

    if (!strcmp(aArgs[0], "reg"))
    {
        error = ProcessMlrReg(aArgsLength - 1, aArgs + 1);
    }
    else
    {
        error = OT_ERROR_INVALID_COMMAND;
    }

exit:
    return error;
}

otError Interpreter::ProcessMlrReg(uint8_t aArgsLength, char *aArgs[])
{
    otError      error = OT_ERROR_NONE;
    otIp6Address addresses[kIPv6AddressesNumMax];
    uint32_t     timeout;
    uint8_t      i;

    VerifyOrExit(aArgsLength >= 1, error = OT_ERROR_INVALID_ARGS);
    VerifyOrExit(aArgsLength <= kIPv6AddressesNumMax + 1, error = OT_ERROR_INVALID_ARGS);

    for (i = 0; i < aArgsLength && i < kIPv6AddressesNumMax; i++)
    {
        if (otIp6AddressFromString(aArgs[i], &addresses[i]) != OT_ERROR_NONE)
        {
            break;
        }
    }

    VerifyOrExit(i > 0 && (i == aArgsLength || i == aArgsLength - 1), error = OT_ERROR_INVALID_ARGS);

    if (i == aArgsLength - 1)
    {
        // Parse the last argument as a timeout in seconds
        unsigned long value;

        SuccessOrExit(error = ParseUnsignedLong(aArgs[i], value));

        timeout = static_cast<uint32_t>(value);
    }

    SuccessOrExit(error = otIp6RegisterMulticastListeners(mInstance, addresses, i,
                                                          i == aArgsLength - 1 ? &timeout : nullptr,
                                                          Interpreter::HandleMlrRegResult, this));

    error = OT_ERROR_PENDING;

exit:
    return error;
}

void Interpreter::HandleMlrRegResult(void *              aContext,
                                     otError             aError,
                                     uint8_t             aMlrStatus,
                                     const otIp6Address *aFailedAddresses,
                                     uint8_t             aFailedAddressNum)
{
    static_cast<Interpreter *>(aContext)->HandleMlrRegResult(aError, aMlrStatus, aFailedAddresses, aFailedAddressNum);
}

void Interpreter::HandleMlrRegResult(otError             aError,
                                     uint8_t             aMlrStatus,
                                     const otIp6Address *aFailedAddresses,
                                     uint8_t             aFailedAddressNum)
{
    if (aError == OT_ERROR_NONE)
    {
        OutputLine("status %d, %d failed", aMlrStatus, aFailedAddressNum);

        for (uint8_t i = 0; i < aFailedAddressNum; i++)
        {
            OutputIp6Address(aFailedAddresses[i]);
            OutputLine("");
        }
    }

    OutputResult(aError);
}

#endif // OPENTHREAD_CONFIG_TMF_PROXY_MLR_ENABLE && OPENTHREAD_CONFIG_COMMISSIONER_ENABLE

otError Interpreter::ProcessMode(uint8_t aArgsLength, char *aArgs[])
{
    otError          error = OT_ERROR_NONE;
    otLinkModeConfig linkMode;

    memset(&linkMode, 0, sizeof(otLinkModeConfig));

    if (aArgsLength == 0)
    {
        linkMode = otThreadGetLinkMode(mInstance);

        if (linkMode.mRxOnWhenIdle)
        {
            OutputFormat("r");
        }

        if (linkMode.mSecureDataRequests)
        {
            OutputFormat("s");
        }

        if (linkMode.mDeviceType)
        {
            OutputFormat("d");
        }

        if (linkMode.mNetworkData)
        {
            OutputFormat("n");
        }

        OutputLine("");
    }
    else
    {
        for (char *arg = aArgs[0]; *arg != '\0'; arg++)
        {
            switch (*arg)
            {
            case 'r':
                linkMode.mRxOnWhenIdle = 1;
                break;

            case 's':
                linkMode.mSecureDataRequests = 1;
                break;

            case 'd':
                linkMode.mDeviceType = 1;
                break;

            case 'n':
                linkMode.mNetworkData = 1;
                break;

            default:
                ExitNow(error = OT_ERROR_INVALID_ARGS);
            }
        }

        SuccessOrExit(error = otThreadSetLinkMode(mInstance, linkMode));
    }

exit:
    return error;
}

#if OPENTHREAD_FTD
otError Interpreter::ProcessNeighbor(uint8_t aArgsLength, char *aArgs[])
{
    otError                error = OT_ERROR_NONE;
    otNeighborInfo         neighborInfo;
    bool                   isTable;
    otNeighborInfoIterator iterator = OT_NEIGHBOR_INFO_ITERATOR_INIT;

    VerifyOrExit(aArgsLength > 0, error = OT_ERROR_INVALID_ARGS);

    isTable = (strcmp(aArgs[0], "table") == 0);

    if (isTable || strcmp(aArgs[0], "list") == 0)
    {
        if (isTable)
        {
            OutputLine("| Role | RLOC16 | Age | Avg RSSI | Last RSSI |R|S|D|N| Extended MAC     |");
            OutputLine("+------+--------+-----+----------+-----------+-+-+-+-+------------------+");
        }

        while (otThreadGetNextNeighborInfo(mInstance, &iterator, &neighborInfo) == OT_ERROR_NONE)
        {
            if (isTable)
            {
                OutputFormat("| %3c  ", neighborInfo.mIsChild ? 'C' : 'R');
                OutputFormat("| 0x%04x ", neighborInfo.mRloc16);
                OutputFormat("| %3d ", neighborInfo.mAge);
                OutputFormat("| %8d ", neighborInfo.mAverageRssi);
                OutputFormat("| %9d ", neighborInfo.mLastRssi);
                OutputFormat("|%1d", neighborInfo.mRxOnWhenIdle);
                OutputFormat("|%1d", neighborInfo.mSecureDataRequest);
                OutputFormat("|%1d", neighborInfo.mFullThreadDevice);
                OutputFormat("|%1d", neighborInfo.mFullNetworkData);
                OutputFormat("| ");

                for (uint8_t b : neighborInfo.mExtAddress.m8)
                {
                    OutputFormat("%02x", b);
                }

                OutputLine(" |");
            }
            else
            {
                OutputFormat("0x%04x ", neighborInfo.mRloc16);
            }
        }

        OutputLine("");
    }
    else
    {
        ExitNow(error = OT_ERROR_INVALID_ARGS);
    }

exit:
    return error;
}
#endif

#if OPENTHREAD_CONFIG_PLATFORM_NETIF_ENABLE
otError Interpreter::ProcessNetif(uint8_t aArgsLength, char *aArgs[])
{
    OT_UNUSED_VARIABLE(aArgsLength);
    OT_UNUSED_VARIABLE(aArgs);

    otError      error    = OT_ERROR_NONE;
    const char * netif    = nullptr;
    unsigned int netifidx = 0;

    SuccessOrExit(error = otPlatGetNetif(mInstance, &netif, &netifidx));

    OutputLine("%s:%u", netif ? netif : "(null)", netifidx);

exit:
    return error;
}
#endif

otError Interpreter::ProcessNetstat(uint8_t aArgsLength, char *aArgs[])
{
    otUdpSocket *socket = otUdpGetSockets(mInstance);

    OT_UNUSED_VARIABLE(aArgsLength);
    OT_UNUSED_VARIABLE(aArgs);

    OutputLine("|                 Local Address                 |                  Peer Address                 |");
    OutputLine("+-----------------------------------------------+-----------------------------------------------+");

    while (socket)
    {
        constexpr int kMaxOutputLength = 45;
        int           outputLength;

        OutputFormat("| ");

        outputLength = OutputSocketAddress(socket->mSockName);
        for (int i = outputLength; 0 <= i && i < kMaxOutputLength; ++i)
        {
            OutputFormat(" ");
        }
        OutputFormat(" | ");

        outputLength = OutputSocketAddress(socket->mPeerName);
        for (int i = outputLength; 0 <= i && i < kMaxOutputLength; ++i)
        {
            OutputFormat(" ");
        }
        OutputLine(" |");

        socket = socket->mNext;
    }

    return OT_ERROR_NONE;
}

int Interpreter::OutputSocketAddress(const otSockAddr &aAddress)
{
    int outputLength;
    int result = 0;

    VerifyOrExit((outputLength = OutputIp6Address(aAddress.mAddress)) >= 0, result = -1);
    result += outputLength;

    VerifyOrExit((outputLength = OutputFormat(":")) >= 0, result = -1);
    result += outputLength;
    if (aAddress.mPort == 0)
    {
        VerifyOrExit((outputLength = OutputFormat("*")) >= 0, result = -1);
        result += outputLength;
    }
    else
    {
        VerifyOrExit((outputLength = OutputFormat("%d", aAddress.mPort)) >= 0, result = -1);
        result += outputLength;
    }

exit:
    return result;
}

#if OPENTHREAD_CONFIG_TMF_NETDATA_SERVICE_ENABLE
otError Interpreter::ProcessServiceList(void)
{
    otNetworkDataIterator iterator = OT_NETWORK_DATA_ITERATOR_INIT;
    otServiceConfig       config;

    while (otServerGetNextService(mInstance, &iterator, &config) == OT_ERROR_NONE)
    {
        mNetworkData.OutputService(config);
    }

    return OT_ERROR_NONE;
}

otError Interpreter::ProcessService(uint8_t aArgsLength, char *aArgs[])
{
    otError         error = OT_ERROR_INVALID_COMMAND;
    otServiceConfig cfg;

    if (aArgsLength == 0)
    {
        error = ProcessServiceList();
    }
    else
    {
        long enterpriseNumber;
        int  length;

        VerifyOrExit(aArgsLength > 2, error = OT_ERROR_INVALID_ARGS);

        SuccessOrExit(error = ParseLong(aArgs[1], enterpriseNumber));
        cfg.mEnterpriseNumber = static_cast<uint32_t>(enterpriseNumber);

        length = Hex2Bin(aArgs[2], cfg.mServiceData, sizeof(cfg.mServiceData));
        VerifyOrExit(length > 0, error = OT_ERROR_INVALID_ARGS);
        cfg.mServiceDataLength = static_cast<uint8_t>(length);

        if (strcmp(aArgs[0], "add") == 0)
        {
            VerifyOrExit(aArgsLength > 3, error = OT_ERROR_INVALID_ARGS);

            length = Hex2Bin(aArgs[3], cfg.mServerConfig.mServerData, sizeof(cfg.mServerConfig.mServerData));
            VerifyOrExit(length > 0, error = OT_ERROR_INVALID_ARGS);
            cfg.mServerConfig.mServerDataLength = static_cast<uint8_t>(length);

            cfg.mServerConfig.mStable = true;

            error = otServerAddService(mInstance, &cfg);
        }
        else if (strcmp(aArgs[0], "remove") == 0)
        {
            error = otServerRemoveService(mInstance, cfg.mEnterpriseNumber, cfg.mServiceData, cfg.mServiceDataLength);
        }
    }

exit:
    return error;
}
#endif

otError Interpreter::ProcessNetworkData(uint8_t aArgsLength, char *aArgs[])
{
    return mNetworkData.Process(aArgsLength, aArgs);
}

#if OPENTHREAD_FTD
otError Interpreter::ProcessNetworkIdTimeout(uint8_t aArgsLength, char *aArgs[])
{
    otError error = OT_ERROR_NONE;
    long    value;

    if (aArgsLength == 0)
    {
        OutputLine("%d", otThreadGetNetworkIdTimeout(mInstance));
    }
    else
    {
        SuccessOrExit(error = ParseLong(aArgs[0], value));
        otThreadSetNetworkIdTimeout(mInstance, static_cast<uint8_t>(value));
    }

exit:
    return error;
}
#endif

otError Interpreter::ProcessNetworkName(uint8_t aArgsLength, char *aArgs[])
{
    otError error = OT_ERROR_NONE;

    if (aArgsLength == 0)
    {
        const char *networkName = otThreadGetNetworkName(mInstance);
        OutputLine("%s", static_cast<const char *>(networkName));
    }
    else
    {
        SuccessOrExit(error = otThreadSetNetworkName(mInstance, aArgs[0]));
    }

exit:
    return error;
}

#if OPENTHREAD_CONFIG_TIME_SYNC_ENABLE
otError Interpreter::ProcessNetworkTime(uint8_t aArgsLength, char *aArgs[])
{
    otError error = OT_ERROR_NONE;
    long    value;

    if (aArgsLength == 0)
    {
        uint64_t            time;
        otNetworkTimeStatus networkTimeStatus;

        networkTimeStatus = otNetworkTimeGet(mInstance, &time);

        OutputFormat("Network Time:     %luus", time);

        switch (networkTimeStatus)
        {
        case OT_NETWORK_TIME_UNSYNCHRONIZED:
            OutputLine(" (unsynchronized)");
            break;

        case OT_NETWORK_TIME_RESYNC_NEEDED:
            OutputLine(" (resync needed)");
            break;

        case OT_NETWORK_TIME_SYNCHRONIZED:
            OutputLine(" (synchronized)");
            break;

        default:
            break;
        }

        OutputLine("Time Sync Period: %ds", otNetworkTimeGetSyncPeriod(mInstance));
        OutputLine("XTAL Threshold:   %dppm", otNetworkTimeGetXtalThreshold(mInstance));
    }
    else if (aArgsLength == 2)
    {
        SuccessOrExit(error = ParseLong(aArgs[0], value));
        SuccessOrExit(error = otNetworkTimeSetSyncPeriod(mInstance, static_cast<uint16_t>(value)));

        SuccessOrExit(error = ParseLong(aArgs[1], value));
        SuccessOrExit(error = otNetworkTimeSetXtalThreshold(mInstance, static_cast<uint16_t>(value)));
    }
    else
    {
        ExitNow(error = OT_ERROR_INVALID_ARGS);
    }

exit:
    return error;
}
#endif // OPENTHREAD_CONFIG_TIME_SYNC_ENABLE

otError Interpreter::ProcessPanId(uint8_t aArgsLength, char *aArgs[])
{
    otError error = OT_ERROR_NONE;
    long    value;

    if (aArgsLength == 0)
    {
        OutputLine("0x%04x", otLinkGetPanId(mInstance));
    }
    else
    {
        SuccessOrExit(error = ParseLong(aArgs[0], value));
        error = otLinkSetPanId(mInstance, static_cast<otPanId>(value));
    }

exit:
    return error;
}

otError Interpreter::ProcessParent(uint8_t aArgsLength, char *aArgs[])
{
    OT_UNUSED_VARIABLE(aArgsLength);
    OT_UNUSED_VARIABLE(aArgs);

    otError      error = OT_ERROR_NONE;
    otRouterInfo parentInfo;

    SuccessOrExit(error = otThreadGetParentInfo(mInstance, &parentInfo));
    OutputFormat("Ext Addr: ");

    for (uint8_t b : parentInfo.mExtAddress.m8)
    {
        OutputFormat("%02x", b);
    }

    OutputLine("");

    OutputLine("Rloc: %x", parentInfo.mRloc16);
    OutputLine("Link Quality In: %d", parentInfo.mLinkQualityIn);
    OutputLine("Link Quality Out: %d", parentInfo.mLinkQualityOut);
    OutputLine("Age: %d", parentInfo.mAge);

exit:
    return error;
}

#if OPENTHREAD_FTD
otError Interpreter::ProcessParentPriority(uint8_t aArgsLength, char *aArgs[])
{
    otError error = OT_ERROR_NONE;
    long    value;

    if (aArgsLength == 0)
    {
        OutputLine("%d", otThreadGetParentPriority(mInstance));
    }
    else
    {
        SuccessOrExit(error = ParseLong(aArgs[0], value));
        error = otThreadSetParentPriority(mInstance, static_cast<int8_t>(value));
    }

exit:
    return error;
}
#endif

void Interpreter::HandleIcmpReceive(void *               aContext,
                                    otMessage *          aMessage,
                                    const otMessageInfo *aMessageInfo,
                                    const otIcmp6Header *aIcmpHeader)
{
    static_cast<Interpreter *>(aContext)->HandleIcmpReceive(aMessage, aMessageInfo, aIcmpHeader);
}

void Interpreter::HandleIcmpReceive(otMessage *          aMessage,
                                    const otMessageInfo *aMessageInfo,
                                    const otIcmp6Header *aIcmpHeader)
{
    uint32_t timestamp = 0;
    uint16_t dataSize;

    VerifyOrExit(aIcmpHeader->mType == OT_ICMP6_TYPE_ECHO_REPLY, OT_NOOP);
    VerifyOrExit((mPingIdentifier != 0) && (mPingIdentifier == HostSwap16(aIcmpHeader->mData.m16[0])), OT_NOOP);

    dataSize = otMessageGetLength(aMessage) - otMessageGetOffset(aMessage);
    OutputFormat("%u bytes from ", dataSize + static_cast<uint16_t>(sizeof(otIcmp6Header)));

    OutputIp6Address(aMessageInfo->mPeerAddr);

    OutputFormat(": icmp_seq=%d hlim=%d", HostSwap16(aIcmpHeader->mData.m16[1]), aMessageInfo->mHopLimit);

    if (otMessageRead(aMessage, otMessageGetOffset(aMessage), &timestamp, sizeof(uint32_t)) == sizeof(uint32_t))
    {
        OutputFormat(" time=%dms", TimerMilli::GetNow().GetValue() - HostSwap32(timestamp));
    }

    OutputLine("");

    SignalPingReply(static_cast<const Ip6::MessageInfo *>(aMessageInfo)->GetPeerAddr(), dataSize, HostSwap32(timestamp),
                    aMessageInfo->mHopLimit);

exit:
    return;
}

otError Interpreter::ProcessPing(uint8_t aArgsLength, char *aArgs[])
{
    otError  error = OT_ERROR_NONE;
    uint8_t  index = 1;
    long     value;
    uint32_t interval;

    VerifyOrExit(aArgsLength > 0, error = OT_ERROR_INVALID_ARGS);

    if (strcmp(aArgs[0], "stop") == 0)
    {
        mPingIdentifier = 0;
        VerifyOrExit(mPingTimer.IsRunning(), error = OT_ERROR_INVALID_STATE);
        mPingTimer.Stop();
        ExitNow();
    }

    VerifyOrExit(!mPingTimer.IsRunning(), error = OT_ERROR_BUSY);

    SuccessOrExit(error = otIp6AddressFromString(aArgs[0], &mPingDestAddress));

    mPingLength            = kDefaultPingLength;
    mPingCount             = kDefaultPingCount;
    mPingInterval          = kDefaultPingInterval;
    mPingHopLimit          = 0;
    mPingAllowZeroHopLimit = false;

    while (index < aArgsLength)
    {
        switch (index)
        {
        case 1:
            SuccessOrExit(error = ParseLong(aArgs[index], value));
            mPingLength = static_cast<uint16_t>(value);
            break;

        case 2:
            SuccessOrExit(error = ParseLong(aArgs[index], value));
            mPingCount = static_cast<uint16_t>(value);
            break;

        case 3:
            SuccessOrExit(error = ParsePingInterval(aArgs[index], interval));
            VerifyOrExit(0 < interval && interval <= Timer::kMaxDelay, error = OT_ERROR_INVALID_ARGS);
            mPingInterval = interval;
            break;

        case 4:
            SuccessOrExit(error = ParseLong(aArgs[index], value));
            VerifyOrExit(0 <= value && value <= 255, error = OT_ERROR_INVALID_ARGS);
            mPingHopLimit          = static_cast<uint8_t>(value);
            mPingAllowZeroHopLimit = (mPingHopLimit == 0);
            break;

        default:
            ExitNow(error = OT_ERROR_INVALID_ARGS);
        }

        index++;
    }

    mPingIdentifier++;

    if (mPingIdentifier == 0)
    {
        mPingIdentifier++;
    }

    SendPing();

exit:
    return error;
}

void Interpreter::HandlePingTimer(Timer &aTimer)
{
    GetOwner(aTimer).SendPing();
}

void Interpreter::SendPing(void)
{
    uint32_t      timestamp = HostSwap32(TimerMilli::GetNow().GetValue());
    otMessage *   message   = nullptr;
    otMessageInfo messageInfo;

    memset(&messageInfo, 0, sizeof(messageInfo));
    messageInfo.mPeerAddr          = mPingDestAddress;
    messageInfo.mHopLimit          = mPingHopLimit;
    messageInfo.mAllowZeroHopLimit = mPingAllowZeroHopLimit;

    message = otIp6NewMessage(mInstance, nullptr);
    VerifyOrExit(message != nullptr, OT_NOOP);

    SuccessOrExit(otMessageAppend(message, &timestamp, sizeof(timestamp)));
    SuccessOrExit(otMessageSetLength(message, mPingLength));
    SuccessOrExit(otIcmp6SendEchoRequest(mInstance, message, &messageInfo, mPingIdentifier));

    SignalPingRequest(static_cast<Ip6::MessageInfo *>(&messageInfo)->GetPeerAddr(), mPingLength, HostSwap32(timestamp),
                      messageInfo.mHopLimit);

    message = nullptr;

exit:
    if (message != nullptr)
    {
        otMessageFree(message);
    }

    if (--mPingCount)
    {
        mPingTimer.Start(mPingInterval);
    }
}

otError Interpreter::ProcessPollPeriod(uint8_t aArgsLength, char *aArgs[])
{
    otError error = OT_ERROR_NONE;
    long    value;

    if (aArgsLength == 0)
    {
        OutputLine("%d", otLinkGetPollPeriod(mInstance));
    }
    else
    {
        SuccessOrExit(error = ParseLong(aArgs[0], value));
        error = otLinkSetPollPeriod(mInstance, static_cast<uint32_t>(value));
    }

exit:
    return error;
}

otError Interpreter::ProcessPromiscuous(uint8_t aArgsLength, char *aArgs[])
{
    otError error = OT_ERROR_NONE;

    if (aArgsLength == 0)
    {
        if (otLinkIsPromiscuous(mInstance) && otPlatRadioGetPromiscuous(mInstance))
        {
            OutputLine("Enabled");
        }
        else
        {
            OutputLine("Disabled");
        }
    }
    else
    {
        if (strcmp(aArgs[0], "enable") == 0)
        {
            SuccessOrExit(error = otLinkSetPromiscuous(mInstance, true));
            otLinkSetPcapCallback(mInstance, &HandleLinkPcapReceive, this);
        }
        else if (strcmp(aArgs[0], "disable") == 0)
        {
            otLinkSetPcapCallback(mInstance, nullptr, nullptr);
            SuccessOrExit(error = otLinkSetPromiscuous(mInstance, false));
        }
        else
        {
            ExitNow(error = OT_ERROR_INVALID_ARGS);
        }
    }

exit:
    return error;
}

void Interpreter::HandleLinkPcapReceive(const otRadioFrame *aFrame, bool aIsTx, void *aContext)
{
    static_cast<Interpreter *>(aContext)->HandleLinkPcapReceive(aFrame, aIsTx);
}

void Interpreter::HandleLinkPcapReceive(const otRadioFrame *aFrame, bool aIsTx)
{
    OT_UNUSED_VARIABLE(aIsTx);

    OutputLine("");

    for (size_t i = 0; i < 44; i++)
    {
        OutputFormat("=");
    }

    OutputFormat("[len = %3u]", aFrame->mLength);

    for (size_t i = 0; i < 28; i++)
    {
        OutputFormat("=");
    }

    OutputLine("");

    for (size_t i = 0; i < aFrame->mLength; i += 16)
    {
        OutputFormat("|");

        for (size_t j = 0; j < 16; j++)
        {
            if (i + j < aFrame->mLength)
            {
                OutputFormat(" %02X", aFrame->mPsdu[i + j]);
            }
            else
            {
                OutputFormat(" ..");
            }
        }

        OutputFormat("|");

        for (size_t j = 0; j < 16; j++)
        {
            if (i + j < aFrame->mLength)
            {
                if (31 < aFrame->mPsdu[i + j] && aFrame->mPsdu[i + j] < 127)
                {
                    OutputFormat(" %c", aFrame->mPsdu[i + j]);
                }
                else
                {
                    OutputFormat(" ?");
                }
            }
            else
            {
                OutputFormat(" .");
            }
        }

        OutputLine("|");
    }

    for (size_t i = 0; i < 83; i++)
    {
        OutputFormat("-");
    }

    OutputLine("");
}

#if OPENTHREAD_CONFIG_BORDER_ROUTER_ENABLE
otError Interpreter::ProcessPrefixAdd(uint8_t aArgsLength, char *aArgs[])
{
    otError              error = OT_ERROR_NONE;
    otBorderRouterConfig config;
    uint8_t              argcur = 0;
    char *               prefixLengthStr;

    VerifyOrExit(aArgsLength > 0, error = OT_ERROR_INVALID_ARGS);

    memset(&config, 0, sizeof(otBorderRouterConfig));

    if ((prefixLengthStr = strchr(aArgs[argcur], '/')) == nullptr)
    {
        ExitNow();
    }

    *prefixLengthStr++ = '\0';

    SuccessOrExit(error = otIp6AddressFromString(aArgs[argcur], &config.mPrefix.mPrefix));

    {
        unsigned long length;

        SuccessOrExit(error = ParseUnsignedLong(prefixLengthStr, length));
        config.mPrefix.mLength = static_cast<uint8_t>(length);
    }

    argcur++;

    for (; argcur < aArgsLength; argcur++)
    {
        if (strcmp(aArgs[argcur], "high") == 0)
        {
            config.mPreference = OT_ROUTE_PREFERENCE_HIGH;
        }
        else if (strcmp(aArgs[argcur], "med") == 0)
        {
            config.mPreference = OT_ROUTE_PREFERENCE_MED;
        }
        else if (strcmp(aArgs[argcur], "low") == 0)
        {
            config.mPreference = OT_ROUTE_PREFERENCE_LOW;
        }
        else
        {
            for (char *arg = aArgs[argcur]; *arg != '\0'; arg++)
            {
                switch (*arg)
                {
                case 'p':
                    config.mPreferred = true;
                    break;

                case 'a':
                    config.mSlaac = true;
                    break;

                case 'd':
                    config.mDhcp = true;
                    break;

                case 'c':
                    config.mConfigure = true;
                    break;

                case 'r':
                    config.mDefaultRoute = true;
                    break;

                case 'o':
                    config.mOnMesh = true;
                    break;

                case 's':
                    config.mStable = true;
                    break;

                case 'n':
                    config.mNdDns = true;
                    break;

#if OPENTHREAD_FTD && OPENTHREAD_CONFIG_BACKBONE_ROUTER_ENABLE
                case 'D':
                    config.mDp = true;
                    break;
#endif
                default:
                    ExitNow(error = OT_ERROR_INVALID_ARGS);
                }
            }
        }
    }

    error = otBorderRouterAddOnMeshPrefix(mInstance, &config);

exit:
    return error;
}

otError Interpreter::ProcessPrefixRemove(uint8_t aArgsLength, char *aArgs[])
{
    OT_UNUSED_VARIABLE(aArgsLength);

    otError            error = OT_ERROR_NONE;
    struct otIp6Prefix prefix;
    uint8_t            argcur = 0;
    char *             prefixLengthStr;

    VerifyOrExit(aArgsLength > 0, error = OT_ERROR_INVALID_ARGS);

    memset(&prefix, 0, sizeof(otIp6Prefix));

    if ((prefixLengthStr = strchr(aArgs[argcur], '/')) == nullptr)
    {
        ExitNow();
    }

    *prefixLengthStr++ = '\0';

    SuccessOrExit(error = otIp6AddressFromString(aArgs[argcur], &prefix.mPrefix));

    {
        unsigned long length;

        SuccessOrExit(error = ParseUnsignedLong(prefixLengthStr, length));
        prefix.mLength = static_cast<uint8_t>(length);
    }

    error = otBorderRouterRemoveOnMeshPrefix(mInstance, &prefix);

exit:
    return error;
}

otError Interpreter::ProcessPrefixList(void)
{
    otNetworkDataIterator iterator = OT_NETWORK_DATA_ITERATOR_INIT;
    otBorderRouterConfig  config;

    while (otBorderRouterGetNextOnMeshPrefix(mInstance, &iterator, &config) == OT_ERROR_NONE)
    {
        mNetworkData.OutputPrefix(config);
    }

#if OPENTHREAD_FTD && OPENTHREAD_CONFIG_BACKBONE_ROUTER_ENABLE
    if (otBackboneRouterGetState(mInstance) == OT_BACKBONE_ROUTER_STATE_DISABLED)
    {
        SuccessOrExit(otBackboneRouterGetDomainPrefix(mInstance, &config));
        OutputFormat("- ");
        mNetworkData.OutputPrefix(config);
    }
    // Else already printed via above while loop.
exit:
#endif

    return OT_ERROR_NONE;
}

otError Interpreter::ProcessPrefix(uint8_t aArgsLength, char *aArgs[])
{
    otError error = OT_ERROR_NONE;

    if (aArgsLength == 0)
    {
        SuccessOrExit(error = ProcessPrefixList());
    }
    else if (strcmp(aArgs[0], "add") == 0)
    {
        SuccessOrExit(error = ProcessPrefixAdd(aArgsLength - 1, aArgs + 1));
    }
    else if (strcmp(aArgs[0], "remove") == 0)
    {
        SuccessOrExit(error = ProcessPrefixRemove(aArgsLength - 1, aArgs + 1));
    }
    else
    {
        ExitNow(error = OT_ERROR_INVALID_COMMAND);
    }

exit:
    return error;
}
#endif // OPENTHREAD_CONFIG_BORDER_ROUTER_ENABLE

#if OPENTHREAD_FTD
otError Interpreter::ProcessPreferRouterId(uint8_t aArgsLength, char *aArgs[])
{
    otError       error = OT_ERROR_NONE;
    unsigned long value;

    VerifyOrExit(aArgsLength == 1, error = OT_ERROR_INVALID_ARGS);
    SuccessOrExit(error = ParseUnsignedLong(aArgs[0], value));
    error = otThreadSetPreferredRouterId(mInstance, static_cast<uint8_t>(value));

exit:
    return error;
}
#endif

otError Interpreter::ProcessRcp(uint8_t aArgsLength, char *aArgs[])
{
    otError     error   = OT_ERROR_NONE;
    const char *version = otPlatRadioGetVersionString(mInstance);

    VerifyOrExit(version != otGetVersionString(), error = OT_ERROR_NOT_IMPLEMENTED);
    VerifyOrExit(aArgsLength > 0, error = OT_ERROR_INVALID_ARGS);

    if (strcmp(aArgs[0], "version") == 0)
    {
        OutputLine("%s", version);
    }
    else
    {
        ExitNow(error = OT_ERROR_INVALID_ARGS);
    }

exit:
    return error;
}

#if OPENTHREAD_FTD
otError Interpreter::ProcessReleaseRouterId(uint8_t aArgsLength, char *aArgs[])
{
    otError error = OT_ERROR_NONE;
    long    value;

    VerifyOrExit(aArgsLength > 0, error = OT_ERROR_INVALID_ARGS);

    SuccessOrExit(error = ParseLong(aArgs[0], value));
    SuccessOrExit(error = otThreadReleaseRouterId(mInstance, static_cast<uint8_t>(value)));

exit:
    return error;
}
#endif

otError Interpreter::ProcessReset(uint8_t aArgsLength, char *aArgs[])
{
    OT_UNUSED_VARIABLE(aArgsLength);
    OT_UNUSED_VARIABLE(aArgs);

    otInstanceReset(mInstance);

    return OT_ERROR_NONE;
}

otError Interpreter::ProcessRloc16(uint8_t aArgsLength, char *aArgs[])
{
    OT_UNUSED_VARIABLE(aArgsLength);
    OT_UNUSED_VARIABLE(aArgs);

    OutputLine("%04x", otThreadGetRloc16(mInstance));

    return OT_ERROR_NONE;
}

#if OPENTHREAD_CONFIG_BORDER_ROUTER_ENABLE
otError Interpreter::ProcessRouteAdd(uint8_t aArgsLength, char *aArgs[])
{
    otError               error = OT_ERROR_NONE;
    otExternalRouteConfig config;
    uint8_t               argcur = 0;
    char *                prefixLengthStr;

    memset(&config, 0, sizeof(otExternalRouteConfig));

    VerifyOrExit(aArgsLength > 0, error = OT_ERROR_INVALID_ARGS);

    if ((prefixLengthStr = strchr(aArgs[argcur], '/')) == nullptr)
    {
        ExitNow();
    }

    *prefixLengthStr++ = '\0';

    SuccessOrExit(error = otIp6AddressFromString(aArgs[argcur], &config.mPrefix.mPrefix));

    {
        unsigned long length;

        SuccessOrExit(error = ParseUnsignedLong(prefixLengthStr, length));
        config.mPrefix.mLength = static_cast<uint8_t>(length);
    }

    argcur++;

    for (; argcur < aArgsLength; argcur++)
    {
        if (strcmp(aArgs[argcur], "s") == 0)
        {
            config.mStable = true;
        }
        else if (strcmp(aArgs[argcur], "high") == 0)
        {
            config.mPreference = OT_ROUTE_PREFERENCE_HIGH;
        }
        else if (strcmp(aArgs[argcur], "med") == 0)
        {
            config.mPreference = OT_ROUTE_PREFERENCE_MED;
        }
        else if (strcmp(aArgs[argcur], "low") == 0)
        {
            config.mPreference = OT_ROUTE_PREFERENCE_LOW;
        }
        else
        {
            ExitNow(error = OT_ERROR_INVALID_ARGS);
        }
    }

    error = otBorderRouterAddRoute(mInstance, &config);

exit:
    return error;
}

otError Interpreter::ProcessRouteRemove(uint8_t aArgsLength, char *aArgs[])
{
    otError            error = OT_ERROR_NONE;
    struct otIp6Prefix prefix;
    uint8_t            argcur = 0;
    char *             prefixLengthStr;

    memset(&prefix, 0, sizeof(struct otIp6Prefix));

    VerifyOrExit(aArgsLength > 0, error = OT_ERROR_INVALID_ARGS);

    if ((prefixLengthStr = strchr(aArgs[argcur], '/')) == nullptr)
    {
        ExitNow();
    }

    *prefixLengthStr++ = '\0';

    SuccessOrExit(error = otIp6AddressFromString(aArgs[argcur], &prefix.mPrefix));

    {
        unsigned long length;

        SuccessOrExit(error = ParseUnsignedLong(prefixLengthStr, length));
        prefix.mLength = static_cast<uint8_t>(length);
    }

    error = otBorderRouterRemoveRoute(mInstance, &prefix);

exit:
    return error;
}

otError Interpreter::ProcessRouteList(void)
{
    otNetworkDataIterator iterator = OT_NETWORK_DATA_ITERATOR_INIT;
    otExternalRouteConfig config;

    while (otBorderRouterGetNextRoute(mInstance, &iterator, &config) == OT_ERROR_NONE)
    {
        mNetworkData.OutputRoute(config);
    }

    return OT_ERROR_NONE;
}

otError Interpreter::ProcessRoute(uint8_t aArgsLength, char *aArgs[])
{
    otError error = OT_ERROR_NONE;

    if (aArgsLength == 0)
    {
        SuccessOrExit(error = ProcessRouteList());
    }
    else if (strcmp(aArgs[0], "add") == 0)
    {
        SuccessOrExit(error = ProcessRouteAdd(aArgsLength - 1, aArgs + 1));
    }
    else if (strcmp(aArgs[0], "remove") == 0)
    {
        SuccessOrExit(error = ProcessRouteRemove(aArgsLength - 1, aArgs + 1));
    }
    else
    {
        ExitNow(error = OT_ERROR_INVALID_COMMAND);
    }

exit:
    return error;
}
#endif // OPENTHREAD_CONFIG_BORDER_ROUTER_ENABLE

#if OPENTHREAD_FTD
otError Interpreter::ProcessRouter(uint8_t aArgsLength, char *aArgs[])
{
    otError      error = OT_ERROR_NONE;
    otRouterInfo routerInfo;
    long         value;
    bool         isTable;

    VerifyOrExit(aArgsLength > 0, error = OT_ERROR_INVALID_ARGS);

    isTable = (strcmp(aArgs[0], "table") == 0);

    if (isTable || strcmp(aArgs[0], "list") == 0)
    {
        uint8_t maxRouterId;

        if (isTable)
        {
            OutputLine("| ID | RLOC16 | Next Hop | Path Cost | LQ In | LQ Out | Age | Extended MAC     |");
            OutputLine("+----+--------+----------+-----------+-------+--------+-----+------------------+");
        }

        maxRouterId = otThreadGetMaxRouterId(mInstance);

        for (uint8_t i = 0; i <= maxRouterId; i++)
        {
            if (otThreadGetRouterInfo(mInstance, i, &routerInfo) != OT_ERROR_NONE)
            {
                continue;
            }

            if (isTable)
            {
                OutputFormat("| %2d ", routerInfo.mRouterId);
                OutputFormat("| 0x%04x ", routerInfo.mRloc16);
                OutputFormat("| %8d ", routerInfo.mNextHop);
                OutputFormat("| %9d ", routerInfo.mPathCost);
                OutputFormat("| %5d ", routerInfo.mLinkQualityIn);
                OutputFormat("| %6d ", routerInfo.mLinkQualityOut);
                OutputFormat("| %3d ", routerInfo.mAge);
                OutputFormat("| ");

                for (uint8_t b : routerInfo.mExtAddress.m8)
                {
                    OutputFormat("%02x", b);
                }

                OutputLine(" |");
            }
            else
            {
                OutputFormat("%d ", i);
            }
        }

        OutputLine("");
        ExitNow();
    }

    SuccessOrExit(error = ParseLong(aArgs[0], value));
    SuccessOrExit(error = otThreadGetRouterInfo(mInstance, static_cast<uint16_t>(value), &routerInfo));

    OutputLine("Alloc: %d", routerInfo.mAllocated);

    if (routerInfo.mAllocated)
    {
        OutputLine("Router ID: %d", routerInfo.mRouterId);
        OutputLine("Rloc: %04x", routerInfo.mRloc16);
        OutputLine("Next Hop: %04x", static_cast<uint16_t>(routerInfo.mNextHop) << 10);
        OutputLine("Link: %d", routerInfo.mLinkEstablished);

        if (routerInfo.mLinkEstablished)
        {
            OutputFormat("Ext Addr: ");

            for (uint8_t b : routerInfo.mExtAddress.m8)
            {
                OutputFormat("%02x", b);
            }

            OutputLine("");
            OutputLine("Cost: %d", routerInfo.mPathCost);
            OutputLine("Link Quality In: %d", routerInfo.mLinkQualityIn);
            OutputLine("Link Quality Out: %d", routerInfo.mLinkQualityOut);
            OutputLine("Age: %d", routerInfo.mAge);
        }
    }

exit:
    return error;
}

otError Interpreter::ProcessRouterDowngradeThreshold(uint8_t aArgsLength, char *aArgs[])
{
    otError error = OT_ERROR_NONE;
    long    value;

    if (aArgsLength == 0)
    {
        OutputLine("%d", otThreadGetRouterDowngradeThreshold(mInstance));
    }
    else
    {
        SuccessOrExit(error = ParseLong(aArgs[0], value));
        otThreadSetRouterDowngradeThreshold(mInstance, static_cast<uint8_t>(value));
    }

exit:
    return error;
}

otError Interpreter::ProcessRouterEligible(uint8_t aArgsLength, char *aArgs[])
{
    otError error = OT_ERROR_NONE;

    if (aArgsLength == 0)
    {
        if (otThreadIsRouterEligible(mInstance))
        {
            OutputLine("Enabled");
        }
        else
        {
            OutputLine("Disabled");
        }
    }
    else if (strcmp(aArgs[0], "enable") == 0)
    {
        error = otThreadSetRouterEligible(mInstance, true);
    }
    else if (strcmp(aArgs[0], "disable") == 0)
    {
        error = otThreadSetRouterEligible(mInstance, false);
    }
    else
    {
        ExitNow(error = OT_ERROR_INVALID_ARGS);
    }

exit:
    return error;
}

otError Interpreter::ProcessRouterSelectionJitter(uint8_t aArgsLength, char *aArgs[])
{
    otError error = OT_ERROR_NONE;
    long    value;

    if (aArgsLength == 0)
    {
        OutputLine("%d", otThreadGetRouterSelectionJitter(mInstance));
    }
    else
    {
        SuccessOrExit(error = ParseLong(aArgs[0], value));
        VerifyOrExit(0 < value && value < 256, error = OT_ERROR_INVALID_ARGS);
        otThreadSetRouterSelectionJitter(mInstance, static_cast<uint8_t>(value));
    }

exit:
    return error;
}

otError Interpreter::ProcessRouterUpgradeThreshold(uint8_t aArgsLength, char *aArgs[])
{
    otError error = OT_ERROR_NONE;
    long    value;

    if (aArgsLength == 0)
    {
        OutputLine("%d", otThreadGetRouterUpgradeThreshold(mInstance));
    }
    else
    {
        SuccessOrExit(error = ParseLong(aArgs[0], value));
        otThreadSetRouterUpgradeThreshold(mInstance, static_cast<uint8_t>(value));
    }

exit:
    return error;
}
#endif // OPENTHREAD_FTD

otError Interpreter::ProcessScan(uint8_t aArgsLength, char *aArgs[])
{
    otError  error        = OT_ERROR_NONE;
    uint32_t scanChannels = 0;
    uint16_t scanDuration = 0;
    bool     energyScan   = false;
    long     value;

    if (aArgsLength > 0)
    {
        if (strcmp(aArgs[0], "energy") == 0)
        {
            energyScan = true;

            if (aArgsLength > 1)
            {
                SuccessOrExit(error = ParseLong(aArgs[1], value));
                scanDuration = static_cast<uint16_t>(value);
            }
        }
        else
        {
            SuccessOrExit(error = ParseLong(aArgs[0], value));
            VerifyOrExit((0 <= value) && (value < static_cast<long>(sizeof(scanChannels) * CHAR_BIT)),
                         error = OT_ERROR_INVALID_ARGS);
            scanChannels = 1 << value;
        }
    }

    if (energyScan)
    {
        OutputLine("| Ch | RSSI |");
        OutputLine("+----+------+");
        SuccessOrExit(error = otLinkEnergyScan(mInstance, scanChannels, scanDuration,
                                               &Interpreter::HandleEnergyScanResult, this));
    }
    else
    {
        OutputLine("| J | Network Name     | Extended PAN     | PAN  | MAC Address      | Ch | dBm | LQI |");
        OutputLine("+---+------------------+------------------+------+------------------+----+-----+-----+");
        SuccessOrExit(error = otLinkActiveScan(mInstance, scanChannels, scanDuration,
                                               &Interpreter::HandleActiveScanResult, this));
    }

    error = OT_ERROR_PENDING;

exit:
    return error;
}

void Interpreter::HandleActiveScanResult(otActiveScanResult *aResult, void *aContext)
{
    static_cast<Interpreter *>(aContext)->HandleActiveScanResult(aResult);
}

void Interpreter::HandleActiveScanResult(otActiveScanResult *aResult)
{
    if (aResult == nullptr)
    {
        OutputResult(OT_ERROR_NONE);
        ExitNow();
    }

    OutputFormat("| %d ", aResult->mIsJoinable);

    OutputFormat("| %-16s ", aResult->mNetworkName.m8);

    OutputFormat("| ");
    OutputBytes(aResult->mExtendedPanId.m8, OT_EXT_PAN_ID_SIZE);
    OutputFormat(" ");

    OutputFormat("| %04x | ", aResult->mPanId);
    OutputBytes(aResult->mExtAddress.m8, OT_EXT_ADDRESS_SIZE);
    OutputFormat(" | %2d ", aResult->mChannel);
    OutputFormat("| %3d ", aResult->mRssi);
    OutputLine("| %3d |", aResult->mLqi);

exit:
    return;
}

void Interpreter::HandleEnergyScanResult(otEnergyScanResult *aResult, void *aContext)
{
    static_cast<Interpreter *>(aContext)->HandleEnergyScanResult(aResult);
}

void Interpreter::HandleEnergyScanResult(otEnergyScanResult *aResult)
{
    if (aResult == nullptr)
    {
        OutputResult(OT_ERROR_NONE);
        ExitNow();
    }

    OutputLine("| %2d | %4d |", aResult->mChannel, aResult->mMaxRssi);

exit:
    return;
}

otError Interpreter::ProcessSingleton(uint8_t aArgsLength, char *aArgs[])
{
    OT_UNUSED_VARIABLE(aArgsLength);
    OT_UNUSED_VARIABLE(aArgs);

    if (otThreadIsSingleton(mInstance))
    {
        OutputLine("true");
    }
    else
    {
        OutputLine("false");
    }

    return OT_ERROR_NONE;
}

#if OPENTHREAD_CONFIG_SNTP_CLIENT_ENABLE
otError Interpreter::ProcessSntp(uint8_t aArgsLength, char *aArgs[])
{
    otError          error = OT_ERROR_NONE;
    long             port  = OT_SNTP_DEFAULT_SERVER_PORT;
    Ip6::MessageInfo messageInfo;
    otSntpQuery      query;

    VerifyOrExit(aArgsLength > 0, error = OT_ERROR_INVALID_ARGS);

    if (strcmp(aArgs[0], "query") == 0)
    {
        VerifyOrExit(!mSntpQueryingInProgress, error = OT_ERROR_BUSY);

        if (aArgsLength > 1)
        {
            SuccessOrExit(error = messageInfo.GetPeerAddr().FromString(aArgs[1]));
        }
        else
        {
            // Use IPv6 address of default SNTP server.
            SuccessOrExit(error = messageInfo.GetPeerAddr().FromString(OT_SNTP_DEFAULT_SERVER_IP));
        }

        if (aArgsLength > 2)
        {
            SuccessOrExit(error = ParseLong(aArgs[2], port));
        }

        messageInfo.SetPeerPort(static_cast<uint16_t>(port));

        query.mMessageInfo = static_cast<const otMessageInfo *>(&messageInfo);

        SuccessOrExit(error = otSntpClientQuery(mInstance, &query, &Interpreter::HandleSntpResponse, this));

        mSntpQueryingInProgress = true;
    }
    else
    {
        ExitNow(error = OT_ERROR_INVALID_COMMAND);
    }

    error = OT_ERROR_PENDING;

exit:
    return error;
}

void Interpreter::HandleSntpResponse(void *aContext, uint64_t aTime, otError aResult)
{
    static_cast<Interpreter *>(aContext)->HandleSntpResponse(aTime, aResult);
}

void Interpreter::HandleSntpResponse(uint64_t aTime, otError aResult)
{
    if (aResult == OT_ERROR_NONE)
    {
        // Some Embedded C libraries do not support printing of 64-bit unsigned integers.
        // To simplify, unix epoch time and era number are printed separately.
        OutputLine("SNTP response - Unix time: %u (era: %u)", static_cast<uint32_t>(aTime),
                   static_cast<uint32_t>(aTime >> 32));
    }
    else
    {
        OutputLine("SNTP error - %s", otThreadErrorToString(aResult));
    }

    mSntpQueryingInProgress = false;

    OutputResult(OT_ERROR_NONE);
}
#endif

otError Interpreter::ProcessState(uint8_t aArgsLength, char *aArgs[])
{
    otError error = OT_ERROR_NONE;

    if (aArgsLength == 0)
    {
        switch (otThreadGetDeviceRole(mInstance))
        {
        case OT_DEVICE_ROLE_DISABLED:
            OutputLine("disabled");
            break;

        case OT_DEVICE_ROLE_DETACHED:
            OutputLine("detached");
            break;

        case OT_DEVICE_ROLE_CHILD:
            OutputLine("child");
            break;

#if OPENTHREAD_FTD
        case OT_DEVICE_ROLE_ROUTER:
            OutputLine("router");
            break;

        case OT_DEVICE_ROLE_LEADER:
            OutputLine("leader");
            break;
#endif

        default:
            OutputLine("invalid state");
            break;
        }
    }
    else
    {
        if (strcmp(aArgs[0], "detached") == 0)
        {
            SuccessOrExit(error = otThreadBecomeDetached(mInstance));
        }
        else if (strcmp(aArgs[0], "child") == 0)
        {
            SuccessOrExit(error = otThreadBecomeChild(mInstance));
        }

#if OPENTHREAD_FTD
        else if (strcmp(aArgs[0], "router") == 0)
        {
            SuccessOrExit(error = otThreadBecomeRouter(mInstance));
        }
        else if (strcmp(aArgs[0], "leader") == 0)
        {
            SuccessOrExit(error = otThreadBecomeLeader(mInstance));
        }
#endif
        else
        {
            ExitNow(error = OT_ERROR_INVALID_ARGS);
        }
    }

exit:
    return error;
}

otError Interpreter::ProcessThread(uint8_t aArgsLength, char *aArgs[])
{
    OT_UNUSED_VARIABLE(aArgsLength);
    OT_UNUSED_VARIABLE(aArgs);

    otError error = OT_ERROR_NONE;

    VerifyOrExit(aArgsLength > 0, error = OT_ERROR_INVALID_ARGS);

    if (strcmp(aArgs[0], "start") == 0)
    {
        SuccessOrExit(error = otThreadSetEnabled(mInstance, true));
    }
    else if (strcmp(aArgs[0], "stop") == 0)
    {
        SuccessOrExit(error = otThreadSetEnabled(mInstance, false));
    }
    else if (strcmp(aArgs[0], "version") == 0)
    {
        OutputLine("%u", otThreadGetVersion());
    }
    else
    {
        ExitNow(error = OT_ERROR_INVALID_COMMAND);
    }

exit:
    return error;
}

otError Interpreter::ProcessDataset(uint8_t aArgsLength, char *aArgs[])
{
    return mDataset.Process(aArgsLength, aArgs);
}

otError Interpreter::ProcessTxPower(uint8_t aArgsLength, char *aArgs[])
{
    otError error = OT_ERROR_NONE;

    if (aArgsLength == 0)
    {
        int8_t power;

        SuccessOrExit(error = otPlatRadioGetTransmitPower(mInstance, &power));
        OutputLine("%d dBm", power);
    }
    else
    {
        long value;

        SuccessOrExit(error = ParseLong(aArgs[0], value));
        SuccessOrExit(error = otPlatRadioSetTransmitPower(mInstance, static_cast<int8_t>(value)));
    }

exit:
    return error;
}

otError Interpreter::ProcessUdp(uint8_t aArgsLength, char *aArgs[])
{
    return mUdp.Process(aArgsLength, aArgs);
}

otError Interpreter::ProcessUnsecurePort(uint8_t aArgsLength, char *aArgs[])
{
    otError error = OT_ERROR_NONE;

    VerifyOrExit(aArgsLength >= 1, error = OT_ERROR_INVALID_ARGS);

    if (strcmp(aArgs[0], "add") == 0)
    {
        unsigned long value;

        VerifyOrExit(aArgsLength == 2, error = OT_ERROR_INVALID_ARGS);
        SuccessOrExit(error = ParseUnsignedLong(aArgs[1], value));
        VerifyOrExit(value <= 0xffff, error = OT_ERROR_INVALID_ARGS);
        SuccessOrExit(error = otIp6AddUnsecurePort(mInstance, static_cast<uint16_t>(value)));
    }
    else if (strcmp(aArgs[0], "remove") == 0)
    {
        VerifyOrExit(aArgsLength == 2, error = OT_ERROR_INVALID_ARGS);

        if (strcmp(aArgs[1], "all") == 0)
        {
            otIp6RemoveAllUnsecurePorts(mInstance);
        }
        else
        {
            unsigned long value;

            SuccessOrExit(error = ParseUnsignedLong(aArgs[1], value));
            VerifyOrExit(value <= 0xffff, error = OT_ERROR_INVALID_ARGS);
            SuccessOrExit(error = otIp6RemoveUnsecurePort(mInstance, static_cast<uint16_t>(value)));
        }
    }
    else if (strcmp(aArgs[0], "get") == 0)
    {
        const uint16_t *ports;
        uint8_t         numPorts;

        ports = otIp6GetUnsecurePorts(mInstance, &numPorts);

        if (ports != NULL)
        {
            for (uint8_t i = 0; i < numPorts; i++)
            {
                OutputFormat("%d ", ports[i]);
            }
        }

        OutputLine("");
    }
    else
    {
        ExitNow(error = OT_ERROR_INVALID_COMMAND);
    }

exit:
    return error;
}

otError Interpreter::ProcessVersion(uint8_t aArgsLength, char *aArgs[])
{
    otError error = OT_ERROR_NONE;

    if (aArgsLength == 0)
    {
        OutputLine("%s", otGetVersionString());
        ExitNow();
    }

    if (strcmp(aArgs[0], "api") == 0)
    {
        OutputLine("%d", OPENTHREAD_API_VERSION);
    }
    else
    {
        ExitNow(error = OT_ERROR_INVALID_COMMAND);
    }

exit:
    return error;
}

#if OPENTHREAD_CONFIG_COMMISSIONER_ENABLE && OPENTHREAD_FTD
otError Interpreter::ProcessCommissioner(uint8_t aArgsLength, char *aArgs[])
{
    return mCommissioner.Process(aArgsLength, aArgs);
}
#endif

#if OPENTHREAD_CONFIG_JOINER_ENABLE
otError Interpreter::ProcessJoiner(uint8_t aArgsLength, char *aArgs[])
{
    return mJoiner.Process(aArgsLength, aArgs);
}
#endif

#if OPENTHREAD_FTD
otError Interpreter::ProcessJoinerPort(uint8_t aArgsLength, char *aArgs[])
{
    otError error = OT_ERROR_NONE;
    long    value;

    if (aArgsLength == 0)
    {
        OutputLine("%d", otThreadGetJoinerUdpPort(mInstance));
    }
    else
    {
        SuccessOrExit(error = ParseLong(aArgs[0], value));
        error = otThreadSetJoinerUdpPort(mInstance, static_cast<uint16_t>(value));
    }

exit:
    return error;
}
#endif

#if OPENTHREAD_CONFIG_MAC_FILTER_ENABLE
otError Interpreter::ProcessMacFilter(uint8_t aArgsLength, char *aArgs[])
{
    otError error = OT_ERROR_NONE;

    if (aArgsLength == 0)
    {
        PrintMacFilter();
    }
    else
    {
        if (strcmp(aArgs[0], "addr") == 0)
        {
            error = ProcessMacFilterAddress(aArgsLength - 1, aArgs + 1);
        }
        else if (strcmp(aArgs[0], "rss") == 0)
        {
            error = ProcessMacFilterRss(aArgsLength - 1, aArgs + 1);
        }
        else
        {
            error = OT_ERROR_INVALID_COMMAND;
        }
    }

    return error;
}

void Interpreter::PrintMacFilter(void)
{
    otMacFilterEntry       entry;
    otMacFilterIterator    iterator = OT_MAC_FILTER_ITERATOR_INIT;
    otMacFilterAddressMode mode     = otLinkFilterGetAddressMode(mInstance);

    if (mode == OT_MAC_FILTER_ADDRESS_MODE_DISABLED)
    {
        OutputLine("Address Mode: Disabled");
    }
    else if (mode == OT_MAC_FILTER_ADDRESS_MODE_ALLOWLIST)
    {
        OutputLine("Address Mode: Allowlist");
    }
    else if (mode == OT_MAC_FILTER_ADDRESS_MODE_DENYLIST)
    {
        OutputLine("Address Mode: Denylist");
    }

    while (otLinkFilterGetNextAddress(mInstance, &iterator, &entry) == OT_ERROR_NONE)
    {
        OutputBytes(entry.mExtAddress.m8, OT_EXT_ADDRESS_SIZE);

        if (entry.mRssIn != OT_MAC_FILTER_FIXED_RSS_DISABLED)
        {
            OutputFormat(" : rss %d (lqi %d)", entry.mRssIn, otLinkConvertRssToLinkQuality(mInstance, entry.mRssIn));
        }

        OutputLine("");
    }

    iterator = OT_MAC_FILTER_ITERATOR_INIT;
    OutputLine("RssIn List:");

    while (otLinkFilterGetNextRssIn(mInstance, &iterator, &entry) == OT_ERROR_NONE)
    {
        uint8_t i = 0;

        for (; i < OT_EXT_ADDRESS_SIZE; i++)
        {
            if (entry.mExtAddress.m8[i] != 0xff)
            {
                break;
            }
        }

        if (i == OT_EXT_ADDRESS_SIZE)
        {
            OutputLine("Default rss : %d (lqi %d)", entry.mRssIn,
                       otLinkConvertRssToLinkQuality(mInstance, entry.mRssIn));
        }
        else
        {
            OutputBytes(entry.mExtAddress.m8, OT_EXT_ADDRESS_SIZE);
            OutputLine(" : rss %d (lqi %d)", entry.mRssIn, otLinkConvertRssToLinkQuality(mInstance, entry.mRssIn));
        }
    }
}

otError Interpreter::ProcessMacFilterAddress(uint8_t aArgsLength, char *aArgs[])
{
    otError                error = OT_ERROR_NONE;
    otExtAddress           extAddr;
    otMacFilterEntry       entry;
    otMacFilterIterator    iterator = OT_MAC_FILTER_ITERATOR_INIT;
    otMacFilterAddressMode mode     = otLinkFilterGetAddressMode(mInstance);
    long                   value;

    if (aArgsLength == 0)
    {
        if (mode == OT_MAC_FILTER_ADDRESS_MODE_DISABLED)
        {
            OutputLine("Disabled");
        }
        else if (mode == OT_MAC_FILTER_ADDRESS_MODE_ALLOWLIST)
        {
            OutputLine("Allowlist");
        }
        else if (mode == OT_MAC_FILTER_ADDRESS_MODE_DENYLIST)
        {
            OutputLine("Denylist");
        }

        while (otLinkFilterGetNextAddress(mInstance, &iterator, &entry) == OT_ERROR_NONE)
        {
            OutputBytes(entry.mExtAddress.m8, OT_EXT_ADDRESS_SIZE);

            if (entry.mRssIn != OT_MAC_FILTER_FIXED_RSS_DISABLED)
            {
                OutputFormat(" : rss %d (lqi %d)", entry.mRssIn,
                             otLinkConvertRssToLinkQuality(mInstance, entry.mRssIn));
            }

            OutputLine("");
        }
    }
    else
    {
        if (strcmp(aArgs[0], "disable") == 0)
        {
            VerifyOrExit(aArgsLength == 1, error = OT_ERROR_INVALID_ARGS);
            otLinkFilterSetAddressMode(mInstance, OT_MAC_FILTER_ADDRESS_MODE_DISABLED);
        }
        else if (strcmp(aArgs[0], "allowlist") == 0)
        {
            VerifyOrExit(aArgsLength == 1, error = OT_ERROR_INVALID_ARGS);
            otLinkFilterSetAddressMode(mInstance, OT_MAC_FILTER_ADDRESS_MODE_ALLOWLIST);
        }
        else if (strcmp(aArgs[0], "denylist") == 0)
        {
            VerifyOrExit(aArgsLength == 1, error = OT_ERROR_INVALID_ARGS);
            otLinkFilterSetAddressMode(mInstance, OT_MAC_FILTER_ADDRESS_MODE_DENYLIST);
        }
        else if (strcmp(aArgs[0], "add") == 0)
        {
            VerifyOrExit(aArgsLength >= 2, error = OT_ERROR_INVALID_ARGS);
            VerifyOrExit(Hex2Bin(aArgs[1], extAddr.m8, OT_EXT_ADDRESS_SIZE) == OT_EXT_ADDRESS_SIZE,
                         error = OT_ERROR_INVALID_ARGS);

            error = otLinkFilterAddAddress(mInstance, &extAddr);

            VerifyOrExit(error == OT_ERROR_NONE || error == OT_ERROR_ALREADY, OT_NOOP);

            if (aArgsLength > 2)
            {
                int8_t rss = 0;
                VerifyOrExit(aArgsLength == 3, error = OT_ERROR_INVALID_ARGS);
                SuccessOrExit(error = ParseLong(aArgs[2], value));
                rss = static_cast<int8_t>(value);
                SuccessOrExit(error = otLinkFilterAddRssIn(mInstance, &extAddr, rss));
            }
        }
        else if (strcmp(aArgs[0], "remove") == 0)
        {
            VerifyOrExit(aArgsLength == 2, error = OT_ERROR_INVALID_ARGS);
            VerifyOrExit(Hex2Bin(aArgs[1], extAddr.m8, OT_EXT_ADDRESS_SIZE) == OT_EXT_ADDRESS_SIZE,
                         error = OT_ERROR_INVALID_ARGS);
            otLinkFilterRemoveAddress(mInstance, &extAddr);
        }
        else if (strcmp(aArgs[0], "clear") == 0)
        {
            VerifyOrExit(aArgsLength == 1, error = OT_ERROR_INVALID_ARGS);
            otLinkFilterClearAddresses(mInstance);
        }
        else
        {
            error = OT_ERROR_INVALID_COMMAND;
        }
    }

exit:
    return error;
}

otError Interpreter::ProcessMacFilterRss(uint8_t aArgsLength, char *aArgs[])
{
    otError             error = OT_ERROR_NONE;
    otMacFilterEntry    entry;
    otMacFilterIterator iterator = OT_MAC_FILTER_ITERATOR_INIT;
    otExtAddress        extAddr;
    long                value;
    int8_t              rss;

    if (aArgsLength == 0)
    {
        while (otLinkFilterGetNextRssIn(mInstance, &iterator, &entry) == OT_ERROR_NONE)
        {
            uint8_t i = 0;

            for (; i < OT_EXT_ADDRESS_SIZE; i++)
            {
                if (entry.mExtAddress.m8[i] != 0xff)
                {
                    break;
                }
            }

            if (i == OT_EXT_ADDRESS_SIZE)
            {
                OutputLine("Default rss: %d (lqi %d)", entry.mRssIn,
                           otLinkConvertRssToLinkQuality(mInstance, entry.mRssIn));
            }
            else
            {
                OutputBytes(entry.mExtAddress.m8, OT_EXT_ADDRESS_SIZE);
                OutputLine(" : rss %d (lqi %d)", entry.mRssIn, otLinkConvertRssToLinkQuality(mInstance, entry.mRssIn));
            }
        }
    }
    else
    {
        if (strcmp(aArgs[0], "add-lqi") == 0)
        {
            uint8_t linkquality = 0;
            VerifyOrExit(aArgsLength == 3, error = OT_ERROR_INVALID_ARGS);
            SuccessOrExit(error = ParseLong(aArgs[2], value));
            linkquality = static_cast<uint8_t>(value);
            VerifyOrExit(linkquality <= 3, error = OT_ERROR_INVALID_ARGS);
            rss = otLinkConvertLinkQualityToRss(mInstance, linkquality);

            if (strcmp(aArgs[1], "*") == 0)
            {
                otLinkFilterSetDefaultRssIn(mInstance, rss);
            }
            else
            {
                VerifyOrExit(Hex2Bin(aArgs[1], extAddr.m8, OT_EXT_ADDRESS_SIZE) == OT_EXT_ADDRESS_SIZE,
                             error = OT_ERROR_INVALID_ARGS);

                SuccessOrExit(error = otLinkFilterAddRssIn(mInstance, &extAddr, rss));
            }
        }
        else if (strcmp(aArgs[0], "add") == 0)
        {
            VerifyOrExit(aArgsLength == 3, error = OT_ERROR_INVALID_ARGS);
            SuccessOrExit(error = ParseLong(aArgs[2], value));
            rss = static_cast<int8_t>(value);

            if (strcmp(aArgs[1], "*") == 0)
            {
                otLinkFilterSetDefaultRssIn(mInstance, rss);
            }
            else
            {
                VerifyOrExit(Hex2Bin(aArgs[1], extAddr.m8, OT_EXT_ADDRESS_SIZE) == OT_EXT_ADDRESS_SIZE,
                             error = OT_ERROR_INVALID_ARGS);

                SuccessOrExit(error = otLinkFilterAddRssIn(mInstance, &extAddr, rss));
            }
        }
        else if (strcmp(aArgs[0], "remove") == 0)
        {
            VerifyOrExit(aArgsLength == 2, error = OT_ERROR_INVALID_ARGS);

            if (strcmp(aArgs[1], "*") == 0)
            {
                otLinkFilterClearDefaultRssIn(mInstance);
            }
            else
            {
                VerifyOrExit(Hex2Bin(aArgs[1], extAddr.m8, OT_EXT_ADDRESS_SIZE) == OT_EXT_ADDRESS_SIZE,
                             error = OT_ERROR_INVALID_ARGS);

                otLinkFilterRemoveRssIn(mInstance, &extAddr);
            }
        }
        else if (strcmp(aArgs[0], "clear") == 0)
        {
            otLinkFilterClearAllRssIn(mInstance);
        }
        else
        {
            error = OT_ERROR_INVALID_COMMAND;
        }
    }

exit:
    return error;
}

#endif // OPENTHREAD_CONFIG_MAC_FILTER_ENABLE

otError Interpreter::ProcessMac(uint8_t aArgsLength, char *aArgs[])
{
    otError error = OT_ERROR_NONE;

    VerifyOrExit(aArgsLength > 0, error = OT_ERROR_INVALID_ARGS);

    if (strcmp(aArgs[0], "retries") == 0)
    {
        error = ProcessMacRetries(aArgsLength - 1, aArgs + 1);
    }
    else
    {
        error = OT_ERROR_INVALID_COMMAND;
    }

exit:
    return error;
}

otError Interpreter::ProcessMacRetries(uint8_t aArgsLength, char *aArgs[])
{
    otError error = OT_ERROR_NONE;

    VerifyOrExit(aArgsLength > 0 && aArgsLength <= 2, error = OT_ERROR_INVALID_ARGS);

    if (strcmp(aArgs[0], "direct") == 0)
    {
        if (aArgsLength == 1)
        {
            OutputLine("%d", otLinkGetMaxFrameRetriesDirect(mInstance));
        }
        else
        {
            unsigned long value;

            SuccessOrExit(error = ParseUnsignedLong(aArgs[1], value));
            VerifyOrExit(value <= 0xff, error = OT_ERROR_INVALID_ARGS);

            otLinkSetMaxFrameRetriesDirect(mInstance, static_cast<uint8_t>(value));
        }
    }
#if OPENTHREAD_FTD
    else if (strcmp(aArgs[0], "indirect") == 0)
    {
        if (aArgsLength == 1)
        {
            OutputLine("%d", otLinkGetMaxFrameRetriesIndirect(mInstance));
        }
        else
        {
            unsigned long value;

            SuccessOrExit(error = ParseUnsignedLong(aArgs[1], value));
            VerifyOrExit(value <= 0xff, error = OT_ERROR_INVALID_ARGS);

            otLinkSetMaxFrameRetriesIndirect(mInstance, static_cast<uint8_t>(value));
        }
    }
#endif
    else
    {
        error = OT_ERROR_INVALID_ARGS;
    }

exit:
    return error;
}

#if OPENTHREAD_CONFIG_DIAG_ENABLE
otError Interpreter::ProcessDiag(uint8_t aArgsLength, char *aArgs[])
{
    otError error;
    char    output[OPENTHREAD_CONFIG_DIAG_OUTPUT_BUFFER_SIZE];

    // all diagnostics related features are processed within diagnostics module
    output[0]                  = '\0';
    output[sizeof(output) - 1] = '\0';

    error = otDiagProcessCmd(mInstance, aArgsLength, aArgs, output, sizeof(output) - 1);
    Output(output, static_cast<uint16_t>(strlen(output)));

    return error;
}
#endif

const Interpreter::Command *Interpreter::FindCommand(const char *aName) const
{
    const Command *rval  = nullptr;
    uint16_t       left  = 0;
    uint16_t       right = OT_ARRAY_LENGTH(sCommands);

    while (left < right)
    {
        uint16_t middle  = (left + right) / 2;
        int      compare = strcmp(aName, sCommands[middle].mName);

        if (compare == 0)
        {
            rval = &sCommands[middle];
            break;
        }
        else if (compare > 0)
        {
            left = middle + 1;
        }
        else
        {
            right = middle;
        }
    }

    return rval;
}

void Interpreter::ProcessLine(char *aBuf, uint16_t aBufLength)
{
    char *         aArgs[kMaxArgs] = {nullptr};
    char *         cmdName;
    uint8_t        aArgsLength = 0;
    const Command *command;

    VerifyOrExit(aBuf != nullptr && StringLength(aBuf, aBufLength + 1) <= aBufLength, OT_NOOP);

    VerifyOrExit(Utils::CmdLineParser::ParseCmd(aBuf, aArgsLength, aArgs, kMaxArgs) == OT_ERROR_NONE,
                 OutputLine("Error: too many args (max %d)", kMaxArgs));
    VerifyOrExit(aArgsLength >= 1, OutputLine("Error: no given command."));

    cmdName = aArgs[0];

#if OPENTHREAD_CONFIG_DIAG_ENABLE
    VerifyOrExit((!otDiagIsEnabled(mInstance) || (strcmp(cmdName, "diag") == 0)),
                 OutputLine("under diagnostics mode, execute 'diag stop' before running any other commands."));
#endif

    command = FindCommand(cmdName);

    if (command != nullptr)
    {
        OutputResult((this->*command->mCommand)(aArgsLength - 1, &aArgs[1]));
        ExitNow();
    }

    // Check user defined commands if built-in command has not been found
    for (uint8_t i = 0; i < mUserCommandsLength; i++)
    {
        if (strcmp(cmdName, mUserCommands[i].mName) == 0)
        {
            mUserCommands[i].mCommand(aArgsLength - 1, &aArgs[1]);
            ExitNow();
        }
    }

    OutputResult(OT_ERROR_INVALID_COMMAND);

exit:
    return;
}

#if OPENTHREAD_FTD || OPENTHREAD_CONFIG_TMF_NETWORK_DIAG_MTD_ENABLE
otError Interpreter::ProcessNetworkDiagnostic(uint8_t aArgsLength, char *aArgs[])
{
    otError             error = OT_ERROR_NONE;
    struct otIp6Address address;
    uint8_t             tlvTypes[OT_NETWORK_DIAGNOSTIC_TYPELIST_MAX_ENTRIES];
    uint8_t             count     = 0;
    uint8_t             argsIndex = 0;

    // Include operation, address and type tlv list.
    VerifyOrExit(aArgsLength > 2, error = OT_ERROR_INVALID_ARGS);

    SuccessOrExit(error = otIp6AddressFromString(aArgs[1], &address));

    argsIndex = 2;

    while (argsIndex < aArgsLength && count < sizeof(tlvTypes))
    {
        long value;
        SuccessOrExit(error = ParseLong(aArgs[argsIndex++], value));
        tlvTypes[count++] = static_cast<uint8_t>(value);
    }

    if (strcmp(aArgs[0], "get") == 0)
    {
        IgnoreError(otThreadSendDiagnosticGet(mInstance, &address, tlvTypes, count));
        ExitNow(error = OT_ERROR_PENDING);
    }
    else if (strcmp(aArgs[0], "reset") == 0)
    {
        IgnoreError(otThreadSendDiagnosticReset(mInstance, &address, tlvTypes, count));
    }
    else
    {
        error = OT_ERROR_INVALID_COMMAND;
    }

exit:
    return error;
}

void Interpreter::HandleDiagnosticGetResponse(otMessage *aMessage, const otMessageInfo *aMessageInfo, void *aContext)
{
    static_cast<Interpreter *>(aContext)->HandleDiagnosticGetResponse(
        *aMessage, *static_cast<const Ip6::MessageInfo *>(aMessageInfo));
}

void Interpreter::HandleDiagnosticGetResponse(const otMessage &aMessage, const Ip6::MessageInfo &)
{
    uint8_t               buf[16];
    uint16_t              bytesToPrint;
    uint16_t              bytesPrinted = 0;
    uint16_t              length       = otMessageGetLength(&aMessage) - otMessageGetOffset(&aMessage);
    otNetworkDiagTlv      diagTlv;
    otNetworkDiagIterator iterator = OT_NETWORK_DIAGNOSTIC_ITERATOR_INIT;
    otError               error    = OT_ERROR_NONE;

    OutputFormat("DIAG_GET.rsp/ans: ");

    while (length > 0)
    {
        bytesToPrint = (length < sizeof(buf)) ? length : sizeof(buf);
        otMessageRead(&aMessage, otMessageGetOffset(&aMessage) + bytesPrinted, buf, bytesToPrint);

        OutputBytes(buf, static_cast<uint8_t>(bytesToPrint));

        length -= bytesToPrint;
        bytesPrinted += bytesToPrint;
    }

    OutputLine("");

    // Output Network Diagnostic TLV values in standard YAML format.
    while ((error = otThreadGetNextDiagnosticTlv(&aMessage, &iterator, &diagTlv)) == OT_ERROR_NONE)
    {
        uint16_t column = 0;
        switch (diagTlv.mType)
        {
        case OT_NETWORK_DIAGNOSTIC_TLV_EXT_ADDRESS:
            OutputFormat("Ext Address: '");
            OutputBytes(diagTlv.mData.mExtAddress.m8, sizeof(diagTlv.mData.mExtAddress.m8));
            OutputLine("'");
            break;
        case OT_NETWORK_DIAGNOSTIC_TLV_SHORT_ADDRESS:
            OutputLine("Rloc16: 0x%04x", diagTlv.mData.mAddr16);
            break;
        case OT_NETWORK_DIAGNOSTIC_TLV_MODE:
            OutputLine("Mode:");
            OutputMode(diagTlv.mData.mMode, column + kIndentationSize);
            break;
        case OT_NETWORK_DIAGNOSTIC_TLV_TIMEOUT:
            OutputLine("Timeout: %u", diagTlv.mData.mTimeout);
            break;
        case OT_NETWORK_DIAGNOSTIC_TLV_CONNECTIVITY:
            OutputLine("Connectivity:");
            OutputConnectivity(diagTlv.mData.mConnectivity, column + kIndentationSize);
            break;
        case OT_NETWORK_DIAGNOSTIC_TLV_ROUTE:
            OutputLine("Route:");
            OutputRoute(diagTlv.mData.mRoute, column + kIndentationSize);
            break;
        case OT_NETWORK_DIAGNOSTIC_TLV_LEADER_DATA:
            OutputLine("Leader Data:");
            OutputLeaderData(diagTlv.mData.mLeaderData, column + kIndentationSize);
            break;
        case OT_NETWORK_DIAGNOSTIC_TLV_NETWORK_DATA:
            OutputFormat("Network Data: '");
            OutputBytes(diagTlv.mData.mNetworkData.m8, diagTlv.mData.mNetworkData.mCount);
            OutputLine("'");
            break;
        case OT_NETWORK_DIAGNOSTIC_TLV_IP6_ADDR_LIST:
            OutputLine("IP6 Address List:");
            for (uint16_t i = 0; i < diagTlv.mData.mIp6AddrList.mCount; ++i)
            {
                OutputSpaces(column + kIndentationSize);
                OutputFormat("- ");
                OutputIp6Address(diagTlv.mData.mIp6AddrList.mList[i]);
                OutputLine("");
            }
            break;
        case OT_NETWORK_DIAGNOSTIC_TLV_MAC_COUNTERS:
            OutputLine("MAC Counters:");
            OutputNetworkDiagMacCounters(diagTlv.mData.mMacCounters, column + kIndentationSize);
            break;
        case OT_NETWORK_DIAGNOSTIC_TLV_BATTERY_LEVEL:
            OutputLine("Battery Level: %u%%", diagTlv.mData.mBatteryLevel);
            break;
        case OT_NETWORK_DIAGNOSTIC_TLV_SUPPLY_VOLTAGE:
            OutputLine("Supply Voltage: %umV", diagTlv.mData.mSupplyVoltage);
            break;
        case OT_NETWORK_DIAGNOSTIC_TLV_CHILD_TABLE:
            OutputLine("Child Table:");
            for (uint16_t i = 0; i < diagTlv.mData.mChildTable.mCount; ++i)
            {
                OutputSpaces(column + kIndentationSize);
                OutputFormat("- ");
                OutputChildTableEntry(diagTlv.mData.mChildTable.mTable[i], column + kIndentationSize + 2);
            }
            break;
        case OT_NETWORK_DIAGNOSTIC_TLV_CHANNEL_PAGES:
            OutputFormat("Channel Pages: '");
            OutputBytes(diagTlv.mData.mChannelPages.m8, diagTlv.mData.mChannelPages.mCount);
            OutputLine("'");
            break;
        case OT_NETWORK_DIAGNOSTIC_TLV_MAX_CHILD_TIMEOUT:
            OutputLine("Max Child Timeout: %u", diagTlv.mData.mMaxChildTimeout);
            break;
        }
    }

    OutputResult(error == OT_ERROR_NOT_FOUND ? OT_ERROR_NONE : error);
}

void Interpreter::OutputSpaces(uint16_t aCount)
{
    static const uint16_t kSpaceStrLen = 16;
    char                  spaceStr[kSpaceStrLen + 1];

    memset(spaceStr, ' ', kSpaceStrLen);
    spaceStr[kSpaceStrLen] = '\0';

    for (uint16_t i = 0; i < aCount; i += kSpaceStrLen)
    {
        uint16_t idx = (i + kSpaceStrLen <= aCount) ? 0 : (i + kSpaceStrLen - aCount);
        OutputFormat(&spaceStr[idx]);
    }
}

void Interpreter::OutputMode(const otLinkModeConfig &aMode, uint16_t aColumn)
{
    OutputSpaces(aColumn);
    OutputLine("RxOnWhenIdle: %d", aMode.mRxOnWhenIdle);

    OutputSpaces(aColumn);
    OutputLine("SecureDataRequests: %d", aMode.mSecureDataRequests);

    OutputSpaces(aColumn);
    OutputLine("DeviceType: %d", aMode.mDeviceType);

    OutputSpaces(aColumn);
    OutputLine("NetworkData: %d", aMode.mNetworkData);
}

void Interpreter::OutputConnectivity(const otNetworkDiagConnectivity &aConnectivity, uint16_t aColumn)
{
    OutputSpaces(aColumn);
    OutputLine("ParentPriority: %d", aConnectivity.mParentPriority);

    OutputSpaces(aColumn);
    OutputLine("LinkQuality3: %u", aConnectivity.mLinkQuality3);

    OutputSpaces(aColumn);
    OutputLine("LinkQuality2: %u", aConnectivity.mLinkQuality2);

    OutputSpaces(aColumn);
    OutputLine("LinkQuality1: %u", aConnectivity.mLinkQuality1);

    OutputSpaces(aColumn);
    OutputLine("LeaderCost: %u", aConnectivity.mLeaderCost);

    OutputSpaces(aColumn);
    OutputLine("IdSequence: %u", aConnectivity.mIdSequence);

    OutputSpaces(aColumn);
    OutputLine("ActiveRouters: %u", aConnectivity.mActiveRouters);

    OutputSpaces(aColumn);
    OutputLine("SedBufferSize: %u", aConnectivity.mSedBufferSize);

    OutputSpaces(aColumn);
    OutputLine("SedDatagramCount: %u", aConnectivity.mSedDatagramCount);
}

void Interpreter::OutputRoute(const otNetworkDiagRoute &aRoute, uint16_t aColumn)
{
    OutputSpaces(aColumn);
    OutputLine("IdSequence: %u", aRoute.mIdSequence);

    OutputSpaces(aColumn);
    OutputLine("RouteData:");

    aColumn += kIndentationSize;
    for (uint16_t i = 0; i < aRoute.mRouteCount; ++i)
    {
        OutputSpaces(aColumn);
        OutputFormat("- ");

        OutputRouteData(aRoute.mRouteData[i], aColumn + 2);
    }
}

void Interpreter::OutputRouteData(const otNetworkDiagRouteData &aRouteData, uint16_t aColumn)
{
    OutputLine("RouteId: 0x%02x", aRouteData.mRouterId);

    OutputSpaces(aColumn);
    OutputLine("LinkQualityOut: %u", aRouteData.mLinkQualityOut);

    OutputSpaces(aColumn);
    OutputLine("LinkQualityIn: %u", aRouteData.mLinkQualityIn);

    OutputSpaces(aColumn);
    OutputLine("RouteCost: %u", aRouteData.mRouteCost);
}

void Interpreter::OutputLeaderData(const otLeaderData &aLeaderData, uint16_t aColumn)
{
    OutputSpaces(aColumn);
    OutputLine("PartitionId: 0x%08x", aLeaderData.mPartitionId);

    OutputSpaces(aColumn);
    OutputLine("Weighting: %u", aLeaderData.mWeighting);

    OutputSpaces(aColumn);
    OutputLine("DataVersion: %u", aLeaderData.mDataVersion);

    OutputSpaces(aColumn);
    OutputLine("StableDataVersion: %u", aLeaderData.mStableDataVersion);

    OutputSpaces(aColumn);
    OutputLine("LeaderRouterId: 0x%02x", aLeaderData.mLeaderRouterId);
}

void Interpreter::OutputNetworkDiagMacCounters(const otNetworkDiagMacCounters &aMacCounters, uint16_t aColumn)
{
    OutputSpaces(aColumn);
    OutputLine("IfInUnknownProtos: %u", aMacCounters.mIfInUnknownProtos);

    OutputSpaces(aColumn);
    OutputLine("IfInErrors: %u", aMacCounters.mIfInErrors);

    OutputSpaces(aColumn);
    OutputLine("IfOutErrors: %u", aMacCounters.mIfOutErrors);

    OutputSpaces(aColumn);
    OutputLine("IfInUcastPkts: %u", aMacCounters.mIfInUcastPkts);

    OutputSpaces(aColumn);
    OutputLine("IfInBroadcastPkts: %u", aMacCounters.mIfInBroadcastPkts);

    OutputSpaces(aColumn);
    OutputLine("IfInDiscards: %u", aMacCounters.mIfInDiscards);

    OutputSpaces(aColumn);
    OutputLine("IfOutUcastPkts: %u", aMacCounters.mIfOutUcastPkts);

    OutputSpaces(aColumn);
    OutputLine("IfOutBroadcastPkts: %u", aMacCounters.mIfOutBroadcastPkts);

    OutputSpaces(aColumn);
    OutputLine("IfOutDiscards: %u", aMacCounters.mIfOutDiscards);
}

void Interpreter::OutputChildTableEntry(const otNetworkDiagChildEntry &aChildEntry, uint16_t aColumn)
{
    OutputLine("ChildId: 0x%04x", aChildEntry.mChildId);

    OutputSpaces(aColumn);
    OutputLine("Timeout: %u", aChildEntry.mTimeout);

    OutputSpaces(aColumn);
    OutputLine("Mode:");

    OutputMode(aChildEntry.mMode, aColumn + kIndentationSize);
}
#endif // OPENTHREAD_FTD || OPENTHREAD_CONFIG_TMF_NETWORK_DIAG_MTD_ENABLE

void Interpreter::SetUserCommands(const otCliCommand *aCommands, uint8_t aLength)
{
    mUserCommands       = aCommands;
    mUserCommandsLength = aLength;
}

Interpreter &Interpreter::GetOwner(OwnerLocator &aOwnerLocator)
{
#if OPENTHREAD_CONFIG_MULTIPLE_INSTANCE_ENABLE
    Interpreter &interpreter = (aOwnerLocator.GetOwner<Interpreter>());
#else
    OT_UNUSED_VARIABLE(aOwnerLocator);

    Interpreter &interpreter = Interpreter::GetInterpreter();
#endif
    return interpreter;
}

void Interpreter::SignalPingRequest(const Ip6::Address &aPeerAddress,
                                    uint16_t            aPingLength,
                                    uint32_t            aTimestamp,
                                    uint8_t             aHopLimit)
{
    OT_UNUSED_VARIABLE(aPeerAddress);
    OT_UNUSED_VARIABLE(aPingLength);
    OT_UNUSED_VARIABLE(aTimestamp);
    OT_UNUSED_VARIABLE(aHopLimit);

#if OPENTHREAD_CONFIG_OTNS_ENABLE
    mInstance->Get<Utils::Otns>().EmitPingRequest(aPeerAddress, aPingLength, aTimestamp, aHopLimit);
#endif
}

void Interpreter::SignalPingReply(const Ip6::Address &aPeerAddress,
                                  uint16_t            aPingLength,
                                  uint32_t            aTimestamp,
                                  uint8_t             aHopLimit)
{
    OT_UNUSED_VARIABLE(aPeerAddress);
    OT_UNUSED_VARIABLE(aPingLength);
    OT_UNUSED_VARIABLE(aTimestamp);
    OT_UNUSED_VARIABLE(aHopLimit);

#if OPENTHREAD_CONFIG_OTNS_ENABLE
    mInstance->Get<Utils::Otns>().EmitPingReply(aPeerAddress, aPingLength, aTimestamp, aHopLimit);
#endif
}

void Interpreter::HandleDiscoveryRequest(const otThreadDiscoveryRequestInfo &aInfo)
{
    OutputFormat("~ Discovery Request from ");
    OutputBytes(aInfo.mExtAddress.m8, sizeof(aInfo.mExtAddress.m8));
    OutputLine(": version=%u,joiner=%d", aInfo.mVersion, aInfo.mIsJoiner);
}

int Interpreter::OutputFormat(const char *aFormat, ...)
{
    int     rval;
    va_list ap;

    va_start(ap, aFormat);
    rval = OutputFormatV(aFormat, ap);
    va_end(ap);

    return rval;
}

void Interpreter::OutputLine(const char *aFormat, ...)
{
    va_list args;

    va_start(args, aFormat);
    OutputFormatV(aFormat, args);
    va_end(args);

    OutputFormat("\r\n");
}

int Interpreter::OutputFormatV(const char *aFormat, va_list aArguments)
{
    char buf[kMaxLineLength];

    vsnprintf(buf, sizeof(buf), aFormat, aArguments);

    return Output(buf, static_cast<uint16_t>(strlen(buf)));
}

extern "C" void otCliSetUserCommands(const otCliCommand *aUserCommands, uint8_t aLength)
{
    Interpreter::GetInterpreter().SetUserCommands(aUserCommands, aLength);
}

extern "C" void otCliOutputBytes(const uint8_t *aBytes, uint8_t aLength)
{
    Interpreter::GetInterpreter().OutputBytes(aBytes, aLength);
}

extern "C" void otCliOutputFormat(const char *aFmt, ...)
{
    va_list aAp;
    va_start(aAp, aFmt);
    Interpreter::GetInterpreter().OutputFormatV(aFmt, aAp);
    va_end(aAp);
}

extern "C" void otCliOutput(const char *aString, uint16_t aLength)
{
    Interpreter::GetInterpreter().Output(aString, aLength);
}

extern "C" void otCliAppendResult(otError aError)
{
    Interpreter::GetInterpreter().OutputResult(aError);
}

extern "C" void otCliPlatLogv(otLogLevel aLogLevel, otLogRegion aLogRegion, const char *aFormat, va_list aArgs)
{
    OT_UNUSED_VARIABLE(aLogLevel);
    OT_UNUSED_VARIABLE(aLogRegion);

    VerifyOrExit(Interpreter::IsInitialized(), OT_NOOP);

    Interpreter::GetInterpreter().OutputFormatV(aFormat, aArgs);
    Interpreter::GetInterpreter().OutputLine("");
exit:
    return;
}

} // namespace Cli
} // namespace ot

#if OPENTHREAD_CONFIG_LEGACY_ENABLE
OT_TOOL_WEAK void otNcpRegisterLegacyHandlers(const otNcpLegacyHandlers *aHandlers)
{
    OT_UNUSED_VARIABLE(aHandlers);
}

OT_TOOL_WEAK void otNcpHandleDidReceiveNewLegacyUlaPrefix(const uint8_t *aUlaPrefix)
{
    OT_UNUSED_VARIABLE(aUlaPrefix);
}

OT_TOOL_WEAK void otNcpHandleLegacyNodeDidJoin(const otExtAddress *aExtAddr)
{
    OT_UNUSED_VARIABLE(aExtAddr);
}
#endif<|MERGE_RESOLUTION|>--- conflicted
+++ resolved
@@ -1560,44 +1560,6 @@
     return OT_ERROR_NONE;
 }
 
-<<<<<<< HEAD
-otError Interpreter::ProcessFem(uint8_t aArgsLength, char *aArgs[])
-{
-    otError error = OT_ERROR_NONE;
-
-    if (aArgsLength == 0)
-    {
-        int8_t lna_gain;
-
-        SuccessOrExit(error = otPlatRadioGetFemLnaGain(mInstance, &lna_gain));
-        OutputLine("LNA gain %d dBm", lna_gain);
-    }
-    else if (strcmp(aArgs[0], "lnagain") == 0)
-    {
-        if (aArgsLength == 1)
-        {
-            int8_t lna_gain;
-
-            SuccessOrExit(error = otPlatRadioGetFemLnaGain(mInstance, &lna_gain));
-            OutputLine("%d", lna_gain);
-        }
-        else
-        {
-            long lna_gain;
-
-            SuccessOrExit(error = ParseLong(aArgs[1], lna_gain));
-            SuccessOrExit(error = otPlatRadioSetFemLnaGain(mInstance, static_cast<int8_t>(lna_gain)));
-        }
-    }
-    else
-    {
-        error = OT_ERROR_INVALID_ARGS;
-    }
-
-exit:
-    return error;
-}
-=======
 #if OPENTHREAD_FTD && OPENTHREAD_CONFIG_REFERENCE_DEVICE_ENABLE
 otError Interpreter::ProcessFake(uint8_t aArgsLength, char *aArgs[])
 {
@@ -1624,7 +1586,43 @@
     return error;
 }
 #endif
->>>>>>> cd80f94a
+
+otError Interpreter::ProcessFem(uint8_t aArgsLength, char *aArgs[])
+{
+    otError error = OT_ERROR_NONE;
+
+    if (aArgsLength == 0)
+    {
+        int8_t lna_gain;
+
+        SuccessOrExit(error = otPlatRadioGetFemLnaGain(mInstance, &lna_gain));
+        OutputLine("LNA gain %d dBm", lna_gain);
+    }
+    else if (strcmp(aArgs[0], "lnagain") == 0)
+    {
+        if (aArgsLength == 1)
+        {
+            int8_t lna_gain;
+
+            SuccessOrExit(error = otPlatRadioGetFemLnaGain(mInstance, &lna_gain));
+            OutputLine("%d", lna_gain);
+        }
+        else
+        {
+            long lna_gain;
+
+            SuccessOrExit(error = ParseLong(aArgs[1], lna_gain));
+            SuccessOrExit(error = otPlatRadioSetFemLnaGain(mInstance, static_cast<int8_t>(lna_gain)));
+        }
+    }
+    else
+    {
+        error = OT_ERROR_INVALID_ARGS;
+    }
+
+exit:
+    return error;
+}
 
 otError Interpreter::ProcessIfconfig(uint8_t aArgsLength, char *aArgs[])
 {
