/*
 *  Copyright (c) 2016, The OpenThread Authors.
 *  All rights reserved.
 *
 *  Redistribution and use in source and binary forms, with or without
 *  modification, are permitted provided that the following conditions are met:
 *  1. Redistributions of source code must retain the above copyright
 *     notice, this list of conditions and the following disclaimer.
 *  2. Redistributions in binary form must reproduce the above copyright
 *     notice, this list of conditions and the following disclaimer in the
 *     documentation and/or other materials provided with the distribution.
 *  3. Neither the name of the copyright holder nor the
 *     names of its contributors may be used to endorse or promote products
 *     derived from this software without specific prior written permission.
 *
 *  THIS SOFTWARE IS PROVIDED BY THE COPYRIGHT HOLDERS AND CONTRIBUTORS "AS IS"
 *  AND ANY EXPRESS OR IMPLIED WARRANTIES, INCLUDING, BUT NOT LIMITED TO, THE
 *  IMPLIED WARRANTIES OF MERCHANTABILITY AND FITNESS FOR A PARTICULAR PURPOSE
 *  ARE DISCLAIMED. IN NO EVENT SHALL THE COPYRIGHT HOLDER OR CONTRIBUTORS BE
 *  LIABLE FOR ANY DIRECT, INDIRECT, INCIDENTAL, SPECIAL, EXEMPLARY, OR
 *  CONSEQUENTIAL DAMAGES (INCLUDING, BUT NOT LIMITED TO, PROCUREMENT OF
 *  SUBSTITUTE GOODS OR SERVICES; LOSS OF USE, DATA, OR PROFITS; OR BUSINESS
 *  INTERRUPTION) HOWEVER CAUSED AND ON ANY THEORY OF LIABILITY, WHETHER IN
 *  CONTRACT, STRICT LIABILITY, OR TORT (INCLUDING NEGLIGENCE OR OTHERWISE)
 *  ARISING IN ANY WAY OUT OF THE USE OF THIS SOFTWARE, EVEN IF ADVISED OF THE
 *  POSSIBILITY OF SUCH DAMAGE.
 */

/**
 * @file
 *   This file implements the CLI interpreter.
 */

#include "cli.hpp"

#ifdef OTDLL
#include <assert.h>
#endif

#ifndef __STDC_FORMAT_MACROS
#define __STDC_FORMAT_MACROS
#endif
#include <inttypes.h>

#include <stdio.h>
#include <stdlib.h>
#include "utils/wrap_string.h"

#include <openthread/commissioner.h>
#include <openthread/icmp6.h>
#include <openthread/joiner.h>
#include <openthread/link.h>
#include <openthread/openthread.h>

#if OPENTHREAD_FTD
#include <openthread/dataset_ftd.h>
#include <openthread/thread_ftd.h>
#endif

#if OPENTHREAD_ENABLE_BORDER_ROUTER
#include <openthread/border_router.h>
#endif
#if OPENTHREAD_ENABLE_SERVICE
#include <openthread/server.h>
#endif

#ifndef OTDLL
#include <openthread/dhcp6_client.h>
#include <openthread/dhcp6_server.h>
#include <openthread/diag.h>
#include <openthread/icmp6.h>
#include <openthread/platform/uart.h>

#include "common/new.hpp"
#include "net/ip6.hpp"
#endif

#include "cli_dataset.hpp"
#include "cli_uart.hpp"

#if OPENTHREAD_ENABLE_APPLICATION_COAP
#include "cli_coap.hpp"
#endif

#if (OPENTHREAD_CONFIG_LOG_OUTPUT == OPENTHREAD_CONFIG_LOG_OUTPUT_DEBUG_UART) && OPENTHREAD_EXAMPLES_POSIX
#include <openthread/platform/debug_uart.h>
#endif

#include "common/encoding.hpp"

#include "common/otfaultinjection.hpp"
#include "openthread/otfaultinjection.h"

using ot::Encoding::BigEndian::HostSwap16;
using ot::Encoding::BigEndian::HostSwap32;

namespace ot {

namespace Cli {

const struct Command Interpreter::sCommands[] = {
    {"help", &Interpreter::ProcessHelp},
    {"autostart", &Interpreter::ProcessAutoStart},
    {"bufferinfo", &Interpreter::ProcessBufferInfo},
    {"channel", &Interpreter::ProcessChannel},
#if OPENTHREAD_FTD
    {"child", &Interpreter::ProcessChild},
    {"childmax", &Interpreter::ProcessChildMax},
#endif
    {"childtimeout", &Interpreter::ProcessChildTimeout},
#if OPENTHREAD_ENABLE_APPLICATION_COAP
    {"coap", &Interpreter::ProcessCoap},
#endif
#if OPENTHREAD_ENABLE_COMMISSIONER && OPENTHREAD_FTD
    {"commissioner", &Interpreter::ProcessCommissioner},
#endif
#if OPENTHREAD_FTD
    {"contextreusedelay", &Interpreter::ProcessContextIdReuseDelay},
#endif
    {"counter", &Interpreter::ProcessCounters},
    {"dataset", &Interpreter::ProcessDataset},
#if OPENTHREAD_FTD
    {"delaytimermin", &Interpreter::ProcessDelayTimerMin},
#endif
#if OPENTHREAD_ENABLE_DIAG
    {"diag", &Interpreter::ProcessDiag},
#endif
    {"discover", &Interpreter::ProcessDiscover},
#if OPENTHREAD_ENABLE_DNS_CLIENT
    {"dns", &Interpreter::ProcessDns},
#endif
#if OPENTHREAD_FTD
    {"eidcache", &Interpreter::ProcessEidCache},
#endif
    {"eui64", &Interpreter::ProcessEui64},
#ifdef OPENTHREAD_EXAMPLES_POSIX
    {"exit", &Interpreter::ProcessExit},
#endif
#if (OPENTHREAD_CONFIG_LOG_OUTPUT == OPENTHREAD_CONFIG_LOG_OUTPUT_DEBUG_UART) && OPENTHREAD_EXAMPLES_POSIX
    {"logfilename", &Interpreter::ProcessLogFilename},
#endif
<<<<<<< HEAD
    { "extaddr", &Interpreter::ProcessExtAddress },
    { "extpanid", &Interpreter::ProcessExtPanId },
    { "factoryreset", &Interpreter::ProcessFactoryReset },
#if OPENTHREAD_ENABLE_FAULT_INJECTION
    { "fiprintcounters", &Interpreter::ProcessFIPrintCounters },
    { "firesetcounters", &Interpreter::ProcessFIResetCounters },
    { "ficonfigure", &Interpreter::ProcessFIConfigure },
    { "firesetconfiguration", &Interpreter::ProcessFIResetConfiguration },
#endif
    { "ifconfig", &Interpreter::ProcessIfconfig },
=======
    {"extaddr", &Interpreter::ProcessExtAddress},
    {"extpanid", &Interpreter::ProcessExtPanId},
    {"factoryreset", &Interpreter::ProcessFactoryReset},
    {"ifconfig", &Interpreter::ProcessIfconfig},
>>>>>>> 6f5c939e
#ifdef OTDLL
    {"instance", &Interpreter::ProcessInstance},
    {"instancelist", &Interpreter::ProcessInstanceList},
#endif
    {"ipaddr", &Interpreter::ProcessIpAddr},
#ifndef OTDLL
    {"ipmaddr", &Interpreter::ProcessIpMulticastAddr},
#endif
#if OPENTHREAD_ENABLE_JOINER
    {"joiner", &Interpreter::ProcessJoiner},
    {"joinerid", &Interpreter::ProcessJoinerId},
#endif
#if OPENTHREAD_FTD
    {"joinerport", &Interpreter::ProcessJoinerPort},
#endif
    {"keysequence", &Interpreter::ProcessKeySequence},
    {"leaderdata", &Interpreter::ProcessLeaderData},
#if OPENTHREAD_FTD
    {"leaderpartitionid", &Interpreter::ProcessLeaderPartitionId},
    {"leaderweight", &Interpreter::ProcessLeaderWeight},
#endif
#if OPENTHREAD_ENABLE_MAC_FILTER
    {"macfilter", &Interpreter::ProcessMacFilter},
#endif
    {"masterkey", &Interpreter::ProcessMasterKey},
    {"mode", &Interpreter::ProcessMode},
#if OPENTHREAD_FTD
    {"neighbor", &Interpreter::ProcessNeighbor},
#endif
#if OPENTHREAD_ENABLE_BORDER_ROUTER || OPENTHREAD_ENABLE_SERVICE
    {"netdataregister", &Interpreter::ProcessNetworkDataRegister},
#endif
#if OPENTHREAD_ENABLE_SERVICE
    {"netdatashow", &Interpreter::ProcessNetworkDataShow},
#endif
#if OPENTHREAD_FTD || OPENTHREAD_ENABLE_MTD_NETWORK_DIAGNOSTIC
    {"networkdiagnostic", &Interpreter::ProcessNetworkDiagnostic},
#endif // OPENTHREAD_FTD || OPENTHREAD_ENABLE_MTD_NETWORK_DIAGNOSTIC
#if OPENTHREAD_FTD
    {"networkidtimeout", &Interpreter::ProcessNetworkIdTimeout},
#endif
    {"networkname", &Interpreter::ProcessNetworkName},
    {"panid", &Interpreter::ProcessPanId},
    {"parent", &Interpreter::ProcessParent},
#if OPENTHREAD_FTD
    {"parentpriority", &Interpreter::ProcessParentPriority},
#endif
#ifndef OTDLL
    {"ping", &Interpreter::ProcessPing},
#endif
    {"pollperiod", &Interpreter::ProcessPollPeriod},
#ifndef OTDLL
    {"promiscuous", &Interpreter::ProcessPromiscuous},
#endif
#if OPENTHREAD_ENABLE_BORDER_ROUTER
    {"prefix", &Interpreter::ProcessPrefix},
#endif
#if OPENTHREAD_FTD
    {"pskc", &Interpreter::ProcessPSKc},
    {"releaserouterid", &Interpreter::ProcessReleaseRouterId},
#endif
    {"reset", &Interpreter::ProcessReset},
    {"rloc16", &Interpreter::ProcessRloc16},
#if OPENTHREAD_ENABLE_BORDER_ROUTER
    {"route", &Interpreter::ProcessRoute},
#endif
#if OPENTHREAD_FTD
    {"router", &Interpreter::ProcessRouter},
    {"routerdowngradethreshold", &Interpreter::ProcessRouterDowngradeThreshold},
    {"routerrole", &Interpreter::ProcessRouterRole},
    {"routerselectionjitter", &Interpreter::ProcessRouterSelectionJitter},
    {"routerupgradethreshold", &Interpreter::ProcessRouterUpgradeThreshold},
#endif
    {"scan", &Interpreter::ProcessScan},
#if OPENTHREAD_ENABLE_SERVICE
    {"service", &Interpreter::ProcessService},
#endif
    {"singleton", &Interpreter::ProcessSingleton},
    {"state", &Interpreter::ProcessState},
    {"thread", &Interpreter::ProcessThread},
#ifndef OTDLL
    {"txpower", &Interpreter::ProcessTxPower},
    {"udp", &Interpreter::ProcessUdp},
#endif
    {"version", &Interpreter::ProcessVersion},
};

#ifdef OTDLL
uint32_t otPlatRandomGet(void)
{
    return (uint32_t)rand();
}
#else
void otFreeMemory(const void *)
{
    // No-op on systems running OpenThread in-proc
}
#endif

template <class T> class otPtr
{
    T *ptr;

public:
    otPtr(T *_ptr)
        : ptr(_ptr)
    {
    }
    ~otPtr()
    {
        if (ptr)
        {
            otFreeMemory(ptr);
        }
    }
    T *get() const { return ptr; }
       operator T *() const { return ptr; }
    T *operator->() const { return ptr; }
};

typedef otPtr<const otMacCounters>  otMacCountersPtr;
typedef otPtr<const otNetifAddress> otNetifAddressPtr;
typedef otPtr<const uint8_t>        otBufferPtr;
typedef otPtr<const char>           otStringPtr;

Interpreter::Interpreter(Instance *aInstance)
    : mUserCommands(NULL)
    , mUserCommandsLength(0)
    , mServer(NULL)
#ifdef OTDLL
    , mApiInstance(otApiInit())
    , mInstanceIndex(0)
#else
    , mLength(8)
    , mCount(1)
    , mInterval(1000)
    , mPingTimer(*aInstance, &Interpreter::s_HandlePingTimer, this)
#if OPENTHREAD_ENABLE_DNS_CLIENT
    , mResolvingInProgress(0)
#endif
    , mUdp(*this)
#endif
    , mInstance(aInstance)
#if OPENTHREAD_ENABLE_APPLICATION_COAP
    , mCoap(*this)
#endif
{
#ifdef OTDLL
    assert(mApiInstance);
    CacheInstances();
#else
    memset(mSlaacAddresses, 0, sizeof(mSlaacAddresses));
    otSetStateChangedCallback(mInstance, &Interpreter::s_HandleNetifStateChanged, this);
#if OPENTHREAD_FTD || OPENTHREAD_ENABLE_MTD_NETWORK_DIAGNOSTIC
    otThreadSetReceiveDiagnosticGetCallback(mInstance, &Interpreter::s_HandleDiagnosticGetResponse, this);
#endif

    mIcmpHandler.mReceiveCallback = Interpreter::s_HandleIcmpReceive;
    mIcmpHandler.mContext         = this;
    otIcmp6RegisterHandler(mInstance, &mIcmpHandler);

#if OPENTHREAD_ENABLE_DHCP6_CLIENT
    memset(mDhcpAddresses, 0, sizeof(mDhcpAddresses));
#endif // OPENTHREAD_ENABLE_DHCP6_CLIENT

#if OPENTHREAD_ENABLE_DNS_CLIENT
    memset(mResolvingHostname, 0, sizeof(mResolvingHostname));
#endif // OPENTHREAD_ENABLE_DNS_CLIENT

#endif
}

int Interpreter::Hex2Bin(const char *aHex, uint8_t *aBin, uint16_t aBinLength)
{
    size_t      hexLength = strlen(aHex);
    const char *hexEnd    = aHex + hexLength;
    uint8_t *   cur       = aBin;
    uint8_t     numChars  = hexLength & 1;
    uint8_t     byte      = 0;

    if ((hexLength + 1) / 2 > aBinLength)
    {
        return -1;
    }

    while (aHex < hexEnd)
    {
        if ('A' <= *aHex && *aHex <= 'F')
        {
            byte |= 10 + (*aHex - 'A');
        }
        else if ('a' <= *aHex && *aHex <= 'f')
        {
            byte |= 10 + (*aHex - 'a');
        }
        else if ('0' <= *aHex && *aHex <= '9')
        {
            byte |= *aHex - '0';
        }
        else
        {
            return -1;
        }

        aHex++;
        numChars++;

        if (numChars >= 2)
        {
            numChars = 0;
            *cur++   = byte;
            byte     = 0;
        }
        else
        {
            byte <<= 4;
        }
    }

    return static_cast<int>(cur - aBin);
}

void Interpreter::AppendResult(otError aError) const
{
    if (aError == OT_ERROR_NONE)
    {
        mServer->OutputFormat("Done\r\n");
    }
    else
    {
        mServer->OutputFormat("Error %d: %s\r\n", aError, otThreadErrorToString(aError));
    }
}

void Interpreter::OutputBytes(const uint8_t *aBytes, uint8_t aLength) const
{
    for (int i = 0; i < aLength; i++)
    {
        mServer->OutputFormat("%02x", aBytes[i]);
    }
}

otError Interpreter::ParseLong(char *argv, long &value)
{
    char *endptr;
    value = strtol(argv, &endptr, 0);
    return (*endptr == '\0') ? OT_ERROR_NONE : OT_ERROR_PARSE;
}

otError Interpreter::ParseUnsignedLong(char *argv, unsigned long &value)
{
    char *endptr;
    value = strtoul(argv, &endptr, 0);
    return (*endptr == '\0') ? OT_ERROR_NONE : OT_ERROR_PARSE;
}

void Interpreter::ProcessHelp(int argc, char *argv[])
{
    for (unsigned int i = 0; i < sizeof(sCommands) / sizeof(sCommands[0]); i++)
    {
        mServer->OutputFormat("%s\r\n", sCommands[i].mName);
    }

    for (unsigned int i = 0; i < mUserCommandsLength; i++)
    {
        mServer->OutputFormat("%s\r\n", mUserCommands[i].mName);
    }

    OT_UNUSED_VARIABLE(argc);
    OT_UNUSED_VARIABLE(argv);
}

void Interpreter::ProcessAutoStart(int argc, char *argv[])
{
    otError error = OT_ERROR_NONE;

    if (argc == 0)
    {
        if (otThreadGetAutoStart(mInstance))
        {
            mServer->OutputFormat("true\r\n");
        }
        else
        {
            mServer->OutputFormat("false\r\n");
        }
    }
    else if (strcmp(argv[0], "true") == 0)
    {
        error = otThreadSetAutoStart(mInstance, true);
    }
    else if (strcmp(argv[0], "false") == 0)
    {
        error = otThreadSetAutoStart(mInstance, false);
    }
    else
    {
        error = OT_ERROR_INVALID_ARGS;
    }

    AppendResult(error);
}

void Interpreter::ProcessBufferInfo(int argc, char *argv[])
{
    otBufferInfo bufferInfo;
    OT_UNUSED_VARIABLE(argc);
    OT_UNUSED_VARIABLE(argv);

    otMessageGetBufferInfo(mInstance, &bufferInfo);

    mServer->OutputFormat("total: %d\r\n", bufferInfo.mTotalBuffers);
    mServer->OutputFormat("free: %d\r\n", bufferInfo.mFreeBuffers);
    mServer->OutputFormat("6lo send: %d %d\r\n", bufferInfo.m6loSendMessages, bufferInfo.m6loSendBuffers);
    mServer->OutputFormat("6lo reas: %d %d\r\n", bufferInfo.m6loReassemblyMessages, bufferInfo.m6loReassemblyBuffers);
    mServer->OutputFormat("ip6: %d %d\r\n", bufferInfo.mIp6Messages, bufferInfo.mIp6Buffers);
    mServer->OutputFormat("mpl: %d %d\r\n", bufferInfo.mMplMessages, bufferInfo.mMplBuffers);
    mServer->OutputFormat("mle: %d %d\r\n", bufferInfo.mMleMessages, bufferInfo.mMleBuffers);
    mServer->OutputFormat("arp: %d %d\r\n", bufferInfo.mArpMessages, bufferInfo.mArpBuffers);
    mServer->OutputFormat("coap: %d %d\r\n", bufferInfo.mCoapMessages, bufferInfo.mCoapBuffers);
    mServer->OutputFormat("coap secure: %d %d\r\n", bufferInfo.mCoapSecureMessages, bufferInfo.mCoapSecureBuffers);
    mServer->OutputFormat("application coap: %d %d\r\n", bufferInfo.mApplicationCoapMessages,
                          bufferInfo.mApplicationCoapBuffers);

    AppendResult(OT_ERROR_NONE);
}

void Interpreter::ProcessChannel(int argc, char *argv[])
{
    otError error = OT_ERROR_NONE;
    long    value;

    if (argc == 0)
    {
        mServer->OutputFormat("%d\r\n", otLinkGetChannel(mInstance));
    }
    else
    {
        SuccessOrExit(error = ParseLong(argv[0], value));
        error = otLinkSetChannel(mInstance, static_cast<uint8_t>(value));
    }

exit:
    AppendResult(error);
}

#if OPENTHREAD_FTD
void Interpreter::ProcessChild(int argc, char *argv[])
{
    otError     error = OT_ERROR_NONE;
    otChildInfo childInfo;
    long        value;
    bool        isTable;

    VerifyOrExit(argc > 0, error = OT_ERROR_PARSE);

    isTable = (strcmp(argv[0], "table") == 0);

    if (isTable || strcmp(argv[0], "list") == 0)
    {
        if (isTable)
        {
            mServer->OutputFormat(
                "| ID  | RLOC16 | Timeout    | Age        | LQ In | C_VN |R|S|D|N| Extended MAC     |\r\n");
            mServer->OutputFormat(
                "+-----+--------+------------+------------+-------+------+-+-+-+-+------------------+\r\n");
        }

        // For certifcation: here intentionally not limits the upperbound for the index,
        // giving the chance to exit from below default case as OpenThread THCI expects
        // the content of "child list" and the result "Done" in seperate lines.
        for (uint8_t i = 0;; i++)
        {
            switch (otThreadGetChildInfoByIndex(mInstance, i, &childInfo))
            {
            case OT_ERROR_NONE:
                break;

            case OT_ERROR_NOT_FOUND:
                continue;

            default:
                mServer->OutputFormat("\r\n");
                ExitNow();
            }

            if (childInfo.mTimeout > 0)
            {
                if (isTable)
                {
                    mServer->OutputFormat("| %3d ", childInfo.mChildId);
                    mServer->OutputFormat("| 0x%04x ", childInfo.mRloc16);
                    mServer->OutputFormat("| %10d ", childInfo.mTimeout);
                    mServer->OutputFormat("| %10d ", childInfo.mAge);
                    mServer->OutputFormat("| %5d ", childInfo.mLinkQualityIn);
                    mServer->OutputFormat("| %4d ", childInfo.mNetworkDataVersion);
                    mServer->OutputFormat("|%1d", childInfo.mRxOnWhenIdle);
                    mServer->OutputFormat("|%1d", childInfo.mSecureDataRequest);
                    mServer->OutputFormat("|%1d", childInfo.mFullFunction);
                    mServer->OutputFormat("|%1d", childInfo.mFullNetworkData);
                    mServer->OutputFormat("| ");

                    for (size_t j = 0; j < sizeof(childInfo.mExtAddress); j++)
                    {
                        mServer->OutputFormat("%02x", childInfo.mExtAddress.m8[j]);
                    }

                    mServer->OutputFormat(" |\r\n");
                }
                else
                {
                    mServer->OutputFormat("%d ", childInfo.mChildId);
                }
            }
        }
    }

    SuccessOrExit(error = ParseLong(argv[0], value));
    SuccessOrExit(error = otThreadGetChildInfoById(mInstance, static_cast<uint16_t>(value), &childInfo));

    mServer->OutputFormat("Child ID: %d\r\n", childInfo.mChildId);
    mServer->OutputFormat("Rloc: %04x\r\n", childInfo.mRloc16);
    mServer->OutputFormat("Ext Addr: ");

    for (size_t j = 0; j < sizeof(childInfo.mExtAddress); j++)
    {
        mServer->OutputFormat("%02x", childInfo.mExtAddress.m8[j]);
    }

    mServer->OutputFormat("\r\n");
    mServer->OutputFormat("Mode: ");

    if (childInfo.mRxOnWhenIdle)
    {
        mServer->OutputFormat("r");
    }

    if (childInfo.mSecureDataRequest)
    {
        mServer->OutputFormat("s");
    }

    if (childInfo.mFullFunction)
    {
        mServer->OutputFormat("d");
    }

    if (childInfo.mFullNetworkData)
    {
        mServer->OutputFormat("n");
    }

    mServer->OutputFormat("\r\n");

    mServer->OutputFormat("Net Data: %d\r\n", childInfo.mNetworkDataVersion);
    mServer->OutputFormat("Timeout: %d\r\n", childInfo.mTimeout);
    mServer->OutputFormat("Age: %d\r\n", childInfo.mAge);
    mServer->OutputFormat("Link Quality In: %d\r\n", childInfo.mLinkQualityIn);
    mServer->OutputFormat("RSSI: %d\r\n", childInfo.mAverageRssi);

exit:
    AppendResult(error);
}

void Interpreter::ProcessChildMax(int argc, char *argv[])
{
    otError error = OT_ERROR_NONE;
    long    value;

    if (argc == 0)
    {
        mServer->OutputFormat("%d\r\n", otThreadGetMaxAllowedChildren(mInstance));
    }
    else
    {
        SuccessOrExit(error = ParseLong(argv[0], value));
        SuccessOrExit(error = otThreadSetMaxAllowedChildren(mInstance, static_cast<uint8_t>(value)));
    }

exit:
    AppendResult(error);
}
#endif // OPENTHREAD_FTD

void Interpreter::ProcessChildTimeout(int argc, char *argv[])
{
    otError error = OT_ERROR_NONE;
    long    value;

    if (argc == 0)
    {
        mServer->OutputFormat("%d\r\n", otThreadGetChildTimeout(mInstance));
    }
    else
    {
        SuccessOrExit(error = ParseLong(argv[0], value));
        otThreadSetChildTimeout(mInstance, static_cast<uint32_t>(value));
    }

exit:
    AppendResult(error);
}

#if OPENTHREAD_ENABLE_APPLICATION_COAP

void Interpreter::ProcessCoap(int argc, char *argv[])
{
    otError error;
    error = mCoap.Process(argc, argv);
    AppendResult(error);
}

#endif // OPENTHREAD_ENABLE_APPLICATION_COAP

#if OPENTHREAD_FTD
void Interpreter::ProcessContextIdReuseDelay(int argc, char *argv[])
{
    otError error = OT_ERROR_NONE;
    long    value;

    if (argc == 0)
    {
        mServer->OutputFormat("%d\r\n", otThreadGetContextIdReuseDelay(mInstance));
    }
    else
    {
        SuccessOrExit(ParseLong(argv[0], value));
        otThreadSetContextIdReuseDelay(mInstance, static_cast<uint32_t>(value));
    }

exit:
    AppendResult(error);
}
#endif // OPENTHREAD_FTD

void Interpreter::ProcessCounters(int argc, char *argv[])
{
    if (argc == 0)
    {
        mServer->OutputFormat("mac\r\n");
        mServer->OutputFormat("Done\r\n");
    }
    else
    {
        if (strcmp(argv[0], "mac") == 0)
        {
            otMacCountersPtr counters(otLinkGetCounters(mInstance));
            mServer->OutputFormat("TxTotal: %d\r\n", counters->mTxTotal);
            mServer->OutputFormat("    TxUnicast: %d\r\n", counters->mTxUnicast);
            mServer->OutputFormat("    TxBroadcast: %d\r\n", counters->mTxBroadcast);
            mServer->OutputFormat("    TxAckRequested: %d\r\n", counters->mTxAckRequested);
            mServer->OutputFormat("    TxAcked: %d\r\n", counters->mTxAcked);
            mServer->OutputFormat("    TxNoAckRequested: %d\r\n", counters->mTxNoAckRequested);
            mServer->OutputFormat("    TxData: %d\r\n", counters->mTxData);
            mServer->OutputFormat("    TxDataPoll: %d\r\n", counters->mTxDataPoll);
            mServer->OutputFormat("    TxBeacon: %d\r\n", counters->mTxBeacon);
            mServer->OutputFormat("    TxBeaconRequest: %d\r\n", counters->mTxBeaconRequest);
            mServer->OutputFormat("    TxOther: %d\r\n", counters->mTxOther);
            mServer->OutputFormat("    TxRetry: %d\r\n", counters->mTxRetry);
            mServer->OutputFormat("    TxErrCca: %d\r\n", counters->mTxErrCca);
            mServer->OutputFormat("    TxErrBusyChannel: %d\r\n", counters->mTxErrBusyChannel);
            mServer->OutputFormat("RxTotal: %d\r\n", counters->mRxTotal);
            mServer->OutputFormat("    RxUnicast: %d\r\n", counters->mRxUnicast);
            mServer->OutputFormat("    RxBroadcast: %d\r\n", counters->mRxBroadcast);
            mServer->OutputFormat("    RxData: %d\r\n", counters->mRxData);
            mServer->OutputFormat("    RxDataPoll: %d\r\n", counters->mRxDataPoll);
            mServer->OutputFormat("    RxBeacon: %d\r\n", counters->mRxBeacon);
            mServer->OutputFormat("    RxBeaconRequest: %d\r\n", counters->mRxBeaconRequest);
            mServer->OutputFormat("    RxOther: %d\r\n", counters->mRxOther);
            mServer->OutputFormat("    RxAddressFiltered: %d\r\n", counters->mRxAddressFiltered);
            mServer->OutputFormat("    RxDestAddrFiltered: %d\r\n", counters->mRxDestAddrFiltered);
            mServer->OutputFormat("    RxDuplicated: %d\r\n", counters->mRxDuplicated);
            mServer->OutputFormat("    RxErrNoFrame: %d\r\n", counters->mRxErrNoFrame);
            mServer->OutputFormat("    RxErrNoUnknownNeighbor: %d\r\n", counters->mRxErrUnknownNeighbor);
            mServer->OutputFormat("    RxErrInvalidSrcAddr: %d\r\n", counters->mRxErrInvalidSrcAddr);
            mServer->OutputFormat("    RxErrSec: %d\r\n", counters->mRxErrSec);
            mServer->OutputFormat("    RxErrFcs: %d\r\n", counters->mRxErrFcs);
            mServer->OutputFormat("    RxErrOther: %d\r\n", counters->mRxErrOther);
        }
    }
}

void Interpreter::ProcessDataset(int argc, char *argv[])
{
    otError error;
    error = Dataset::Process(mInstance, argc, argv, *mServer);
    AppendResult(error);
}

#if OPENTHREAD_FTD
void Interpreter::ProcessDelayTimerMin(int argc, char *argv[])
{
    otError error = OT_ERROR_NONE;

    if (argc == 0)
    {
        mServer->OutputFormat("%d\r\n", (otDatasetGetDelayTimerMinimal(mInstance) / 1000));
    }
    else if (argc == 1)
    {
        unsigned long value;
        SuccessOrExit(error = ParseUnsignedLong(argv[0], value));
        SuccessOrExit(error = otDatasetSetDelayTimerMinimal(mInstance, static_cast<uint32_t>(value * 1000)));
    }
    else
    {
        error = OT_ERROR_INVALID_ARGS;
    }

exit:
    AppendResult(error);
}
#endif

void Interpreter::ProcessDiscover(int argc, char *argv[])
{
    otError  error        = OT_ERROR_NONE;
    uint32_t scanChannels = 0;
    long     value;

    if (argc > 0)
    {
        SuccessOrExit(error = ParseLong(argv[0], value));
        scanChannels = 1 << value;
    }

    SuccessOrExit(error = otThreadDiscover(mInstance, scanChannels, OT_PANID_BROADCAST, false, false,
                                           &Interpreter::s_HandleActiveScanResult, this));
    mServer->OutputFormat("| J | Network Name     | Extended PAN     | PAN  | MAC Address      | Ch | dBm | LQI |\r\n");
    mServer->OutputFormat("+---+------------------+------------------+------+------------------+----+-----+-----+\r\n");

    return;

exit:
    AppendResult(error);
}

#if OPENTHREAD_ENABLE_DNS_CLIENT
void Interpreter::ProcessDns(int argc, char *argv[])
{
    otError          error = OT_ERROR_NONE;
    long             port  = OT_DNS_DEFAULT_DNS_SERVER_PORT;
    Ip6::MessageInfo messageInfo;
    otDnsQuery       query;

    VerifyOrExit(argc > 0, error = OT_ERROR_INVALID_ARGS);

    if (strcmp(argv[0], "resolve") == 0)
    {
        VerifyOrExit(!mResolvingInProgress, error = OT_ERROR_BUSY);
        VerifyOrExit(argc > 1, error = OT_ERROR_INVALID_ARGS);
        VerifyOrExit(strlen(argv[1]) < OT_DNS_MAX_HOSTNAME_LENGTH, error = OT_ERROR_INVALID_ARGS);

        strcpy(mResolvingHostname, argv[1]);

        memset(&messageInfo, 0, sizeof(messageInfo));
        messageInfo.mInterfaceId = OT_NETIF_INTERFACE_ID_THREAD;

        if (argc > 2)
        {
            SuccessOrExit(error = messageInfo.GetPeerAddr().FromString(argv[2]));
        }
        else
        {
            // Use IPv6 address of default DNS server.
            SuccessOrExit(error = messageInfo.GetPeerAddr().FromString(OT_DNS_DEFAULT_DNS_SERVER_IP));
        }

        if (argc > 3)
        {
            SuccessOrExit(error = ParseLong(argv[3], port));
        }

        messageInfo.SetPeerPort(static_cast<uint16_t>(port));

        query.mHostname    = mResolvingHostname;
        query.mMessageInfo = static_cast<const otMessageInfo *>(&messageInfo);
        query.mNoRecursion = false;

        SuccessOrExit(error = otDnsClientQuery(mInstance, &query, &Interpreter::s_HandleDnsResponse, this));

        mResolvingInProgress = true;
        return;
    }
    else
    {
        ExitNow(error = OT_ERROR_INVALID_ARGS);
    }

exit:
    AppendResult(error);
}

void Interpreter::s_HandleDnsResponse(void *        aContext,
                                      const char *  aHostname,
                                      otIp6Address *aAddress,
                                      uint32_t      aTtl,
                                      otError       aResult)
{
    static_cast<Interpreter *>(aContext)->HandleDnsResponse(aHostname, *static_cast<Ip6::Address *>(aAddress), aTtl,
                                                            aResult);
}

void Interpreter::HandleDnsResponse(const char *aHostname, Ip6::Address &aAddress, uint32_t aTtl, otError aResult)
{
    mServer->OutputFormat("DNS response for %s - ", aHostname);

    if (aResult == OT_ERROR_NONE)
    {
        mServer->OutputFormat("[%x:%x:%x:%x:%x:%x:%x:%x] TTL: %d\r\n", HostSwap16(aAddress.mFields.m16[0]),
                              HostSwap16(aAddress.mFields.m16[1]), HostSwap16(aAddress.mFields.m16[2]),
                              HostSwap16(aAddress.mFields.m16[3]), HostSwap16(aAddress.mFields.m16[4]),
                              HostSwap16(aAddress.mFields.m16[5]), HostSwap16(aAddress.mFields.m16[6]),
                              HostSwap16(aAddress.mFields.m16[7]), aTtl);
    }
    else
    {
        AppendResult(aResult);
    }

    mResolvingInProgress = false;
}
#endif

#if OPENTHREAD_FTD
void Interpreter::ProcessEidCache(int argc, char *argv[])
{
    otEidCacheEntry entry;

    for (uint8_t i = 0;; i++)
    {
        SuccessOrExit(otThreadGetEidCacheEntry(mInstance, i, &entry));

        if (entry.mValid == false)
        {
            continue;
        }

        mServer->OutputFormat("%x:%x:%x:%x:%x:%x:%x:%x %04x\r\n", HostSwap16(entry.mTarget.mFields.m16[0]),
                              HostSwap16(entry.mTarget.mFields.m16[1]), HostSwap16(entry.mTarget.mFields.m16[2]),
                              HostSwap16(entry.mTarget.mFields.m16[3]), HostSwap16(entry.mTarget.mFields.m16[4]),
                              HostSwap16(entry.mTarget.mFields.m16[5]), HostSwap16(entry.mTarget.mFields.m16[6]),
                              HostSwap16(entry.mTarget.mFields.m16[7]), entry.mRloc16);
    }

exit:
    OT_UNUSED_VARIABLE(argc);
    OT_UNUSED_VARIABLE(argv);
    AppendResult(OT_ERROR_NONE);
}
#endif // OPENTHREAD_FTD

void Interpreter::ProcessEui64(int argc, char *argv[])
{
    otError      error = OT_ERROR_NONE;
    otExtAddress extAddress;

    VerifyOrExit(argc == 0, error = OT_ERROR_PARSE);

    otLinkGetFactoryAssignedIeeeEui64(mInstance, &extAddress);
    OutputBytes(extAddress.m8, OT_EXT_ADDRESS_SIZE);
    mServer->OutputFormat("\r\n");

exit:
    OT_UNUSED_VARIABLE(argv);
    AppendResult(error);
}

void Interpreter::ProcessExtAddress(int argc, char *argv[])
{
    otError error = OT_ERROR_NONE;

    if (argc == 0)
    {
        otBufferPtr extAddress(reinterpret_cast<const uint8_t *>(otLinkGetExtendedAddress(mInstance)));
        OutputBytes(extAddress, OT_EXT_ADDRESS_SIZE);
        mServer->OutputFormat("\r\n");
    }
    else
    {
        otExtAddress extAddress;

        VerifyOrExit(Hex2Bin(argv[0], extAddress.m8, sizeof(otExtAddress)) >= 0, error = OT_ERROR_PARSE);

        error = otLinkSetExtendedAddress(mInstance, &extAddress);
    }

exit:
    AppendResult(error);
}

#ifdef OPENTHREAD_EXAMPLES_POSIX
void Interpreter::ProcessExit(int argc, char *argv[])
{
    exit(EXIT_SUCCESS);
    OT_UNUSED_VARIABLE(argc);
    OT_UNUSED_VARIABLE(argv);
}
#endif

#if (OPENTHREAD_CONFIG_LOG_OUTPUT == OPENTHREAD_CONFIG_LOG_OUTPUT_DEBUG_UART) && OPENTHREAD_EXAMPLES_POSIX

void Interpreter::ProcessLogFilename(int argc, char *argv[])
{
    otError error = OT_ERROR_NONE;

    if (argc == 1)
    {
        error = otPlatDebugUart_logfile(argv[0]);
        SuccessOrExit(error);
    }
    else
    {
        error = OT_ERROR_PARSE;
    }

exit:
    AppendResult(error);
}
#endif

void Interpreter::ProcessExtPanId(int argc, char *argv[])
{
    otError error = OT_ERROR_NONE;

    if (argc == 0)
    {
        otBufferPtr extPanId(otThreadGetExtendedPanId(mInstance));
        OutputBytes(extPanId, OT_EXT_PAN_ID_SIZE);
        mServer->OutputFormat("\r\n");
    }
    else
    {
        uint8_t extPanId[8];

        VerifyOrExit(Hex2Bin(argv[0], extPanId, sizeof(extPanId)) >= 0, error = OT_ERROR_PARSE);

        error = otThreadSetExtendedPanId(mInstance, extPanId);
    }

exit:
    AppendResult(error);
}

void Interpreter::ProcessFactoryReset(int argc, char *argv[])
{
    otInstanceFactoryReset(mInstance);
    OT_UNUSED_VARIABLE(argc);
    OT_UNUSED_VARIABLE(argv);
}

#if OPENTHREAD_ENABLE_FAULT_INJECTION
void Interpreter::ProcessFIPrintCounters(int argc, char *argv[])
{
    int id;
    const char *mgrName = otFIGetManagerName();
    const char *faultName = NULL;
    uint32_t faultCounter = 0;

    OT_UNUSED_VARIABLE(argc);
    OT_UNUSED_VARIABLE(argv);

    mServer->OutputFormat("FaultInjection counters:\r\n");

    for (id = 0; id < OT_FAULT_ID_NUM_FAULT_IDS; id++)
    {
        otFaultId faultId = (otFaultId)id;
        (void)otFIGetFaultCounterValue(faultId, &faultCounter);

        faultName = otFIGetFaultName(faultId);

        mServer->OutputFormat("%s_%s: %" PRIu32 "\r\n", mgrName, faultName, faultCounter);
    }

    mServer->OutputFormat("End of FaultInjection counters\r\n");
}

void Interpreter::ProcessFIResetCounters(int argc, char *argv[])
{
    OT_UNUSED_VARIABLE(argc);
    OT_UNUSED_VARIABLE(argv);

    otFIResetCounters();

    mServer->OutputFormat("Done\r\n");
}

void Interpreter::ProcessFIConfigure(int argc, char *argv[])
{
    OT_UNUSED_VARIABLE(argc);
    OT_UNUSED_VARIABLE(argv);

    otFIParseFaultInjectionStr(argv[0]);

    mServer->OutputFormat("Done\r\n");
}

void Interpreter::ProcessFIResetConfiguration(int argc, char *argv[])
{
    OT_UNUSED_VARIABLE(argc);
    OT_UNUSED_VARIABLE(argv);

    otFIResetConfiguration();

    mServer->OutputFormat("Done\r\n");
}
#endif

void Interpreter::ProcessIfconfig(int argc, char *argv[])
{
    otError error = OT_ERROR_NONE;

    if (argc == 0)
    {
        if (otIp6IsEnabled(mInstance))
        {
            mServer->OutputFormat("up\r\n");
        }
        else
        {
            mServer->OutputFormat("down\r\n");
        }
    }
    else if (strcmp(argv[0], "up") == 0)
    {
        SuccessOrExit(error = otIp6SetEnabled(mInstance, true));
    }
    else if (strcmp(argv[0], "down") == 0)
    {
        SuccessOrExit(error = otIp6SetEnabled(mInstance, false));
    }

exit:
    AppendResult(error);
}

otError Interpreter::ProcessIpAddrAdd(int argc, char *argv[])
{
    otError        error;
    otNetifAddress aAddress;

    VerifyOrExit(argc > 0, error = OT_ERROR_PARSE);

    SuccessOrExit(error = otIp6AddressFromString(argv[0], &aAddress.mAddress));
    aAddress.mPrefixLength = 64;
    aAddress.mPreferred    = true;
    aAddress.mValid        = true;
    error                  = otIp6AddUnicastAddress(mInstance, &aAddress);

exit:
    return error;
}

otError Interpreter::ProcessIpAddrDel(int argc, char *argv[])
{
    otError             error;
    struct otIp6Address address;

    VerifyOrExit(argc > 0, error = OT_ERROR_PARSE);

    SuccessOrExit(error = otIp6AddressFromString(argv[0], &address));
    error = otIp6RemoveUnicastAddress(mInstance, &address);

exit:
    return error;
}

void Interpreter::ProcessIpAddr(int argc, char *argv[])
{
    otError error = OT_ERROR_NONE;

    if (argc == 0)
    {
        otNetifAddressPtr unicastAddrs(otIp6GetUnicastAddresses(mInstance));

        for (const otNetifAddress *addr = unicastAddrs; addr; addr = addr->mNext)
        {
            mServer->OutputFormat("%x:%x:%x:%x:%x:%x:%x:%x\r\n", HostSwap16(addr->mAddress.mFields.m16[0]),
                                  HostSwap16(addr->mAddress.mFields.m16[1]), HostSwap16(addr->mAddress.mFields.m16[2]),
                                  HostSwap16(addr->mAddress.mFields.m16[3]), HostSwap16(addr->mAddress.mFields.m16[4]),
                                  HostSwap16(addr->mAddress.mFields.m16[5]), HostSwap16(addr->mAddress.mFields.m16[6]),
                                  HostSwap16(addr->mAddress.mFields.m16[7]));
        }
    }
    else
    {
        if (strcmp(argv[0], "add") == 0)
        {
            SuccessOrExit(error = ProcessIpAddrAdd(argc - 1, argv + 1));
        }
        else if (strcmp(argv[0], "del") == 0)
        {
            SuccessOrExit(error = ProcessIpAddrDel(argc - 1, argv + 1));
        }
    }

exit:
    AppendResult(error);
}

#ifndef OTDLL
otError Interpreter::ProcessIpMulticastAddrAdd(int argc, char *argv[])
{
    otError             error;
    struct otIp6Address address;

    VerifyOrExit(argc > 0, error = OT_ERROR_PARSE);

    SuccessOrExit(error = otIp6AddressFromString(argv[0], &address));
    error = otIp6SubscribeMulticastAddress(mInstance, &address);

exit:
    return error;
}

otError Interpreter::ProcessIpMulticastAddrDel(int argc, char *argv[])
{
    otError             error;
    struct otIp6Address address;

    VerifyOrExit(argc > 0, error = OT_ERROR_PARSE);

    SuccessOrExit(error = otIp6AddressFromString(argv[0], &address));
    error = otIp6UnsubscribeMulticastAddress(mInstance, &address);

exit:
    return error;
}

otError Interpreter::ProcessMulticastPromiscuous(int argc, char *argv[])
{
    otError error = OT_ERROR_NONE;

    if (argc == 0)
    {
        if (otIp6IsMulticastPromiscuousEnabled(mInstance))
        {
            mServer->OutputFormat("Enabled\r\n");
        }
        else
        {
            mServer->OutputFormat("Disabled\r\n");
        }
    }
    else
    {
        if (strcmp(argv[0], "enable") == 0)
        {
            otIp6SetMulticastPromiscuousEnabled(mInstance, true);
        }
        else if (strcmp(argv[0], "disable") == 0)
        {
            otIp6SetMulticastPromiscuousEnabled(mInstance, false);
        }
        else
        {
            ExitNow(error = OT_ERROR_PARSE);
        }
    }

exit:
    return error;
}

void Interpreter::ProcessIpMulticastAddr(int argc, char *argv[])
{
    otError error = OT_ERROR_NONE;

    if (argc == 0)
    {
        for (const otNetifMulticastAddress *addr = otIp6GetMulticastAddresses(mInstance); addr; addr = addr->mNext)
        {
            mServer->OutputFormat("%x:%x:%x:%x:%x:%x:%x:%x\r\n", HostSwap16(addr->mAddress.mFields.m16[0]),
                                  HostSwap16(addr->mAddress.mFields.m16[1]), HostSwap16(addr->mAddress.mFields.m16[2]),
                                  HostSwap16(addr->mAddress.mFields.m16[3]), HostSwap16(addr->mAddress.mFields.m16[4]),
                                  HostSwap16(addr->mAddress.mFields.m16[5]), HostSwap16(addr->mAddress.mFields.m16[6]),
                                  HostSwap16(addr->mAddress.mFields.m16[7]));
        }
    }
    else
    {
        if (strcmp(argv[0], "add") == 0)
        {
            SuccessOrExit(error = ProcessIpMulticastAddrAdd(argc - 1, argv + 1));
        }
        else if (strcmp(argv[0], "del") == 0)
        {
            SuccessOrExit(error = ProcessIpMulticastAddrDel(argc - 1, argv + 1));
        }
        else if (strcmp(argv[0], "promiscuous") == 0)
        {
            SuccessOrExit(error = ProcessMulticastPromiscuous(argc - 1, argv + 1));
        }
    }

exit:
    AppendResult(error);
}
#endif

void Interpreter::ProcessKeySequence(int argc, char *argv[])
{
    otError error = OT_ERROR_NONE;
    long    value;

    VerifyOrExit(argc == 1 || argc == 2, error = OT_ERROR_PARSE);

    if (strcmp(argv[0], "counter") == 0)
    {
        if (argc == 1)
        {
            mServer->OutputFormat("%d\r\n", otThreadGetKeySequenceCounter(mInstance));
        }
        else
        {
            SuccessOrExit(error = ParseLong(argv[1], value));
            otThreadSetKeySequenceCounter(mInstance, static_cast<uint32_t>(value));
        }
    }
    else if (strcmp(argv[0], "guardtime") == 0)
    {
        if (argc == 1)
        {
            mServer->OutputFormat("%d\r\n", otThreadGetKeySwitchGuardTime(mInstance));
        }
        else
        {
            SuccessOrExit(error = ParseLong(argv[1], value));
            otThreadSetKeySwitchGuardTime(mInstance, static_cast<uint32_t>(value));
        }
    }

exit:
    AppendResult(error);
}

void Interpreter::ProcessLeaderData(int argc, char *argv[])
{
    otError      error;
    otLeaderData leaderData;

    SuccessOrExit(error = otThreadGetLeaderData(mInstance, &leaderData));

    mServer->OutputFormat("Partition ID: %u\r\n", leaderData.mPartitionId);
    mServer->OutputFormat("Weighting: %d\r\n", leaderData.mWeighting);
    mServer->OutputFormat("Data Version: %d\r\n", leaderData.mDataVersion);
    mServer->OutputFormat("Stable Data Version: %d\r\n", leaderData.mStableDataVersion);
    mServer->OutputFormat("Leader Router ID: %d\r\n", leaderData.mLeaderRouterId);

exit:
    OT_UNUSED_VARIABLE(argc);
    OT_UNUSED_VARIABLE(argv);
    AppendResult(error);
}

#if OPENTHREAD_FTD
void Interpreter::ProcessLeaderPartitionId(int argc, char *argv[])
{
    otError       error = OT_ERROR_NONE;
    unsigned long value;

    if (argc == 0)
    {
        mServer->OutputFormat("%u\r\n", otThreadGetLocalLeaderPartitionId(mInstance));
    }
    else
    {
        SuccessOrExit(error = ParseUnsignedLong(argv[0], value));
        otThreadSetLocalLeaderPartitionId(mInstance, static_cast<uint32_t>(value));
    }

exit:
    AppendResult(error);
}

void Interpreter::ProcessLeaderWeight(int argc, char *argv[])
{
    otError error = OT_ERROR_NONE;
    long    value;

    if (argc == 0)
    {
        mServer->OutputFormat("%d\r\n", otThreadGetLocalLeaderWeight(mInstance));
    }
    else
    {
        SuccessOrExit(error = ParseLong(argv[0], value));
        otThreadSetLocalLeaderWeight(mInstance, static_cast<uint8_t>(value));
    }

exit:
    AppendResult(error);
}
#endif // OPENTHREAD_FTD

#if OPENTHREAD_FTD
void Interpreter::ProcessPSKc(int argc, char *argv[])
{
    otError error = OT_ERROR_NONE;

    if (argc == 0)
    {
        const uint8_t *currentPSKc = otThreadGetPSKc(mInstance);

        for (int i = 0; i < OT_PSKC_MAX_SIZE; i++)
        {
            mServer->OutputFormat("%02x", currentPSKc[i]);
        }

        mServer->OutputFormat("\r\n");
    }
    else
    {
        uint8_t newPSKc[OT_PSKC_MAX_SIZE];

        VerifyOrExit(Hex2Bin(argv[0], newPSKc, sizeof(newPSKc)) == OT_PSKC_MAX_SIZE, error = OT_ERROR_PARSE);
        SuccessOrExit(error = otThreadSetPSKc(mInstance, newPSKc));
    }

exit:
    AppendResult(error);
}
#endif

void Interpreter::ProcessMasterKey(int argc, char *argv[])
{
    otError error = OT_ERROR_NONE;

    if (argc == 0)
    {
        otBufferPtr key(reinterpret_cast<const uint8_t *>(otThreadGetMasterKey(mInstance)));

        for (int i = 0; i < OT_MASTER_KEY_SIZE; i++)
        {
            mServer->OutputFormat("%02x", key[i]);
        }

        mServer->OutputFormat("\r\n");
    }
    else
    {
        otMasterKey key;

        VerifyOrExit(Hex2Bin(argv[0], key.m8, sizeof(key.m8)) == OT_MASTER_KEY_SIZE, error = OT_ERROR_PARSE);
        SuccessOrExit(error = otThreadSetMasterKey(mInstance, &key));
    }

exit:
    AppendResult(error);
}

void Interpreter::ProcessMode(int argc, char *argv[])
{
    otError          error = OT_ERROR_NONE;
    otLinkModeConfig linkMode;

    memset(&linkMode, 0, sizeof(otLinkModeConfig));

    if (argc == 0)
    {
        linkMode = otThreadGetLinkMode(mInstance);

        if (linkMode.mRxOnWhenIdle)
        {
            mServer->OutputFormat("r");
        }

        if (linkMode.mSecureDataRequests)
        {
            mServer->OutputFormat("s");
        }

        if (linkMode.mDeviceType)
        {
            mServer->OutputFormat("d");
        }

        if (linkMode.mNetworkData)
        {
            mServer->OutputFormat("n");
        }

        mServer->OutputFormat("\r\n");
    }
    else
    {
        for (char *arg = argv[0]; *arg != '\0'; arg++)
        {
            switch (*arg)
            {
            case 'r':
                linkMode.mRxOnWhenIdle = 1;
                break;

            case 's':
                linkMode.mSecureDataRequests = 1;
                break;

            case 'd':
                linkMode.mDeviceType = 1;
                break;

            case 'n':
                linkMode.mNetworkData = 1;
                break;

            default:
                ExitNow(error = OT_ERROR_PARSE);
            }
        }

        SuccessOrExit(error = otThreadSetLinkMode(mInstance, linkMode));
    }

exit:
    AppendResult(error);
}

#if OPENTHREAD_FTD
void Interpreter::ProcessNeighbor(int argc, char *argv[])
{
    otError                error = OT_ERROR_NONE;
    otNeighborInfo         neighborInfo;
    bool                   isTable;
    otNeighborInfoIterator iterator = OT_NEIGHBOR_INFO_ITERATOR_INIT;

    VerifyOrExit(argc > 0, error = OT_ERROR_PARSE);

    isTable = (strcmp(argv[0], "table") == 0);

    if (isTable || strcmp(argv[0], "list") == 0)
    {
        if (isTable)
        {
            mServer->OutputFormat("| Role | RLOC16 | Age | Avg RSSI | Last RSSI |R|S|D|N| Extended MAC     |\r\n");
            mServer->OutputFormat("+------+--------+-----+----------+-----------+-+-+-+-+------------------+\r\n");
        }

        while (otThreadGetNextNeighborInfo(mInstance, &iterator, &neighborInfo) == OT_ERROR_NONE)
        {
            if (isTable)
            {
                mServer->OutputFormat("| %3c  ", neighborInfo.mIsChild ? 'C' : 'R');
                mServer->OutputFormat("| 0x%04x ", neighborInfo.mRloc16);
                mServer->OutputFormat("| %3d ", neighborInfo.mAge);
                mServer->OutputFormat("| %8d ", neighborInfo.mAverageRssi);
                mServer->OutputFormat("| %9d ", neighborInfo.mLastRssi);
                mServer->OutputFormat("|%1d", neighborInfo.mRxOnWhenIdle);
                mServer->OutputFormat("|%1d", neighborInfo.mSecureDataRequest);
                mServer->OutputFormat("|%1d", neighborInfo.mFullFunction);
                mServer->OutputFormat("|%1d", neighborInfo.mFullNetworkData);
                mServer->OutputFormat("| ");

                for (size_t j = 0; j < sizeof(neighborInfo.mExtAddress); j++)
                {
                    mServer->OutputFormat("%02x", neighborInfo.mExtAddress.m8[j]);
                }

                mServer->OutputFormat(" |\r\n");
            }
            else
            {
                mServer->OutputFormat("0x%04x ", neighborInfo.mRloc16);
            }
        }

        mServer->OutputFormat("\r\n");
    }
    else
    {
        error = OT_ERROR_PARSE;
    }

exit:
    AppendResult(error);
}
#endif

#if OPENTHREAD_ENABLE_SERVICE
void Interpreter::ProcessNetworkDataShow(int argc, char *argv[])
{
    otError error = OT_ERROR_NONE;
    uint8_t data[255];
    uint8_t len = sizeof(data);

    SuccessOrExit(error = otNetDataGet(mInstance, false, data, &len));

    this->OutputBytes(data, static_cast<uint8_t>(len));
    mServer->OutputFormat("\r\n");

exit:
    OT_UNUSED_VARIABLE(argc);
    OT_UNUSED_VARIABLE(argv);
    AppendResult(error);
}

void Interpreter::ProcessService(int argc, char *argv[])
{
    otError error = OT_ERROR_NONE;

    VerifyOrExit(argc > 0, error = OT_ERROR_PARSE);

    if (strcmp(argv[0], "add") == 0)
    {
        otServiceConfig cfg;
        long            enterpriseNumber = 0;

        VerifyOrExit(argc > 3, error = OT_ERROR_PARSE);

        SuccessOrExit(error = ParseLong(argv[1], enterpriseNumber));

        cfg.mServiceDataLength = static_cast<uint8_t>(strlen(argv[2]));
        memcpy(cfg.mServiceData, argv[2], cfg.mServiceDataLength);
        cfg.mEnterpriseNumber               = static_cast<uint32_t>(enterpriseNumber);
        cfg.mServerConfig.mStable           = true;
        cfg.mServerConfig.mServerDataLength = static_cast<uint8_t>(strlen(argv[3]));
        memcpy(cfg.mServerConfig.mServerData, argv[3], cfg.mServerConfig.mServerDataLength);

        SuccessOrExit(error = otServerAddService(mInstance, &cfg));
    }
    else if (strcmp(argv[0], "remove") == 0)
    {
        long enterpriseNumber = 0;

        VerifyOrExit(argc > 2, error = OT_ERROR_PARSE);

        SuccessOrExit(error = ParseLong(argv[1], enterpriseNumber));

        SuccessOrExit(error = otServerRemoveService(mInstance, static_cast<uint32_t>(enterpriseNumber),
                                                    reinterpret_cast<uint8_t *>(argv[2]),
                                                    static_cast<uint8_t>(strlen(argv[2]))));
    }

exit:
    AppendResult(error);
}
#endif

#if OPENTHREAD_ENABLE_BORDER_ROUTER || OPENTHREAD_ENABLE_SERVICE
void Interpreter::ProcessNetworkDataRegister(int argc, char *argv[])
{
    otError error = OT_ERROR_NONE;
#if OPENTHREAD_ENABLE_BORDER_ROUTER
    SuccessOrExit(error = otBorderRouterRegister(mInstance));
#else
    SuccessOrExit(error = otServerRegister(mInstance));
#endif

exit:
    OT_UNUSED_VARIABLE(argc);
    OT_UNUSED_VARIABLE(argv);
    AppendResult(error);
}
#endif // OPENTHREAD_ENABLE_BORDER_ROUTER || OPENTHREAD_ENABLE_SERVICE

#if OPENTHREAD_FTD
void Interpreter::ProcessNetworkIdTimeout(int argc, char *argv[])
{
    otError error = OT_ERROR_NONE;
    long    value;

    if (argc == 0)
    {
        mServer->OutputFormat("%d\r\n", otThreadGetNetworkIdTimeout(mInstance));
    }
    else
    {
        SuccessOrExit(error = ParseLong(argv[0], value));
        otThreadSetNetworkIdTimeout(mInstance, static_cast<uint8_t>(value));
    }

exit:
    AppendResult(error);
}
#endif // OPENTHREAD_FTD

void Interpreter::ProcessNetworkName(int argc, char *argv[])
{
    otError error = OT_ERROR_NONE;

    if (argc == 0)
    {
        otStringPtr networkName(otThreadGetNetworkName(mInstance));
        mServer->OutputFormat("%.*s\r\n", OT_NETWORK_NAME_MAX_SIZE, (const char *)networkName);
    }
    else
    {
        SuccessOrExit(error = otThreadSetNetworkName(mInstance, argv[0]));
    }

exit:
    AppendResult(error);
}

void Interpreter::ProcessPanId(int argc, char *argv[])
{
    otError error = OT_ERROR_NONE;
    long    value;

    if (argc == 0)
    {
        mServer->OutputFormat("%04x\r\n", otLinkGetPanId(mInstance));
    }
    else
    {
        SuccessOrExit(error = ParseLong(argv[0], value));
        error = otLinkSetPanId(mInstance, static_cast<otPanId>(value));
    }

exit:
    AppendResult(error);
}

void Interpreter::ProcessParent(int argc, char *argv[])
{
    otError      error = OT_ERROR_NONE;
    otRouterInfo parentInfo;

    SuccessOrExit(error = otThreadGetParentInfo(mInstance, &parentInfo));
    mServer->OutputFormat("Ext Addr: ");

    for (size_t i = 0; i < sizeof(parentInfo.mExtAddress); i++)
    {
        mServer->OutputFormat("%02x", parentInfo.mExtAddress.m8[i]);
    }

    mServer->OutputFormat("\r\n");

    mServer->OutputFormat("Rloc: %x\r\n", parentInfo.mRloc16);
    mServer->OutputFormat("Link Quality In: %d\r\n", parentInfo.mLinkQualityIn);
    mServer->OutputFormat("Link Quality Out: %d\r\n", parentInfo.mLinkQualityOut);
    mServer->OutputFormat("Age: %d\r\n", parentInfo.mAge);

exit:
    OT_UNUSED_VARIABLE(argc);
    OT_UNUSED_VARIABLE(argv);
    AppendResult(error);
}

#if OPENTHREAD_FTD
void Interpreter::ProcessParentPriority(int argc, char *argv[])
{
    otError error = OT_ERROR_NONE;
    long    value;

    if (argc == 0)
    {
        mServer->OutputFormat("%d\r\n", otThreadGetParentPriority(mInstance));
    }
    else
    {
        SuccessOrExit(error = ParseLong(argv[0], value));
        error = otThreadSetParentPriority(mInstance, static_cast<int8_t>(value));
    }

exit:
    AppendResult(error);
}
#endif

#ifndef OTDLL
void Interpreter::s_HandleIcmpReceive(void *               aContext,
                                      otMessage *          aMessage,
                                      const otMessageInfo *aMessageInfo,
                                      const otIcmp6Header *aIcmpHeader)
{
    static_cast<Interpreter *>(aContext)->HandleIcmpReceive(*static_cast<Message *>(aMessage),
                                                            *static_cast<const Ip6::MessageInfo *>(aMessageInfo),
                                                            *static_cast<const Ip6::IcmpHeader *>(aIcmpHeader));
}

void Interpreter::HandleIcmpReceive(Message &               aMessage,
                                    const Ip6::MessageInfo &aMessageInfo,
                                    const otIcmp6Header &   aIcmpHeader)
{
    uint32_t timestamp = 0;

    VerifyOrExit(aIcmpHeader.mType == OT_ICMP6_TYPE_ECHO_REPLY);

    mServer->OutputFormat("%d bytes from ", aMessage.GetLength() - aMessage.GetOffset());
    mServer->OutputFormat(
        "%x:%x:%x:%x:%x:%x:%x:%x", HostSwap16(aMessageInfo.GetPeerAddr().mFields.m16[0]),
        HostSwap16(aMessageInfo.GetPeerAddr().mFields.m16[1]), HostSwap16(aMessageInfo.GetPeerAddr().mFields.m16[2]),
        HostSwap16(aMessageInfo.GetPeerAddr().mFields.m16[3]), HostSwap16(aMessageInfo.GetPeerAddr().mFields.m16[4]),
        HostSwap16(aMessageInfo.GetPeerAddr().mFields.m16[5]), HostSwap16(aMessageInfo.GetPeerAddr().mFields.m16[6]),
        HostSwap16(aMessageInfo.GetPeerAddr().mFields.m16[7]));
    mServer->OutputFormat(": icmp_seq=%d hlim=%d", HostSwap16(aIcmpHeader.mData.m16[1]), aMessageInfo.mHopLimit);

    if (aMessage.Read(aMessage.GetOffset(), sizeof(uint32_t), &timestamp) >= static_cast<int>(sizeof(uint32_t)))
    {
        mServer->OutputFormat(" time=%dms", TimerMilli::GetNow() - HostSwap32(timestamp));
    }

    mServer->OutputFormat("\r\n");

exit:
    return;
}

void Interpreter::ProcessPing(int argc, char *argv[])
{
    otError error = OT_ERROR_NONE;
    uint8_t index = 1;
    long    value;

    VerifyOrExit(argc > 0, error = OT_ERROR_PARSE);

    if (strcmp(argv[0], "stop") == 0)
    {
        if (!mPingTimer.IsRunning())
        {
            error = OT_ERROR_INVALID_STATE;
        }
        else
        {
            mPingTimer.Stop();
        }

        ExitNow();
    }

    VerifyOrExit(!mPingTimer.IsRunning(), error = OT_ERROR_BUSY);

    memset(&mMessageInfo, 0, sizeof(mMessageInfo));
    SuccessOrExit(error = mMessageInfo.GetPeerAddr().FromString(argv[0]));
    mMessageInfo.mInterfaceId = OT_NETIF_INTERFACE_ID_THREAD;

    mLength   = 8;
    mCount    = 1;
    mInterval = 1000;

    while (index < argc)
    {
        SuccessOrExit(error = ParseLong(argv[index], value));

        switch (index)
        {
        case 1:
            mLength = (uint16_t)value;
            break;

        case 2:
            mCount = (uint16_t)value;
            break;

        case 3:
            mInterval = (uint32_t)value;
            mInterval = mInterval * 1000;
            break;

        default:
            ExitNow(error = OT_ERROR_PARSE);
        }

        index++;
    }

    HandlePingTimer();

    return;

exit:
    AppendResult(error);
}

void Interpreter::s_HandlePingTimer(Timer &aTimer)
{
    GetOwner(aTimer).HandlePingTimer();
}

void Interpreter::HandlePingTimer()
{
    otError  error     = OT_ERROR_NONE;
    uint32_t timestamp = HostSwap32(TimerMilli::GetNow());

    otMessage *          message;
    const otMessageInfo *messageInfo = static_cast<const otMessageInfo *>(&mMessageInfo);

    VerifyOrExit((message = otIp6NewMessage(mInstance, true)) != NULL, error = OT_ERROR_NO_BUFS);
    SuccessOrExit(error = otMessageAppend(message, &timestamp, sizeof(timestamp)));
    SuccessOrExit(error = otMessageSetLength(message, mLength));
    SuccessOrExit(error = otIcmp6SendEchoRequest(mInstance, message, messageInfo, 1));

    mCount--;

exit:

    if (error != OT_ERROR_NONE && message != NULL)
    {
        otMessageFree(message);
    }

    if (mCount)
    {
        mPingTimer.Start(mInterval);
    }
}
#endif

void Interpreter::ProcessPollPeriod(int argc, char *argv[])
{
    otError error = OT_ERROR_NONE;
    long    value;

    if (argc == 0)
    {
        mServer->OutputFormat("%d\r\n", (otLinkGetPollPeriod(mInstance) / 1000)); // ms->s
    }
    else
    {
        SuccessOrExit(error = ParseLong(argv[0], value));
        otLinkSetPollPeriod(mInstance, static_cast<uint32_t>(value * 1000)); // s->ms
    }

exit:
    AppendResult(error);
}

#ifndef OTDLL
void Interpreter::ProcessPromiscuous(int argc, char *argv[])
{
    otError error = OT_ERROR_NONE;

    if (argc == 0)
    {
        if (otLinkIsPromiscuous(mInstance) && otPlatRadioGetPromiscuous(mInstance))
        {
            mServer->OutputFormat("Enabled\r\n");
        }
        else
        {
            mServer->OutputFormat("Disabled\r\n");
        }
    }
    else
    {
        if (strcmp(argv[0], "enable") == 0)
        {
            otLinkSetPcapCallback(mInstance, &s_HandleLinkPcapReceive, this);
            SuccessOrExit(error = otLinkSetPromiscuous(mInstance, true));
        }
        else if (strcmp(argv[0], "disable") == 0)
        {
            otLinkSetPcapCallback(mInstance, NULL, NULL);
            SuccessOrExit(error = otLinkSetPromiscuous(mInstance, false));
        }
    }

exit:
    AppendResult(error);
}

void Interpreter::s_HandleLinkPcapReceive(const otRadioFrame *aFrame, void *aContext)
{
    static_cast<Interpreter *>(aContext)->HandleLinkPcapReceive(aFrame);
}

void Interpreter::HandleLinkPcapReceive(const otRadioFrame *aFrame)
{
    mServer->OutputFormat("\r\n");

    for (size_t i = 0; i < 44; i++)
    {
        mServer->OutputFormat("=");
    }

    mServer->OutputFormat("[len = %3u]", aFrame->mLength);

    for (size_t i = 0; i < 28; i++)
    {
        mServer->OutputFormat("=");
    }

    mServer->OutputFormat("\r\n");

    for (size_t i = 0; i < aFrame->mLength; i += 16)
    {
        mServer->OutputFormat("|");

        for (size_t j = 0; j < 16; j++)
        {
            if (i + j < aFrame->mLength)
            {
                mServer->OutputFormat(" %02X", aFrame->mPsdu[i + j]);
            }
            else
            {
                mServer->OutputFormat(" ..");
            }
        }

        mServer->OutputFormat("|");

        for (size_t j = 0; j < 16; j++)
        {
            if (i + j < aFrame->mLength)
            {
                if (31 < aFrame->mPsdu[i + j] && aFrame->mPsdu[i + j] < 127)
                {
                    mServer->OutputFormat(" %c", aFrame->mPsdu[i + j]);
                }
                else
                {
                    mServer->OutputFormat(" ?");
                }
            }
            else
            {
                mServer->OutputFormat(" .");
            }
        }

        mServer->OutputFormat("|\r\n");
    }

    for (size_t i = 0; i < 83; i++)
    {
        mServer->OutputFormat("-");
    }

    mServer->OutputFormat("\r\n");
}
#endif

#if OPENTHREAD_ENABLE_BORDER_ROUTER
otError Interpreter::ProcessPrefixAdd(int argc, char *argv[])
{
    otError              error = OT_ERROR_NONE;
    otBorderRouterConfig config;
    int                  argcur = 0;

    memset(&config, 0, sizeof(otBorderRouterConfig));

    char *prefixLengthStr;
    char *endptr;

    if ((prefixLengthStr = strchr(argv[argcur], '/')) == NULL)
    {
        ExitNow();
    }

    *prefixLengthStr++ = '\0';

    SuccessOrExit(error = otIp6AddressFromString(argv[argcur], &config.mPrefix.mPrefix));

    config.mPrefix.mLength = static_cast<uint8_t>(strtol(prefixLengthStr, &endptr, 0));

    if (*endptr != '\0')
    {
        ExitNow(error = OT_ERROR_PARSE);
    }

    argcur++;

    for (; argcur < argc; argcur++)
    {
        if (strcmp(argv[argcur], "high") == 0)
        {
            config.mPreference = OT_ROUTE_PREFERENCE_HIGH;
        }
        else if (strcmp(argv[argcur], "med") == 0)
        {
            config.mPreference = OT_ROUTE_PREFERENCE_MED;
        }
        else if (strcmp(argv[argcur], "low") == 0)
        {
            config.mPreference = OT_ROUTE_PREFERENCE_LOW;
        }
        else
        {
            for (char *arg = argv[argcur]; *arg != '\0'; arg++)
            {
                switch (*arg)
                {
                case 'p':
                    config.mPreferred = true;
                    break;

                case 'a':
                    config.mSlaac = true;
                    break;

                case 'd':
                    config.mDhcp = true;
                    break;

                case 'c':
                    config.mConfigure = true;
                    break;

                case 'r':
                    config.mDefaultRoute = true;
                    break;

                case 'o':
                    config.mOnMesh = true;
                    break;

                case 's':
                    config.mStable = true;
                    break;

                default:
                    ExitNow(error = OT_ERROR_PARSE);
                }
            }
        }
    }

    error = otBorderRouterAddOnMeshPrefix(mInstance, &config);

exit:
    return error;
}

otError Interpreter::ProcessPrefixRemove(int argc, char *argv[])
{
    otError            error = OT_ERROR_NONE;
    struct otIp6Prefix prefix;
    int                argcur = 0;

    memset(&prefix, 0, sizeof(otIp6Prefix));

    char *prefixLengthStr;
    char *endptr;

    if ((prefixLengthStr = strchr(argv[argcur], '/')) == NULL)
    {
        ExitNow();
    }

    *prefixLengthStr++ = '\0';

    SuccessOrExit(error = otIp6AddressFromString(argv[argcur], &prefix.mPrefix));

    prefix.mLength = static_cast<uint8_t>(strtol(prefixLengthStr, &endptr, 0));

    if (*endptr != '\0')
    {
        ExitNow(error = OT_ERROR_PARSE);
    }

    error = otBorderRouterRemoveOnMeshPrefix(mInstance, &prefix);

exit:
    OT_UNUSED_VARIABLE(argc);
    return error;
}

otError Interpreter::ProcessPrefixList(void)
{
    otNetworkDataIterator iterator = OT_NETWORK_DATA_ITERATOR_INIT;
    otBorderRouterConfig  config;

    while (otBorderRouterGetNextOnMeshPrefix(mInstance, &iterator, &config) == OT_ERROR_NONE)
    {
        mServer->OutputFormat("%x:%x:%x:%x::/%d ", HostSwap16(config.mPrefix.mPrefix.mFields.m16[0]),
                              HostSwap16(config.mPrefix.mPrefix.mFields.m16[1]),
                              HostSwap16(config.mPrefix.mPrefix.mFields.m16[2]),
                              HostSwap16(config.mPrefix.mPrefix.mFields.m16[3]), config.mPrefix.mLength);

        if (config.mPreferred)
        {
            mServer->OutputFormat("p");
        }

        if (config.mSlaac)
        {
            mServer->OutputFormat("a");
        }

        if (config.mDhcp)
        {
            mServer->OutputFormat("d");
        }

        if (config.mConfigure)
        {
            mServer->OutputFormat("c");
        }

        if (config.mDefaultRoute)
        {
            mServer->OutputFormat("r");
        }

        if (config.mOnMesh)
        {
            mServer->OutputFormat("o");
        }

        if (config.mStable)
        {
            mServer->OutputFormat("s");
        }

        switch (config.mPreference)
        {
        case OT_ROUTE_PREFERENCE_LOW:
            mServer->OutputFormat(" low\r\n");
            break;

        case OT_ROUTE_PREFERENCE_MED:
            mServer->OutputFormat(" med\r\n");
            break;

        case OT_ROUTE_PREFERENCE_HIGH:
            mServer->OutputFormat(" high\r\n");
            break;
        }
    }

    return OT_ERROR_NONE;
}

void Interpreter::ProcessPrefix(int argc, char *argv[])
{
    otError error = OT_ERROR_NONE;

    if (argc == 0)
    {
        SuccessOrExit(error = ProcessPrefixList());
    }
    else if (strcmp(argv[0], "add") == 0)
    {
        SuccessOrExit(error = ProcessPrefixAdd(argc - 1, argv + 1));
    }
    else if (strcmp(argv[0], "remove") == 0)
    {
        SuccessOrExit(error = ProcessPrefixRemove(argc - 1, argv + 1));
    }
    else
    {
        ExitNow(error = OT_ERROR_PARSE);
    }

exit:
    AppendResult(error);
}
#endif // OPENTHREAD_ENABLE_BORDER_ROUTER

#if OPENTHREAD_FTD
void Interpreter::ProcessReleaseRouterId(int argc, char *argv[])
{
    otError error = OT_ERROR_NONE;
    long    value;

    VerifyOrExit(argc > 0, error = OT_ERROR_PARSE);

    SuccessOrExit(error = ParseLong(argv[0], value));
    SuccessOrExit(error = otThreadReleaseRouterId(mInstance, static_cast<uint8_t>(value)));

exit:
    AppendResult(error);
}
#endif // OPENTHREAD_FTD

void Interpreter::ProcessReset(int argc, char *argv[])
{
    otInstanceReset(mInstance);
    OT_UNUSED_VARIABLE(argc);
    OT_UNUSED_VARIABLE(argv);
}

void Interpreter::ProcessRloc16(int argc, char *argv[])
{
    mServer->OutputFormat("%04x\r\n", otThreadGetRloc16(mInstance));
    mServer->OutputFormat("Done\r\n");
    OT_UNUSED_VARIABLE(argc);
    OT_UNUSED_VARIABLE(argv);
}

#if OPENTHREAD_ENABLE_BORDER_ROUTER
otError Interpreter::ProcessRouteAdd(int argc, char *argv[])
{
    otError               error = OT_ERROR_NONE;
    otExternalRouteConfig config;
    int                   argcur = 0;

    memset(&config, 0, sizeof(otExternalRouteConfig));

    char *prefixLengthStr;
    char *endptr;

    VerifyOrExit(argc > 0, error = OT_ERROR_PARSE);

    if ((prefixLengthStr = strchr(argv[argcur], '/')) == NULL)
    {
        ExitNow();
    }

    *prefixLengthStr++ = '\0';

    SuccessOrExit(error = otIp6AddressFromString(argv[argcur], &config.mPrefix.mPrefix));

    config.mPrefix.mLength = static_cast<uint8_t>(strtol(prefixLengthStr, &endptr, 0));

    if (*endptr != '\0')
    {
        ExitNow(error = OT_ERROR_PARSE);
    }

    argcur++;

    for (; argcur < argc; argcur++)
    {
        if (strcmp(argv[argcur], "s") == 0)
        {
            config.mStable = true;
        }
        else if (strcmp(argv[argcur], "high") == 0)
        {
            config.mPreference = OT_ROUTE_PREFERENCE_HIGH;
        }
        else if (strcmp(argv[argcur], "med") == 0)
        {
            config.mPreference = OT_ROUTE_PREFERENCE_MED;
        }
        else if (strcmp(argv[argcur], "low") == 0)
        {
            config.mPreference = OT_ROUTE_PREFERENCE_LOW;
        }
        else
        {
            ExitNow(error = OT_ERROR_PARSE);
        }
    }

    error = otBorderRouterAddRoute(mInstance, &config);

exit:
    return error;
}

otError Interpreter::ProcessRouteRemove(int argc, char *argv[])
{
    otError            error = OT_ERROR_NONE;
    struct otIp6Prefix prefix;
    int                argcur = 0;

    memset(&prefix, 0, sizeof(struct otIp6Prefix));
    char *prefixLengthStr;
    char *endptr;

    VerifyOrExit(argc > 0, error = OT_ERROR_PARSE);

    if ((prefixLengthStr = strchr(argv[argcur], '/')) == NULL)
    {
        ExitNow();
    }

    *prefixLengthStr++ = '\0';

    SuccessOrExit(error = otIp6AddressFromString(argv[argcur], &prefix.mPrefix));

    prefix.mLength = static_cast<uint8_t>(strtol(prefixLengthStr, &endptr, 0));

    if (*endptr != '\0')
    {
        ExitNow(error = OT_ERROR_PARSE);
    }

    error = otBorderRouterRemoveRoute(mInstance, &prefix);

exit:
    return error;
}

void Interpreter::ProcessRoute(int argc, char *argv[])
{
    otError error = OT_ERROR_NONE;

    VerifyOrExit(argc > 0, error = OT_ERROR_PARSE);

    if (strcmp(argv[0], "add") == 0)
    {
        SuccessOrExit(error = ProcessRouteAdd(argc - 1, argv + 1));
    }
    else if (strcmp(argv[0], "remove") == 0)
    {
        SuccessOrExit(error = ProcessRouteRemove(argc - 1, argv + 1));
    }
    else
    {
        ExitNow(error = OT_ERROR_PARSE);
    }

exit:
    AppendResult(error);
}
#endif // OPENTHREAD_ENABLE_BORDER_ROUTER

#if OPENTHREAD_FTD
void Interpreter::ProcessRouter(int argc, char *argv[])
{
    otError      error = OT_ERROR_NONE;
    otRouterInfo routerInfo;
    long         value;
    bool         isTable;

    VerifyOrExit(argc > 0, error = OT_ERROR_PARSE);

    isTable = (strcmp(argv[0], "table") == 0);

    if (isTable || strcmp(argv[0], "list") == 0)
    {
        if (isTable)
        {
            mServer->OutputFormat(
                "| ID | RLOC16 | Next Hop | Path Cost | LQ In | LQ Out | Age | Extended MAC     |\r\n");
            mServer->OutputFormat(
                "+----+--------+----------+-----------+-------+--------+-----+------------------+\r\n");
        }

        for (uint8_t i = 0;; i++)
        {
            if (otThreadGetRouterInfo(mInstance, i, &routerInfo) != OT_ERROR_NONE)
            {
                mServer->OutputFormat("\r\n");
                ExitNow();
            }

            if (routerInfo.mAllocated)
            {
                if (isTable)
                {
                    mServer->OutputFormat("| %2d ", routerInfo.mRouterId);
                    mServer->OutputFormat("| 0x%04x ", routerInfo.mRloc16);
                    mServer->OutputFormat("| %8d ", routerInfo.mNextHop);
                    mServer->OutputFormat("| %9d ", routerInfo.mPathCost);
                    mServer->OutputFormat("| %5d ", routerInfo.mLinkQualityIn);
                    mServer->OutputFormat("| %6d ", routerInfo.mLinkQualityOut);
                    mServer->OutputFormat("| %3d ", routerInfo.mAge);
                    mServer->OutputFormat("| ");

                    for (size_t j = 0; j < sizeof(routerInfo.mExtAddress); j++)
                    {
                        mServer->OutputFormat("%02x", routerInfo.mExtAddress.m8[j]);
                    }

                    mServer->OutputFormat(" |\r\n");
                }
                else
                {
                    mServer->OutputFormat("%d ", i);
                }
            }
        }
    }

    SuccessOrExit(error = ParseLong(argv[0], value));
    SuccessOrExit(error = otThreadGetRouterInfo(mInstance, static_cast<uint16_t>(value), &routerInfo));

    mServer->OutputFormat("Alloc: %d\r\n", routerInfo.mAllocated);

    if (routerInfo.mAllocated)
    {
        mServer->OutputFormat("Router ID: %d\r\n", routerInfo.mRouterId);
        mServer->OutputFormat("Rloc: %04x\r\n", routerInfo.mRloc16);
        mServer->OutputFormat("Next Hop: %04x\r\n", static_cast<uint16_t>(routerInfo.mNextHop) << 10);
        mServer->OutputFormat("Link: %d\r\n", routerInfo.mLinkEstablished);

        if (routerInfo.mLinkEstablished)
        {
            mServer->OutputFormat("Ext Addr: ");

            for (size_t j = 0; j < sizeof(routerInfo.mExtAddress); j++)
            {
                mServer->OutputFormat("%02x", routerInfo.mExtAddress.m8[j]);
            }

            mServer->OutputFormat("\r\n");
            mServer->OutputFormat("Cost: %d\r\n", routerInfo.mPathCost);
            mServer->OutputFormat("Link Quality In: %d\r\n", routerInfo.mLinkQualityIn);
            mServer->OutputFormat("Link Quality Out: %d\r\n", routerInfo.mLinkQualityOut);
            mServer->OutputFormat("Age: %d\r\n", routerInfo.mAge);
        }
    }

exit:
    AppendResult(error);
}

void Interpreter::ProcessRouterDowngradeThreshold(int argc, char *argv[])
{
    otError error = OT_ERROR_NONE;
    long    value;

    if (argc == 0)
    {
        mServer->OutputFormat("%d\r\n", otThreadGetRouterDowngradeThreshold(mInstance));
    }
    else
    {
        SuccessOrExit(error = ParseLong(argv[0], value));
        otThreadSetRouterDowngradeThreshold(mInstance, static_cast<uint8_t>(value));
    }

exit:
    AppendResult(error);
}

void Interpreter::ProcessRouterRole(int argc, char *argv[])
{
    otError error = OT_ERROR_NONE;

    if (argc == 0)
    {
        if (otThreadIsRouterRoleEnabled(mInstance))
        {
            mServer->OutputFormat("Enabled\r\n");
        }
        else
        {
            mServer->OutputFormat("Disabled\r\n");
        }
    }
    else if (strcmp(argv[0], "enable") == 0)
    {
        otThreadSetRouterRoleEnabled(mInstance, true);
    }
    else if (strcmp(argv[0], "disable") == 0)
    {
        otThreadSetRouterRoleEnabled(mInstance, false);
    }
    else
    {
        ExitNow(error = OT_ERROR_PARSE);
    }

exit:
    AppendResult(error);
}

void Interpreter::ProcessRouterSelectionJitter(int argc, char *argv[])
{
    otError error = OT_ERROR_NONE;
    long    value;

    if (argc == 0)
    {
        mServer->OutputFormat("%d\r\n", otThreadGetRouterSelectionJitter(mInstance));
    }
    else
    {
        SuccessOrExit(error = ParseLong(argv[0], value));
        VerifyOrExit(0 < value && value < 256, error = OT_ERROR_INVALID_ARGS);
        otThreadSetRouterSelectionJitter(mInstance, static_cast<uint8_t>(value));
    }

exit:
    AppendResult(error);
}

void Interpreter::ProcessRouterUpgradeThreshold(int argc, char *argv[])
{
    otError error = OT_ERROR_NONE;
    long    value;

    if (argc == 0)
    {
        mServer->OutputFormat("%d\r\n", otThreadGetRouterUpgradeThreshold(mInstance));
    }
    else
    {
        SuccessOrExit(error = ParseLong(argv[0], value));
        otThreadSetRouterUpgradeThreshold(mInstance, static_cast<uint8_t>(value));
    }

exit:
    AppendResult(error);
}
#endif // OPENTHREAD_FTD

void Interpreter::ProcessScan(int argc, char *argv[])
{
    otError  error        = OT_ERROR_NONE;
    uint32_t scanChannels = 0;
    long     value;

    if (argc > 0)
    {
        SuccessOrExit(error = ParseLong(argv[0], value));
        scanChannels = 1 << value;
    }

    mServer->OutputFormat("| J | Network Name     | Extended PAN     | PAN  | MAC Address      | Ch | dBm | LQI |\r\n");
    mServer->OutputFormat("+---+------------------+------------------+------+------------------+----+-----+-----+\r\n");
    SuccessOrExit(error = otLinkActiveScan(mInstance, scanChannels, 0, &Interpreter::s_HandleActiveScanResult, this));

    return;

exit:
    AppendResult(error);
}

void OTCALL Interpreter::s_HandleActiveScanResult(otActiveScanResult *aResult, void *aContext)
{
    static_cast<Interpreter *>(aContext)->HandleActiveScanResult(aResult);
}

void Interpreter::HandleActiveScanResult(otActiveScanResult *aResult)
{
    if (aResult == NULL)
    {
        mServer->OutputFormat("Done\r\n");
        ExitNow();
    }

    mServer->OutputFormat("| %d ", aResult->mIsJoinable);

    mServer->OutputFormat("| %-16s ", aResult->mNetworkName.m8);

    mServer->OutputFormat("| ");
    OutputBytes(aResult->mExtendedPanId.m8, OT_EXT_PAN_ID_SIZE);
    mServer->OutputFormat(" ");

    mServer->OutputFormat("| %04x | ", aResult->mPanId);
    OutputBytes(aResult->mExtAddress.m8, OT_EXT_ADDRESS_SIZE);
    mServer->OutputFormat(" | %2d ", aResult->mChannel);
    mServer->OutputFormat("| %3d ", aResult->mRssi);
    mServer->OutputFormat("| %3d |\r\n", aResult->mLqi);

exit:
    return;
}

void Interpreter::ProcessSingleton(int argc, char *argv[])
{
    otError error = OT_ERROR_NONE;

    if (otThreadIsSingleton(mInstance))
    {
        mServer->OutputFormat("true\r\n");
    }
    else
    {
        mServer->OutputFormat("false\r\n");
    }

    OT_UNUSED_VARIABLE(argc);
    OT_UNUSED_VARIABLE(argv);

    AppendResult(error);
}

void Interpreter::ProcessState(int argc, char *argv[])
{
    otError error = OT_ERROR_NONE;

    if (argc == 0)
    {
        switch (otThreadGetDeviceRole(mInstance))
        {
        case OT_DEVICE_ROLE_DISABLED:
            mServer->OutputFormat("disabled\r\n");
            break;

        case OT_DEVICE_ROLE_DETACHED:
            mServer->OutputFormat("detached\r\n");
            break;

        case OT_DEVICE_ROLE_CHILD:
            mServer->OutputFormat("child\r\n");
            break;

#if OPENTHREAD_FTD

        case OT_DEVICE_ROLE_ROUTER:
            mServer->OutputFormat("router\r\n");
            break;

        case OT_DEVICE_ROLE_LEADER:
            mServer->OutputFormat("leader\r\n");
            break;
#endif // OPENTHREAD_FTD

        default:
            mServer->OutputFormat("invalid state\r\n");
            break;
        }
    }
    else
    {
        if (strcmp(argv[0], "detached") == 0)
        {
            SuccessOrExit(error = otThreadBecomeDetached(mInstance));
        }
        else if (strcmp(argv[0], "child") == 0)
        {
            SuccessOrExit(error = otThreadBecomeChild(mInstance));
        }

#if OPENTHREAD_FTD
        else if (strcmp(argv[0], "router") == 0)
        {
            SuccessOrExit(error = otThreadBecomeRouter(mInstance));
        }
        else if (strcmp(argv[0], "leader") == 0)
        {
            SuccessOrExit(error = otThreadBecomeLeader(mInstance));
        }

#endif // OPENTHREAD_FTD
        else
        {
            ExitNow(error = OT_ERROR_PARSE);
        }
    }

exit:
    AppendResult(error);
}

void Interpreter::ProcessThread(int argc, char *argv[])
{
    otError error = OT_ERROR_PARSE;

    VerifyOrExit(argc > 0, error = OT_ERROR_PARSE);

    if (strcmp(argv[0], "start") == 0)
    {
        SuccessOrExit(error = otThreadSetEnabled(mInstance, true));
    }
    else if (strcmp(argv[0], "stop") == 0)
    {
        SuccessOrExit(error = otThreadSetEnabled(mInstance, false));
    }

exit:
    OT_UNUSED_VARIABLE(argc);
    OT_UNUSED_VARIABLE(argv);
    AppendResult(error);
}

#ifndef OTDLL
void Interpreter::ProcessTxPower(int argc, char *argv[])
{
    otError error = OT_ERROR_NONE;

    if (argc == 0)
    {
        int8_t power;

        SuccessOrExit(error = otPlatRadioGetTransmitPower(mInstance, &power));
        mServer->OutputFormat("%d dBm\r\n", power);
    }
    else
    {
        long value;

        SuccessOrExit(error = ParseLong(argv[0], value));
        SuccessOrExit(error = otPlatRadioSetTransmitPower(mInstance, static_cast<int8_t>(value)));
    }

exit:
    AppendResult(error);
}

void Interpreter::ProcessUdp(int argc, char *argv[])
{
    otError error;
    error = mUdp.Process(argc, argv);
    AppendResult(error);
}
#endif

void Interpreter::ProcessVersion(int argc, char *argv[])
{
    otStringPtr version(otGetVersionString());
    mServer->OutputFormat("%s\r\n", (const char *)version);
    AppendResult(OT_ERROR_NONE);
    OT_UNUSED_VARIABLE(argc);
    OT_UNUSED_VARIABLE(argv);
}

#if OPENTHREAD_ENABLE_COMMISSIONER && OPENTHREAD_FTD

void Interpreter::ProcessCommissioner(int argc, char *argv[])
{
    otError error = OT_ERROR_NONE;

    VerifyOrExit(argc > 0, error = OT_ERROR_PARSE);

    if (strcmp(argv[0], "start") == 0)
    {
        SuccessOrExit(error = otCommissionerStart(mInstance));
    }
    else if (strcmp(argv[0], "stop") == 0)
    {
        SuccessOrExit(error = otCommissionerStop(mInstance));
    }
    else if (strcmp(argv[0], "joiner") == 0)
    {
        otExtAddress        addr;
        const otExtAddress *addrPtr;

        VerifyOrExit(argc > 2, error = OT_ERROR_PARSE);

        if (strcmp(argv[2], "*") == 0)
        {
            addrPtr = NULL;
        }
        else
        {
            VerifyOrExit(Hex2Bin(argv[2], addr.m8, sizeof(addr)) == sizeof(addr), error = OT_ERROR_PARSE);
            addrPtr = &addr;
        }

        if (strcmp(argv[1], "add") == 0)
        {
            VerifyOrExit(argc > 3, error = OT_ERROR_PARSE);
            // Timeout parameter is optional - if not specified, use default value.
            unsigned long timeout = kDefaultJoinerTimeout;

            if (argc > 4)
            {
                SuccessOrExit(error = ParseUnsignedLong(argv[4], timeout));
            }

            SuccessOrExit(error = otCommissionerAddJoiner(mInstance, addrPtr, argv[3], static_cast<uint32_t>(timeout)));
        }
        else if (strcmp(argv[1], "remove") == 0)
        {
            SuccessOrExit(error = otCommissionerRemoveJoiner(mInstance, addrPtr));
        }
    }
    else if (strcmp(argv[0], "provisioningurl") == 0)
    {
        SuccessOrExit(error = otCommissionerSetProvisioningUrl(mInstance, (argc > 1) ? argv[1] : NULL));
    }
    else if (strcmp(argv[0], "announce") == 0)
    {
        long         mask;
        long         count;
        long         period;
        otIp6Address address;

        VerifyOrExit(argc > 4, error = OT_ERROR_PARSE);

        // mask
        SuccessOrExit(error = ParseLong(argv[1], mask));

        // count
        SuccessOrExit(error = ParseLong(argv[2], count));

        // period
        SuccessOrExit(error = ParseLong(argv[3], period));

        // destination
        SuccessOrExit(error = otIp6AddressFromString(argv[4], &address));

        SuccessOrExit(error = otCommissionerAnnounceBegin(mInstance, static_cast<uint32_t>(mask),
                                                          static_cast<uint8_t>(count), static_cast<uint16_t>(period),
                                                          &address));
    }
    else if (strcmp(argv[0], "energy") == 0)
    {
        long         mask;
        long         count;
        long         period;
        long         scanDuration;
        otIp6Address address;

        VerifyOrExit(argc > 5, error = OT_ERROR_PARSE);

        // mask
        SuccessOrExit(error = ParseLong(argv[1], mask));

        // count
        SuccessOrExit(error = ParseLong(argv[2], count));

        // period
        SuccessOrExit(error = ParseLong(argv[3], period));

        // scan duration
        SuccessOrExit(error = ParseLong(argv[4], scanDuration));

        // destination
        SuccessOrExit(error = otIp6AddressFromString(argv[5], &address));

        SuccessOrExit(error =
                          otCommissionerEnergyScan(mInstance, static_cast<uint32_t>(mask), static_cast<uint8_t>(count),
                                                   static_cast<uint16_t>(period), static_cast<uint16_t>(scanDuration),
                                                   &address, Interpreter::s_HandleEnergyReport, this));
    }
    else if (strcmp(argv[0], "panid") == 0)
    {
        long         panid;
        long         mask;
        otIp6Address address;

        VerifyOrExit(argc > 3, error = OT_ERROR_PARSE);

        // panid
        SuccessOrExit(error = ParseLong(argv[1], panid));

        // mask
        SuccessOrExit(error = ParseLong(argv[2], mask));

        // destination
        SuccessOrExit(error = otIp6AddressFromString(argv[3], &address));

        SuccessOrExit(error =
                          otCommissionerPanIdQuery(mInstance, static_cast<uint16_t>(panid), static_cast<uint32_t>(mask),
                                                   &address, Interpreter::s_HandlePanIdConflict, this));
    }
    else if (strcmp(argv[0], "mgmtget") == 0)
    {
        uint8_t tlvs[32];
        long    value;
        int     length = 0;

        for (uint8_t index = 1; index < argc; index++)
        {
            VerifyOrExit(static_cast<size_t>(length) < sizeof(tlvs), error = OT_ERROR_NO_BUFS);

            if (strcmp(argv[index], "locator") == 0)
            {
                tlvs[length++] = OT_MESHCOP_TLV_BORDER_AGENT_RLOC;
            }
            else if (strcmp(argv[index], "sessionid") == 0)
            {
                tlvs[length++] = OT_MESHCOP_TLV_COMM_SESSION_ID;
            }
            else if (strcmp(argv[index], "steeringdata") == 0)
            {
                tlvs[length++] = OT_MESHCOP_TLV_STEERING_DATA;
            }
            else if (strcmp(argv[index], "joinerudpport") == 0)
            {
                tlvs[length++] = OT_MESHCOP_TLV_JOINER_UDP_PORT;
            }
            else if (strcmp(argv[index], "binary") == 0)
            {
                VerifyOrExit(++index < argc, error = OT_ERROR_PARSE);
                value = static_cast<long>(strlen(argv[index]) + 1) / 2;
                VerifyOrExit(static_cast<size_t>(value) <= (sizeof(tlvs) - static_cast<size_t>(length)),
                             error = OT_ERROR_NO_BUFS);
                VerifyOrExit(Interpreter::Hex2Bin(argv[index], tlvs + length, static_cast<uint16_t>(value)) >= 0,
                             error = OT_ERROR_PARSE);
                length += value;
            }
            else
            {
                ExitNow(error = OT_ERROR_PARSE);
            }
        }

        SuccessOrExit(error = otCommissionerSendMgmtGet(mInstance, tlvs, static_cast<uint8_t>(length)));
    }
    else if (strcmp(argv[0], "mgmtset") == 0)
    {
        otCommissioningDataset dataset;
        uint8_t                tlvs[32];
        long                   value;
        int                    length = 0;

        VerifyOrExit(argc > 0, error = OT_ERROR_PARSE);

        memset(&dataset, 0, sizeof(dataset));

        for (uint8_t index = 1; index < argc; index++)
        {
            VerifyOrExit(static_cast<size_t>(length) < sizeof(tlvs), error = OT_ERROR_NO_BUFS);

            if (strcmp(argv[index], "locator") == 0)
            {
                VerifyOrExit(++index < argc, error = OT_ERROR_PARSE);
                dataset.mIsLocatorSet = true;
                SuccessOrExit(error = Interpreter::ParseLong(argv[index], value));
                dataset.mLocator = static_cast<uint16_t>(value);
            }
            else if (strcmp(argv[index], "sessionid") == 0)
            {
                VerifyOrExit(++index < argc, error = OT_ERROR_PARSE);
                dataset.mIsSessionIdSet = true;
                SuccessOrExit(error = Interpreter::ParseLong(argv[index], value));
                dataset.mSessionId = static_cast<uint16_t>(value);
            }
            else if (strcmp(argv[index], "steeringdata") == 0)
            {
                VerifyOrExit(++index < argc, error = OT_ERROR_PARSE);
                dataset.mIsSteeringDataSet = true;
                length                     = static_cast<int>((strlen(argv[index]) + 1) / 2);
                VerifyOrExit(static_cast<size_t>(length) <= OT_STEERING_DATA_MAX_LENGTH, error = OT_ERROR_NO_BUFS);
                VerifyOrExit(
                    Interpreter::Hex2Bin(argv[index], dataset.mSteeringData.m8, static_cast<uint16_t>(length)) >= 0,
                    error = OT_ERROR_PARSE);
                dataset.mSteeringData.mLength = static_cast<uint8_t>(length);
                length                        = 0;
            }
            else if (strcmp(argv[index], "joinerudpport") == 0)
            {
                VerifyOrExit(++index < argc, error = OT_ERROR_PARSE);
                dataset.mIsJoinerUdpPortSet = true;
                SuccessOrExit(error = Interpreter::ParseLong(argv[index], value));
                dataset.mJoinerUdpPort = static_cast<uint16_t>(value);
            }
            else if (strcmp(argv[index], "binary") == 0)
            {
                VerifyOrExit(++index < argc, error = OT_ERROR_PARSE);
                length = static_cast<int>((strlen(argv[index]) + 1) / 2);
                VerifyOrExit(static_cast<size_t>(length) <= sizeof(tlvs), error = OT_ERROR_NO_BUFS);
                VerifyOrExit(Interpreter::Hex2Bin(argv[index], tlvs, static_cast<uint16_t>(length)) >= 0,
                             error = OT_ERROR_PARSE);
            }
            else
            {
                ExitNow(error = OT_ERROR_PARSE);
            }
        }

        SuccessOrExit(error = otCommissionerSendMgmtSet(mInstance, &dataset, tlvs, static_cast<uint8_t>(length)));
    }
    else if (strcmp(argv[0], "sessionid") == 0)
    {
        mServer->OutputFormat("%d\r\n", otCommissionerGetSessionId(mInstance));
    }

exit:
    AppendResult(error);
}

void OTCALL Interpreter::s_HandleEnergyReport(uint32_t       aChannelMask,
                                              const uint8_t *aEnergyList,
                                              uint8_t        aEnergyListLength,
                                              void *         aContext)
{
    static_cast<Interpreter *>(aContext)->HandleEnergyReport(aChannelMask, aEnergyList, aEnergyListLength);
}

void Interpreter::HandleEnergyReport(uint32_t aChannelMask, const uint8_t *aEnergyList, uint8_t aEnergyListLength)
{
    mServer->OutputFormat("Energy: %08x ", aChannelMask);

    for (uint8_t i = 0; i < aEnergyListLength; i++)
    {
        mServer->OutputFormat("%d ", aEnergyList[i]);
    }

    mServer->OutputFormat("\r\n");
}

void OTCALL Interpreter::s_HandlePanIdConflict(uint16_t aPanId, uint32_t aChannelMask, void *aContext)
{
    static_cast<Interpreter *>(aContext)->HandlePanIdConflict(aPanId, aChannelMask);
}

void Interpreter::HandlePanIdConflict(uint16_t aPanId, uint32_t aChannelMask)
{
    mServer->OutputFormat("Conflict: %04x, %08x\r\n", aPanId, aChannelMask);
}

#endif //  OPENTHREAD_ENABLE_COMMISSIONER && OPENTHREAD_FTD

#if OPENTHREAD_ENABLE_JOINER

void Interpreter::ProcessJoiner(int argc, char *argv[])
{
    otError error = OT_ERROR_NONE;

    VerifyOrExit(argc > 0, error = OT_ERROR_PARSE);

    if (strcmp(argv[0], "start") == 0)
    {
        const char *provisioningUrl;
        VerifyOrExit(argc > 1, error = OT_ERROR_PARSE);
        provisioningUrl = (argc > 2) ? argv[2] : NULL;
        otJoinerStart(mInstance, argv[1], provisioningUrl, PACKAGE_NAME, OPENTHREAD_CONFIG_PLATFORM_INFO,
                      PACKAGE_VERSION, NULL, &Interpreter::s_HandleJoinerCallback, this);
    }
    else if (strcmp(argv[0], "stop") == 0)
    {
        otJoinerStop(mInstance);
    }

exit:
    AppendResult(error);
}

void Interpreter::ProcessJoinerId(int argc, char *argv[])
{
    otError      error = OT_ERROR_NONE;
    otExtAddress joinerId;

    VerifyOrExit(argc == 0, error = OT_ERROR_PARSE);

    otJoinerGetId(mInstance, &joinerId);
    OutputBytes(joinerId.m8, sizeof(joinerId));
    mServer->OutputFormat("\r\n");

exit:
    OT_UNUSED_VARIABLE(argv);
    AppendResult(error);
}

#endif // OPENTHREAD_ENABLE_JOINER

void OTCALL Interpreter::s_HandleJoinerCallback(otError aError, void *aContext)
{
    static_cast<Interpreter *>(aContext)->HandleJoinerCallback(aError);
}

void Interpreter::HandleJoinerCallback(otError aError)
{
    switch (aError)
    {
    case OT_ERROR_NONE:
        mServer->OutputFormat("Join success\r\n");
        break;

    default:
        mServer->OutputFormat("Join failed [%s]\r\n", otThreadErrorToString(aError));
        break;
    }
}

#if OPENTHREAD_FTD
void Interpreter::ProcessJoinerPort(int argc, char *argv[])
{
    otError error = OT_ERROR_NONE;
    long    value;

    if (argc == 0)
    {
        mServer->OutputFormat("%d\r\n", otThreadGetJoinerUdpPort(mInstance));
    }
    else
    {
        SuccessOrExit(error = ParseLong(argv[0], value));
        error = otThreadSetJoinerUdpPort(mInstance, static_cast<uint16_t>(value));
    }

exit:
    AppendResult(error);
}
#endif

#if OPENTHREAD_ENABLE_MAC_FILTER
void Interpreter::ProcessMacFilter(int argc, char *argv[])
{
    otError error = OT_ERROR_NONE;

    if (argc == 0)
    {
        PrintMacFilter();
    }
    else
    {
        if (strcmp(argv[0], "addr") == 0)
        {
            error = ProcessMacFilterAddress(argc - 1, argv + 1);
        }

#ifndef OTDLL
        else if (strcmp(argv[0], "rss") == 0)
        {
            error = ProcessMacFilterRss(argc - 1, argv + 1);
        }

#endif
        else
        {
            error = OT_ERROR_INVALID_ARGS;
        }
    }

    AppendResult(error);
}

void Interpreter::PrintMacFilter(void)
{
    otMacFilterEntry       entry;
    otMacFilterIterator    iterator = OT_MAC_FILTER_ITERATOR_INIT;
    otMacFilterAddressMode mode     = otLinkFilterGetAddressMode(mInstance);

    if (mode == OT_MAC_FILTER_ADDRESS_MODE_DISABLED)
    {
        mServer->OutputFormat("Address Mode: Disabled\r\n");
    }
    else if (mode == OT_MAC_FILTER_ADDRESS_MODE_WHITELIST)
    {
        mServer->OutputFormat("Address Mode: Whitelist\r\n");
    }
    else if (mode == OT_MAC_FILTER_ADDRESS_MODE_BLACKLIST)
    {
        mServer->OutputFormat("Address Mode: Blacklist\r\n");
    }

    while (otLinkFilterGetNextAddress(mInstance, &iterator, &entry) == OT_ERROR_NONE)
    {
        OutputBytes(entry.mExtAddress.m8, OT_EXT_ADDRESS_SIZE);

        if (entry.mRssIn != OT_MAC_FILTER_FIXED_RSS_DISABLED)
        {
#ifndef OTDLL

            mServer->OutputFormat(" : rss %d (lqi %d)", entry.mRssIn,
                                  otLinkConvertRssToLinkQuality(mInstance, entry.mRssIn));

#else

            mServer->OutputFormat(" : rss %d", entry.mRssIn);

#endif // OTDLL
        }

        mServer->OutputFormat("\r\n");
    }

#ifndef OTDLL

    iterator = OT_MAC_FILTER_ITERATOR_INIT;
    mServer->OutputFormat("RssIn List:\r\n");

    while (otLinkFilterGetNextRssIn(mInstance, &iterator, &entry) == OT_ERROR_NONE)
    {
        uint8_t i = 0;

        for (; i < OT_EXT_ADDRESS_SIZE; i++)
        {
            if (entry.mExtAddress.m8[i] != 0xff)
            {
                break;
            }
        }

        if (i == OT_EXT_ADDRESS_SIZE)
        {
            mServer->OutputFormat("Default rss : %d (lqi %d)\r\n", entry.mRssIn,
                                  otLinkConvertRssToLinkQuality(mInstance, entry.mRssIn));
        }
        else
        {
            OutputBytes(entry.mExtAddress.m8, OT_EXT_ADDRESS_SIZE);
            mServer->OutputFormat(" : rss %d (lqi %d)\r\n", entry.mRssIn,
                                  otLinkConvertRssToLinkQuality(mInstance, entry.mRssIn));
        }
    }

#endif // OTDLL
}

otError Interpreter::ProcessMacFilterAddress(int argc, char *argv[])
{
    otError                error = OT_ERROR_NONE;
    otExtAddress           extAddr;
    otMacFilterEntry       entry;
    otMacFilterIterator    iterator = OT_MAC_FILTER_ITERATOR_INIT;
    otMacFilterAddressMode mode     = otLinkFilterGetAddressMode(mInstance);
    long                   value;

    if (argc == 0)
    {
        if (mode == OT_MAC_FILTER_ADDRESS_MODE_DISABLED)
        {
            mServer->OutputFormat("Disabled\r\n");
        }
        else if (mode == OT_MAC_FILTER_ADDRESS_MODE_WHITELIST)
        {
            mServer->OutputFormat("Whitelist\r\n");
        }
        else if (mode == OT_MAC_FILTER_ADDRESS_MODE_BLACKLIST)
        {
            mServer->OutputFormat("Blacklist\r\n");
        }

        while (otLinkFilterGetNextAddress(mInstance, &iterator, &entry) == OT_ERROR_NONE)
        {
            OutputBytes(entry.mExtAddress.m8, OT_EXT_ADDRESS_SIZE);

            if (entry.mRssIn != OT_MAC_FILTER_FIXED_RSS_DISABLED)
            {
#ifndef OTDLL

                mServer->OutputFormat(" : rss %d (lqi %d)", entry.mRssIn,
                                      otLinkConvertRssToLinkQuality(mInstance, entry.mRssIn));

#else

                mServer->OutputFormat(" : rss %d", entry.mRssIn);

#endif // OTDLL
            }

            mServer->OutputFormat("\r\n");
        }
    }
    else
    {
        if (strcmp(argv[0], "disable") == 0)
        {
            VerifyOrExit(argc == 1, error = OT_ERROR_INVALID_ARGS);
            SuccessOrExit(error = otLinkFilterSetAddressMode(mInstance, OT_MAC_FILTER_ADDRESS_MODE_DISABLED));
        }
        else if (strcmp(argv[0], "whitelist") == 0)
        {
            VerifyOrExit(argc == 1, error = OT_ERROR_INVALID_ARGS);
            SuccessOrExit(error = otLinkFilterSetAddressMode(mInstance, OT_MAC_FILTER_ADDRESS_MODE_WHITELIST));
        }
        else if (strcmp(argv[0], "blacklist") == 0)
        {
            VerifyOrExit(argc == 1, error = OT_ERROR_INVALID_ARGS);
            SuccessOrExit(error = otLinkFilterSetAddressMode(mInstance, OT_MAC_FILTER_ADDRESS_MODE_BLACKLIST));
        }
        else if (strcmp(argv[0], "add") == 0)
        {
            VerifyOrExit(argc >= 2, error = OT_ERROR_INVALID_ARGS);
            VerifyOrExit(Hex2Bin(argv[1], extAddr.m8, OT_EXT_ADDRESS_SIZE) == OT_EXT_ADDRESS_SIZE,
                         error = OT_ERROR_PARSE);

            error = otLinkFilterAddAddress(mInstance, &extAddr);

            VerifyOrExit(error == OT_ERROR_NONE || error == OT_ERROR_ALREADY);

            if (argc > 2)
            {
                int8_t rss = 0;
                VerifyOrExit(argc == 3, error = OT_ERROR_INVALID_ARGS);
                SuccessOrExit(error = ParseLong(argv[2], value));
                rss = static_cast<int8_t>(value);
                SuccessOrExit(error = otLinkFilterAddRssIn(mInstance, &extAddr, rss));
            }
        }
        else if (strcmp(argv[0], "remove") == 0)
        {
            VerifyOrExit(argc == 2, error = OT_ERROR_INVALID_ARGS);
            VerifyOrExit(Hex2Bin(argv[1], extAddr.m8, OT_EXT_ADDRESS_SIZE) == OT_EXT_ADDRESS_SIZE,
                         error = OT_ERROR_PARSE);
            SuccessOrExit(error = otLinkFilterRemoveAddress(mInstance, &extAddr));
        }
        else if (strcmp(argv[0], "clear") == 0)
        {
            VerifyOrExit(argc == 1, error = OT_ERROR_INVALID_ARGS);
            otLinkFilterClearAddresses(mInstance);
        }
        else
        {
            error = OT_ERROR_INVALID_ARGS;
        }
    }

exit:
    return error;
}

#ifndef OTDLL

otError Interpreter::ProcessMacFilterRss(int argc, char *argv[])
{
    otError             error = OT_ERROR_NONE;
    otMacFilterEntry    entry;
    otMacFilterIterator iterator = OT_MAC_FILTER_ITERATOR_INIT;
    otExtAddress        extAddr;
    long                value;
    int8_t              rss;

    if (argc == 0)
    {
        while (otLinkFilterGetNextRssIn(mInstance, &iterator, &entry) == OT_ERROR_NONE)
        {
            uint8_t i = 0;

            for (; i < OT_EXT_ADDRESS_SIZE; i++)
            {
                if (entry.mExtAddress.m8[i] != 0xff)
                {
                    break;
                }
            }

            if (i == OT_EXT_ADDRESS_SIZE)
            {
                mServer->OutputFormat("Default rss: %d (lqi %d)\r\n", entry.mRssIn,
                                      otLinkConvertRssToLinkQuality(mInstance, entry.mRssIn));
            }
            else
            {
                OutputBytes(entry.mExtAddress.m8, OT_EXT_ADDRESS_SIZE);
                mServer->OutputFormat(" : rss %d (lqi %d)\r\n", entry.mRssIn,
                                      otLinkConvertRssToLinkQuality(mInstance, entry.mRssIn));
            }
        }
    }
    else
    {
        if (strcmp(argv[0], "add-lqi") == 0)
        {
            uint8_t linkquality = 0;
            VerifyOrExit(argc == 3, error = OT_ERROR_INVALID_ARGS);
            SuccessOrExit(error = ParseLong(argv[2], value));
            linkquality = static_cast<uint8_t>(value);
            VerifyOrExit(linkquality <= 3, error = OT_ERROR_PARSE);
            rss = otLinkConvertLinkQualityToRss(mInstance, linkquality);

            if (strcmp(argv[1], "*") == 0)
            {
                SuccessOrExit(error = otLinkFilterAddRssIn(mInstance, NULL, rss));
            }
            else
            {
                VerifyOrExit(Hex2Bin(argv[1], extAddr.m8, OT_EXT_ADDRESS_SIZE) == OT_EXT_ADDRESS_SIZE,
                             error = OT_ERROR_PARSE);

                SuccessOrExit(error = otLinkFilterAddRssIn(mInstance, &extAddr, rss));
            }
        }
        else if (strcmp(argv[0], "add") == 0)
        {
            VerifyOrExit(argc == 3, error = OT_ERROR_INVALID_ARGS);
            SuccessOrExit(error = ParseLong(argv[2], value));
            rss = static_cast<int8_t>(value);

            if (strcmp(argv[1], "*") == 0)
            {
                SuccessOrExit(error = otLinkFilterAddRssIn(mInstance, NULL, rss));
            }
            else
            {
                VerifyOrExit(Hex2Bin(argv[1], extAddr.m8, OT_EXT_ADDRESS_SIZE) == OT_EXT_ADDRESS_SIZE,
                             error = OT_ERROR_PARSE);

                SuccessOrExit(error = otLinkFilterAddRssIn(mInstance, &extAddr, rss));
            }
        }
        else if (strcmp(argv[0], "remove") == 0)
        {
            VerifyOrExit(argc == 2, error = OT_ERROR_INVALID_ARGS);

            if (strcmp(argv[1], "*") == 0)
            {
                SuccessOrExit(error = otLinkFilterRemoveRssIn(mInstance, NULL));
            }
            else
            {
                VerifyOrExit(Hex2Bin(argv[1], extAddr.m8, OT_EXT_ADDRESS_SIZE) == OT_EXT_ADDRESS_SIZE,
                             error = OT_ERROR_PARSE);

                SuccessOrExit(error = otLinkFilterRemoveRssIn(mInstance, &extAddr));
            }
        }
        else if (strcmp(argv[0], "clear") == 0)
        {
            otLinkFilterClearRssIn(mInstance);
        }
        else
        {
            error = OT_ERROR_INVALID_ARGS;
        }
    }

exit:
    return error;
}

#endif // OTDLL

#endif // OPENTHREAD_ENABLE_MAC_FILTER

#if OPENTHREAD_ENABLE_DIAG
void Interpreter::ProcessDiag(int argc, char *argv[])
{
    // all diagnostics related features are processed within diagnostics module
    mServer->OutputFormat("%s\r\n", otDiagProcessCmd(argc, argv));
}
#endif

void Interpreter::ProcessLine(char *aBuf, uint16_t aBufLength, Server &aServer)
{
    char *  argv[kMaxArgs];
    char *  cmd;
    uint8_t argc = 0, i = 0;

    mServer = &aServer;

    VerifyOrExit(aBuf != NULL);

    for (; *aBuf == ' '; aBuf++, aBufLength--)
        ;

    for (cmd = aBuf + 1; (cmd < aBuf + aBufLength) && (cmd != NULL); ++cmd)
    {
        VerifyOrExit(argc < kMaxArgs, mServer->OutputFormat("Error: too many args (max %d)\r\n", kMaxArgs));

        if (*cmd == ' ' || *cmd == '\r' || *cmd == '\n')
        {
            *cmd = '\0';
        }

        if (*(cmd - 1) == '\0' && *cmd != ' ')
        {
            argv[argc++] = cmd;
        }
    }

    cmd = aBuf;

#if OPENTHREAD_ENABLE_DIAG
    VerifyOrExit(
        (!otDiagIsEnabled() || (strcmp(cmd, "diag") == 0)),
        mServer->OutputFormat("under diagnostics mode, execute 'diag stop' before running any other commands.\r\n"));
#endif

    for (i = 0; i < sizeof(sCommands) / sizeof(sCommands[0]); i++)
    {
        if (strcmp(cmd, sCommands[i].mName) == 0)
        {
            (this->*sCommands[i].mCommand)(argc, argv);
            break;
        }
    }

    // Check user defined commands if built-in command
    // has not been found
    if (i == sizeof(sCommands) / sizeof(sCommands[0]))
    {
        for (i = 0; i < mUserCommandsLength; i++)
        {
            if (strcmp(cmd, mUserCommands[i].mName) == 0)
            {
                mUserCommands[i].mCommand(argc, argv);
                break;
            }
        }

        if (i == mUserCommandsLength)
        {
            AppendResult(OT_ERROR_PARSE);
        }
    }

exit:
    return;
}

void OTCALL Interpreter::s_HandleNetifStateChanged(uint32_t aFlags, void *aContext)
{
#ifdef OTDLL
    otCliContext *cliContext = static_cast<otCliContext *>(aContext);
    cliContext->mInterpreter->HandleNetifStateChanged(cliContext->mInstance, aFlags);
#else
    static_cast<Interpreter *>(aContext)->HandleNetifStateChanged(aFlags);
#endif
}

#ifdef OTDLL
void Interpreter::HandleNetifStateChanged(otInstance *mInstance, uint32_t aFlags)
#else
void Interpreter::HandleNetifStateChanged(uint32_t aFlags)
#endif
{
    VerifyOrExit((aFlags & OT_CHANGED_THREAD_NETDATA) != 0);

#ifndef OTDLL
    otIp6SlaacUpdate(mInstance, mSlaacAddresses, sizeof(mSlaacAddresses) / sizeof(mSlaacAddresses[0]),
                     otIp6CreateRandomIid, NULL);
#if OPENTHREAD_ENABLE_DHCP6_SERVER
    otDhcp6ServerUpdate(mInstance);
#endif // OPENTHREAD_ENABLE_DHCP6_SERVER

#if OPENTHREAD_ENABLE_DHCP6_CLIENT
    otDhcp6ClientUpdate(mInstance, mDhcpAddresses, sizeof(mDhcpAddresses) / sizeof(mDhcpAddresses[0]), NULL);
#endif // OPENTHREAD_ENABLE_DHCP6_CLIENT
#endif

exit:
    return;
}

#if OPENTHREAD_FTD || OPENTHREAD_ENABLE_MTD_NETWORK_DIAGNOSTIC
void Interpreter::ProcessNetworkDiagnostic(int argc, char *argv[])
{
    otError             error = OT_ERROR_NONE;
    struct otIp6Address address;
    uint8_t             tlvTypes[OT_NETWORK_DIAGNOSTIC_TYPELIST_MAX_ENTRIES];
    uint8_t             count     = 0;
    uint8_t             argvIndex = 0;

    // Include operation, address and type tlv list.
    VerifyOrExit(argc > 2, error = OT_ERROR_PARSE);

    SuccessOrExit(error = otIp6AddressFromString(argv[1], &address));

    argvIndex = 2;

    while (argvIndex < argc && count < sizeof(tlvTypes))
    {
        long value;
        SuccessOrExit(error = ParseLong(argv[argvIndex++], value));
        tlvTypes[count++] = static_cast<uint8_t>(value);
    }

    if (strcmp(argv[0], "get") == 0)
    {
        otThreadSendDiagnosticGet(mInstance, &address, tlvTypes, count);
        // Intentionally exit here for display response.
        return;
    }
    else if (strcmp(argv[0], "reset") == 0)
    {
        otThreadSendDiagnosticReset(mInstance, &address, tlvTypes, count);
    }

exit:
    AppendResult(error);
}
#endif // OPENTHREAD_FTD || OPENTHREAD_ENABLE_MTD_NETWORK_DIAGNOSTIC

#ifndef OTDLL
void Interpreter::s_HandleDiagnosticGetResponse(otMessage *aMessage, const otMessageInfo *aMessageInfo, void *aContext)
{
    static_cast<Interpreter *>(aContext)->HandleDiagnosticGetResponse(
        *static_cast<Message *>(aMessage), *static_cast<const Ip6::MessageInfo *>(aMessageInfo));
}

void Interpreter::HandleDiagnosticGetResponse(Message &aMessage, const Ip6::MessageInfo &)
{
    uint8_t  buf[16];
    uint16_t bytesToPrint;
    uint16_t bytesPrinted = 0;
    uint16_t length       = aMessage.GetLength() - aMessage.GetOffset();

    mServer->OutputFormat("DIAG_GET.rsp/ans: ");

    while (length > 0)
    {
        bytesToPrint = (length < sizeof(buf)) ? length : sizeof(buf);
        aMessage.Read(aMessage.GetOffset() + bytesPrinted, bytesToPrint, buf);

        OutputBytes(buf, static_cast<uint8_t>(bytesToPrint));

        length -= bytesToPrint;
        bytesPrinted += bytesToPrint;
    }

    mServer->OutputFormat("\r\n");
}
#endif

void Interpreter::SetUserCommands(const otCliCommand *aCommands, uint8_t aLength)
{
    mUserCommands       = aCommands;
    mUserCommandsLength = aLength;
}

Interpreter &Interpreter::GetOwner(OwnerLocator &aOwnerLocator)
{
#if OPENTHREAD_ENABLE_MULTIPLE_INSTANCES
    Interpreter &interpreter = (aOwnerLocator.GetOwner<Interpreter>());
#else
    Interpreter &interpreter = Uart::sUartServer->GetInterpreter();
    OT_UNUSED_VARIABLE(aOwnerLocator);
#endif
    return interpreter;
}

} // namespace Cli
} // namespace ot<|MERGE_RESOLUTION|>--- conflicted
+++ resolved
@@ -139,23 +139,16 @@
 #if (OPENTHREAD_CONFIG_LOG_OUTPUT == OPENTHREAD_CONFIG_LOG_OUTPUT_DEBUG_UART) && OPENTHREAD_EXAMPLES_POSIX
     {"logfilename", &Interpreter::ProcessLogFilename},
 #endif
-<<<<<<< HEAD
-    { "extaddr", &Interpreter::ProcessExtAddress },
-    { "extpanid", &Interpreter::ProcessExtPanId },
-    { "factoryreset", &Interpreter::ProcessFactoryReset },
-#if OPENTHREAD_ENABLE_FAULT_INJECTION
-    { "fiprintcounters", &Interpreter::ProcessFIPrintCounters },
-    { "firesetcounters", &Interpreter::ProcessFIResetCounters },
-    { "ficonfigure", &Interpreter::ProcessFIConfigure },
-    { "firesetconfiguration", &Interpreter::ProcessFIResetConfiguration },
-#endif
-    { "ifconfig", &Interpreter::ProcessIfconfig },
-=======
     {"extaddr", &Interpreter::ProcessExtAddress},
     {"extpanid", &Interpreter::ProcessExtPanId},
     {"factoryreset", &Interpreter::ProcessFactoryReset},
+#if OPENTHREAD_ENABLE_FAULT_INJECTION
+    {"fiprintcounters", &Interpreter::ProcessFIPrintCounters},
+    {"firesetcounters", &Interpreter::ProcessFIResetCounters},
+    {"ficonfigure", &Interpreter::ProcessFIConfigure},
+    {"firesetconfiguration", &Interpreter::ProcessFIResetConfiguration},
+#endif
     {"ifconfig", &Interpreter::ProcessIfconfig},
->>>>>>> 6f5c939e
 #ifdef OTDLL
     {"instance", &Interpreter::ProcessInstance},
     {"instancelist", &Interpreter::ProcessInstanceList},
