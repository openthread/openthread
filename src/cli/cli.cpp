/*
 *  Copyright (c) 2016, Nest Labs, Inc.
 *  All rights reserved.
 *
 *  Redistribution and use in source and binary forms, with or without
 *  modification, are permitted provided that the following conditions are met:
 *  1. Redistributions of source code must retain the above copyright
 *     notice, this list of conditions and the following disclaimer.
 *  2. Redistributions in binary form must reproduce the above copyright
 *     notice, this list of conditions and the following disclaimer in the
 *     documentation and/or other materials provided with the distribution.
 *  3. Neither the name of the copyright holder nor the
 *     names of its contributors may be used to endorse or promote products
 *     derived from this software without specific prior written permission.
 *
 *  THIS SOFTWARE IS PROVIDED BY THE COPYRIGHT HOLDERS AND CONTRIBUTORS "AS IS"
 *  AND ANY EXPRESS OR IMPLIED WARRANTIES, INCLUDING, BUT NOT LIMITED TO, THE
 *  IMPLIED WARRANTIES OF MERCHANTABILITY AND FITNESS FOR A PARTICULAR PURPOSE
 *  ARE DISCLAIMED. IN NO EVENT SHALL THE COPYRIGHT HOLDER OR CONTRIBUTORS BE
 *  LIABLE FOR ANY DIRECT, INDIRECT, INCIDENTAL, SPECIAL, EXEMPLARY, OR
 *  CONSEQUENTIAL DAMAGES (INCLUDING, BUT NOT LIMITED TO, PROCUREMENT OF
 *  SUBSTITUTE GOODS OR SERVICES; LOSS OF USE, DATA, OR PROFITS; OR BUSINESS
 *  INTERRUPTION) HOWEVER CAUSED AND ON ANY THEORY OF LIABILITY, WHETHER IN
 *  CONTRACT, STRICT LIABILITY, OR TORT (INCLUDING NEGLIGENCE OR OTHERWISE)
 *  ARISING IN ANY WAY OUT OF THE USE OF THIS SOFTWARE, EVEN IF ADVISED OF THE
 *  POSSIBILITY OF SUCH DAMAGE.
 */

/**
 * @file
 *   This file implements the CLI interpreter.
 */

#include <stdio.h>
#include <stdlib.h>
#include <string.h>

#include <openthread.h>
#include <openthreadinstance.h>
#include <openthread-config.h>
#include <openthread-diag.h>
#include <commissioning/commissioner.h>
#include <commissioning/joiner.h>

#include "cli.hpp"
#include "cli_dataset.hpp"
#include "cli_uart.hpp"
#include <common/encoding.hpp>
#include <common/new.hpp>
#include <net/ip6.hpp>
#include <platform/random.h>
#include <platform/uart.h>

using Thread::Encoding::BigEndian::HostSwap16;
using Thread::Encoding::BigEndian::HostSwap32;

namespace Thread {

extern Ip6::Ip6 *sIp6;

namespace Cli {

const struct Command Interpreter::sCommands[] =
{
    { "help", &Interpreter::ProcessHelp },
    { "blacklist", &Interpreter::ProcessBlacklist },
    { "channel", &Interpreter::ProcessChannel },
    { "child", &Interpreter::ProcessChild },
    { "childmax", &Interpreter::ProcessChildMax },
    { "childtimeout", &Interpreter::ProcessChildTimeout },
#if OPENTHREAD_ENABLE_COMMISSIONER
    { "commissioner", &Interpreter::ProcessCommissioner },
#endif
    { "contextreusedelay", &Interpreter::ProcessContextIdReuseDelay },
    { "counter", &Interpreter::ProcessCounters },
    { "dataset", &Interpreter::ProcessDataset },
#if OPENTHREAD_ENABLE_DIAG
    { "diag", &Interpreter::ProcessDiag },
#endif
    { "discover", &Interpreter::ProcessDiscover },
    { "eidcache", &Interpreter::ProcessEidCache },
#ifdef OPENTHREAD_EXAMPLES_POSIX
    { "exit", &Interpreter::ProcessExit },
#endif
    { "extaddr", &Interpreter::ProcessExtAddress },
    { "extpanid", &Interpreter::ProcessExtPanId },
    { "ifconfig", &Interpreter::ProcessIfconfig },
    { "ipaddr", &Interpreter::ProcessIpAddr },
#if OPENTHREAD_ENABLE_JOINER
    { "joiner", &Interpreter::ProcessJoiner },
#endif
    { "keysequence", &Interpreter::ProcessKeySequence },
    { "leaderdata", &Interpreter::ProcessLeaderData },
    { "leaderpartitionid", &Interpreter::ProcessLeaderPartitionId },
    { "leaderweight", &Interpreter::ProcessLeaderWeight },
    { "linkquality", &Interpreter::ProcessLinkQuality },
    { "masterkey", &Interpreter::ProcessMasterKey },
    { "mode", &Interpreter::ProcessMode },
    { "netdataregister", &Interpreter::ProcessNetworkDataRegister },
    { "networkidtimeout", &Interpreter::ProcessNetworkIdTimeout },
    { "networkname", &Interpreter::ProcessNetworkName },
    { "panid", &Interpreter::ProcessPanId },
    { "parent", &Interpreter::ProcessParent },
    { "ping", &Interpreter::ProcessPing },
    { "pollperiod", &Interpreter::ProcessPollPeriod },
    { "promiscuous", &Interpreter::ProcessPromiscuous },
    { "prefix", &Interpreter::ProcessPrefix },
    { "releaserouterid", &Interpreter::ProcessReleaseRouterId },
    { "reset", &Interpreter::ProcessReset },
    { "rloc16", &Interpreter::ProcessRloc16 },
    { "route", &Interpreter::ProcessRoute },
    { "router", &Interpreter::ProcessRouter },
    { "routerrole", &Interpreter::ProcessRouterRole },
    { "routerupgradethreshold", &Interpreter::ProcessRouterUpgradeThreshold },
    { "scan", &Interpreter::ProcessScan },
    { "singleton", &Interpreter::ProcessSingleton },
    { "state", &Interpreter::ProcessState },
    { "thread", &Interpreter::ProcessThread },
    { "version", &Interpreter::ProcessVersion },
    { "whitelist", &Interpreter::ProcessWhitelist },
};

Interpreter::Interpreter(otInstance *aInstance):
    sLength(8),
    sCount(1),
    sInterval(1000),
<<<<<<< HEAD
    sPingTimer(aInstance, &Interpreter::s_HandlePingTimer, this),
    mInstance(aInstance)
{
    Ip6::Icmp::SetEchoReplyHandler(mInstance, &Interpreter::s_HandleEchoResponse, this);
=======
    sPingTimer(sIp6->mTimerScheduler, &Interpreter::s_HandlePingTimer, this),
    mInstance(aInstance)
{
    sIp6->mIcmp.SetEchoReplyHandler(&s_HandleEchoResponse, this);
>>>>>>> 9c984488
    otSetStateChangedCallback(mInstance, &Interpreter::s_HandleNetifStateChanged, this);
}

int Interpreter::Hex2Bin(const char *aHex, uint8_t *aBin, uint16_t aBinLength)
{
    size_t hexLength = strlen(aHex);
    const char *hexEnd = aHex + hexLength;
    uint8_t *cur = aBin;
    uint8_t numChars = hexLength & 1;
    uint8_t byte = 0;

    if ((hexLength + 1) / 2 > aBinLength)
    {
        return -1;
    }

    while (aHex < hexEnd)
    {
        if ('A' <= *aHex && *aHex <= 'F')
        {
            byte |= 10 + (*aHex - 'A');
        }
        else if ('a' <= *aHex && *aHex <= 'f')
        {
            byte |= 10 + (*aHex - 'a');
        }
        else if ('0' <= *aHex && *aHex <= '9')
        {
            byte |= *aHex - '0';
        }
        else
        {
            return -1;
        }

        aHex++;
        numChars++;

        if (numChars >= 2)
        {
            numChars = 0;
            *cur++ = byte;
            byte = 0;
        }
        else
        {
            byte <<= 4;
        }
    }

    return static_cast<int>(cur - aBin);
}

void Interpreter::AppendResult(ThreadError error)
{
    if (error == kThreadError_None)
    {
        sServer->OutputFormat("Done\r\n");
    }
    else
    {
        sServer->OutputFormat("Error %d\r\n", error);
    }
}

void Interpreter::OutputBytes(const uint8_t *aBytes, uint8_t aLength)
{
    for (int i = 0; i < aLength; i++)
    {
        sServer->OutputFormat("%02x", aBytes[i]);
    }
}

ThreadError Interpreter::ParseLong(char *argv, long &value)
{
    char *endptr;
    value = strtol(argv, &endptr, 0);
    return (*endptr == '\0') ? kThreadError_None : kThreadError_Parse;
}

ThreadError Interpreter::ParseUnsignedLong(char *argv, unsigned long &value)
{
    char *endptr;
    value = strtoul(argv, &endptr, 0);
    return (*endptr == '\0') ? kThreadError_None : kThreadError_Parse;
}

void Interpreter::ProcessHelp(int argc, char *argv[])
{
    for (unsigned int i = 0; i < sizeof(sCommands) / sizeof(sCommands[0]); i++)
    {
        sServer->OutputFormat("%s\r\n", sCommands[i].mName);
    }

    (void)argc;
    (void)argv;
}

void Interpreter::ProcessBlacklist(int argc, char *argv[])
{
    ThreadError error = kThreadError_None;
    otMacBlacklistEntry entry;
    int argcur = 0;
    uint8_t extAddr[8];

    if (argcur >= argc)
    {
        if (otIsMacBlacklistEnabled(mInstance))
        {
            sServer->OutputFormat("Enabled\r\n");
        }
        else
        {
            sServer->OutputFormat("Disabled\r\n");
        }

        for (uint8_t i = 0; ; i++)
        {
            if (otGetMacBlacklistEntry(mInstance, i, &entry) != kThreadError_None)
            {
                break;
            }

            if (entry.mValid == false)
            {
                continue;
            }

            OutputBytes(entry.mExtAddress.m8, OT_EXT_ADDRESS_SIZE);

            sServer->OutputFormat("\r\n");
        }
    }
    else if (strcmp(argv[argcur], "add") == 0)
    {
        VerifyOrExit(++argcur < argc, error = kThreadError_Parse);
        VerifyOrExit(Hex2Bin(argv[argcur], extAddr, sizeof(extAddr)) == sizeof(extAddr), error = kThreadError_Parse);

        otAddMacBlacklist(mInstance, extAddr);
        VerifyOrExit(otAddMacBlacklist(mInstance, extAddr) == kThreadError_None, error = kThreadError_Parse);
    }
    else if (strcmp(argv[argcur], "clear") == 0)
    {
        otClearMacBlacklist(mInstance);
    }
    else if (strcmp(argv[argcur], "disable") == 0)
    {
        otDisableMacBlacklist(mInstance);
    }
    else if (strcmp(argv[argcur], "enable") == 0)
    {
        otEnableMacBlacklist(mInstance);
    }
    else if (strcmp(argv[argcur], "remove") == 0)
    {
        VerifyOrExit(++argcur < argc, error = kThreadError_Parse);
        VerifyOrExit(Hex2Bin(argv[argcur], extAddr, sizeof(extAddr)) == sizeof(extAddr), error = kThreadError_Parse);
        otRemoveMacBlacklist(mInstance, extAddr);
    }

exit:
    AppendResult(error);
}

void Interpreter::ProcessChannel(int argc, char *argv[])
{
    ThreadError error = kThreadError_None;
    long value;

    if (argc == 0)
    {
        sServer->OutputFormat("%d\r\n", otGetChannel(mInstance));
    }
    else
    {
        SuccessOrExit(error = ParseLong(argv[0], value));
        otSetChannel(mInstance, static_cast<uint8_t>(value));
    }

exit:
    AppendResult(error);
}

void Interpreter::ProcessChild(int argc, char *argv[])
{
    ThreadError error = kThreadError_None;
    otChildInfo childInfo;
    long value;

    VerifyOrExit(argc > 0, error = kThreadError_Parse);

    if (strcmp(argv[0], "list") == 0)
    {
        for (uint8_t i = 0; ; i++)
        {
            if (otGetChildInfoByIndex(mInstance, i, &childInfo) != kThreadError_None)
            {
                sServer->OutputFormat("\r\n");
                ExitNow();
            }

            if (childInfo.mTimeout > 0)
            {
                sServer->OutputFormat("%d ", childInfo.mChildId);
            }
        }
    }

    SuccessOrExit(error = ParseLong(argv[0], value));
    SuccessOrExit(error = otGetChildInfoById(mInstance, static_cast<uint16_t>(value), &childInfo));

    sServer->OutputFormat("Child ID: %d\r\n", childInfo.mChildId);
    sServer->OutputFormat("Rloc: %04x\r\n", childInfo.mRloc16);
    sServer->OutputFormat("Ext Addr: ");

    for (size_t j = 0; j < sizeof(childInfo.mExtAddress); j++)
    {
        sServer->OutputFormat("%02x", childInfo.mExtAddress.m8[j]);
    }

    sServer->OutputFormat("\r\n");
    sServer->OutputFormat("Mode: ");

    if (childInfo.mRxOnWhenIdle)
    {
        sServer->OutputFormat("r");
    }

    if (childInfo.mSecureDataRequest)
    {
        sServer->OutputFormat("s");
    }

    if (childInfo.mFullFunction)
    {
        sServer->OutputFormat("d");
    }

    if (childInfo.mFullNetworkData)
    {
        sServer->OutputFormat("n");
    }

    sServer->OutputFormat("\r\n");

    sServer->OutputFormat("Net Data: %d\r\n", childInfo.mNetworkDataVersion);
    sServer->OutputFormat("Timeout: %d\r\n", childInfo.mTimeout);
    sServer->OutputFormat("Age: %d\r\n", childInfo.mAge);
    sServer->OutputFormat("LQI: %d\r\n", childInfo.mLinkQualityIn);
    sServer->OutputFormat("RSSI: %d\r\n", childInfo.mAverageRssi);

exit:
    AppendResult(error);
}

void Interpreter::ProcessChildMax(int argc, char *argv[])
{
    ThreadError error = kThreadError_None;
    long value;

    if (argc == 0)
    {
        sServer->OutputFormat("%d\r\n", otGetMaxAllowedChildren(mInstance));
    }
    else
    {
        SuccessOrExit(error = ParseLong(argv[0], value));
        SuccessOrExit(error = otSetMaxAllowedChildren(mInstance, static_cast<uint8_t>(value)));
    }

exit:
    AppendResult(error);
}

void Interpreter::ProcessChildTimeout(int argc, char *argv[])
{
    ThreadError error = kThreadError_None;
    long value;

    if (argc == 0)
    {
        sServer->OutputFormat("%d\r\n", otGetChildTimeout(mInstance));
    }
    else
    {
        SuccessOrExit(error = ParseLong(argv[0], value));
        otSetChildTimeout(mInstance, static_cast<uint32_t>(value));
    }

exit:
    AppendResult(error);
}

void Interpreter::ProcessContextIdReuseDelay(int argc, char *argv[])
{
    ThreadError error = kThreadError_None;
    long value;

    if (argc == 0)
    {
        sServer->OutputFormat("%d\r\n", otGetContextIdReuseDelay(mInstance));
    }
    else
    {
        SuccessOrExit(ParseLong(argv[0], value));
        otSetContextIdReuseDelay(mInstance, static_cast<uint32_t>(value));
    }

exit:
    AppendResult(error);
}

void Interpreter::ProcessCounters(int argc, char *argv[])
{
    if (argc == 0)
    {
        sServer->OutputFormat("mac\r\n");
        sServer->OutputFormat("Done\r\n");
    }
    else
    {
        if (strcmp(argv[0], "mac") == 0)
        {
            const otMacCounters *counters = otGetMacCounters(mInstance);
            sServer->OutputFormat("TxTotal: %d\r\n", counters->mTxTotal);
            sServer->OutputFormat("    TxAckRequested: %d\r\n", counters->mTxAckRequested);
            sServer->OutputFormat("    TxAcked: %d\r\n", counters->mTxAcked);
            sServer->OutputFormat("    TxNoAckRequested: %d\r\n", counters->mTxNoAckRequested);
            sServer->OutputFormat("    TxData: %d\r\n", counters->mTxData);
            sServer->OutputFormat("    TxDataPoll: %d\r\n", counters->mTxDataPoll);
            sServer->OutputFormat("    TxBeacon: %d\r\n", counters->mTxBeacon);
            sServer->OutputFormat("    TxBeaconRequest: %d\r\n", counters->mTxBeaconRequest);
            sServer->OutputFormat("    TxOther: %d\r\n", counters->mTxOther);
            sServer->OutputFormat("    TxRetry: %d\r\n", counters->mTxRetry);
            sServer->OutputFormat("    TxErrCca: %d\r\n", counters->mTxErrCca);
            sServer->OutputFormat("RxTotal: %d\r\n", counters->mRxTotal);
            sServer->OutputFormat("    RxData: %d\r\n", counters->mRxData);
            sServer->OutputFormat("    RxDataPoll: %d\r\n", counters->mRxDataPoll);
            sServer->OutputFormat("    RxBeacon: %d\r\n", counters->mRxBeacon);
            sServer->OutputFormat("    RxBeaconRequest: %d\r\n", counters->mRxBeaconRequest);
            sServer->OutputFormat("    RxOther: %d\r\n", counters->mRxOther);
            sServer->OutputFormat("    RxWhitelistFiltered: %d\r\n", counters->mRxWhitelistFiltered);
            sServer->OutputFormat("    RxDestAddrFiltered: %d\r\n", counters->mRxDestAddrFiltered);
            sServer->OutputFormat("    RxErrNoFrame: %d\r\n", counters->mRxErrNoFrame);
            sServer->OutputFormat("    RxErrNoUnknownNeighbor: %d\r\n", counters->mRxErrUnknownNeighbor);
            sServer->OutputFormat("    RxErrInvalidSrcAddr: %d\r\n", counters->mRxErrInvalidSrcAddr);
            sServer->OutputFormat("    RxErrSec: %d\r\n", counters->mRxErrSec);
            sServer->OutputFormat("    RxErrFcs: %d\r\n", counters->mRxErrFcs);
            sServer->OutputFormat("    RxErrOther: %d\r\n", counters->mRxErrOther);
        }
    }
}

void Interpreter::ProcessDataset(int argc, char *argv[])
{
    ThreadError error;
    error = Dataset::Process(mInstance, argc, argv, *sServer);
    AppendResult(error);
}

void Interpreter::ProcessDiscover(int argc, char *argv[])
{
    ThreadError error = kThreadError_None;
    uint32_t scanChannels = 0;
    long value;

    if (argc > 0)
    {
        SuccessOrExit(error = ParseLong(argv[0], value));
        scanChannels = 1 << value;
    }

    SuccessOrExit(error = otDiscover(mInstance, scanChannels, 0, OT_PANID_BROADCAST,
                                     &Interpreter::s_HandleActiveScanResult, this));
    sServer->OutputFormat("| J | Network Name     | Extended PAN     | PAN  | MAC Address      | Ch | dBm | LQI |\r\n");
    sServer->OutputFormat("+---+------------------+------------------+------+------------------+----+-----+-----+\r\n");

    return;

exit:
    AppendResult(error);
}

void Interpreter::ProcessEidCache(int argc, char *argv[])
{
    otEidCacheEntry entry;

    for (uint8_t i = 0; ; i++)
    {
        SuccessOrExit(otGetEidCacheEntry(mInstance, i, &entry));

        if (entry.mValid == false)
        {
            continue;
        }

        sServer->OutputFormat("%x:%x:%x:%x:%x:%x:%x:%x %04x\r\n",
                              HostSwap16(entry.mTarget.mFields.m16[0]),
                              HostSwap16(entry.mTarget.mFields.m16[1]),
                              HostSwap16(entry.mTarget.mFields.m16[2]),
                              HostSwap16(entry.mTarget.mFields.m16[3]),
                              HostSwap16(entry.mTarget.mFields.m16[4]),
                              HostSwap16(entry.mTarget.mFields.m16[5]),
                              HostSwap16(entry.mTarget.mFields.m16[6]),
                              HostSwap16(entry.mTarget.mFields.m16[7]),
                              entry.mRloc16);
    }

exit:
    (void)argc;
    (void)argv;
    AppendResult(kThreadError_None);
}

void Interpreter::ProcessExtAddress(int argc, char *argv[])
{
    ThreadError error = kThreadError_None;

    if (argc == 0)
    {
        OutputBytes(otGetExtendedAddress(mInstance), OT_EXT_ADDRESS_SIZE);
        sServer->OutputFormat("\r\n");
    }
    else
    {
        otExtAddress extAddress;

        VerifyOrExit(Hex2Bin(argv[0], extAddress.m8, sizeof(otExtAddress)) >= 0, error = kThreadError_Parse);

        otSetExtendedAddress(mInstance, &extAddress);
    }

exit:
    AppendResult(error);
}

#ifdef OPENTHREAD_EXAMPLES_POSIX
void Interpreter::ProcessExit(int argc, char *argv[])
{
    exit(0);
    (void)argc;
    (void)argv;
}
#endif

void Interpreter::ProcessExtPanId(int argc, char *argv[])
{
    ThreadError error = kThreadError_None;

    if (argc == 0)
    {
        OutputBytes(otGetExtendedPanId(mInstance), OT_EXT_PAN_ID_SIZE);
        sServer->OutputFormat("\r\n");
    }
    else
    {
        uint8_t extPanId[8];

        VerifyOrExit(Hex2Bin(argv[0], extPanId, sizeof(extPanId)) >= 0, error = kThreadError_Parse);

        otSetExtendedPanId(mInstance, extPanId);
    }

exit:
    AppendResult(error);
}

void Interpreter::ProcessIfconfig(int argc, char *argv[])
{
    ThreadError error = kThreadError_None;

    if (argc == 0)
    {
        if (otIsInterfaceUp(mInstance))
        {
            sServer->OutputFormat("up\r\n");
        }
        else
        {
            sServer->OutputFormat("down\r\n");
        }
    }
    else if (strcmp(argv[0], "up") == 0)
    {
        SuccessOrExit(error = otInterfaceUp(mInstance));
    }
    else if (strcmp(argv[0], "down") == 0)
    {
        SuccessOrExit(error = otInterfaceDown(mInstance));
    }

exit:
    AppendResult(error);
}

ThreadError Interpreter::ProcessIpAddrAdd(int argc, char *argv[])
{
    ThreadError error;
    otNetifAddress aAddress;

    VerifyOrExit(argc > 0, error = kThreadError_Parse);

    SuccessOrExit(error = otIp6AddressFromString(argv[0], &aAddress.mAddress));
    aAddress.mPrefixLength = 64;
    aAddress.mPreferredLifetime = 0xffffffff;
    aAddress.mValidLifetime = 0xffffffff;
    error = otAddUnicastAddress(mInstance, &aAddress);

exit:
    return error;
}

ThreadError Interpreter::ProcessIpAddrDel(int argc, char *argv[])
{
    ThreadError error;
    struct otIp6Address address;

    VerifyOrExit(argc > 0, error = kThreadError_Parse);

    SuccessOrExit(error = otIp6AddressFromString(argv[0], &address));
    error = otRemoveUnicastAddress(mInstance, &address);

exit:
    return error;
}

void Interpreter::ProcessIpAddr(int argc, char *argv[])
{
    ThreadError error = kThreadError_None;

    if (argc == 0)
    {
        for (const otNetifAddress *addr = otGetUnicastAddresses(mInstance); addr; addr = addr->mNext)
        {
            sServer->OutputFormat("%x:%x:%x:%x:%x:%x:%x:%x\r\n",
                                  HostSwap16(addr->mAddress.mFields.m16[0]),
                                  HostSwap16(addr->mAddress.mFields.m16[1]),
                                  HostSwap16(addr->mAddress.mFields.m16[2]),
                                  HostSwap16(addr->mAddress.mFields.m16[3]),
                                  HostSwap16(addr->mAddress.mFields.m16[4]),
                                  HostSwap16(addr->mAddress.mFields.m16[5]),
                                  HostSwap16(addr->mAddress.mFields.m16[6]),
                                  HostSwap16(addr->mAddress.mFields.m16[7]));
        }
    }
    else
    {
        if (strcmp(argv[0], "add") == 0)
        {
            SuccessOrExit(error = ProcessIpAddrAdd(argc - 1, argv + 1));
        }
        else if (strcmp(argv[0], "del") == 0)
        {
            SuccessOrExit(error = ProcessIpAddrDel(argc - 1, argv + 1));
        }
    }

exit:
    AppendResult(error);
}

void Interpreter::ProcessKeySequence(int argc, char *argv[])
{
    ThreadError error = kThreadError_None;
    long value;

    if (argc == 0)
    {
        sServer->OutputFormat("%d\r\n", otGetKeySequenceCounter(mInstance));
    }
    else
    {
        SuccessOrExit(error = ParseLong(argv[0], value));
        otSetKeySequenceCounter(mInstance, static_cast<uint32_t>(value));
    }

exit:
    AppendResult(error);
}

void Interpreter::ProcessLeaderData(int argc, char *argv[])
{
    ThreadError error;
    otLeaderData leaderData;

    SuccessOrExit(error = otGetLeaderData(mInstance, &leaderData));

    sServer->OutputFormat("Partition ID: %u\r\n", leaderData.mPartitionId);
    sServer->OutputFormat("Weighting: %d\r\n", leaderData.mWeighting);
    sServer->OutputFormat("Data Version: %d\r\n", leaderData.mDataVersion);
    sServer->OutputFormat("Stable Data Version: %d\r\n", leaderData.mStableDataVersion);
    sServer->OutputFormat("Leader Router ID: %d\r\n", leaderData.mLeaderRouterId);

exit:
    (void)argc;
    (void)argv;
    AppendResult(error);
}

void Interpreter::ProcessLeaderPartitionId(int argc, char *argv[])
{
    ThreadError error = kThreadError_None;
    unsigned long value;

    if (argc == 0)
    {
        sServer->OutputFormat("%u\r\n", otGetLocalLeaderPartitionId(mInstance));
    }
    else
    {
        SuccessOrExit(error = ParseUnsignedLong(argv[0], value));
        otSetLocalLeaderPartitionId(mInstance, static_cast<uint32_t>(value));
    }

exit:
    AppendResult(error);
}

void Interpreter::ProcessLeaderWeight(int argc, char *argv[])
{
    ThreadError error = kThreadError_None;
    long value;

    if (argc == 0)
    {
        sServer->OutputFormat("%d\r\n", otGetLocalLeaderWeight(mInstance));
    }
    else
    {
        SuccessOrExit(error = ParseLong(argv[0], value));
        otSetLocalLeaderWeight(mInstance, static_cast<uint8_t>(value));
    }

exit:
    AppendResult(error);
}

void Interpreter::ProcessLinkQuality(int argc, char *argv[])
{
    ThreadError error = kThreadError_None;
    uint8_t extAddress[8];
    uint8_t linkQuality;
    long value;

    VerifyOrExit(Hex2Bin(argv[0], extAddress, OT_EXT_ADDRESS_SIZE) >= 0, error = kThreadError_Parse);

    if (argc == 1)
    {
        VerifyOrExit(otGetAssignLinkQuality(mInstance, extAddress, &linkQuality) == kThreadError_None,
                     error = kThreadError_InvalidArgs);
        sServer->OutputFormat("%d\r\n", linkQuality);
    }
    else
    {
        SuccessOrExit(error = ParseLong(argv[1], value));
        otSetAssignLinkQuality(mInstance, extAddress, static_cast<uint8_t>(value));
    }

exit:
    AppendResult(error);
}

void Interpreter::ProcessMasterKey(int argc, char *argv[])
{
    ThreadError error = kThreadError_None;

    if (argc == 0)
    {
        uint8_t keyLength;
        const uint8_t *key = otGetMasterKey(mInstance, &keyLength);

        for (int i = 0; i < keyLength; i++)
        {
            sServer->OutputFormat("%02x", key[i]);
        }

        sServer->OutputFormat("\r\n");
    }
    else
    {
        int keyLength;
        uint8_t key[OT_MASTER_KEY_SIZE];

        VerifyOrExit((keyLength = Hex2Bin(argv[0], key, sizeof(key))) == OT_MASTER_KEY_SIZE, error = kThreadError_Parse);
        SuccessOrExit(error = otSetMasterKey(mInstance, key, static_cast<uint8_t>(keyLength)));
    }

exit:
    AppendResult(error);
}

void Interpreter::ProcessMode(int argc, char *argv[])
{
    ThreadError error = kThreadError_None;
    otLinkModeConfig linkMode;

    memset(&linkMode, 0, sizeof(otLinkModeConfig));

    if (argc == 0)
    {
        linkMode = otGetLinkMode(mInstance);

        if (linkMode.mRxOnWhenIdle)
        {
            sServer->OutputFormat("r");
        }

        if (linkMode.mSecureDataRequests)
        {
            sServer->OutputFormat("s");
        }

        if (linkMode.mDeviceType)
        {
            sServer->OutputFormat("d");
        }

        if (linkMode.mNetworkData)
        {
            sServer->OutputFormat("n");
        }

        sServer->OutputFormat("\r\n");
    }
    else
    {
        for (char *arg = argv[0]; *arg != '\0'; arg++)
        {
            switch (*arg)
            {
            case 'r':
                linkMode.mRxOnWhenIdle = 1;
                break;

            case 's':
                linkMode.mSecureDataRequests = 1;
                break;

            case 'd':
                linkMode.mDeviceType = 1;
                break;

            case 'n':
                linkMode.mNetworkData = 1;
                break;

            default:
                ExitNow(error = kThreadError_Parse);
            }
        }

        SuccessOrExit(error = otSetLinkMode(mInstance, linkMode));
    }

exit:
    AppendResult(error);
}

void Interpreter::ProcessNetworkDataRegister(int argc, char *argv[])
{
    ThreadError error = kThreadError_None;
    SuccessOrExit(error = otSendServerData(mInstance));

exit:
    (void)argc;
    (void)argv;
    AppendResult(error);
}

void Interpreter::ProcessNetworkIdTimeout(int argc, char *argv[])
{
    ThreadError error = kThreadError_None;
    long value;

    if (argc == 0)
    {
        sServer->OutputFormat("%d\r\n", otGetNetworkIdTimeout(mInstance));
    }
    else
    {
        SuccessOrExit(error = ParseLong(argv[0], value));
        otSetNetworkIdTimeout(mInstance, static_cast<uint8_t>(value));
    }

exit:
    AppendResult(error);
}

void Interpreter::ProcessNetworkName(int argc, char *argv[])
{
    ThreadError error = kThreadError_None;

    if (argc == 0)
    {
        sServer->OutputFormat("%.*s\r\n", OT_NETWORK_NAME_MAX_SIZE, otGetNetworkName(mInstance));
    }
    else
    {
        SuccessOrExit(error = otSetNetworkName(mInstance, argv[0]));
    }

exit:
    AppendResult(error);
}

void Interpreter::ProcessPanId(int argc, char *argv[])
{
    ThreadError error = kThreadError_None;
    long value;

    if (argc == 0)
    {
        sServer->OutputFormat("%d\r\n", otGetPanId(mInstance));
    }
    else
    {
        SuccessOrExit(error = ParseLong(argv[0], value));
        otSetPanId(mInstance, static_cast<otPanId>(value));
    }

exit:
    AppendResult(error);
}

void Interpreter::ProcessParent(int argc, char *argv[])
{
    ThreadError error = kThreadError_None;
    otRouterInfo parentInfo;

    SuccessOrExit(error = otGetParentInfo(mInstance, &parentInfo));
    sServer->OutputFormat("Ext Addr: ");

    for (size_t i = 0; i < sizeof(parentInfo.mExtAddress); i++)
    {
        sServer->OutputFormat("%02x", parentInfo.mExtAddress.m8[i]);
    }

    sServer->OutputFormat("\r\n");

    sServer->OutputFormat("Rloc: %x\r\n", parentInfo.mRloc16);

exit:
    (void)argc;
    (void)argv;
    AppendResult(error);
}

void Interpreter::s_HandleEchoResponse(void *aContext, Message &aMessage, const Ip6::MessageInfo &aMessageInfo)
{
    static_cast<Interpreter *>(aContext)->HandleEchoResponse(aMessage, aMessageInfo);
}

void Interpreter::HandleEchoResponse(Message &aMessage, const Ip6::MessageInfo &aMessageInfo)
{
    Ip6::IcmpHeader icmp6Header;
    uint32_t timestamp = 0;

    aMessage.Read(aMessage.GetOffset(), sizeof(icmp6Header), &icmp6Header);

    sServer->OutputFormat("%d bytes from ", aMessage.GetLength() - aMessage.GetOffset());
    sServer->OutputFormat("%x:%x:%x:%x:%x:%x:%x:%x",
                          HostSwap16(aMessageInfo.GetPeerAddr().mFields.m16[0]),
                          HostSwap16(aMessageInfo.GetPeerAddr().mFields.m16[1]),
                          HostSwap16(aMessageInfo.GetPeerAddr().mFields.m16[2]),
                          HostSwap16(aMessageInfo.GetPeerAddr().mFields.m16[3]),
                          HostSwap16(aMessageInfo.GetPeerAddr().mFields.m16[4]),
                          HostSwap16(aMessageInfo.GetPeerAddr().mFields.m16[5]),
                          HostSwap16(aMessageInfo.GetPeerAddr().mFields.m16[6]),
                          HostSwap16(aMessageInfo.GetPeerAddr().mFields.m16[7]));
    sServer->OutputFormat(": icmp_seq=%d hlim=%d", icmp6Header.GetSequence(), aMessageInfo.mHopLimit);

    if (aMessage.Read(aMessage.GetOffset() + sizeof(icmp6Header), sizeof(uint32_t), &timestamp) >=
        static_cast<int>(sizeof(uint32_t)))
    {
        sServer->OutputFormat(" time=%dms", Timer::GetNow() - HostSwap32(timestamp));
    }

    sServer->OutputFormat("\r\n");
}

void Interpreter::ProcessPing(int argc, char *argv[])
{
    ThreadError error = kThreadError_None;
    uint8_t index = 1;
    long value;

    VerifyOrExit(argc > 0, error = kThreadError_Parse);
    VerifyOrExit(!sPingTimer.IsRunning(), error = kThreadError_Busy);

    memset(&sMessageInfo, 0, sizeof(sMessageInfo));
    SuccessOrExit(error = sMessageInfo.GetPeerAddr().FromString(argv[0]));
    sMessageInfo.mInterfaceId = 1;

    sLength = 8;
    sCount = 1;
    sInterval = 1000;

    while (index < argc)
    {
        SuccessOrExit(error = ParseLong(argv[index], value));

        switch (index)
        {
        case 1:
            sLength = (uint16_t)value;
            break;

        case 2:
            sCount = (uint16_t)value;
            break;

        case 3:
            sInterval = (uint32_t)value;
            sInterval = sInterval * 1000;
            break;

        default:
            ExitNow(error = kThreadError_Parse);
        }

        index++;
    }

    HandlePingTimer();

    return;

exit:
    AppendResult(error);
}

void Interpreter::s_HandlePingTimer(void *aContext)
{
    static_cast<Interpreter *>(aContext)->HandlePingTimer();
}

void Interpreter::HandlePingTimer()
{
    ThreadError error = kThreadError_None;
    uint32_t timestamp = HostSwap32(Timer::GetNow());
    Message *message;

<<<<<<< HEAD
    VerifyOrExit((message = Ip6::Icmp::NewMessage(mInstance, 0)) != NULL, error = kThreadError_NoBufs);
=======
    VerifyOrExit((message = sIp6->mIcmp.NewMessage(0)) != NULL, error = kThreadError_NoBufs);
>>>>>>> 9c984488
    SuccessOrExit(error = message->Append(&timestamp, sizeof(timestamp)));
    SuccessOrExit(error = message->SetLength(sLength));

    SuccessOrExit(error = sIp6->mIcmp.SendEchoRequest(*message, sMessageInfo));
    sCount--;

exit:

    if (error != kThreadError_None && message != NULL)
    {
        message->Free();
    }

    if (sCount)
    {
        sPingTimer.Start(sInterval);
    }
}

void Interpreter::ProcessPollPeriod(int argc, char *argv[])
{
    ThreadError error = kThreadError_None;
    long value;

    if (argc == 0)
    {
        sServer->OutputFormat("%d\r\n", (otGetPollPeriod(mInstance) / 1000));  // ms->s
    }
    else
    {
        SuccessOrExit(error = ParseLong(argv[0], value));
        otSetPollPeriod(mInstance, static_cast<uint32_t>(value * 1000));  // s->ms
    }

exit:
    AppendResult(error);
}

void Interpreter::ProcessPromiscuous(int argc, char *argv[])
{
    ThreadError error = kThreadError_None;

    if (argc == 0)
    {
        if (otIsLinkPromiscuous(mInstance) && otPlatRadioGetPromiscuous(mInstance))
        {
            sServer->OutputFormat("Enabled\r\n");
        }
        else
        {
            sServer->OutputFormat("Disabled\r\n");
        }
    }
    else
    {
        if (strcmp(argv[0], "enable") == 0)
        {
            otSetLinkPcapCallback(mInstance, &s_HandleLinkPcapReceive, this);
            SuccessOrExit(error = otSetLinkPromiscuous(mInstance, true));
        }
        else if (strcmp(argv[0], "disable") == 0)
        {
            otSetLinkPcapCallback(mInstance, NULL, NULL);
            SuccessOrExit(error = otSetLinkPromiscuous(mInstance, false));
        }
    }

exit:
    AppendResult(error);
}

void Interpreter::s_HandleLinkPcapReceive(const RadioPacket *aFrame, void *aContext)
{
    static_cast<Interpreter *>(aContext)->HandleLinkPcapReceive(aFrame);
}

void Interpreter::HandleLinkPcapReceive(const RadioPacket *aFrame)
{
    sServer->OutputFormat("\r\n");

    for (size_t i = 0; i < 44; i++)
    {
        sServer->OutputFormat("=");
    }

    sServer->OutputFormat("[len = %3u]", aFrame->mLength);

    for (size_t i = 0; i < 28; i++)
    {
        sServer->OutputFormat("=");
    }

    sServer->OutputFormat("\r\n");

    for (size_t i = 0; i < aFrame->mLength; i += 16)
    {
        sServer->OutputFormat("|");

        for (size_t j = 0; j < 16; j++)
        {
            if (i + j < aFrame->mLength)
            {
                sServer->OutputFormat(" %02X", aFrame->mPsdu[i + j]);
            }
            else
            {
                sServer->OutputFormat(" ..");
            }
        }

        sServer->OutputFormat("|");

        for (size_t j = 0; j < 16; j++)
        {
            if (i + j < aFrame->mLength)
            {
                if (31 < aFrame->mPsdu[i + j] && aFrame->mPsdu[i + j] < 127)
                {
                    sServer->OutputFormat(" %c", aFrame->mPsdu[i + j]);
                }
                else
                {
                    sServer->OutputFormat(" ?");
                }
            }
            else
            {
                sServer->OutputFormat(" .");
            }
        }

        sServer->OutputFormat("|\r\n");
    }

    for (size_t i = 0; i < 83; i++)
    {
        sServer->OutputFormat("-");
    }

    sServer->OutputFormat("\r\n");
}

ThreadError Interpreter::ProcessPrefixAdd(int argc, char *argv[])
{
    ThreadError error = kThreadError_None;
    otBorderRouterConfig config;
    int argcur = 0;

    memset(&config, 0, sizeof(otBorderRouterConfig));

    char *prefixLengthStr;
    char *endptr;

    if ((prefixLengthStr = strchr(argv[argcur], '/')) == NULL)
    {
        ExitNow();
    }

    *prefixLengthStr++ = '\0';

    SuccessOrExit(error = otIp6AddressFromString(argv[argcur], &config.mPrefix.mPrefix));

    config.mPrefix.mLength = static_cast<uint8_t>(strtol(prefixLengthStr, &endptr, 0));

    if (*endptr != '\0')
    {
        ExitNow(error = kThreadError_Parse);
    }

    argcur++;

    for (; argcur < argc; argcur++)
    {
        if (strcmp(argv[argcur], "high") == 0)
        {
            config.mPreference = 1;
        }
        else if (strcmp(argv[argcur], "med") == 0)
        {
            config.mPreference = 0;
        }
        else if (strcmp(argv[argcur], "low") == 0)
        {
            config.mPreference = -1;
        }
        else
        {
            for (char *arg = argv[argcur]; *arg != '\0'; arg++)
            {
                switch (*arg)
                {
                case 'p':
                    config.mPreferred = true;
                    break;

                case 'a':
                    config.mSlaac = true;
                    break;

                case 'd':
                    config.mDhcp = true;
                    break;

                case 'c':
                    config.mConfigure = true;
                    break;

                case 'r':
                    config.mDefaultRoute = true;
                    break;

                case 'o':
                    config.mOnMesh = true;
                    break;

                case 's':
                    config.mStable = true;
                    break;

                default:
                    ExitNow(error = kThreadError_Parse);
                }
            }
        }
    }

    error = otAddBorderRouter(mInstance, &config);

exit:
    return error;
}

ThreadError Interpreter::ProcessPrefixRemove(int argc, char *argv[])
{
    ThreadError error = kThreadError_None;
    struct otIp6Prefix prefix;
    int argcur = 0;

    memset(&prefix, 0, sizeof(otIp6Prefix));

    char *prefixLengthStr;
    char *endptr;

    if ((prefixLengthStr = strchr(argv[argcur], '/')) == NULL)
    {
        ExitNow();
    }

    *prefixLengthStr++ = '\0';

    SuccessOrExit(error = otIp6AddressFromString(argv[argcur], &prefix.mPrefix));

    prefix.mLength = static_cast<uint8_t>(strtol(prefixLengthStr, &endptr, 0));

    if (*endptr != '\0')
    {
        ExitNow(error = kThreadError_Parse);
    }

    error = otRemoveBorderRouter(mInstance, &prefix);

exit:
    (void)argc;
    return error;
}

ThreadError Interpreter::ProcessPrefixList(void)
{
    otNetworkDataIterator iterator = OT_NETWORK_DATA_ITERATOR_INIT;
    otBorderRouterConfig config;

    while (otGetNextOnMeshPrefix(mInstance, true, &iterator, &config) == kThreadError_None)
    {
        sServer->OutputFormat("%x:%x:%x:%x::/%d ",
                              HostSwap16(config.mPrefix.mPrefix.mFields.m16[0]),
                              HostSwap16(config.mPrefix.mPrefix.mFields.m16[1]),
                              HostSwap16(config.mPrefix.mPrefix.mFields.m16[2]),
                              HostSwap16(config.mPrefix.mPrefix.mFields.m16[3]),
                              config.mPrefix.mLength);

        if (config.mPreferred)
        {
            sServer->OutputFormat("p");
        }

        if (config.mSlaac)
        {
            sServer->OutputFormat("a");
        }

        if (config.mDhcp)
        {
            sServer->OutputFormat("d");
        }

        if (config.mConfigure)
        {
            sServer->OutputFormat("c");
        }

        if (config.mDefaultRoute)
        {
            sServer->OutputFormat("r");
        }

        if (config.mOnMesh)
        {
            sServer->OutputFormat("o");
        }

        if (config.mStable)
        {
            sServer->OutputFormat("s");
        }

        switch (config.mPreference)
        {
        case -1:
            sServer->OutputFormat(" low\r\n");
            break;

        case 0:
            sServer->OutputFormat(" med\r\n");
            break;

        case 1:
            sServer->OutputFormat(" high\r\n");
            break;
        }
    }

    return kThreadError_None;
}

void Interpreter::ProcessPrefix(int argc, char *argv[])
{
    ThreadError error = kThreadError_None;

    if (argc == 0)
    {
        SuccessOrExit(error = ProcessPrefixList());
    }
    else if (strcmp(argv[0], "add") == 0)
    {
        SuccessOrExit(error = ProcessPrefixAdd(argc - 1, argv + 1));
    }
    else if (strcmp(argv[0], "remove") == 0)
    {
        SuccessOrExit(error = ProcessPrefixRemove(argc - 1, argv + 1));
    }
    else
    {
        ExitNow(error = kThreadError_Parse);
    }

exit:
    AppendResult(error);
}

void Interpreter::ProcessReleaseRouterId(int argc, char *argv[])
{
    ThreadError error = kThreadError_None;
    long value;

    VerifyOrExit(argc > 0, error = kThreadError_Parse);

    SuccessOrExit(error = ParseLong(argv[0], value));
    SuccessOrExit(error = otReleaseRouterId(mInstance, static_cast<uint8_t>(value)));

exit:
    AppendResult(error);
}

void Interpreter::ProcessReset(int argc, char *argv[])
{
    otPlatformReset(mInstance);
    (void)argc;
    (void)argv;
}

void Interpreter::ProcessRloc16(int argc, char *argv[])
{
    sServer->OutputFormat("%04x\r\n", otGetRloc16(mInstance));
    sServer->OutputFormat("Done\r\n");
    (void)argc;
    (void)argv;
}

ThreadError Interpreter::ProcessRouteAdd(int argc, char *argv[])
{
    ThreadError error = kThreadError_None;
    otExternalRouteConfig config;
    int argcur = 0;

    memset(&config, 0, sizeof(otExternalRouteConfig));

    char *prefixLengthStr;
    char *endptr;

    VerifyOrExit(argc > 0, error = kThreadError_Parse);

    if ((prefixLengthStr = strchr(argv[argcur], '/')) == NULL)
    {
        ExitNow();
    }

    *prefixLengthStr++ = '\0';

    SuccessOrExit(error = otIp6AddressFromString(argv[argcur], &config.mPrefix.mPrefix));

    config.mPrefix.mLength = static_cast<uint8_t>(strtol(prefixLengthStr, &endptr, 0));

    if (*endptr != '\0')
    {
        ExitNow(error = kThreadError_Parse);
    }

    argcur++;

    for (; argcur < argc; argcur++)
    {
        if (strcmp(argv[argcur], "s") == 0)
        {
            config.mStable = true;
        }
        else if (strcmp(argv[argcur], "high") == 0)
        {
            config.mPreference = 1;
        }
        else if (strcmp(argv[argcur], "med") == 0)
        {
            config.mPreference = 0;
        }
        else if (strcmp(argv[argcur], "low") == 0)
        {
            config.mPreference = -1;
        }
        else
        {
            ExitNow(error = kThreadError_Parse);
        }
    }

    error = otAddExternalRoute(mInstance, &config);

exit:
    return error;
}

ThreadError Interpreter::ProcessRouteRemove(int argc, char *argv[])
{
    ThreadError error = kThreadError_None;
    struct otIp6Prefix prefix;
    int argcur = 0;

    memset(&prefix, 0, sizeof(struct otIp6Prefix));
    char *prefixLengthStr;
    char *endptr;

    VerifyOrExit(argc > 0, error = kThreadError_Parse);

    if ((prefixLengthStr = strchr(argv[argcur], '/')) == NULL)
    {
        ExitNow();
    }

    *prefixLengthStr++ = '\0';

    SuccessOrExit(error = otIp6AddressFromString(argv[argcur], &prefix.mPrefix));

    prefix.mLength = static_cast<uint8_t>(strtol(prefixLengthStr, &endptr, 0));

    if (*endptr != '\0')
    {
        ExitNow(error = kThreadError_Parse);
    }

    error = otRemoveExternalRoute(mInstance, &prefix);

exit:
    return error;
}

void Interpreter::ProcessRoute(int argc, char *argv[])
{
    ThreadError error = kThreadError_None;

    VerifyOrExit(argc > 0, error = kThreadError_Parse);

    if (strcmp(argv[0], "add") == 0)
    {
        SuccessOrExit(error = ProcessRouteAdd(argc - 1, argv + 1));
    }
    else if (strcmp(argv[0], "remove") == 0)
    {
        SuccessOrExit(error = ProcessRouteRemove(argc - 1, argv + 1));
    }
    else
    {
        ExitNow(error = kThreadError_Parse);
    }

exit:
    AppendResult(error);
}

void Interpreter::ProcessRouter(int argc, char *argv[])
{
    ThreadError error = kThreadError_None;
    otRouterInfo routerInfo;
    long value;

    VerifyOrExit(argc > 0, error = kThreadError_Parse);

    if (strcmp(argv[0], "list") == 0)
    {
        for (uint8_t i = 0; ; i++)
        {
            if (otGetRouterInfo(mInstance, i, &routerInfo) != kThreadError_None)
            {
                sServer->OutputFormat("\r\n");
                ExitNow();
            }

            if (routerInfo.mAllocated)
            {
                sServer->OutputFormat("%d ", i);
            }
        }
    }

    SuccessOrExit(error = ParseLong(argv[0], value));
    SuccessOrExit(error = otGetRouterInfo(mInstance, static_cast<uint16_t>(value), &routerInfo));

    sServer->OutputFormat("Alloc: %d\r\n", routerInfo.mAllocated);

    if (routerInfo.mAllocated)
    {
        sServer->OutputFormat("Router ID: %d\r\n", routerInfo.mRouterId);
        sServer->OutputFormat("Rloc: %04x\r\n", routerInfo.mRloc16);
        sServer->OutputFormat("Next Hop: %04x\r\n", static_cast<uint16_t>(routerInfo.mNextHop) << 10);
        sServer->OutputFormat("Link: %d\r\n", routerInfo.mLinkEstablished);

        if (routerInfo.mLinkEstablished)
        {
            sServer->OutputFormat("Ext Addr: ");

            for (size_t j = 0; j < sizeof(routerInfo.mExtAddress); j++)
            {
                sServer->OutputFormat("%02x", routerInfo.mExtAddress.m8[j]);
            }

            sServer->OutputFormat("\r\n");
            sServer->OutputFormat("Cost: %d\r\n", routerInfo.mPathCost);
            sServer->OutputFormat("LQI In: %d\r\n", routerInfo.mLinkQualityIn);
            sServer->OutputFormat("LQI Out: %d\r\n", routerInfo.mLinkQualityOut);
            sServer->OutputFormat("Age: %d\r\n", routerInfo.mAge);
        }
    }

exit:
    AppendResult(error);
}

void Interpreter::ProcessRouterRole(int argc, char *argv[])
{
    ThreadError error = kThreadError_None;

    if (argc == 0)
    {
        if (otIsRouterRoleEnabled(mInstance))
        {
            sServer->OutputFormat("Enabled\r\n");
        }
        else
        {
            sServer->OutputFormat("Disabled\r\n");
        }
    }
    else if (strcmp(argv[0], "enable") == 0)
    {
        otSetRouterRoleEnabled(mInstance, true);
    }
    else if (strcmp(argv[0], "disable") == 0)
    {
        otSetRouterRoleEnabled(mInstance, false);
    }
    else
    {
        ExitNow(error = kThreadError_Parse);
    }

exit:
    AppendResult(error);
}

void Interpreter::ProcessRouterUpgradeThreshold(int argc, char *argv[])
{
    ThreadError error = kThreadError_None;
    long value;

    if (argc == 0)
    {
        sServer->OutputFormat("%d\r\n", otGetRouterUpgradeThreshold(mInstance));
    }
    else
    {
        SuccessOrExit(error = ParseLong(argv[0], value));
        otSetRouterUpgradeThreshold(mInstance, static_cast<uint8_t>(value));
    }

exit:
    AppendResult(error);
}

void Interpreter::ProcessScan(int argc, char *argv[])
{
    ThreadError error = kThreadError_None;
    uint32_t scanChannels = 0;
    long value;

    if (argc > 0)
    {
        SuccessOrExit(error = ParseLong(argv[0], value));
        scanChannels = 1 << value;
    }

    SuccessOrExit(error = otActiveScan(mInstance, scanChannels, 0, &Interpreter::s_HandleActiveScanResult, this));
    sServer->OutputFormat("| J | Network Name     | Extended PAN     | PAN  | MAC Address      | Ch | dBm | LQI |\r\n");
    sServer->OutputFormat("+---+------------------+------------------+------+------------------+----+-----+-----+\r\n");

    return;

exit:
    AppendResult(error);
}

void Interpreter::s_HandleActiveScanResult(otActiveScanResult *aResult, void *aContext)
{
    static_cast<Interpreter *>(aContext)->HandleActiveScanResult(aResult);
}

void Interpreter::HandleActiveScanResult(otActiveScanResult *aResult)
{
    if (aResult == NULL)
    {
        sServer->OutputFormat("Done\r\n");
        ExitNow();
    }

    sServer->OutputFormat("| %d ", aResult->mIsJoinable);

    sServer->OutputFormat("| %-16s ", aResult->mNetworkName.m8);

    sServer->OutputFormat("| ");
    OutputBytes(aResult->mExtendedPanId.m8, OT_EXT_PAN_ID_SIZE);
    sServer->OutputFormat(" ");

    sServer->OutputFormat("| %04x | ", aResult->mPanId);
    OutputBytes(aResult->mExtAddress.m8, OT_EXT_ADDRESS_SIZE);
    sServer->OutputFormat(" | %2d ", aResult->mChannel);
    sServer->OutputFormat("| %3d ", aResult->mRssi);
    sServer->OutputFormat("| %3d |\r\n", aResult->mLqi);

exit:
    return;
}

void Interpreter::ProcessSingleton(int argc, char *argv[])
{
    ThreadError error = kThreadError_None;

    if (otIsSingleton(mInstance))
    {
        sServer->OutputFormat("true\r\n");
    }
    else
    {
        sServer->OutputFormat("false\r\n");
    }

    (void)argc;
    (void)argv;

    AppendResult(error);
}

void Interpreter::ProcessState(int argc, char *argv[])
{
    ThreadError error = kThreadError_None;

    if (argc == 0)
    {
        switch (otGetDeviceRole(mInstance))
        {
        case kDeviceRoleDisabled:
            sServer->OutputFormat("disabled\r\n");
            break;

        case kDeviceRoleDetached:
            sServer->OutputFormat("detached\r\n");
            break;

        case kDeviceRoleChild:
            sServer->OutputFormat("child\r\n");
            break;

        case kDeviceRoleRouter:
            sServer->OutputFormat("router\r\n");
            break;

        case kDeviceRoleLeader:
            sServer->OutputFormat("leader\r\n");
            break;
        }
    }
    else
    {
        if (strcmp(argv[0], "detached") == 0)
        {
            SuccessOrExit(error = otBecomeDetached(mInstance));
        }
        else if (strcmp(argv[0], "child") == 0)
        {
            SuccessOrExit(error = otBecomeChild(mInstance, kMleAttachSamePartition));
        }
        else if (strcmp(argv[0], "router") == 0)
        {
            SuccessOrExit(error = otBecomeRouter(mInstance));
        }
        else if (strcmp(argv[0], "leader") == 0)
        {
            SuccessOrExit(error = otBecomeLeader(mInstance));
        }
        else
        {
            ExitNow(error = kThreadError_Parse);
        }
    }

exit:
    AppendResult(error);
}

void Interpreter::ProcessThread(int argc, char *argv[])
{
    ThreadError error = kThreadError_Parse;

    VerifyOrExit(argc > 0, error = kThreadError_Parse);

    if (strcmp(argv[0], "start") == 0)
    {
        SuccessOrExit(error = otThreadStart(mInstance));
    }
    else if (strcmp(argv[0], "stop") == 0)
    {
        SuccessOrExit(error = otThreadStop(mInstance));
    }

exit:
    (void)argc;
    (void)argv;
    AppendResult(error);
}

void Interpreter::ProcessVersion(int argc, char *argv[])
{
    sServer->OutputFormat("%s\r\n", otGetVersionString());
    AppendResult(kThreadError_None);
    (void)argc;
    (void)argv;
}

#if OPENTHREAD_ENABLE_COMMISSIONER

void Interpreter::ProcessCommissioner(int argc, char *argv[])
{
    ThreadError error = kThreadError_None;

    VerifyOrExit(argc > 0, error = kThreadError_Parse);

    if (strcmp(argv[0], "start") == 0)
    {
        VerifyOrExit(argc > 1, error = kThreadError_Parse);
        otCommissionerStart(mInstance, argv[1]);
    }
    else if (strcmp(argv[0], "stop") == 0)
    {
        otCommissionerStop(mInstance);
    }

exit:
    AppendResult(error);
}

#endif  // OPENTHREAD_ENABLE_COMMISSIONER

#if OPENTHREAD_ENABLE_JOINER

void Interpreter::ProcessJoiner(int argc, char *argv[])
{
    ThreadError error = kThreadError_None;

    VerifyOrExit(argc > 0, error = kThreadError_Parse);

    if (strcmp(argv[0], "start") == 0)
    {
        VerifyOrExit(argc > 1, error = kThreadError_Parse);
        otJoinerStart(mInstance, argv[1]);
    }
    else if (strcmp(argv[0], "stop") == 0)
    {
        otJoinerStop(mInstance);
    }

exit:
    AppendResult(error);
}

#endif // OPENTHREAD_ENABLE_JOINER

void Interpreter::ProcessWhitelist(int argc, char *argv[])
{
    ThreadError error = kThreadError_None;
    otMacWhitelistEntry entry;
    int argcur = 0;
    uint8_t extAddr[8];
    int8_t rssi;

    if (argcur >= argc)
    {
        if (otIsMacWhitelistEnabled(mInstance))
        {
            sServer->OutputFormat("Enabled\r\n");
        }
        else
        {
            sServer->OutputFormat("Disabled\r\n");
        }

        for (uint8_t i = 0; ; i++)
        {
            if (otGetMacWhitelistEntry(mInstance, i, &entry) != kThreadError_None)
            {
                break;
            }

            if (entry.mValid == false)
            {
                continue;
            }

            OutputBytes(entry.mExtAddress.m8, OT_EXT_ADDRESS_SIZE);

            if (entry.mFixedRssi)
            {
                sServer->OutputFormat(" %d", entry.mRssi);
            }

            sServer->OutputFormat("\r\n");
        }
    }
    else if (strcmp(argv[argcur], "add") == 0)
    {
        VerifyOrExit(++argcur < argc, error = kThreadError_Parse);
        VerifyOrExit(Hex2Bin(argv[argcur], extAddr, sizeof(extAddr)) == sizeof(extAddr), error = kThreadError_Parse);

        if (++argcur < argc)
        {
            rssi = static_cast<int8_t>(strtol(argv[argcur], NULL, 0));
            VerifyOrExit(otAddMacWhitelistRssi(mInstance, extAddr, rssi) == kThreadError_None, error = kThreadError_Parse);
        }
        else
        {
            otAddMacWhitelist(mInstance, extAddr);
            VerifyOrExit(otAddMacWhitelist(mInstance, extAddr) == kThreadError_None, error = kThreadError_Parse);
        }
    }
    else if (strcmp(argv[argcur], "clear") == 0)
    {
        otClearMacWhitelist(mInstance);
    }
    else if (strcmp(argv[argcur], "disable") == 0)
    {
        otDisableMacWhitelist(mInstance);
    }
    else if (strcmp(argv[argcur], "enable") == 0)
    {
        otEnableMacWhitelist(mInstance);
    }
    else if (strcmp(argv[argcur], "remove") == 0)
    {
        VerifyOrExit(++argcur < argc, error = kThreadError_Parse);
        VerifyOrExit(Hex2Bin(argv[argcur], extAddr, sizeof(extAddr)) == sizeof(extAddr), error = kThreadError_Parse);
        otRemoveMacWhitelist(mInstance, extAddr);
    }

exit:
    AppendResult(error);
}

#if OPENTHREAD_ENABLE_DIAG
void Interpreter::ProcessDiag(int argc, char *argv[])
{
    // all diagnostics related features are processed within diagnostics module
    sServer->OutputFormat("%s\r\n", diagProcessCmd(argc, argv));
}
#endif

void Interpreter::ProcessLine(char *aBuf, uint16_t aBufLength, Server &aServer)
{
    char *argv[kMaxArgs];
    int argc = 0;
    char *cmd;

    sServer = &aServer;

    VerifyOrExit(aBuf != NULL, ;);

    for (; *aBuf == ' '; aBuf++, aBufLength--);

    for (cmd = aBuf + 1; (cmd < aBuf + aBufLength) && (cmd != NULL); ++cmd)
    {
        VerifyOrExit(argc < kMaxArgs,
                     sServer->OutputFormat("Error: too many args (max %d)\r\n", kMaxArgs));

        if (*cmd == ' ' || *cmd == '\r' || *cmd == '\n')
        {
            *cmd = '\0';
        }

        if (*(cmd - 1) == '\0' && *cmd != ' ')
        {
            argv[argc++] = cmd;
        }
    }

    cmd = aBuf;

#if OPENTHREAD_ENABLE_DIAG
    VerifyOrExit((!isDiagEnabled() || (strcmp(cmd, "diag") == 0)),
                 sServer->OutputFormat("under diagnostics mode, execute 'diag stop' before running any other commands.\r\n"));
#endif

    for (unsigned int i = 0; i < sizeof(sCommands) / sizeof(sCommands[0]); i++)
    {
        if (strcmp(cmd, sCommands[i].mName) == 0)
        {
            (this->*sCommands[i].mCommand)(argc, argv);
            break;
        }
    }

exit:
    return;
}

void Interpreter::s_HandleNetifStateChanged(uint32_t aFlags, void *aContext)
{
    static_cast<Interpreter *>(aContext)->HandleNetifStateChanged(aFlags);
}

void Interpreter::HandleNetifStateChanged(uint32_t aFlags)
{
    otNetworkDataIterator iterator;
    otBorderRouterConfig config;

    VerifyOrExit((aFlags & OT_THREAD_NETDATA_UPDATED) != 0, ;);

    // remove addresses
    for (size_t i = 0; i < sizeof(sAutoAddresses) / sizeof(sAutoAddresses[0]); i++)
    {
        otNetifAddress *address = &sAutoAddresses[i];
        bool found = false;

        if (address->mValidLifetime == 0)
        {
            continue;
        }

        iterator = OT_NETWORK_DATA_ITERATOR_INIT;

        while (otGetNextOnMeshPrefix(mInstance, false, &iterator, &config) == kThreadError_None)
        {
            if (config.mSlaac == false)
            {
                continue;
            }

            if (otIp6PrefixMatch(&config.mPrefix.mPrefix, &address->mAddress) >= config.mPrefix.mLength &&
                config.mPrefix.mLength == address->mPrefixLength)
            {
                found = true;
                break;
            }
        }

        if (!found)
        {
            otRemoveUnicastAddress(mInstance, &address->mAddress);
            address->mValidLifetime = 0;
        }
    }

    // add addresses
    iterator = OT_NETWORK_DATA_ITERATOR_INIT;

    while (otGetNextOnMeshPrefix(mInstance, false, &iterator, &config) == kThreadError_None)
    {
        bool found = false;

        if (config.mSlaac == false)
        {
            continue;
        }

        for (size_t i = 0; i < sizeof(sAutoAddresses) / sizeof(sAutoAddresses[0]); i++)
        {
            otNetifAddress *address = &sAutoAddresses[i];

            if (address->mValidLifetime == 0)
            {
                continue;
            }

            if (otIp6PrefixMatch(&config.mPrefix.mPrefix, &address->mAddress) >= config.mPrefix.mLength &&
                config.mPrefix.mLength == address->mPrefixLength)
            {
                found = true;
                break;
            }
        }

        if (!found)
        {
            for (size_t i = 0; i < sizeof(sAutoAddresses) / sizeof(sAutoAddresses[0]); i++)
            {
                otNetifAddress *address = &sAutoAddresses[i];

                if (address->mValidLifetime != 0)
                {
                    continue;
                }

                memset(address, 0, sizeof(*address));
                memcpy(&address->mAddress, &config.mPrefix.mPrefix, 8);

                for (size_t j = 8; j < sizeof(address->mAddress); j++)
                {
                    address->mAddress.mFields.m8[j] = (uint8_t)otPlatRandomGet();
                }

                address->mPrefixLength = config.mPrefix.mLength;
                address->mPreferredLifetime = config.mPreferred ? 0xffffffff : 0;
                address->mValidLifetime = 0xffffffff;
                otAddUnicastAddress(mInstance, address);
                break;
            }
        }
    }

exit:
    return;
}

}  // namespace Cli
}  // namespace Thread<|MERGE_RESOLUTION|>--- conflicted
+++ resolved
@@ -55,8 +55,6 @@
 using Thread::Encoding::BigEndian::HostSwap32;
 
 namespace Thread {
-
-extern Ip6::Ip6 *sIp6;
 
 namespace Cli {
 
@@ -124,17 +122,10 @@
     sLength(8),
     sCount(1),
     sInterval(1000),
-<<<<<<< HEAD
-    sPingTimer(aInstance, &Interpreter::s_HandlePingTimer, this),
+    sPingTimer(aInstance->mIp6.mTimerScheduler, &Interpreter::s_HandlePingTimer, this),
     mInstance(aInstance)
 {
-    Ip6::Icmp::SetEchoReplyHandler(mInstance, &Interpreter::s_HandleEchoResponse, this);
-=======
-    sPingTimer(sIp6->mTimerScheduler, &Interpreter::s_HandlePingTimer, this),
-    mInstance(aInstance)
-{
-    sIp6->mIcmp.SetEchoReplyHandler(&s_HandleEchoResponse, this);
->>>>>>> 9c984488
+    mInstance->mIp6.mIcmp.SetEchoReplyHandler(&s_HandleEchoResponse, this);
     otSetStateChangedCallback(mInstance, &Interpreter::s_HandleNetifStateChanged, this);
 }
 
@@ -1077,15 +1068,11 @@
     uint32_t timestamp = HostSwap32(Timer::GetNow());
     Message *message;
 
-<<<<<<< HEAD
-    VerifyOrExit((message = Ip6::Icmp::NewMessage(mInstance, 0)) != NULL, error = kThreadError_NoBufs);
-=======
-    VerifyOrExit((message = sIp6->mIcmp.NewMessage(0)) != NULL, error = kThreadError_NoBufs);
->>>>>>> 9c984488
+    VerifyOrExit((message = mInstance->mIp6.mIcmp.NewMessage(0)) != NULL, error = kThreadError_NoBufs);
     SuccessOrExit(error = message->Append(&timestamp, sizeof(timestamp)));
     SuccessOrExit(error = message->SetLength(sLength));
 
-    SuccessOrExit(error = sIp6->mIcmp.SendEchoRequest(*message, sMessageInfo));
+    SuccessOrExit(error = mInstance->mIp6.mIcmp.SendEchoRequest(*message, sMessageInfo));
     sCount--;
 
 exit:
