--- conflicted
+++ resolved
@@ -36,12 +36,9 @@
 #include <string.h>
 
 #include <openthread.h>
-<<<<<<< HEAD
 #include <openthreadcontext.h>
 #include <openthread-config.h>
-=======
 #include <openthread-diag.h>
->>>>>>> 71307981
 
 #include "cli.hpp"
 #include "cli_dataset.hpp"
@@ -58,7 +55,6 @@
 
 const struct Command Interpreter::sCommands[] =
 {
-<<<<<<< HEAD
     { "help", &Interpreter::ProcessHelp },
     { "channel", &Interpreter::ProcessChannel },
     { "child", &Interpreter::ProcessChild },
@@ -93,45 +89,9 @@
     { "thread", &Interpreter::ProcessThread },
     { "version", &Interpreter::ProcessVersion },
     { "whitelist", &Interpreter::ProcessWhitelist },
-=======
-    { "help", &ProcessHelp },
-    { "channel", &ProcessChannel },
-    { "child", &ProcessChild },
-    { "childtimeout", &ProcessChildTimeout },
-    { "contextreusedelay", &ProcessContextIdReuseDelay },
-    { "counter", &ProcessCounters },
-    { "dataset", &ProcessDataset },
-    { "discover", &ProcessDiscover },
-    { "eidcache", &ProcessEidCache },
-    { "extaddr", &ProcessExtAddress },
-    { "extpanid", &ProcessExtPanId },
-    { "ifconfig", &ProcessIfconfig },
-    { "ipaddr", &ProcessIpAddr },
-    { "keysequence", &ProcessKeySequence },
-    { "leaderdata", &ProcessLeaderData },
-    { "leaderweight", &ProcessLeaderWeight },
-    { "masterkey", &ProcessMasterKey },
-    { "mode", &ProcessMode },
-    { "netdataregister", &ProcessNetworkDataRegister },
-    { "networkidtimeout", &ProcessNetworkIdTimeout },
-    { "networkname", &ProcessNetworkName },
-    { "panid", &ProcessPanId },
-    { "ping", &ProcessPing },
-    { "prefix", &ProcessPrefix },
-    { "releaserouterid", &ProcessReleaseRouterId },
-    { "rloc16", &ProcessRloc16 },
-    { "route", &ProcessRoute },
-    { "router", &ProcessRouter },
-    { "routerupgradethreshold", &ProcessRouterUpgradeThreshold },
-    { "scan", &ProcessScan },
-    { "state", &ProcessState },
-    { "thread", &ProcessThread },
-    { "version", &ProcessVersion },
-    { "whitelist", &ProcessWhitelist },
 #if OPENTHREAD_ENABLE_DIAG
-    { "diag", &ProcessDiag },
+    { "diag", &Interpreter::ProcessDiag },
 #endif
->>>>>>> 71307981
 };
 
 Interpreter::Interpreter(otContext *aContext):
