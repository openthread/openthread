/*
 *  Copyright (c) 2016, The OpenThread Authors.
 *  All rights reserved.
 *
 *  Redistribution and use in source and binary forms, with or without
 *  modification, are permitted provided that the following conditions are met:
 *  1. Redistributions of source code must retain the above copyright
 *     notice, this list of conditions and the following disclaimer.
 *  2. Redistributions in binary form must reproduce the above copyright
 *     notice, this list of conditions and the following disclaimer in the
 *     documentation and/or other materials provided with the distribution.
 *  3. Neither the name of the copyright holder nor the
 *     names of its contributors may be used to endorse or promote products
 *     derived from this software without specific prior written permission.
 *
 *  THIS SOFTWARE IS PROVIDED BY THE COPYRIGHT HOLDERS AND CONTRIBUTORS "AS IS"
 *  AND ANY EXPRESS OR IMPLIED WARRANTIES, INCLUDING, BUT NOT LIMITED TO, THE
 *  IMPLIED WARRANTIES OF MERCHANTABILITY AND FITNESS FOR A PARTICULAR PURPOSE
 *  ARE DISCLAIMED. IN NO EVENT SHALL THE COPYRIGHT HOLDER OR CONTRIBUTORS BE
 *  LIABLE FOR ANY DIRECT, INDIRECT, INCIDENTAL, SPECIAL, EXEMPLARY, OR
 *  CONSEQUENTIAL DAMAGES (INCLUDING, BUT NOT LIMITED TO, PROCUREMENT OF
 *  SUBSTITUTE GOODS OR SERVICES; LOSS OF USE, DATA, OR PROFITS; OR BUSINESS
 *  INTERRUPTION) HOWEVER CAUSED AND ON ANY THEORY OF LIABILITY, WHETHER IN
 *  CONTRACT, STRICT LIABILITY, OR TORT (INCLUDING NEGLIGENCE OR OTHERWISE)
 *  ARISING IN ANY WAY OUT OF THE USE OF THIS SOFTWARE, EVEN IF ADVISED OF THE
 *  POSSIBILITY OF SUCH DAMAGE.
 */

/**
 * @file
 *   This file implements the CLI interpreter.
 */

#include "cli.hpp"

#ifdef OTDLL
#include <assert.h>
#endif

#ifndef __STDC_FORMAT_MACROS
#define __STDC_FORMAT_MACROS
#endif
#include <inttypes.h>

#include <stdio.h>
#include <stdlib.h>
#include "utils/wrap_string.h"

#include <openthread/openthread.h>
#include <openthread/commissioner.h>
#include <openthread/icmp6.h>
#include <openthread/joiner.h>
#include <openthread/link.h>

#if OPENTHREAD_FTD
#include <openthread/dataset_ftd.h>
#include <openthread/thread_ftd.h>
#endif

#if OPENTHREAD_ENABLE_BORDER_ROUTER
#include <openthread/border_router.h>
#endif
#if OPENTHREAD_ENABLE_SERVICE
#include <openthread/server.h>
#endif

#ifndef OTDLL
#include <openthread/dhcp6_client.h>
#include <openthread/dhcp6_server.h>
#include <openthread/diag.h>
#include <openthread/icmp6.h>
#include <openthread/platform/uart.h>

#include "common/new.hpp"
#include "net/ip6.hpp"
#endif

#include "cli_dataset.hpp"
#include "cli_uart.hpp"

#if OPENTHREAD_ENABLE_APPLICATION_COAP
#include "cli_coap.hpp"
#endif

#if (OPENTHREAD_CONFIG_LOG_OUTPUT == OPENTHREAD_CONFIG_LOG_OUTPUT_DEBUG_UART) && OPENTHREAD_EXAMPLES_POSIX
#include <openthread/platform/debug_uart.h>
#endif

#include "common/encoding.hpp"

#include "common/otfaultinjection.hpp"
#include "openthread/otfaultinjection.h"

using ot::Encoding::BigEndian::HostSwap16;
using ot::Encoding::BigEndian::HostSwap32;

namespace ot {

namespace Cli {

const struct Command Interpreter::sCommands[] =
{
    { "help", &Interpreter::ProcessHelp },
    { "autostart", &Interpreter::ProcessAutoStart },
    { "bufferinfo", &Interpreter::ProcessBufferInfo },
    { "channel", &Interpreter::ProcessChannel },
#if OPENTHREAD_FTD
    { "child", &Interpreter::ProcessChild },
    { "childmax", &Interpreter::ProcessChildMax },
#endif
    { "childtimeout", &Interpreter::ProcessChildTimeout },
#if OPENTHREAD_ENABLE_APPLICATION_COAP
    { "coap", &Interpreter::ProcessCoap },
#endif
#if OPENTHREAD_ENABLE_COMMISSIONER && OPENTHREAD_FTD
    { "commissioner", &Interpreter::ProcessCommissioner },
#endif
#if OPENTHREAD_FTD
    { "contextreusedelay", &Interpreter::ProcessContextIdReuseDelay },
#endif
    { "counter", &Interpreter::ProcessCounters },
    { "dataset", &Interpreter::ProcessDataset },
#if OPENTHREAD_FTD
    { "delaytimermin", &Interpreter::ProcessDelayTimerMin},
#endif
#if OPENTHREAD_ENABLE_DIAG
    { "diag", &Interpreter::ProcessDiag },
#endif
    { "discover", &Interpreter::ProcessDiscover },
#if OPENTHREAD_ENABLE_DNS_CLIENT
    { "dns", &Interpreter::ProcessDns },
#endif
#if OPENTHREAD_FTD
    { "eidcache", &Interpreter::ProcessEidCache },
#endif
    { "eui64", &Interpreter::ProcessEui64 },
#ifdef OPENTHREAD_EXAMPLES_POSIX
    { "exit", &Interpreter::ProcessExit },
#endif
#if (OPENTHREAD_CONFIG_LOG_OUTPUT == OPENTHREAD_CONFIG_LOG_OUTPUT_DEBUG_UART) && OPENTHREAD_EXAMPLES_POSIX
    { "logfilename", &Interpreter::ProcessLogFilename },
#endif
    { "extaddr", &Interpreter::ProcessExtAddress },
    { "extpanid", &Interpreter::ProcessExtPanId },
    { "factoryreset", &Interpreter::ProcessFactoryReset },
<<<<<<< HEAD
#if OPENTHREAD_ENABLE_FAULT_INJECTION
    { "fiprintcounters", &Interpreter::ProcessFIPrintCounters },
    { "firesetcounters", &Interpreter::ProcessFIResetCounters },
    { "ficonfigure", &Interpreter::ProcessFIConfigure },
    { "firesetconfiguration", &Interpreter::ProcessFIResetConfiguration },
#endif
    { "hashmacaddr", &Interpreter::ProcessHashMacAddress },
=======
>>>>>>> 935d2d07
    { "ifconfig", &Interpreter::ProcessIfconfig },
#ifdef OTDLL
    { "instance", &Interpreter::ProcessInstance },
    { "instancelist", &Interpreter::ProcessInstanceList },
#endif
    { "ipaddr", &Interpreter::ProcessIpAddr },
#ifndef OTDLL
    { "ipmaddr", &Interpreter::ProcessIpMulticastAddr },
#endif
#if OPENTHREAD_ENABLE_JOINER
    { "joiner", &Interpreter::ProcessJoiner },
    { "joinerid", &Interpreter::ProcessJoinerId },
#endif
#if OPENTHREAD_FTD
    { "joinerport", &Interpreter::ProcessJoinerPort },
#endif
    { "keysequence", &Interpreter::ProcessKeySequence },
    { "leaderdata", &Interpreter::ProcessLeaderData },
#if OPENTHREAD_FTD
    { "leaderpartitionid", &Interpreter::ProcessLeaderPartitionId },
    { "leaderweight", &Interpreter::ProcessLeaderWeight },
#endif
#if OPENTHREAD_ENABLE_MAC_FILTER
    { "macfilter", &Interpreter::ProcessMacFilter },
#endif
    { "masterkey", &Interpreter::ProcessMasterKey },
    { "mode", &Interpreter::ProcessMode },
#if OPENTHREAD_FTD
    { "neighbor", &Interpreter::ProcessNeighbor },
#endif
#if OPENTHREAD_ENABLE_BORDER_ROUTER || OPENTHREAD_ENABLE_SERVICE
    { "netdataregister", &Interpreter::ProcessNetworkDataRegister },
#endif
#if OPENTHREAD_ENABLE_SERVICE
    { "netdatashow", &Interpreter::ProcessNetworkDataShow },
#endif
#if OPENTHREAD_FTD || OPENTHREAD_ENABLE_MTD_NETWORK_DIAGNOSTIC
    { "networkdiagnostic", &Interpreter::ProcessNetworkDiagnostic },
#endif // OPENTHREAD_FTD || OPENTHREAD_ENABLE_MTD_NETWORK_DIAGNOSTIC
#if OPENTHREAD_FTD
    { "networkidtimeout", &Interpreter::ProcessNetworkIdTimeout },
#endif
    { "networkname", &Interpreter::ProcessNetworkName },
    { "panid", &Interpreter::ProcessPanId },
    { "parent", &Interpreter::ProcessParent },
#if OPENTHREAD_FTD
    { "parentpriority", &Interpreter::ProcessParentPriority },
#endif
#ifndef OTDLL
    { "ping", &Interpreter::ProcessPing },
#endif
    { "pollperiod", &Interpreter::ProcessPollPeriod },
#ifndef OTDLL
    { "promiscuous", &Interpreter::ProcessPromiscuous },
#endif
#if OPENTHREAD_ENABLE_BORDER_ROUTER
    { "prefix", &Interpreter::ProcessPrefix },
#endif
#if OPENTHREAD_FTD
    { "pskc", &Interpreter::ProcessPSKc },
    { "releaserouterid", &Interpreter::ProcessReleaseRouterId },
#endif
    { "reset", &Interpreter::ProcessReset },
    { "rloc16", &Interpreter::ProcessRloc16 },
#if OPENTHREAD_ENABLE_BORDER_ROUTER
    { "route", &Interpreter::ProcessRoute },
#endif
#if OPENTHREAD_FTD
    { "router", &Interpreter::ProcessRouter },
    { "routerdowngradethreshold", &Interpreter::ProcessRouterDowngradeThreshold },
    { "routerrole", &Interpreter::ProcessRouterRole },
    { "routerselectionjitter", &Interpreter::ProcessRouterSelectionJitter },
    { "routerupgradethreshold", &Interpreter::ProcessRouterUpgradeThreshold },
#endif
    { "scan", &Interpreter::ProcessScan },
#if OPENTHREAD_ENABLE_SERVICE
    { "service", &Interpreter::ProcessService },
#endif
    { "singleton", &Interpreter::ProcessSingleton },
    { "state", &Interpreter::ProcessState },
    { "thread", &Interpreter::ProcessThread },
#ifndef OTDLL
    { "txpower", &Interpreter::ProcessTxPower },
    { "udp", &Interpreter::ProcessUdp },
#endif
    { "version", &Interpreter::ProcessVersion },
};

#ifdef OTDLL
uint32_t otPlatRandomGet(void)
{
    return (uint32_t)rand();
}
#else
void otFreeMemory(const void *)
{
    // No-op on systems running OpenThread in-proc
}
#endif

template <class T> class otPtr
{
    T *ptr;
public:
    otPtr(T *_ptr) : ptr(_ptr) { }
    ~otPtr() { if (ptr) { otFreeMemory(ptr); } }
    T *get() const { return ptr; }
    operator T *() const { return ptr; }
    T *operator->() const { return ptr; }
};

typedef otPtr<const otMacCounters> otMacCountersPtr;
typedef otPtr<const otNetifAddress> otNetifAddressPtr;
typedef otPtr<const uint8_t> otBufferPtr;
typedef otPtr<const char> otStringPtr;

Interpreter::Interpreter(Instance *aInstance):
#if OPENTHREAD_ENABLE_APPLICATION_COAP
    mCoap(*this),
#endif
    mUserCommands(NULL),
    mUserCommandsLength(0),
    mServer(NULL),
#ifdef OTDLL
    mApiInstance(otApiInit()),
    mInstanceIndex(0),
#else
    mLength(8),
    mCount(1),
    mInterval(1000),
    mPingTimer(*aInstance, &Interpreter::s_HandlePingTimer, this),
#if OPENTHREAD_ENABLE_DNS_CLIENT
    mResolvingInProgress(0),
#endif
    mUdp(*this),
#endif
    mInstance(aInstance)
{
#ifdef OTDLL
    assert(mApiInstance);
    CacheInstances();
#else
    memset(mSlaacAddresses, 0, sizeof(mSlaacAddresses));
    otSetStateChangedCallback(mInstance, &Interpreter::s_HandleNetifStateChanged, this);
#if OPENTHREAD_FTD || OPENTHREAD_ENABLE_MTD_NETWORK_DIAGNOSTIC
    otThreadSetReceiveDiagnosticGetCallback(mInstance, &Interpreter::s_HandleDiagnosticGetResponse, this);
#endif

    mIcmpHandler.mReceiveCallback = Interpreter::s_HandleIcmpReceive;
    mIcmpHandler.mContext         = this;
    otIcmp6RegisterHandler(mInstance, &mIcmpHandler);

#if OPENTHREAD_ENABLE_DHCP6_CLIENT
    memset(mDhcpAddresses, 0, sizeof(mDhcpAddresses));
#endif  // OPENTHREAD_ENABLE_DHCP6_CLIENT

#if OPENTHREAD_ENABLE_DNS_CLIENT
    memset(mResolvingHostname, 0, sizeof(mResolvingHostname));
#endif // OPENTHREAD_ENABLE_DNS_CLIENT

#endif
}

int Interpreter::Hex2Bin(const char *aHex, uint8_t *aBin, uint16_t aBinLength)
{
    size_t hexLength = strlen(aHex);
    const char *hexEnd = aHex + hexLength;
    uint8_t *cur = aBin;
    uint8_t numChars = hexLength & 1;
    uint8_t byte = 0;

    if ((hexLength + 1) / 2 > aBinLength)
    {
        return -1;
    }

    while (aHex < hexEnd)
    {
        if ('A' <= *aHex && *aHex <= 'F')
        {
            byte |= 10 + (*aHex - 'A');
        }
        else if ('a' <= *aHex && *aHex <= 'f')
        {
            byte |= 10 + (*aHex - 'a');
        }
        else if ('0' <= *aHex && *aHex <= '9')
        {
            byte |= *aHex - '0';
        }
        else
        {
            return -1;
        }

        aHex++;
        numChars++;

        if (numChars >= 2)
        {
            numChars = 0;
            *cur++ = byte;
            byte = 0;
        }
        else
        {
            byte <<= 4;
        }
    }

    return static_cast<int>(cur - aBin);
}

void Interpreter::AppendResult(otError aError) const
{
    if (aError == OT_ERROR_NONE)
    {
        mServer->OutputFormat("Done\r\n");
    }
    else
    {
        mServer->OutputFormat("Error %d: %s\r\n", aError, otThreadErrorToString(aError));
    }
}

void Interpreter::OutputBytes(const uint8_t *aBytes, uint8_t aLength) const
{
    for (int i = 0; i < aLength; i++)
    {
        mServer->OutputFormat("%02x", aBytes[i]);
    }
}

otError Interpreter::ParseLong(char *argv, long &value)
{
    char *endptr;
    value = strtol(argv, &endptr, 0);
    return (*endptr == '\0') ? OT_ERROR_NONE : OT_ERROR_PARSE;
}

otError Interpreter::ParseUnsignedLong(char *argv, unsigned long &value)
{
    char *endptr;
    value = strtoul(argv, &endptr, 0);
    return (*endptr == '\0') ? OT_ERROR_NONE : OT_ERROR_PARSE;
}

void Interpreter::ProcessHelp(int argc, char *argv[])
{
    for (unsigned int i = 0; i < sizeof(sCommands) / sizeof(sCommands[0]); i++)
    {
        mServer->OutputFormat("%s\r\n", sCommands[i].mName);
    }

    for (unsigned int i = 0; i < mUserCommandsLength; i++)
    {
        mServer->OutputFormat("%s\r\n", mUserCommands[i].mName);
    }

    OT_UNUSED_VARIABLE(argc);
    OT_UNUSED_VARIABLE(argv);
}

void Interpreter::ProcessAutoStart(int argc, char *argv[])
{
    otError error = OT_ERROR_NONE;

    if (argc == 0)
    {
        if (otThreadGetAutoStart(mInstance))
        {
            mServer->OutputFormat("true\r\n");
        }
        else
        {
            mServer->OutputFormat("false\r\n");
        }
    }
    else if (strcmp(argv[0], "true") == 0)
    {
        error = otThreadSetAutoStart(mInstance, true);
    }
    else if (strcmp(argv[0], "false") == 0)
    {
        error = otThreadSetAutoStart(mInstance, false);
    }
    else
    {
        error = OT_ERROR_INVALID_ARGS;
    }

    AppendResult(error);
}

void Interpreter::ProcessBufferInfo(int argc, char *argv[])
{
    otBufferInfo bufferInfo;
    OT_UNUSED_VARIABLE(argc);
    OT_UNUSED_VARIABLE(argv);

    otMessageGetBufferInfo(mInstance, &bufferInfo);

    mServer->OutputFormat("total: %d\r\n", bufferInfo.mTotalBuffers);
    mServer->OutputFormat("free: %d\r\n", bufferInfo.mFreeBuffers);
    mServer->OutputFormat("6lo send: %d %d\r\n", bufferInfo.m6loSendMessages, bufferInfo.m6loSendBuffers);
    mServer->OutputFormat("6lo reas: %d %d\r\n", bufferInfo.m6loReassemblyMessages, bufferInfo.m6loReassemblyBuffers);
    mServer->OutputFormat("ip6: %d %d\r\n", bufferInfo.mIp6Messages, bufferInfo.mIp6Buffers);
    mServer->OutputFormat("mpl: %d %d\r\n", bufferInfo.mMplMessages, bufferInfo.mMplBuffers);
    mServer->OutputFormat("mle: %d %d\r\n", bufferInfo.mMleMessages, bufferInfo.mMleBuffers);
    mServer->OutputFormat("arp: %d %d\r\n", bufferInfo.mArpMessages, bufferInfo.mArpBuffers);
    mServer->OutputFormat("coap: %d %d\r\n", bufferInfo.mCoapMessages, bufferInfo.mCoapBuffers);
    mServer->OutputFormat("coap secure: %d %d\r\n", bufferInfo.mCoapSecureMessages, bufferInfo.mCoapSecureBuffers);
    mServer->OutputFormat("application coap: %d %d\r\n", bufferInfo.mApplicationCoapMessages,
                          bufferInfo.mApplicationCoapBuffers);

    AppendResult(OT_ERROR_NONE);
}

void Interpreter::ProcessChannel(int argc, char *argv[])
{
    otError error = OT_ERROR_NONE;
    long value;

    if (argc == 0)
    {
        mServer->OutputFormat("%d\r\n", otLinkGetChannel(mInstance));
    }
    else
    {
        SuccessOrExit(error = ParseLong(argv[0], value));
        error = otLinkSetChannel(mInstance, static_cast<uint8_t>(value));
    }

exit:
    AppendResult(error);
}

#if OPENTHREAD_FTD
void Interpreter::ProcessChild(int argc, char *argv[])
{
    otError error = OT_ERROR_NONE;
    otChildInfo childInfo;
    long value;
    bool isTable;

    VerifyOrExit(argc > 0, error = OT_ERROR_PARSE);

    isTable = (strcmp(argv[0], "table") == 0);

    if (isTable || strcmp(argv[0], "list") == 0)
    {
        if (isTable)
        {
            mServer->OutputFormat("| ID  | RLOC16 | Timeout    | Age        | LQ In | C_VN |R|S|D|N| Extended MAC     |\r\n");
            mServer->OutputFormat("+-----+--------+------------+------------+-------+------+-+-+-+-+------------------+\r\n");
        }

        // For certifcation: here intentionally not limits the upperbound for the index,
        // giving the chance to exit from below default case as OpenThread THCI expects
        // the content of "child list" and the result "Done" in seperate lines.
        for (uint8_t i = 0; ; i++)
        {
            switch (otThreadGetChildInfoByIndex(mInstance, i, &childInfo))
            {
            case OT_ERROR_NONE:
                break;

            case OT_ERROR_NOT_FOUND:
                continue;

            default:
                mServer->OutputFormat("\r\n");
                ExitNow();
            }

            if (childInfo.mTimeout > 0)
            {
                if (isTable)
                {
                    mServer->OutputFormat("| %3d ", childInfo.mChildId);
                    mServer->OutputFormat("| 0x%04x ", childInfo.mRloc16);
                    mServer->OutputFormat("| %10d ", childInfo.mTimeout);
                    mServer->OutputFormat("| %10d ", childInfo.mAge);
                    mServer->OutputFormat("| %5d ", childInfo.mLinkQualityIn);
                    mServer->OutputFormat("| %4d ", childInfo.mNetworkDataVersion);
                    mServer->OutputFormat("|%1d", childInfo.mRxOnWhenIdle);
                    mServer->OutputFormat("|%1d", childInfo.mSecureDataRequest);
                    mServer->OutputFormat("|%1d", childInfo.mFullFunction);
                    mServer->OutputFormat("|%1d", childInfo.mFullNetworkData);
                    mServer->OutputFormat("| ");

                    for (size_t j = 0; j < sizeof(childInfo.mExtAddress); j++)
                    {
                        mServer->OutputFormat("%02x", childInfo.mExtAddress.m8[j]);
                    }

                    mServer->OutputFormat(" |\r\n");
                }
                else
                {
                    mServer->OutputFormat("%d ", childInfo.mChildId);
                }
            }
        }
    }

    SuccessOrExit(error = ParseLong(argv[0], value));
    SuccessOrExit(error = otThreadGetChildInfoById(mInstance, static_cast<uint16_t>(value), &childInfo));

    mServer->OutputFormat("Child ID: %d\r\n", childInfo.mChildId);
    mServer->OutputFormat("Rloc: %04x\r\n", childInfo.mRloc16);
    mServer->OutputFormat("Ext Addr: ");

    for (size_t j = 0; j < sizeof(childInfo.mExtAddress); j++)
    {
        mServer->OutputFormat("%02x", childInfo.mExtAddress.m8[j]);
    }

    mServer->OutputFormat("\r\n");
    mServer->OutputFormat("Mode: ");

    if (childInfo.mRxOnWhenIdle)
    {
        mServer->OutputFormat("r");
    }

    if (childInfo.mSecureDataRequest)
    {
        mServer->OutputFormat("s");
    }

    if (childInfo.mFullFunction)
    {
        mServer->OutputFormat("d");
    }

    if (childInfo.mFullNetworkData)
    {
        mServer->OutputFormat("n");
    }

    mServer->OutputFormat("\r\n");

    mServer->OutputFormat("Net Data: %d\r\n", childInfo.mNetworkDataVersion);
    mServer->OutputFormat("Timeout: %d\r\n", childInfo.mTimeout);
    mServer->OutputFormat("Age: %d\r\n", childInfo.mAge);
    mServer->OutputFormat("Link Quality In: %d\r\n", childInfo.mLinkQualityIn);
    mServer->OutputFormat("RSSI: %d\r\n", childInfo.mAverageRssi);

exit:
    AppendResult(error);
}

void Interpreter::ProcessChildMax(int argc, char *argv[])
{
    otError error = OT_ERROR_NONE;
    long value;

    if (argc == 0)
    {
        mServer->OutputFormat("%d\r\n", otThreadGetMaxAllowedChildren(mInstance));
    }
    else
    {
        SuccessOrExit(error = ParseLong(argv[0], value));
        SuccessOrExit(error = otThreadSetMaxAllowedChildren(mInstance, static_cast<uint8_t>(value)));
    }

exit:
    AppendResult(error);
}
#endif  // OPENTHREAD_FTD

void Interpreter::ProcessChildTimeout(int argc, char *argv[])
{
    otError error = OT_ERROR_NONE;
    long value;

    if (argc == 0)
    {
        mServer->OutputFormat("%d\r\n", otThreadGetChildTimeout(mInstance));
    }
    else
    {
        SuccessOrExit(error = ParseLong(argv[0], value));
        otThreadSetChildTimeout(mInstance, static_cast<uint32_t>(value));
    }

exit:
    AppendResult(error);
}

#if OPENTHREAD_ENABLE_APPLICATION_COAP

void Interpreter::ProcessCoap(int argc, char *argv[])
{
    otError error;
    error = mCoap.Process(argc, argv);
    AppendResult(error);
}

#endif // OPENTHREAD_ENABLE_APPLICATION_COAP

#if OPENTHREAD_FTD
void Interpreter::ProcessContextIdReuseDelay(int argc, char *argv[])
{
    otError error = OT_ERROR_NONE;
    long value;

    if (argc == 0)
    {
        mServer->OutputFormat("%d\r\n", otThreadGetContextIdReuseDelay(mInstance));
    }
    else
    {
        SuccessOrExit(ParseLong(argv[0], value));
        otThreadSetContextIdReuseDelay(mInstance, static_cast<uint32_t>(value));
    }

exit:
    AppendResult(error);
}
#endif  // OPENTHREAD_FTD

void Interpreter::ProcessCounters(int argc, char *argv[])
{
    if (argc == 0)
    {
        mServer->OutputFormat("mac\r\n");
        mServer->OutputFormat("Done\r\n");
    }
    else
    {
        if (strcmp(argv[0], "mac") == 0)
        {
            otMacCountersPtr counters(otLinkGetCounters(mInstance));
            mServer->OutputFormat("TxTotal: %d\r\n", counters->mTxTotal);
            mServer->OutputFormat("    TxUnicast: %d\r\n", counters->mTxUnicast);
            mServer->OutputFormat("    TxBroadcast: %d\r\n", counters->mTxBroadcast);
            mServer->OutputFormat("    TxAckRequested: %d\r\n", counters->mTxAckRequested);
            mServer->OutputFormat("    TxAcked: %d\r\n", counters->mTxAcked);
            mServer->OutputFormat("    TxNoAckRequested: %d\r\n", counters->mTxNoAckRequested);
            mServer->OutputFormat("    TxData: %d\r\n", counters->mTxData);
            mServer->OutputFormat("    TxDataPoll: %d\r\n", counters->mTxDataPoll);
            mServer->OutputFormat("    TxBeacon: %d\r\n", counters->mTxBeacon);
            mServer->OutputFormat("    TxBeaconRequest: %d\r\n", counters->mTxBeaconRequest);
            mServer->OutputFormat("    TxOther: %d\r\n", counters->mTxOther);
            mServer->OutputFormat("    TxRetry: %d\r\n", counters->mTxRetry);
            mServer->OutputFormat("    TxErrCca: %d\r\n", counters->mTxErrCca);
            mServer->OutputFormat("    TxErrBusyChannel: %d\r\n", counters->mTxErrBusyChannel);
            mServer->OutputFormat("RxTotal: %d\r\n", counters->mRxTotal);
            mServer->OutputFormat("    RxUnicast: %d\r\n", counters->mRxUnicast);
            mServer->OutputFormat("    RxBroadcast: %d\r\n", counters->mRxBroadcast);
            mServer->OutputFormat("    RxData: %d\r\n", counters->mRxData);
            mServer->OutputFormat("    RxDataPoll: %d\r\n", counters->mRxDataPoll);
            mServer->OutputFormat("    RxBeacon: %d\r\n", counters->mRxBeacon);
            mServer->OutputFormat("    RxBeaconRequest: %d\r\n", counters->mRxBeaconRequest);
            mServer->OutputFormat("    RxOther: %d\r\n", counters->mRxOther);
            mServer->OutputFormat("    RxAddressFiltered: %d\r\n", counters->mRxAddressFiltered);
            mServer->OutputFormat("    RxDestAddrFiltered: %d\r\n", counters->mRxDestAddrFiltered);
            mServer->OutputFormat("    RxDuplicated: %d\r\n", counters->mRxDuplicated);
            mServer->OutputFormat("    RxErrNoFrame: %d\r\n", counters->mRxErrNoFrame);
            mServer->OutputFormat("    RxErrNoUnknownNeighbor: %d\r\n", counters->mRxErrUnknownNeighbor);
            mServer->OutputFormat("    RxErrInvalidSrcAddr: %d\r\n", counters->mRxErrInvalidSrcAddr);
            mServer->OutputFormat("    RxErrSec: %d\r\n", counters->mRxErrSec);
            mServer->OutputFormat("    RxErrFcs: %d\r\n", counters->mRxErrFcs);
            mServer->OutputFormat("    RxErrOther: %d\r\n", counters->mRxErrOther);
        }
    }
}

void Interpreter::ProcessDataset(int argc, char *argv[])
{
    otError error;
    error = Dataset::Process(mInstance, argc, argv, *mServer);
    AppendResult(error);
}

#if OPENTHREAD_FTD
void Interpreter::ProcessDelayTimerMin(int argc, char *argv[])
{
    otError error = OT_ERROR_NONE;

    if (argc == 0)
    {
        mServer->OutputFormat("%d\r\n", (otDatasetGetDelayTimerMinimal(mInstance) / 1000));
    }
    else if (argc == 1)
    {
        unsigned long value;
        SuccessOrExit(error = ParseUnsignedLong(argv[0], value));
        SuccessOrExit(error = otDatasetSetDelayTimerMinimal(mInstance, static_cast<uint32_t>(value * 1000)));
    }
    else
    {
        error = OT_ERROR_INVALID_ARGS;
    }

exit:
    AppendResult(error);
}
#endif

void Interpreter::ProcessDiscover(int argc, char *argv[])
{
    otError error = OT_ERROR_NONE;
    uint32_t scanChannels = 0;
    long value;

    if (argc > 0)
    {
        SuccessOrExit(error = ParseLong(argv[0], value));
        scanChannels = 1 << value;
    }

    SuccessOrExit(error = otThreadDiscover(mInstance, scanChannels, OT_PANID_BROADCAST, false, false,
                                           &Interpreter::s_HandleActiveScanResult, this));
    mServer->OutputFormat("| J | Network Name     | Extended PAN     | PAN  | MAC Address      | Ch | dBm | LQI |\r\n");
    mServer->OutputFormat("+---+------------------+------------------+------+------------------+----+-----+-----+\r\n");

    return;

exit:
    AppendResult(error);
}

#if OPENTHREAD_ENABLE_DNS_CLIENT
void Interpreter::ProcessDns(int argc, char *argv[])
{
    otError error = OT_ERROR_NONE;
    long port = OT_DNS_DEFAULT_DNS_SERVER_PORT;
    Ip6::MessageInfo messageInfo;
    otDnsQuery query;

    VerifyOrExit(argc > 0, error = OT_ERROR_INVALID_ARGS);

    if (strcmp(argv[0], "resolve") == 0)
    {
        VerifyOrExit(!mResolvingInProgress, error = OT_ERROR_BUSY);
        VerifyOrExit(argc > 1, error = OT_ERROR_INVALID_ARGS);
        VerifyOrExit(strlen(argv[1]) < OT_DNS_MAX_HOSTNAME_LENGTH, error = OT_ERROR_INVALID_ARGS);

        strcpy(mResolvingHostname, argv[1]);

        memset(&messageInfo, 0, sizeof(messageInfo));
        messageInfo.mInterfaceId = OT_NETIF_INTERFACE_ID_THREAD;

        if (argc > 2)
        {
            SuccessOrExit(error = messageInfo.GetPeerAddr().FromString(argv[2]));
        }
        else
        {
            // Use IPv6 address of default DNS server.
            SuccessOrExit(error = messageInfo.GetPeerAddr().FromString(OT_DNS_DEFAULT_DNS_SERVER_IP));
        }

        if (argc > 3)
        {
            SuccessOrExit(error = ParseLong(argv[3], port));
        }

        messageInfo.SetPeerPort(static_cast<uint16_t>(port));

        query.mHostname    = mResolvingHostname;
        query.mMessageInfo = static_cast<const otMessageInfo *>(&messageInfo);
        query.mNoRecursion = false;

        SuccessOrExit(error = otDnsClientQuery(mInstance, &query, &Interpreter::s_HandleDnsResponse, this));

        mResolvingInProgress = true;
        return;
    }
    else
    {
        ExitNow(error = OT_ERROR_INVALID_ARGS);
    }

exit:
    AppendResult(error);
}

void Interpreter::s_HandleDnsResponse(void *aContext, const char *aHostname, otIp6Address *aAddress,
                                      uint32_t aTtl, otError aResult)
{
    static_cast<Interpreter *>(aContext)->HandleDnsResponse(aHostname,
                                                            *static_cast<Ip6::Address *>(aAddress),
                                                            aTtl, aResult);
}

void Interpreter::HandleDnsResponse(const char *aHostname, Ip6::Address &aAddress, uint32_t aTtl, otError aResult)
{
    mServer->OutputFormat("DNS response for %s - ", aHostname);

    if (aResult == OT_ERROR_NONE)
    {
        mServer->OutputFormat("[%x:%x:%x:%x:%x:%x:%x:%x] TTL: %d\r\n",
                              HostSwap16(aAddress.mFields.m16[0]),
                              HostSwap16(aAddress.mFields.m16[1]),
                              HostSwap16(aAddress.mFields.m16[2]),
                              HostSwap16(aAddress.mFields.m16[3]),
                              HostSwap16(aAddress.mFields.m16[4]),
                              HostSwap16(aAddress.mFields.m16[5]),
                              HostSwap16(aAddress.mFields.m16[6]),
                              HostSwap16(aAddress.mFields.m16[7]),
                              aTtl);
    }
    else
    {
        AppendResult(aResult);
    }

    mResolvingInProgress = false;
}
#endif

#if OPENTHREAD_FTD
void Interpreter::ProcessEidCache(int argc, char *argv[])
{
    otEidCacheEntry entry;

    for (uint8_t i = 0; ; i++)
    {
        SuccessOrExit(otThreadGetEidCacheEntry(mInstance, i, &entry));

        if (entry.mValid == false)
        {
            continue;
        }

        mServer->OutputFormat("%x:%x:%x:%x:%x:%x:%x:%x %04x\r\n",
                              HostSwap16(entry.mTarget.mFields.m16[0]),
                              HostSwap16(entry.mTarget.mFields.m16[1]),
                              HostSwap16(entry.mTarget.mFields.m16[2]),
                              HostSwap16(entry.mTarget.mFields.m16[3]),
                              HostSwap16(entry.mTarget.mFields.m16[4]),
                              HostSwap16(entry.mTarget.mFields.m16[5]),
                              HostSwap16(entry.mTarget.mFields.m16[6]),
                              HostSwap16(entry.mTarget.mFields.m16[7]),
                              entry.mRloc16);
    }

exit:
    OT_UNUSED_VARIABLE(argc);
    OT_UNUSED_VARIABLE(argv);
    AppendResult(OT_ERROR_NONE);
}
#endif  // OPENTHREAD_FTD

void Interpreter::ProcessEui64(int argc, char *argv[])
{
    otError error = OT_ERROR_NONE;
    otExtAddress extAddress;

    VerifyOrExit(argc == 0, error = OT_ERROR_PARSE);

    otLinkGetFactoryAssignedIeeeEui64(mInstance, &extAddress);
    OutputBytes(extAddress.m8, OT_EXT_ADDRESS_SIZE);
    mServer->OutputFormat("\r\n");

exit:
    OT_UNUSED_VARIABLE(argv);
    AppendResult(error);
}

void Interpreter::ProcessExtAddress(int argc, char *argv[])
{
    otError error = OT_ERROR_NONE;

    if (argc == 0)
    {
        otBufferPtr extAddress(reinterpret_cast<const uint8_t *>(otLinkGetExtendedAddress(mInstance)));
        OutputBytes(extAddress, OT_EXT_ADDRESS_SIZE);
        mServer->OutputFormat("\r\n");
    }
    else
    {
        otExtAddress extAddress;

        VerifyOrExit(Hex2Bin(argv[0], extAddress.m8, sizeof(otExtAddress)) >= 0, error = OT_ERROR_PARSE);

        error = otLinkSetExtendedAddress(mInstance, &extAddress);
    }

exit:
    AppendResult(error);
}

#ifdef OPENTHREAD_EXAMPLES_POSIX
void Interpreter::ProcessExit(int argc, char *argv[])
{
    exit(EXIT_SUCCESS);
    OT_UNUSED_VARIABLE(argc);
    OT_UNUSED_VARIABLE(argv);
}
#endif

#if (OPENTHREAD_CONFIG_LOG_OUTPUT == OPENTHREAD_CONFIG_LOG_OUTPUT_DEBUG_UART) && OPENTHREAD_EXAMPLES_POSIX

void Interpreter::ProcessLogFilename(int argc, char *argv[])
{
    otError error = OT_ERROR_NONE;

    if (argc == 1)
    {
        error = otPlatDebugUart_logfile(argv[0]);
        SuccessOrExit(error);
    }
    else
    {
        error = OT_ERROR_PARSE;
    }

exit:
    AppendResult(error);
}
#endif

void Interpreter::ProcessExtPanId(int argc, char *argv[])
{
    otError error = OT_ERROR_NONE;

    if (argc == 0)
    {
        otBufferPtr extPanId(otThreadGetExtendedPanId(mInstance));
        OutputBytes(extPanId, OT_EXT_PAN_ID_SIZE);
        mServer->OutputFormat("\r\n");
    }
    else
    {
        uint8_t extPanId[8];

        VerifyOrExit(Hex2Bin(argv[0], extPanId, sizeof(extPanId)) >= 0, error = OT_ERROR_PARSE);

        error = otThreadSetExtendedPanId(mInstance, extPanId);
    }

exit:
    AppendResult(error);
}

void Interpreter::ProcessFactoryReset(int argc, char *argv[])
{
    otInstanceFactoryReset(mInstance);
    OT_UNUSED_VARIABLE(argc);
    OT_UNUSED_VARIABLE(argv);
}

<<<<<<< HEAD
#if OPENTHREAD_ENABLE_FAULT_INJECTION
void Interpreter::ProcessFIPrintCounters(int argc, char *argv[])
{
    int id;
    const char *mgrName = otFIGetManagerName();
    const char *faultName = NULL;
    uint32_t faultCounter = 0;

    OT_UNUSED_VARIABLE(argc);
    OT_UNUSED_VARIABLE(argv);

    mServer->OutputFormat("FaultInjection counters:\r\n");

    for (id = 0; id < OT_FAULT_ID_NUM_FAULT_IDS; id++)
    {
        otFaultId faultId = (otFaultId)id;
        (void)otFIGetFaultCounterValue(faultId, &faultCounter);

        faultName = otFIGetFaultName(faultId);

        mServer->OutputFormat("%s_%s: %" PRIu32 "\r\n", mgrName, faultName, faultCounter);
    }

    mServer->OutputFormat("End of FaultInjection counters\r\n");
}

void Interpreter::ProcessFIResetCounters(int argc, char *argv[])
{
    OT_UNUSED_VARIABLE(argc);
    OT_UNUSED_VARIABLE(argv);

    otFIResetCounters();

    mServer->OutputFormat("Done\r\n");
}

void Interpreter::ProcessFIConfigure(int argc, char *argv[])
{
    OT_UNUSED_VARIABLE(argc);
    OT_UNUSED_VARIABLE(argv);

    otFIParseFaultInjectionStr(argv[0]);

    mServer->OutputFormat("Done\r\n");
}

void Interpreter::ProcessFIResetConfiguration(int argc, char *argv[])
{
    OT_UNUSED_VARIABLE(argc);
    OT_UNUSED_VARIABLE(argv);

    otFIResetConfiguration();

    mServer->OutputFormat("Done\r\n");
}
#endif

void Interpreter::ProcessHashMacAddress(int argc, char *argv[])
{
    otError error = OT_ERROR_NONE;
    otExtAddress hashMacAddress;

    VerifyOrExit(argc == 0, error = OT_ERROR_PARSE);

    otLinkGetJoinerId(mInstance, &hashMacAddress);
    OutputBytes(hashMacAddress.m8, OT_EXT_ADDRESS_SIZE);
    mServer->OutputFormat("\r\n");

exit:
    OT_UNUSED_VARIABLE(argv);
    AppendResult(error);
}

=======
>>>>>>> 935d2d07
void Interpreter::ProcessIfconfig(int argc, char *argv[])
{
    otError error = OT_ERROR_NONE;

    if (argc == 0)
    {
        if (otIp6IsEnabled(mInstance))
        {
            mServer->OutputFormat("up\r\n");
        }
        else
        {
            mServer->OutputFormat("down\r\n");
        }
    }
    else if (strcmp(argv[0], "up") == 0)
    {
        SuccessOrExit(error = otIp6SetEnabled(mInstance, true));
    }
    else if (strcmp(argv[0], "down") == 0)
    {
        SuccessOrExit(error = otIp6SetEnabled(mInstance, false));
    }

exit:
    AppendResult(error);
}

otError Interpreter::ProcessIpAddrAdd(int argc, char *argv[])
{
    otError error;
    otNetifAddress aAddress;

    VerifyOrExit(argc > 0, error = OT_ERROR_PARSE);

    SuccessOrExit(error = otIp6AddressFromString(argv[0], &aAddress.mAddress));
    aAddress.mPrefixLength = 64;
    aAddress.mPreferred = true;
    aAddress.mValid = true;
    error = otIp6AddUnicastAddress(mInstance, &aAddress);

exit:
    return error;
}

otError Interpreter::ProcessIpAddrDel(int argc, char *argv[])
{
    otError error;
    struct otIp6Address address;

    VerifyOrExit(argc > 0, error = OT_ERROR_PARSE);

    SuccessOrExit(error = otIp6AddressFromString(argv[0], &address));
    error = otIp6RemoveUnicastAddress(mInstance, &address);

exit:
    return error;
}

void Interpreter::ProcessIpAddr(int argc, char *argv[])
{
    otError error = OT_ERROR_NONE;

    if (argc == 0)
    {
        otNetifAddressPtr unicastAddrs(otIp6GetUnicastAddresses(mInstance));

        for (const otNetifAddress *addr = unicastAddrs; addr; addr = addr->mNext)
        {
            mServer->OutputFormat("%x:%x:%x:%x:%x:%x:%x:%x\r\n",
                                  HostSwap16(addr->mAddress.mFields.m16[0]),
                                  HostSwap16(addr->mAddress.mFields.m16[1]),
                                  HostSwap16(addr->mAddress.mFields.m16[2]),
                                  HostSwap16(addr->mAddress.mFields.m16[3]),
                                  HostSwap16(addr->mAddress.mFields.m16[4]),
                                  HostSwap16(addr->mAddress.mFields.m16[5]),
                                  HostSwap16(addr->mAddress.mFields.m16[6]),
                                  HostSwap16(addr->mAddress.mFields.m16[7]));
        }
    }
    else
    {
        if (strcmp(argv[0], "add") == 0)
        {
            SuccessOrExit(error = ProcessIpAddrAdd(argc - 1, argv + 1));
        }
        else if (strcmp(argv[0], "del") == 0)
        {
            SuccessOrExit(error = ProcessIpAddrDel(argc - 1, argv + 1));
        }
    }

exit:
    AppendResult(error);
}

#ifndef OTDLL
otError Interpreter::ProcessIpMulticastAddrAdd(int argc, char *argv[])
{
    otError error;
    struct otIp6Address address;

    VerifyOrExit(argc > 0, error = OT_ERROR_PARSE);

    SuccessOrExit(error = otIp6AddressFromString(argv[0], &address));
    error = otIp6SubscribeMulticastAddress(mInstance, &address);

exit:
    return error;
}

otError Interpreter::ProcessIpMulticastAddrDel(int argc, char *argv[])
{
    otError error;
    struct otIp6Address address;

    VerifyOrExit(argc > 0, error = OT_ERROR_PARSE);

    SuccessOrExit(error = otIp6AddressFromString(argv[0], &address));
    error = otIp6UnsubscribeMulticastAddress(mInstance, &address);

exit:
    return error;
}

otError Interpreter::ProcessMulticastPromiscuous(int argc, char *argv[])
{
    otError error = OT_ERROR_NONE;

    if (argc == 0)
    {
        if (otIp6IsMulticastPromiscuousEnabled(mInstance))
        {
            mServer->OutputFormat("Enabled\r\n");
        }
        else
        {
            mServer->OutputFormat("Disabled\r\n");
        }
    }
    else
    {
        if (strcmp(argv[0], "enable") == 0)
        {
            otIp6SetMulticastPromiscuousEnabled(mInstance, true);
        }
        else if (strcmp(argv[0], "disable") == 0)
        {
            otIp6SetMulticastPromiscuousEnabled(mInstance, false);
        }
        else
        {
            ExitNow(error = OT_ERROR_PARSE);
        }
    }

exit:
    return error;
}

void Interpreter::ProcessIpMulticastAddr(int argc, char *argv[])
{
    otError error = OT_ERROR_NONE;

    if (argc == 0)
    {
        for (const otNetifMulticastAddress *addr = otIp6GetMulticastAddresses(mInstance); addr; addr = addr->mNext)
        {
            mServer->OutputFormat("%x:%x:%x:%x:%x:%x:%x:%x\r\n",
                                  HostSwap16(addr->mAddress.mFields.m16[0]),
                                  HostSwap16(addr->mAddress.mFields.m16[1]),
                                  HostSwap16(addr->mAddress.mFields.m16[2]),
                                  HostSwap16(addr->mAddress.mFields.m16[3]),
                                  HostSwap16(addr->mAddress.mFields.m16[4]),
                                  HostSwap16(addr->mAddress.mFields.m16[5]),
                                  HostSwap16(addr->mAddress.mFields.m16[6]),
                                  HostSwap16(addr->mAddress.mFields.m16[7]));
        }
    }
    else
    {
        if (strcmp(argv[0], "add") == 0)
        {
            SuccessOrExit(error = ProcessIpMulticastAddrAdd(argc - 1, argv + 1));
        }
        else if (strcmp(argv[0], "del") == 0)
        {
            SuccessOrExit(error = ProcessIpMulticastAddrDel(argc - 1, argv + 1));
        }
        else if (strcmp(argv[0], "promiscuous") == 0)
        {
            SuccessOrExit(error = ProcessMulticastPromiscuous(argc - 1, argv + 1));
        }
    }

exit:
    AppendResult(error);
}
#endif

void Interpreter::ProcessKeySequence(int argc, char *argv[])
{
    otError error = OT_ERROR_NONE;
    long value;

    VerifyOrExit(argc == 1 || argc == 2, error = OT_ERROR_PARSE);

    if (strcmp(argv[0], "counter") == 0)
    {
        if (argc == 1)
        {
            mServer->OutputFormat("%d\r\n", otThreadGetKeySequenceCounter(mInstance));
        }
        else
        {
            SuccessOrExit(error = ParseLong(argv[1], value));
            otThreadSetKeySequenceCounter(mInstance, static_cast<uint32_t>(value));
        }
    }
    else if (strcmp(argv[0], "guardtime") == 0)
    {
        if (argc == 1)
        {
            mServer->OutputFormat("%d\r\n", otThreadGetKeySwitchGuardTime(mInstance));
        }
        else
        {
            SuccessOrExit(error = ParseLong(argv[1], value));
            otThreadSetKeySwitchGuardTime(mInstance, static_cast<uint32_t>(value));
        }
    }

exit:
    AppendResult(error);
}

void Interpreter::ProcessLeaderData(int argc, char *argv[])
{
    otError error;
    otLeaderData leaderData;

    SuccessOrExit(error = otThreadGetLeaderData(mInstance, &leaderData));

    mServer->OutputFormat("Partition ID: %u\r\n", leaderData.mPartitionId);
    mServer->OutputFormat("Weighting: %d\r\n", leaderData.mWeighting);
    mServer->OutputFormat("Data Version: %d\r\n", leaderData.mDataVersion);
    mServer->OutputFormat("Stable Data Version: %d\r\n", leaderData.mStableDataVersion);
    mServer->OutputFormat("Leader Router ID: %d\r\n", leaderData.mLeaderRouterId);

exit:
    OT_UNUSED_VARIABLE(argc);
    OT_UNUSED_VARIABLE(argv);
    AppendResult(error);
}

#if OPENTHREAD_FTD
void Interpreter::ProcessLeaderPartitionId(int argc, char *argv[])
{
    otError error = OT_ERROR_NONE;
    unsigned long value;

    if (argc == 0)
    {
        mServer->OutputFormat("%u\r\n", otThreadGetLocalLeaderPartitionId(mInstance));
    }
    else
    {
        SuccessOrExit(error = ParseUnsignedLong(argv[0], value));
        otThreadSetLocalLeaderPartitionId(mInstance, static_cast<uint32_t>(value));
    }

exit:
    AppendResult(error);
}

void Interpreter::ProcessLeaderWeight(int argc, char *argv[])
{
    otError error = OT_ERROR_NONE;
    long value;

    if (argc == 0)
    {
        mServer->OutputFormat("%d\r\n", otThreadGetLocalLeaderWeight(mInstance));
    }
    else
    {
        SuccessOrExit(error = ParseLong(argv[0], value));
        otThreadSetLocalLeaderWeight(mInstance, static_cast<uint8_t>(value));
    }

exit:
    AppendResult(error);
}
#endif  // OPENTHREAD_FTD

#if OPENTHREAD_FTD
void Interpreter::ProcessPSKc(int argc, char *argv[])
{
    otError error = OT_ERROR_NONE;

    if (argc == 0)
    {
        const uint8_t *currentPSKc = otThreadGetPSKc(mInstance);

        for (int i = 0; i < OT_PSKC_MAX_SIZE; i++)
        {
            mServer->OutputFormat("%02x", currentPSKc[i]);
        }

        mServer->OutputFormat("\r\n");
    }
    else
    {
        uint8_t newPSKc[OT_PSKC_MAX_SIZE];

        VerifyOrExit(Hex2Bin(argv[0], newPSKc, sizeof(newPSKc)) == OT_PSKC_MAX_SIZE, error = OT_ERROR_PARSE);
        SuccessOrExit(error = otThreadSetPSKc(mInstance, newPSKc));
    }

exit:
    AppendResult(error);
}
#endif

void Interpreter::ProcessMasterKey(int argc, char *argv[])
{
    otError error = OT_ERROR_NONE;

    if (argc == 0)
    {
        otBufferPtr key(reinterpret_cast<const uint8_t *>(otThreadGetMasterKey(mInstance)));

        for (int i = 0; i < OT_MASTER_KEY_SIZE; i++)
        {
            mServer->OutputFormat("%02x", key[i]);
        }

        mServer->OutputFormat("\r\n");
    }
    else
    {
        otMasterKey key;

        VerifyOrExit(Hex2Bin(argv[0], key.m8, sizeof(key.m8)) == OT_MASTER_KEY_SIZE, error = OT_ERROR_PARSE);
        SuccessOrExit(error = otThreadSetMasterKey(mInstance, &key));
    }

exit:
    AppendResult(error);
}

void Interpreter::ProcessMode(int argc, char *argv[])
{
    otError error = OT_ERROR_NONE;
    otLinkModeConfig linkMode;

    memset(&linkMode, 0, sizeof(otLinkModeConfig));

    if (argc == 0)
    {
        linkMode = otThreadGetLinkMode(mInstance);

        if (linkMode.mRxOnWhenIdle)
        {
            mServer->OutputFormat("r");
        }

        if (linkMode.mSecureDataRequests)
        {
            mServer->OutputFormat("s");
        }

        if (linkMode.mDeviceType)
        {
            mServer->OutputFormat("d");
        }

        if (linkMode.mNetworkData)
        {
            mServer->OutputFormat("n");
        }

        mServer->OutputFormat("\r\n");
    }
    else
    {
        for (char *arg = argv[0]; *arg != '\0'; arg++)
        {
            switch (*arg)
            {
            case 'r':
                linkMode.mRxOnWhenIdle = 1;
                break;

            case 's':
                linkMode.mSecureDataRequests = 1;
                break;

            case 'd':
                linkMode.mDeviceType = 1;
                break;

            case 'n':
                linkMode.mNetworkData = 1;
                break;

            default:
                ExitNow(error = OT_ERROR_PARSE);
            }
        }

        SuccessOrExit(error = otThreadSetLinkMode(mInstance, linkMode));
    }

exit:
    AppendResult(error);
}

#if OPENTHREAD_FTD
void Interpreter::ProcessNeighbor(int argc, char *argv[])
{
    otError error = OT_ERROR_NONE;
    otNeighborInfo neighborInfo;
    bool isTable;
    otNeighborInfoIterator iterator = OT_NEIGHBOR_INFO_ITERATOR_INIT;

    VerifyOrExit(argc > 0, error = OT_ERROR_PARSE);

    isTable = (strcmp(argv[0], "table") == 0);

    if (isTable || strcmp(argv[0], "list") == 0)
    {
        if (isTable)
        {
            mServer->OutputFormat("| Role | RLOC16 | Age | Avg RSSI | Last RSSI |R|S|D|N| Extended MAC     |\r\n");
            mServer->OutputFormat("+------+--------+-----+----------+-----------+-+-+-+-+------------------+\r\n");
        }

        while (otThreadGetNextNeighborInfo(mInstance, &iterator, &neighborInfo) == OT_ERROR_NONE)
        {
            if (isTable)
            {
                mServer->OutputFormat("| %3c  ", neighborInfo.mIsChild ? 'C' : 'R');
                mServer->OutputFormat("| 0x%04x ", neighborInfo.mRloc16);
                mServer->OutputFormat("| %3d ", neighborInfo.mAge);
                mServer->OutputFormat("| %8d ", neighborInfo.mAverageRssi);
                mServer->OutputFormat("| %9d ", neighborInfo.mLastRssi);
                mServer->OutputFormat("|%1d", neighborInfo.mRxOnWhenIdle);
                mServer->OutputFormat("|%1d", neighborInfo.mSecureDataRequest);
                mServer->OutputFormat("|%1d", neighborInfo.mFullFunction);
                mServer->OutputFormat("|%1d", neighborInfo.mFullNetworkData);
                mServer->OutputFormat("| ");

                for (size_t j = 0; j < sizeof(neighborInfo.mExtAddress); j++)
                {
                    mServer->OutputFormat("%02x", neighborInfo.mExtAddress.m8[j]);
                }

                mServer->OutputFormat(" |\r\n");
            }
            else
            {
                mServer->OutputFormat("0x%04x ", neighborInfo.mRloc16);
            }
        }

        mServer->OutputFormat("\r\n");
    }
    else
    {
        error = OT_ERROR_PARSE;
    }

exit:
    AppendResult(error);
}
#endif

#if OPENTHREAD_ENABLE_SERVICE
void Interpreter::ProcessNetworkDataShow(int argc, char *argv[])
{
    otError error = OT_ERROR_NONE;
    uint8_t data[255];
    uint8_t len = sizeof(data);

    SuccessOrExit(error = otNetDataGet(mInstance, false, data, &len));

    this->OutputBytes(data, static_cast<uint8_t>(len));
    mServer->OutputFormat("\r\n");

exit:
    OT_UNUSED_VARIABLE(argc);
    OT_UNUSED_VARIABLE(argv);
    AppendResult(error);
}

void Interpreter::ProcessService(int argc, char *argv[])
{
    otError error = OT_ERROR_NONE;

    VerifyOrExit(argc > 0, error = OT_ERROR_PARSE);

    if (strcmp(argv[0], "add") == 0)
    {
        otServiceConfig cfg;
        long enterpriseNumber = 0;

        VerifyOrExit(argc > 3, error = OT_ERROR_PARSE);

        SuccessOrExit(error = ParseLong(argv[1], enterpriseNumber));

        cfg.mServiceDataLength = static_cast<uint8_t>(strlen(argv[2]));
        memcpy(cfg.mServiceData, argv[2], cfg.mServiceDataLength);
        cfg.mEnterpriseNumber = static_cast<uint32_t>(enterpriseNumber);
        cfg.mServerConfig.mStable = true;
        cfg.mServerConfig.mServerDataLength = static_cast<uint8_t>(strlen(argv[3]));
        memcpy(cfg.mServerConfig.mServerData, argv[3], cfg.mServerConfig.mServerDataLength);

        SuccessOrExit(error = otServerAddService(mInstance, &cfg));
    }
    else if (strcmp(argv[0], "remove") == 0)
    {
        long enterpriseNumber = 0;

        VerifyOrExit(argc > 2, error = OT_ERROR_PARSE);

        SuccessOrExit(error = ParseLong(argv[1], enterpriseNumber));

        SuccessOrExit(error = otServerRemoveService(mInstance, static_cast<uint32_t>(enterpriseNumber),
                                                    reinterpret_cast<uint8_t *>(argv[2]), static_cast<uint8_t>(strlen(argv[2]))));
    }

exit:
    AppendResult(error);
}
#endif

#if OPENTHREAD_ENABLE_BORDER_ROUTER || OPENTHREAD_ENABLE_SERVICE
void Interpreter::ProcessNetworkDataRegister(int argc, char *argv[])
{
    otError error = OT_ERROR_NONE;
#if OPENTHREAD_ENABLE_BORDER_ROUTER
    SuccessOrExit(error = otBorderRouterRegister(mInstance));
#else
    SuccessOrExit(error = otServerRegister(mInstance));
#endif

exit:
    OT_UNUSED_VARIABLE(argc);
    OT_UNUSED_VARIABLE(argv);
    AppendResult(error);
}
#endif  // OPENTHREAD_ENABLE_BORDER_ROUTER || OPENTHREAD_ENABLE_SERVICE

#if OPENTHREAD_FTD
void Interpreter::ProcessNetworkIdTimeout(int argc, char *argv[])
{
    otError error = OT_ERROR_NONE;
    long value;

    if (argc == 0)
    {
        mServer->OutputFormat("%d\r\n", otThreadGetNetworkIdTimeout(mInstance));
    }
    else
    {
        SuccessOrExit(error = ParseLong(argv[0], value));
        otThreadSetNetworkIdTimeout(mInstance, static_cast<uint8_t>(value));
    }

exit:
    AppendResult(error);
}
#endif  // OPENTHREAD_FTD

void Interpreter::ProcessNetworkName(int argc, char *argv[])
{
    otError error = OT_ERROR_NONE;

    if (argc == 0)
    {
        otStringPtr networkName(otThreadGetNetworkName(mInstance));
        mServer->OutputFormat("%.*s\r\n", OT_NETWORK_NAME_MAX_SIZE, (const char *)networkName);
    }
    else
    {
        SuccessOrExit(error = otThreadSetNetworkName(mInstance, argv[0]));
    }

exit:
    AppendResult(error);
}

void Interpreter::ProcessPanId(int argc, char *argv[])
{
    otError error = OT_ERROR_NONE;
    long value;

    if (argc == 0)
    {
        mServer->OutputFormat("%04x\r\n", otLinkGetPanId(mInstance));
    }
    else
    {
        SuccessOrExit(error = ParseLong(argv[0], value));
        error = otLinkSetPanId(mInstance, static_cast<otPanId>(value));
    }

exit:
    AppendResult(error);
}

void Interpreter::ProcessParent(int argc, char *argv[])
{
    otError error = OT_ERROR_NONE;
    otRouterInfo parentInfo;

    SuccessOrExit(error = otThreadGetParentInfo(mInstance, &parentInfo));
    mServer->OutputFormat("Ext Addr: ");

    for (size_t i = 0; i < sizeof(parentInfo.mExtAddress); i++)
    {
        mServer->OutputFormat("%02x", parentInfo.mExtAddress.m8[i]);
    }

    mServer->OutputFormat("\r\n");

    mServer->OutputFormat("Rloc: %x\r\n", parentInfo.mRloc16);
    mServer->OutputFormat("Link Quality In: %d\r\n", parentInfo.mLinkQualityIn);
    mServer->OutputFormat("Link Quality Out: %d\r\n", parentInfo.mLinkQualityOut);
    mServer->OutputFormat("Age: %d\r\n", parentInfo.mAge);

exit:
    OT_UNUSED_VARIABLE(argc);
    OT_UNUSED_VARIABLE(argv);
    AppendResult(error);
}

#if OPENTHREAD_FTD
void Interpreter::ProcessParentPriority(int argc, char *argv[])
{
    otError error = OT_ERROR_NONE;
    long value;

    if (argc == 0)
    {
        mServer->OutputFormat("%d\r\n", otThreadGetParentPriority(mInstance));
    }
    else
    {
        SuccessOrExit(error = ParseLong(argv[0], value));
        error = otThreadSetParentPriority(mInstance, static_cast<int8_t>(value));
    }

exit:
    AppendResult(error);
}
#endif

#ifndef OTDLL
void Interpreter::s_HandleIcmpReceive(void *aContext, otMessage *aMessage, const otMessageInfo *aMessageInfo,
                                      const otIcmp6Header *aIcmpHeader)
{
    static_cast<Interpreter *>(aContext)->HandleIcmpReceive(*static_cast<Message *>(aMessage),
                                                            *static_cast<const Ip6::MessageInfo *>(aMessageInfo),
                                                            *static_cast<const Ip6::IcmpHeader *>(aIcmpHeader));
}

void Interpreter::HandleIcmpReceive(Message &aMessage, const Ip6::MessageInfo &aMessageInfo,
                                    const otIcmp6Header &aIcmpHeader)
{
    uint32_t timestamp = 0;

    VerifyOrExit(aIcmpHeader.mType == OT_ICMP6_TYPE_ECHO_REPLY);

    mServer->OutputFormat("%d bytes from ", aMessage.GetLength() - aMessage.GetOffset());
    mServer->OutputFormat("%x:%x:%x:%x:%x:%x:%x:%x",
                          HostSwap16(aMessageInfo.GetPeerAddr().mFields.m16[0]),
                          HostSwap16(aMessageInfo.GetPeerAddr().mFields.m16[1]),
                          HostSwap16(aMessageInfo.GetPeerAddr().mFields.m16[2]),
                          HostSwap16(aMessageInfo.GetPeerAddr().mFields.m16[3]),
                          HostSwap16(aMessageInfo.GetPeerAddr().mFields.m16[4]),
                          HostSwap16(aMessageInfo.GetPeerAddr().mFields.m16[5]),
                          HostSwap16(aMessageInfo.GetPeerAddr().mFields.m16[6]),
                          HostSwap16(aMessageInfo.GetPeerAddr().mFields.m16[7]));
    mServer->OutputFormat(": icmp_seq=%d hlim=%d", HostSwap16(aIcmpHeader.mData.m16[1]), aMessageInfo.mHopLimit);

    if (aMessage.Read(aMessage.GetOffset(), sizeof(uint32_t), &timestamp) >=
        static_cast<int>(sizeof(uint32_t)))
    {
        mServer->OutputFormat(" time=%dms", TimerMilli::GetNow() - HostSwap32(timestamp));
    }

    mServer->OutputFormat("\r\n");

exit:
    return;
}

void Interpreter::ProcessPing(int argc, char *argv[])
{
    otError error = OT_ERROR_NONE;
    uint8_t index = 1;
    long value;

    VerifyOrExit(argc > 0, error = OT_ERROR_PARSE);

    if (strcmp(argv[0], "stop") == 0)
    {
        if (!mPingTimer.IsRunning())
        {
            error = OT_ERROR_INVALID_STATE;
        }
        else
        {
            mPingTimer.Stop();
        }

        ExitNow();
    }

    VerifyOrExit(!mPingTimer.IsRunning(), error = OT_ERROR_BUSY);

    memset(&mMessageInfo, 0, sizeof(mMessageInfo));
    SuccessOrExit(error = mMessageInfo.GetPeerAddr().FromString(argv[0]));
    mMessageInfo.mInterfaceId = OT_NETIF_INTERFACE_ID_THREAD;

    mLength = 8;
    mCount = 1;
    mInterval = 1000;

    while (index < argc)
    {
        SuccessOrExit(error = ParseLong(argv[index], value));

        switch (index)
        {
        case 1:
            mLength = (uint16_t)value;
            break;

        case 2:
            mCount = (uint16_t)value;
            break;

        case 3:
            mInterval = (uint32_t)value;
            mInterval = mInterval * 1000;
            break;

        default:
            ExitNow(error = OT_ERROR_PARSE);
        }

        index++;
    }

    HandlePingTimer();

    return;

exit:
    AppendResult(error);
}

void Interpreter::s_HandlePingTimer(Timer &aTimer)
{
    GetOwner(aTimer).HandlePingTimer();
}

void Interpreter::HandlePingTimer()
{
    otError error = OT_ERROR_NONE;
    uint32_t timestamp = HostSwap32(TimerMilli::GetNow());

    otMessage *message;
    const otMessageInfo *messageInfo = static_cast<const otMessageInfo *>(&mMessageInfo);

    VerifyOrExit((message = otIp6NewMessage(mInstance, true)) != NULL, error = OT_ERROR_NO_BUFS);
    SuccessOrExit(error = otMessageAppend(message, &timestamp, sizeof(timestamp)));
    SuccessOrExit(error = otMessageSetLength(message, mLength));
    SuccessOrExit(error = otIcmp6SendEchoRequest(mInstance, message, messageInfo, 1));

    mCount--;

exit:

    if (error != OT_ERROR_NONE && message != NULL)
    {
        otMessageFree(message);
    }

    if (mCount)
    {
        mPingTimer.Start(mInterval);
    }
}
#endif

void Interpreter::ProcessPollPeriod(int argc, char *argv[])
{
    otError error = OT_ERROR_NONE;
    long value;

    if (argc == 0)
    {
        mServer->OutputFormat("%d\r\n", (otLinkGetPollPeriod(mInstance) / 1000));  // ms->s
    }
    else
    {
        SuccessOrExit(error = ParseLong(argv[0], value));
        otLinkSetPollPeriod(mInstance, static_cast<uint32_t>(value * 1000));  // s->ms
    }

exit:
    AppendResult(error);
}

#ifndef OTDLL
void Interpreter::ProcessPromiscuous(int argc, char *argv[])
{
    otError error = OT_ERROR_NONE;

    if (argc == 0)
    {
        if (otLinkIsPromiscuous(mInstance) && otPlatRadioGetPromiscuous(mInstance))
        {
            mServer->OutputFormat("Enabled\r\n");
        }
        else
        {
            mServer->OutputFormat("Disabled\r\n");
        }
    }
    else
    {
        if (strcmp(argv[0], "enable") == 0)
        {
            otLinkSetPcapCallback(mInstance, &s_HandleLinkPcapReceive, this);
            SuccessOrExit(error = otLinkSetPromiscuous(mInstance, true));
        }
        else if (strcmp(argv[0], "disable") == 0)
        {
            otLinkSetPcapCallback(mInstance, NULL, NULL);
            SuccessOrExit(error = otLinkSetPromiscuous(mInstance, false));
        }
    }

exit:
    AppendResult(error);
}

void Interpreter::s_HandleLinkPcapReceive(const otRadioFrame *aFrame, void *aContext)
{
    static_cast<Interpreter *>(aContext)->HandleLinkPcapReceive(aFrame);
}

void Interpreter::HandleLinkPcapReceive(const otRadioFrame *aFrame)
{
    mServer->OutputFormat("\r\n");

    for (size_t i = 0; i < 44; i++)
    {
        mServer->OutputFormat("=");
    }

    mServer->OutputFormat("[len = %3u]", aFrame->mLength);

    for (size_t i = 0; i < 28; i++)
    {
        mServer->OutputFormat("=");
    }

    mServer->OutputFormat("\r\n");

    for (size_t i = 0; i < aFrame->mLength; i += 16)
    {
        mServer->OutputFormat("|");

        for (size_t j = 0; j < 16; j++)
        {
            if (i + j < aFrame->mLength)
            {
                mServer->OutputFormat(" %02X", aFrame->mPsdu[i + j]);
            }
            else
            {
                mServer->OutputFormat(" ..");
            }
        }

        mServer->OutputFormat("|");

        for (size_t j = 0; j < 16; j++)
        {
            if (i + j < aFrame->mLength)
            {
                if (31 < aFrame->mPsdu[i + j] && aFrame->mPsdu[i + j] < 127)
                {
                    mServer->OutputFormat(" %c", aFrame->mPsdu[i + j]);
                }
                else
                {
                    mServer->OutputFormat(" ?");
                }
            }
            else
            {
                mServer->OutputFormat(" .");
            }
        }

        mServer->OutputFormat("|\r\n");
    }

    for (size_t i = 0; i < 83; i++)
    {
        mServer->OutputFormat("-");
    }

    mServer->OutputFormat("\r\n");
}
#endif

#if OPENTHREAD_ENABLE_BORDER_ROUTER
otError Interpreter::ProcessPrefixAdd(int argc, char *argv[])
{
    otError error = OT_ERROR_NONE;
    otBorderRouterConfig config;
    int argcur = 0;

    memset(&config, 0, sizeof(otBorderRouterConfig));

    char *prefixLengthStr;
    char *endptr;

    if ((prefixLengthStr = strchr(argv[argcur], '/')) == NULL)
    {
        ExitNow();
    }

    *prefixLengthStr++ = '\0';

    SuccessOrExit(error = otIp6AddressFromString(argv[argcur], &config.mPrefix.mPrefix));

    config.mPrefix.mLength = static_cast<uint8_t>(strtol(prefixLengthStr, &endptr, 0));

    if (*endptr != '\0')
    {
        ExitNow(error = OT_ERROR_PARSE);
    }

    argcur++;

    for (; argcur < argc; argcur++)
    {
        if (strcmp(argv[argcur], "high") == 0)
        {
            config.mPreference = OT_ROUTE_PREFERENCE_HIGH;
        }
        else if (strcmp(argv[argcur], "med") == 0)
        {
            config.mPreference = OT_ROUTE_PREFERENCE_MED;
        }
        else if (strcmp(argv[argcur], "low") == 0)
        {
            config.mPreference = OT_ROUTE_PREFERENCE_LOW;
        }
        else
        {
            for (char *arg = argv[argcur]; *arg != '\0'; arg++)
            {
                switch (*arg)
                {
                case 'p':
                    config.mPreferred = true;
                    break;

                case 'a':
                    config.mSlaac = true;
                    break;

                case 'd':
                    config.mDhcp = true;
                    break;

                case 'c':
                    config.mConfigure = true;
                    break;

                case 'r':
                    config.mDefaultRoute = true;
                    break;

                case 'o':
                    config.mOnMesh = true;
                    break;

                case 's':
                    config.mStable = true;
                    break;

                default:
                    ExitNow(error = OT_ERROR_PARSE);
                }
            }
        }
    }

    error = otBorderRouterAddOnMeshPrefix(mInstance, &config);

exit:
    return error;
}

otError Interpreter::ProcessPrefixRemove(int argc, char *argv[])
{
    otError error = OT_ERROR_NONE;
    struct otIp6Prefix prefix;
    int argcur = 0;

    memset(&prefix, 0, sizeof(otIp6Prefix));

    char *prefixLengthStr;
    char *endptr;

    if ((prefixLengthStr = strchr(argv[argcur], '/')) == NULL)
    {
        ExitNow();
    }

    *prefixLengthStr++ = '\0';

    SuccessOrExit(error = otIp6AddressFromString(argv[argcur], &prefix.mPrefix));

    prefix.mLength = static_cast<uint8_t>(strtol(prefixLengthStr, &endptr, 0));

    if (*endptr != '\0')
    {
        ExitNow(error = OT_ERROR_PARSE);
    }

    error = otBorderRouterRemoveOnMeshPrefix(mInstance, &prefix);

exit:
    OT_UNUSED_VARIABLE(argc);
    return error;
}

otError Interpreter::ProcessPrefixList(void)
{
    otNetworkDataIterator iterator = OT_NETWORK_DATA_ITERATOR_INIT;
    otBorderRouterConfig config;

    while (otBorderRouterGetNextOnMeshPrefix(mInstance, &iterator, &config) == OT_ERROR_NONE)
    {
        mServer->OutputFormat("%x:%x:%x:%x::/%d ",
                              HostSwap16(config.mPrefix.mPrefix.mFields.m16[0]),
                              HostSwap16(config.mPrefix.mPrefix.mFields.m16[1]),
                              HostSwap16(config.mPrefix.mPrefix.mFields.m16[2]),
                              HostSwap16(config.mPrefix.mPrefix.mFields.m16[3]),
                              config.mPrefix.mLength);

        if (config.mPreferred)
        {
            mServer->OutputFormat("p");
        }

        if (config.mSlaac)
        {
            mServer->OutputFormat("a");
        }

        if (config.mDhcp)
        {
            mServer->OutputFormat("d");
        }

        if (config.mConfigure)
        {
            mServer->OutputFormat("c");
        }

        if (config.mDefaultRoute)
        {
            mServer->OutputFormat("r");
        }

        if (config.mOnMesh)
        {
            mServer->OutputFormat("o");
        }

        if (config.mStable)
        {
            mServer->OutputFormat("s");
        }

        switch (config.mPreference)
        {
        case OT_ROUTE_PREFERENCE_LOW:
            mServer->OutputFormat(" low\r\n");
            break;

        case OT_ROUTE_PREFERENCE_MED:
            mServer->OutputFormat(" med\r\n");
            break;

        case OT_ROUTE_PREFERENCE_HIGH:
            mServer->OutputFormat(" high\r\n");
            break;
        }
    }

    return OT_ERROR_NONE;
}

void Interpreter::ProcessPrefix(int argc, char *argv[])
{
    otError error = OT_ERROR_NONE;

    if (argc == 0)
    {
        SuccessOrExit(error = ProcessPrefixList());
    }
    else if (strcmp(argv[0], "add") == 0)
    {
        SuccessOrExit(error = ProcessPrefixAdd(argc - 1, argv + 1));
    }
    else if (strcmp(argv[0], "remove") == 0)
    {
        SuccessOrExit(error = ProcessPrefixRemove(argc - 1, argv + 1));
    }
    else
    {
        ExitNow(error = OT_ERROR_PARSE);
    }

exit:
    AppendResult(error);
}
#endif  // OPENTHREAD_ENABLE_BORDER_ROUTER

#if OPENTHREAD_FTD
void Interpreter::ProcessReleaseRouterId(int argc, char *argv[])
{
    otError error = OT_ERROR_NONE;
    long value;

    VerifyOrExit(argc > 0, error = OT_ERROR_PARSE);

    SuccessOrExit(error = ParseLong(argv[0], value));
    SuccessOrExit(error = otThreadReleaseRouterId(mInstance, static_cast<uint8_t>(value)));

exit:
    AppendResult(error);
}
#endif  // OPENTHREAD_FTD

void Interpreter::ProcessReset(int argc, char *argv[])
{
    otInstanceReset(mInstance);
    OT_UNUSED_VARIABLE(argc);
    OT_UNUSED_VARIABLE(argv);
}

void Interpreter::ProcessRloc16(int argc, char *argv[])
{
    mServer->OutputFormat("%04x\r\n", otThreadGetRloc16(mInstance));
    mServer->OutputFormat("Done\r\n");
    OT_UNUSED_VARIABLE(argc);
    OT_UNUSED_VARIABLE(argv);
}

#if OPENTHREAD_ENABLE_BORDER_ROUTER
otError Interpreter::ProcessRouteAdd(int argc, char *argv[])
{
    otError error = OT_ERROR_NONE;
    otExternalRouteConfig config;
    int argcur = 0;

    memset(&config, 0, sizeof(otExternalRouteConfig));

    char *prefixLengthStr;
    char *endptr;

    VerifyOrExit(argc > 0, error = OT_ERROR_PARSE);

    if ((prefixLengthStr = strchr(argv[argcur], '/')) == NULL)
    {
        ExitNow();
    }

    *prefixLengthStr++ = '\0';

    SuccessOrExit(error = otIp6AddressFromString(argv[argcur], &config.mPrefix.mPrefix));

    config.mPrefix.mLength = static_cast<uint8_t>(strtol(prefixLengthStr, &endptr, 0));

    if (*endptr != '\0')
    {
        ExitNow(error = OT_ERROR_PARSE);
    }

    argcur++;

    for (; argcur < argc; argcur++)
    {
        if (strcmp(argv[argcur], "s") == 0)
        {
            config.mStable = true;
        }
        else if (strcmp(argv[argcur], "high") == 0)
        {
            config.mPreference = OT_ROUTE_PREFERENCE_HIGH;
        }
        else if (strcmp(argv[argcur], "med") == 0)
        {
            config.mPreference = OT_ROUTE_PREFERENCE_MED;
        }
        else if (strcmp(argv[argcur], "low") == 0)
        {
            config.mPreference = OT_ROUTE_PREFERENCE_LOW;
        }
        else
        {
            ExitNow(error = OT_ERROR_PARSE);
        }
    }

    error = otBorderRouterAddRoute(mInstance, &config);

exit:
    return error;
}

otError Interpreter::ProcessRouteRemove(int argc, char *argv[])
{
    otError error = OT_ERROR_NONE;
    struct otIp6Prefix prefix;
    int argcur = 0;

    memset(&prefix, 0, sizeof(struct otIp6Prefix));
    char *prefixLengthStr;
    char *endptr;

    VerifyOrExit(argc > 0, error = OT_ERROR_PARSE);

    if ((prefixLengthStr = strchr(argv[argcur], '/')) == NULL)
    {
        ExitNow();
    }

    *prefixLengthStr++ = '\0';

    SuccessOrExit(error = otIp6AddressFromString(argv[argcur], &prefix.mPrefix));

    prefix.mLength = static_cast<uint8_t>(strtol(prefixLengthStr, &endptr, 0));

    if (*endptr != '\0')
    {
        ExitNow(error = OT_ERROR_PARSE);
    }

    error = otBorderRouterRemoveRoute(mInstance, &prefix);

exit:
    return error;
}

void Interpreter::ProcessRoute(int argc, char *argv[])
{
    otError error = OT_ERROR_NONE;

    VerifyOrExit(argc > 0, error = OT_ERROR_PARSE);

    if (strcmp(argv[0], "add") == 0)
    {
        SuccessOrExit(error = ProcessRouteAdd(argc - 1, argv + 1));
    }
    else if (strcmp(argv[0], "remove") == 0)
    {
        SuccessOrExit(error = ProcessRouteRemove(argc - 1, argv + 1));
    }
    else
    {
        ExitNow(error = OT_ERROR_PARSE);
    }

exit:
    AppendResult(error);
}
#endif  // OPENTHREAD_ENABLE_BORDER_ROUTER

#if OPENTHREAD_FTD
void Interpreter::ProcessRouter(int argc, char *argv[])
{
    otError error = OT_ERROR_NONE;
    otRouterInfo routerInfo;
    long value;
    bool isTable;

    VerifyOrExit(argc > 0, error = OT_ERROR_PARSE);

    isTable = (strcmp(argv[0], "table") == 0);

    if (isTable || strcmp(argv[0], "list") == 0)
    {
        if (isTable)
        {
            mServer->OutputFormat("| ID | RLOC16 | Next Hop | Path Cost | LQ In | LQ Out | Age | Extended MAC     |\r\n");
            mServer->OutputFormat("+----+--------+----------+-----------+-------+--------+-----+------------------+\r\n");
        }

        for (uint8_t i = 0; ; i++)
        {
            if (otThreadGetRouterInfo(mInstance, i, &routerInfo) != OT_ERROR_NONE)
            {
                mServer->OutputFormat("\r\n");
                ExitNow();
            }

            if (routerInfo.mAllocated)
            {
                if (isTable)
                {
                    mServer->OutputFormat("| %2d ", routerInfo.mRouterId);
                    mServer->OutputFormat("| 0x%04x ", routerInfo.mRloc16);
                    mServer->OutputFormat("| %8d ", routerInfo.mNextHop);
                    mServer->OutputFormat("| %9d ", routerInfo.mPathCost);
                    mServer->OutputFormat("| %5d ", routerInfo.mLinkQualityIn);
                    mServer->OutputFormat("| %6d ", routerInfo.mLinkQualityOut);
                    mServer->OutputFormat("| %3d ", routerInfo.mAge);
                    mServer->OutputFormat("| ");

                    for (size_t j = 0; j < sizeof(routerInfo.mExtAddress); j++)
                    {
                        mServer->OutputFormat("%02x", routerInfo.mExtAddress.m8[j]);
                    }

                    mServer->OutputFormat(" |\r\n");
                }
                else
                {
                    mServer->OutputFormat("%d ", i);
                }
            }
        }
    }

    SuccessOrExit(error = ParseLong(argv[0], value));
    SuccessOrExit(error = otThreadGetRouterInfo(mInstance, static_cast<uint16_t>(value), &routerInfo));

    mServer->OutputFormat("Alloc: %d\r\n", routerInfo.mAllocated);

    if (routerInfo.mAllocated)
    {
        mServer->OutputFormat("Router ID: %d\r\n", routerInfo.mRouterId);
        mServer->OutputFormat("Rloc: %04x\r\n", routerInfo.mRloc16);
        mServer->OutputFormat("Next Hop: %04x\r\n", static_cast<uint16_t>(routerInfo.mNextHop) << 10);
        mServer->OutputFormat("Link: %d\r\n", routerInfo.mLinkEstablished);

        if (routerInfo.mLinkEstablished)
        {
            mServer->OutputFormat("Ext Addr: ");

            for (size_t j = 0; j < sizeof(routerInfo.mExtAddress); j++)
            {
                mServer->OutputFormat("%02x", routerInfo.mExtAddress.m8[j]);
            }

            mServer->OutputFormat("\r\n");
            mServer->OutputFormat("Cost: %d\r\n", routerInfo.mPathCost);
            mServer->OutputFormat("Link Quality In: %d\r\n", routerInfo.mLinkQualityIn);
            mServer->OutputFormat("Link Quality Out: %d\r\n", routerInfo.mLinkQualityOut);
            mServer->OutputFormat("Age: %d\r\n", routerInfo.mAge);
        }
    }

exit:
    AppendResult(error);
}

void Interpreter::ProcessRouterDowngradeThreshold(int argc, char *argv[])
{
    otError error = OT_ERROR_NONE;
    long value;

    if (argc == 0)
    {
        mServer->OutputFormat("%d\r\n", otThreadGetRouterDowngradeThreshold(mInstance));
    }
    else
    {
        SuccessOrExit(error = ParseLong(argv[0], value));
        otThreadSetRouterDowngradeThreshold(mInstance, static_cast<uint8_t>(value));
    }

exit:
    AppendResult(error);
}

void Interpreter::ProcessRouterRole(int argc, char *argv[])
{
    otError error = OT_ERROR_NONE;

    if (argc == 0)
    {
        if (otThreadIsRouterRoleEnabled(mInstance))
        {
            mServer->OutputFormat("Enabled\r\n");
        }
        else
        {
            mServer->OutputFormat("Disabled\r\n");
        }
    }
    else if (strcmp(argv[0], "enable") == 0)
    {
        otThreadSetRouterRoleEnabled(mInstance, true);
    }
    else if (strcmp(argv[0], "disable") == 0)
    {
        otThreadSetRouterRoleEnabled(mInstance, false);
    }
    else
    {
        ExitNow(error = OT_ERROR_PARSE);
    }

exit:
    AppendResult(error);
}

void Interpreter::ProcessRouterSelectionJitter(int argc, char *argv[])
{
    otError error = OT_ERROR_NONE;
    long value;

    if (argc == 0)
    {
        mServer->OutputFormat("%d\r\n", otThreadGetRouterSelectionJitter(mInstance));
    }
    else
    {
        SuccessOrExit(error = ParseLong(argv[0], value));
        VerifyOrExit(0 < value && value < 256, error = OT_ERROR_INVALID_ARGS);
        otThreadSetRouterSelectionJitter(mInstance, static_cast<uint8_t>(value));
    }

exit:
    AppendResult(error);
}

void Interpreter::ProcessRouterUpgradeThreshold(int argc, char *argv[])
{
    otError error = OT_ERROR_NONE;
    long value;

    if (argc == 0)
    {
        mServer->OutputFormat("%d\r\n", otThreadGetRouterUpgradeThreshold(mInstance));
    }
    else
    {
        SuccessOrExit(error = ParseLong(argv[0], value));
        otThreadSetRouterUpgradeThreshold(mInstance, static_cast<uint8_t>(value));
    }

exit:
    AppendResult(error);
}
#endif  // OPENTHREAD_FTD

void Interpreter::ProcessScan(int argc, char *argv[])
{
    otError error = OT_ERROR_NONE;
    uint32_t scanChannels = 0;
    long value;

    if (argc > 0)
    {
        SuccessOrExit(error = ParseLong(argv[0], value));
        scanChannels = 1 << value;
    }

    mServer->OutputFormat("| J | Network Name     | Extended PAN     | PAN  | MAC Address      | Ch | dBm | LQI |\r\n");
    mServer->OutputFormat("+---+------------------+------------------+------+------------------+----+-----+-----+\r\n");
    SuccessOrExit(error = otLinkActiveScan(mInstance, scanChannels, 0, &Interpreter::s_HandleActiveScanResult, this));

    return;

exit:
    AppendResult(error);
}

void OTCALL Interpreter::s_HandleActiveScanResult(otActiveScanResult *aResult, void *aContext)
{
    static_cast<Interpreter *>(aContext)->HandleActiveScanResult(aResult);
}

void Interpreter::HandleActiveScanResult(otActiveScanResult *aResult)
{
    if (aResult == NULL)
    {
        mServer->OutputFormat("Done\r\n");
        ExitNow();
    }

    mServer->OutputFormat("| %d ", aResult->mIsJoinable);

    mServer->OutputFormat("| %-16s ", aResult->mNetworkName.m8);

    mServer->OutputFormat("| ");
    OutputBytes(aResult->mExtendedPanId.m8, OT_EXT_PAN_ID_SIZE);
    mServer->OutputFormat(" ");

    mServer->OutputFormat("| %04x | ", aResult->mPanId);
    OutputBytes(aResult->mExtAddress.m8, OT_EXT_ADDRESS_SIZE);
    mServer->OutputFormat(" | %2d ", aResult->mChannel);
    mServer->OutputFormat("| %3d ", aResult->mRssi);
    mServer->OutputFormat("| %3d |\r\n", aResult->mLqi);

exit:
    return;
}

void Interpreter::ProcessSingleton(int argc, char *argv[])
{
    otError error = OT_ERROR_NONE;

    if (otThreadIsSingleton(mInstance))
    {
        mServer->OutputFormat("true\r\n");
    }
    else
    {
        mServer->OutputFormat("false\r\n");
    }

    OT_UNUSED_VARIABLE(argc);
    OT_UNUSED_VARIABLE(argv);

    AppendResult(error);
}

void Interpreter::ProcessState(int argc, char *argv[])
{
    otError error = OT_ERROR_NONE;

    if (argc == 0)
    {
        switch (otThreadGetDeviceRole(mInstance))
        {
        case OT_DEVICE_ROLE_DISABLED:
            mServer->OutputFormat("disabled\r\n");
            break;

        case OT_DEVICE_ROLE_DETACHED:
            mServer->OutputFormat("detached\r\n");
            break;

        case OT_DEVICE_ROLE_CHILD:
            mServer->OutputFormat("child\r\n");
            break;

#if OPENTHREAD_FTD

        case OT_DEVICE_ROLE_ROUTER:
            mServer->OutputFormat("router\r\n");
            break;

        case OT_DEVICE_ROLE_LEADER:
            mServer->OutputFormat("leader\r\n");
            break;
#endif  // OPENTHREAD_FTD

        default:
            mServer->OutputFormat("invalid state\r\n");
            break;
        }
    }
    else
    {
        if (strcmp(argv[0], "detached") == 0)
        {
            SuccessOrExit(error = otThreadBecomeDetached(mInstance));
        }
        else if (strcmp(argv[0], "child") == 0)
        {
            SuccessOrExit(error = otThreadBecomeChild(mInstance));
        }

#if OPENTHREAD_FTD
        else if (strcmp(argv[0], "router") == 0)
        {
            SuccessOrExit(error = otThreadBecomeRouter(mInstance));
        }
        else if (strcmp(argv[0], "leader") == 0)
        {
            SuccessOrExit(error = otThreadBecomeLeader(mInstance));
        }

#endif  // OPENTHREAD_FTD
        else
        {
            ExitNow(error = OT_ERROR_PARSE);
        }
    }

exit:
    AppendResult(error);
}

void Interpreter::ProcessThread(int argc, char *argv[])
{
    otError error = OT_ERROR_PARSE;

    VerifyOrExit(argc > 0, error = OT_ERROR_PARSE);

    if (strcmp(argv[0], "start") == 0)
    {
        SuccessOrExit(error = otThreadSetEnabled(mInstance, true));
    }
    else if (strcmp(argv[0], "stop") == 0)
    {
        SuccessOrExit(error = otThreadSetEnabled(mInstance, false));
    }

exit:
    OT_UNUSED_VARIABLE(argc);
    OT_UNUSED_VARIABLE(argv);
    AppendResult(error);
}

#ifndef OTDLL
void Interpreter::ProcessTxPower(int argc, char *argv[])
{
    otError error = OT_ERROR_NONE;

    if (argc == 0)
    {
        int8_t power;

        SuccessOrExit(error = otPlatRadioGetTransmitPower(mInstance, &power));
        mServer->OutputFormat("%d dBm\r\n", power);
    }
    else
    {
        long value;

        SuccessOrExit(error = ParseLong(argv[0], value));
        SuccessOrExit(error = otPlatRadioSetTransmitPower(mInstance, static_cast<int8_t>(value)));
    }

exit:
    AppendResult(error);
}

void Interpreter::ProcessUdp(int argc, char *argv[])
{
    otError error;
    error = mUdp.Process(argc, argv);
    AppendResult(error);
}
#endif

void Interpreter::ProcessVersion(int argc, char *argv[])
{
    otStringPtr version(otGetVersionString());
    mServer->OutputFormat("%s\r\n", (const char *)version);
    AppendResult(OT_ERROR_NONE);
    OT_UNUSED_VARIABLE(argc);
    OT_UNUSED_VARIABLE(argv);
}

#if OPENTHREAD_ENABLE_COMMISSIONER && OPENTHREAD_FTD

void Interpreter::ProcessCommissioner(int argc, char *argv[])
{
    otError error = OT_ERROR_NONE;

    VerifyOrExit(argc > 0, error = OT_ERROR_PARSE);

    if (strcmp(argv[0], "start") == 0)
    {
        SuccessOrExit(error = otCommissionerStart(mInstance));
    }
    else if (strcmp(argv[0], "stop") == 0)
    {
        SuccessOrExit(error = otCommissionerStop(mInstance));
    }
    else if (strcmp(argv[0], "joiner") == 0)
    {
        otExtAddress addr;
        const otExtAddress *addrPtr;

        VerifyOrExit(argc > 2, error = OT_ERROR_PARSE);

        if (strcmp(argv[2], "*") == 0)
        {
            addrPtr = NULL;
        }
        else
        {
            VerifyOrExit(Hex2Bin(argv[2], addr.m8, sizeof(addr)) == sizeof(addr), error = OT_ERROR_PARSE);
            addrPtr = &addr;
        }

        if (strcmp(argv[1], "add") == 0)
        {
            VerifyOrExit(argc > 3, error = OT_ERROR_PARSE);
            // Timeout parameter is optional - if not specified, use default value.
            unsigned long timeout = kDefaultJoinerTimeout;

            if (argc > 4)
            {
                SuccessOrExit(error = ParseUnsignedLong(argv[4], timeout));
            }

            SuccessOrExit(error = otCommissionerAddJoiner(mInstance, addrPtr, argv[3], static_cast<uint32_t>(timeout)));
        }
        else if (strcmp(argv[1], "remove") == 0)
        {
            SuccessOrExit(error = otCommissionerRemoveJoiner(mInstance, addrPtr));
        }
    }
    else if (strcmp(argv[0], "provisioningurl") == 0)
    {
        SuccessOrExit(error = otCommissionerSetProvisioningUrl(mInstance, (argc > 1) ? argv[1] : NULL));
    }
    else if (strcmp(argv[0], "announce") == 0)
    {
        long mask;
        long count;
        long period;
        otIp6Address address;

        VerifyOrExit(argc > 4, error = OT_ERROR_PARSE);

        // mask
        SuccessOrExit(error = ParseLong(argv[1], mask));

        // count
        SuccessOrExit(error = ParseLong(argv[2], count));

        // period
        SuccessOrExit(error = ParseLong(argv[3], period));

        // destination
        SuccessOrExit(error = otIp6AddressFromString(argv[4], &address));

        SuccessOrExit(error = otCommissionerAnnounceBegin(mInstance,
                                                          static_cast<uint32_t>(mask),
                                                          static_cast<uint8_t>(count),
                                                          static_cast<uint16_t>(period),
                                                          &address));
    }
    else if (strcmp(argv[0], "energy") == 0)
    {
        long mask;
        long count;
        long period;
        long scanDuration;
        otIp6Address address;

        VerifyOrExit(argc > 5, error = OT_ERROR_PARSE);

        // mask
        SuccessOrExit(error = ParseLong(argv[1], mask));

        // count
        SuccessOrExit(error = ParseLong(argv[2], count));

        // period
        SuccessOrExit(error = ParseLong(argv[3], period));

        // scan duration
        SuccessOrExit(error = ParseLong(argv[4], scanDuration));

        // destination
        SuccessOrExit(error = otIp6AddressFromString(argv[5], &address));

        SuccessOrExit(error = otCommissionerEnergyScan(mInstance,
                                                       static_cast<uint32_t>(mask),
                                                       static_cast<uint8_t>(count),
                                                       static_cast<uint16_t>(period),
                                                       static_cast<uint16_t>(scanDuration),
                                                       &address,
                                                       Interpreter::s_HandleEnergyReport,
                                                       this));
    }
    else if (strcmp(argv[0], "panid") == 0)
    {
        long panid;
        long mask;
        otIp6Address address;

        VerifyOrExit(argc > 3, error = OT_ERROR_PARSE);

        // panid
        SuccessOrExit(error = ParseLong(argv[1], panid));

        // mask
        SuccessOrExit(error = ParseLong(argv[2], mask));

        // destination
        SuccessOrExit(error = otIp6AddressFromString(argv[3], &address));

        SuccessOrExit(error = otCommissionerPanIdQuery(mInstance,
                                                       static_cast<uint16_t>(panid),
                                                       static_cast<uint32_t>(mask),
                                                       &address,
                                                       Interpreter::s_HandlePanIdConflict,
                                                       this));
    }
    else if (strcmp(argv[0], "mgmtget") == 0)
    {
        uint8_t tlvs[32];
        long value;
        int length = 0;

        for (uint8_t index = 1; index < argc; index++)
        {
            VerifyOrExit(static_cast<size_t>(length) < sizeof(tlvs), error = OT_ERROR_NO_BUFS);

            if (strcmp(argv[index], "locator") == 0)
            {
                tlvs[length++] = OT_MESHCOP_TLV_BORDER_AGENT_RLOC;
            }
            else if (strcmp(argv[index], "sessionid") == 0)
            {
                tlvs[length++] = OT_MESHCOP_TLV_COMM_SESSION_ID;
            }
            else if (strcmp(argv[index], "steeringdata") == 0)
            {
                tlvs[length++] = OT_MESHCOP_TLV_STEERING_DATA;
            }
            else if (strcmp(argv[index], "joinerudpport") == 0)
            {
                tlvs[length++] = OT_MESHCOP_TLV_JOINER_UDP_PORT;
            }
            else if (strcmp(argv[index], "binary") == 0)
            {
                VerifyOrExit(++index < argc, error = OT_ERROR_PARSE);
                value = static_cast<long>(strlen(argv[index]) + 1) / 2;
                VerifyOrExit(static_cast<size_t>(value) <= (sizeof(tlvs) - static_cast<size_t>(length)), error = OT_ERROR_NO_BUFS);
                VerifyOrExit(Interpreter::Hex2Bin(argv[index], tlvs + length, static_cast<uint16_t>(value)) >= 0,
                             error = OT_ERROR_PARSE);
                length += value;
            }
            else
            {
                ExitNow(error = OT_ERROR_PARSE);
            }
        }

        SuccessOrExit(error = otCommissionerSendMgmtGet(mInstance, tlvs, static_cast<uint8_t>(length)));
    }
    else if (strcmp(argv[0], "mgmtset") == 0)
    {
        otCommissioningDataset dataset;
        uint8_t tlvs[32];
        long value;
        int length = 0;

        VerifyOrExit(argc > 0, error = OT_ERROR_PARSE);

        memset(&dataset, 0, sizeof(dataset));

        for (uint8_t index = 1; index < argc; index++)
        {
            VerifyOrExit(static_cast<size_t>(length) < sizeof(tlvs), error = OT_ERROR_NO_BUFS);

            if (strcmp(argv[index], "locator") == 0)
            {
                VerifyOrExit(++index < argc, error = OT_ERROR_PARSE);
                dataset.mIsLocatorSet = true;
                SuccessOrExit(error = Interpreter::ParseLong(argv[index], value));
                dataset.mLocator = static_cast<uint16_t>(value);
            }
            else if (strcmp(argv[index], "sessionid") == 0)
            {
                VerifyOrExit(++index < argc, error = OT_ERROR_PARSE);
                dataset.mIsSessionIdSet = true;
                SuccessOrExit(error = Interpreter::ParseLong(argv[index], value));
                dataset.mSessionId = static_cast<uint16_t>(value);
            }
            else if (strcmp(argv[index], "steeringdata") == 0)
            {
                VerifyOrExit(++index < argc, error = OT_ERROR_PARSE);
                dataset.mIsSteeringDataSet = true;
                length = static_cast<int>((strlen(argv[index]) + 1) / 2);
                VerifyOrExit(static_cast<size_t>(length) <= OT_STEERING_DATA_MAX_LENGTH, error = OT_ERROR_NO_BUFS);
                VerifyOrExit(Interpreter::Hex2Bin(argv[index], dataset.mSteeringData.m8, static_cast<uint16_t>(length)) >= 0,
                             error = OT_ERROR_PARSE);
                dataset.mSteeringData.mLength = static_cast<uint8_t>(length);
                length = 0;
            }
            else if (strcmp(argv[index], "joinerudpport") == 0)
            {
                VerifyOrExit(++index < argc, error = OT_ERROR_PARSE);
                dataset.mIsJoinerUdpPortSet = true;
                SuccessOrExit(error = Interpreter::ParseLong(argv[index], value));
                dataset.mJoinerUdpPort = static_cast<uint16_t>(value);
            }
            else if (strcmp(argv[index], "binary") == 0)
            {
                VerifyOrExit(++index < argc, error = OT_ERROR_PARSE);
                length = static_cast<int>((strlen(argv[index]) + 1) / 2);
                VerifyOrExit(static_cast<size_t>(length) <= sizeof(tlvs), error = OT_ERROR_NO_BUFS);
                VerifyOrExit(Interpreter::Hex2Bin(argv[index], tlvs, static_cast<uint16_t>(length)) >= 0,
                             error = OT_ERROR_PARSE);
            }
            else
            {
                ExitNow(error = OT_ERROR_PARSE);
            }
        }

        SuccessOrExit(error = otCommissionerSendMgmtSet(mInstance, &dataset, tlvs, static_cast<uint8_t>(length)));
    }
    else if (strcmp(argv[0], "sessionid") == 0)
    {
        mServer->OutputFormat("%d\r\n", otCommissionerGetSessionId(mInstance));
    }

exit:
    AppendResult(error);
}

void OTCALL Interpreter::s_HandleEnergyReport(uint32_t aChannelMask, const uint8_t *aEnergyList,
                                              uint8_t aEnergyListLength,
                                              void *aContext)
{
    static_cast<Interpreter *>(aContext)->HandleEnergyReport(aChannelMask, aEnergyList, aEnergyListLength);
}

void Interpreter::HandleEnergyReport(uint32_t aChannelMask, const uint8_t *aEnergyList, uint8_t aEnergyListLength)
{
    mServer->OutputFormat("Energy: %08x ", aChannelMask);

    for (uint8_t i = 0; i < aEnergyListLength; i++)
    {
        mServer->OutputFormat("%d ", aEnergyList[i]);
    }

    mServer->OutputFormat("\r\n");
}

void OTCALL Interpreter::s_HandlePanIdConflict(uint16_t aPanId, uint32_t aChannelMask, void *aContext)
{
    static_cast<Interpreter *>(aContext)->HandlePanIdConflict(aPanId, aChannelMask);
}

void Interpreter::HandlePanIdConflict(uint16_t aPanId, uint32_t aChannelMask)
{
    mServer->OutputFormat("Conflict: %04x, %08x\r\n", aPanId, aChannelMask);
}

#endif //  OPENTHREAD_ENABLE_COMMISSIONER && OPENTHREAD_FTD

#if OPENTHREAD_ENABLE_JOINER

void Interpreter::ProcessJoiner(int argc, char *argv[])
{
    otError error = OT_ERROR_NONE;

    VerifyOrExit(argc > 0, error = OT_ERROR_PARSE);

    if (strcmp(argv[0], "start") == 0)
    {
        const char *provisioningUrl;
        VerifyOrExit(argc > 1, error = OT_ERROR_PARSE);
        provisioningUrl = (argc > 2) ? argv[2] : NULL;
        otJoinerStart(mInstance, argv[1], provisioningUrl,
                      PACKAGE_NAME, OPENTHREAD_CONFIG_PLATFORM_INFO, PACKAGE_VERSION, NULL,
                      &Interpreter::s_HandleJoinerCallback, this);
    }
    else if (strcmp(argv[0], "stop") == 0)
    {
        otJoinerStop(mInstance);
    }

exit:
    AppendResult(error);
}

void Interpreter::ProcessJoinerId(int argc, char *argv[])
{
    otError error = OT_ERROR_NONE;
    otExtAddress joinerId;

    VerifyOrExit(argc == 0, error = OT_ERROR_PARSE);

    otJoinerGetId(mInstance, &joinerId);
    OutputBytes(joinerId.m8, sizeof(joinerId));
    mServer->OutputFormat("\r\n");

exit:
    OT_UNUSED_VARIABLE(argv);
    AppendResult(error);
}

#endif // OPENTHREAD_ENABLE_JOINER

void OTCALL Interpreter::s_HandleJoinerCallback(otError aError, void *aContext)
{
    static_cast<Interpreter *>(aContext)->HandleJoinerCallback(aError);
}

void Interpreter::HandleJoinerCallback(otError aError)
{
    switch (aError)
    {
    case OT_ERROR_NONE:
        mServer->OutputFormat("Join success\r\n");
        break;

    default:
        mServer->OutputFormat("Join failed [%s]\r\n", otThreadErrorToString(aError));
        break;
    }
}

#if OPENTHREAD_FTD
void Interpreter::ProcessJoinerPort(int argc, char *argv[])
{
    otError error = OT_ERROR_NONE;
    long value;

    if (argc == 0)
    {
        mServer->OutputFormat("%d\r\n", otThreadGetJoinerUdpPort(mInstance));
    }
    else
    {
        SuccessOrExit(error = ParseLong(argv[0], value));
        error = otThreadSetJoinerUdpPort(mInstance, static_cast<uint16_t>(value));
    }

exit:
    AppendResult(error);
}
#endif

#if OPENTHREAD_ENABLE_MAC_FILTER
void Interpreter::ProcessMacFilter(int argc, char *argv[])
{
    otError error = OT_ERROR_NONE;

    if (argc == 0)
    {
        PrintMacFilter();
    }
    else
    {
        if (strcmp(argv[0], "addr") == 0)
        {
            error = ProcessMacFilterAddress(argc - 1, argv + 1);
        }

#ifndef OTDLL
        else if (strcmp(argv[0], "rss") == 0)
        {
            error = ProcessMacFilterRss(argc - 1, argv + 1);
        }

#endif
        else
        {
            error = OT_ERROR_INVALID_ARGS;
        }
    }

    AppendResult(error);
}

void Interpreter::PrintMacFilter(void)
{
    otMacFilterEntry entry;
    otMacFilterIterator iterator = OT_MAC_FILTER_ITERATOR_INIT;
    otMacFilterAddressMode mode = otLinkFilterGetAddressMode(mInstance);

    if (mode == OT_MAC_FILTER_ADDRESS_MODE_DISABLED)
    {
        mServer->OutputFormat("Address Mode: Disabled\r\n");
    }
    else if (mode == OT_MAC_FILTER_ADDRESS_MODE_WHITELIST)
    {
        mServer->OutputFormat("Address Mode: Whitelist\r\n");
    }
    else if (mode == OT_MAC_FILTER_ADDRESS_MODE_BLACKLIST)
    {
        mServer->OutputFormat("Address Mode: Blacklist\r\n");
    }

    while (otLinkFilterGetNextAddress(mInstance, &iterator, &entry) == OT_ERROR_NONE)
    {
        OutputBytes(entry.mExtAddress.m8, OT_EXT_ADDRESS_SIZE);

        if (entry.mRssIn != OT_MAC_FILTER_FIXED_RSS_DISABLED)
        {
#ifndef OTDLL

            mServer->OutputFormat(" : rss %d (lqi %d)", entry.mRssIn,
                                  otLinkConvertRssToLinkQuality(mInstance, entry.mRssIn));

#else

            mServer->OutputFormat(" : rss %d", entry.mRssIn);

#endif  // OTDLL
        }

        mServer->OutputFormat("\r\n");
    }

#ifndef OTDLL

    iterator = OT_MAC_FILTER_ITERATOR_INIT;
    mServer->OutputFormat("RssIn List:\r\n");

    while (otLinkFilterGetNextRssIn(mInstance, &iterator, &entry) == OT_ERROR_NONE)
    {
        uint8_t i = 0;

        for (; i < OT_EXT_ADDRESS_SIZE; i++)
        {
            if (entry.mExtAddress.m8[i] != 0xff)
            {
                break;
            }
        }

        if (i == OT_EXT_ADDRESS_SIZE)
        {
            mServer->OutputFormat("Default rss : %d (lqi %d)\r\n",
                                  entry.mRssIn, otLinkConvertRssToLinkQuality(mInstance, entry.mRssIn));
        }
        else
        {
            OutputBytes(entry.mExtAddress.m8, OT_EXT_ADDRESS_SIZE);
            mServer->OutputFormat(" : rss %d (lqi %d)\r\n",
                                  entry.mRssIn, otLinkConvertRssToLinkQuality(mInstance, entry.mRssIn));
        }
    }

#endif  // OTDLL
}

otError Interpreter::ProcessMacFilterAddress(int argc, char *argv[])
{
    otError error = OT_ERROR_NONE;
    otExtAddress extAddr;
    otMacFilterEntry entry;
    otMacFilterIterator iterator = OT_MAC_FILTER_ITERATOR_INIT;
    otMacFilterAddressMode mode = otLinkFilterGetAddressMode(mInstance);
    long value;

    if (argc == 0)
    {
        if (mode == OT_MAC_FILTER_ADDRESS_MODE_DISABLED)
        {
            mServer->OutputFormat("Disabled\r\n");
        }
        else if (mode == OT_MAC_FILTER_ADDRESS_MODE_WHITELIST)
        {
            mServer->OutputFormat("Whitelist\r\n");
        }
        else if (mode == OT_MAC_FILTER_ADDRESS_MODE_BLACKLIST)
        {
            mServer->OutputFormat("Blacklist\r\n");
        }

        while (otLinkFilterGetNextAddress(mInstance, &iterator, &entry) == OT_ERROR_NONE)
        {
            OutputBytes(entry.mExtAddress.m8, OT_EXT_ADDRESS_SIZE);

            if (entry.mRssIn != OT_MAC_FILTER_FIXED_RSS_DISABLED)
            {
#ifndef OTDLL

                mServer->OutputFormat(" : rss %d (lqi %d)", entry.mRssIn,
                                      otLinkConvertRssToLinkQuality(mInstance, entry.mRssIn));

#else

                mServer->OutputFormat(" : rss %d", entry.mRssIn);

#endif  // OTDLL
            }

            mServer->OutputFormat("\r\n");
        }
    }
    else
    {
        if (strcmp(argv[0], "disable") == 0)
        {
            VerifyOrExit(argc == 1, error = OT_ERROR_INVALID_ARGS);
            SuccessOrExit(error = otLinkFilterSetAddressMode(mInstance, OT_MAC_FILTER_ADDRESS_MODE_DISABLED));
        }
        else if (strcmp(argv[0], "whitelist") == 0)
        {
            VerifyOrExit(argc == 1, error = OT_ERROR_INVALID_ARGS);
            SuccessOrExit(error = otLinkFilterSetAddressMode(mInstance, OT_MAC_FILTER_ADDRESS_MODE_WHITELIST));
        }
        else if (strcmp(argv[0], "blacklist") == 0)
        {
            VerifyOrExit(argc == 1, error = OT_ERROR_INVALID_ARGS);
            SuccessOrExit(error = otLinkFilterSetAddressMode(mInstance, OT_MAC_FILTER_ADDRESS_MODE_BLACKLIST));
        }
        else if (strcmp(argv[0], "add") == 0)
        {
            VerifyOrExit(argc >= 2, error = OT_ERROR_INVALID_ARGS);
            VerifyOrExit(Hex2Bin(argv[1], extAddr.m8, OT_EXT_ADDRESS_SIZE) == OT_EXT_ADDRESS_SIZE,
                         error = OT_ERROR_PARSE);

            error = otLinkFilterAddAddress(mInstance, &extAddr);

            VerifyOrExit(error == OT_ERROR_NONE || error == OT_ERROR_ALREADY);

            if (argc > 2)
            {
                int8_t rss = 0;
                VerifyOrExit(argc == 3, error = OT_ERROR_INVALID_ARGS);
                SuccessOrExit(error = ParseLong(argv[2], value));
                rss = static_cast<int8_t>(value);
                SuccessOrExit(error = otLinkFilterAddRssIn(mInstance, &extAddr, rss));
            }
        }
        else if (strcmp(argv[0], "remove") == 0)
        {
            VerifyOrExit(argc == 2, error = OT_ERROR_INVALID_ARGS);
            VerifyOrExit(Hex2Bin(argv[1], extAddr.m8, OT_EXT_ADDRESS_SIZE) == OT_EXT_ADDRESS_SIZE,
                         error = OT_ERROR_PARSE);
            SuccessOrExit(error = otLinkFilterRemoveAddress(mInstance, &extAddr));
        }
        else if (strcmp(argv[0], "clear") == 0)
        {
            VerifyOrExit(argc == 1, error = OT_ERROR_INVALID_ARGS);
            otLinkFilterClearAddresses(mInstance);
        }
        else
        {
            error = OT_ERROR_INVALID_ARGS;
        }
    }

exit:
    return error;
}

#ifndef OTDLL

otError Interpreter::ProcessMacFilterRss(int argc, char *argv[])
{
    otError error = OT_ERROR_NONE;
    otMacFilterEntry entry;
    otMacFilterIterator iterator = OT_MAC_FILTER_ITERATOR_INIT;
    otExtAddress extAddr;
    long value;
    int8_t rss;

    if (argc == 0)
    {
        while (otLinkFilterGetNextRssIn(mInstance, &iterator, &entry) == OT_ERROR_NONE)
        {
            uint8_t i = 0;

            for (; i < OT_EXT_ADDRESS_SIZE; i++)
            {
                if (entry.mExtAddress.m8[i] != 0xff)
                {
                    break;
                }
            }

            if (i == OT_EXT_ADDRESS_SIZE)
            {
                mServer->OutputFormat("Default rss: %d (lqi %d)\r\n",
                                      entry.mRssIn, otLinkConvertRssToLinkQuality(mInstance, entry.mRssIn));
            }
            else
            {
                OutputBytes(entry.mExtAddress.m8, OT_EXT_ADDRESS_SIZE);
                mServer->OutputFormat(" : rss %d (lqi %d)\r\n",
                                      entry.mRssIn, otLinkConvertRssToLinkQuality(mInstance, entry.mRssIn));
            }
        }
    }
    else
    {
        if (strcmp(argv[0], "add-lqi") == 0)
        {
            uint8_t linkquality = 0;
            VerifyOrExit(argc == 3, error = OT_ERROR_INVALID_ARGS);
            SuccessOrExit(error = ParseLong(argv[2], value));
            linkquality = static_cast<uint8_t>(value);
            VerifyOrExit(linkquality <= 3, error = OT_ERROR_PARSE);
            rss = otLinkConvertLinkQualityToRss(mInstance, linkquality);

            if (strcmp(argv[1], "*") == 0)
            {
                SuccessOrExit(error = otLinkFilterAddRssIn(mInstance, NULL, rss));
            }
            else
            {
                VerifyOrExit(Hex2Bin(argv[1], extAddr.m8, OT_EXT_ADDRESS_SIZE) == OT_EXT_ADDRESS_SIZE,
                             error = OT_ERROR_PARSE);

                SuccessOrExit(error = otLinkFilterAddRssIn(mInstance, &extAddr, rss));
            }
        }
        else if (strcmp(argv[0], "add") == 0)
        {
            VerifyOrExit(argc == 3, error = OT_ERROR_INVALID_ARGS);
            SuccessOrExit(error = ParseLong(argv[2], value));
            rss = static_cast<int8_t>(value);

            if (strcmp(argv[1], "*") == 0)
            {
                SuccessOrExit(error = otLinkFilterAddRssIn(mInstance, NULL, rss));
            }
            else
            {
                VerifyOrExit(Hex2Bin(argv[1], extAddr.m8, OT_EXT_ADDRESS_SIZE) == OT_EXT_ADDRESS_SIZE,
                             error = OT_ERROR_PARSE);

                SuccessOrExit(error = otLinkFilterAddRssIn(mInstance, &extAddr, rss));
            }
        }
        else if (strcmp(argv[0], "remove") == 0)
        {
            VerifyOrExit(argc == 2, error = OT_ERROR_INVALID_ARGS);

            if (strcmp(argv[1], "*") == 0)
            {
                SuccessOrExit(error = otLinkFilterRemoveRssIn(mInstance, NULL));
            }
            else
            {
                VerifyOrExit(Hex2Bin(argv[1], extAddr.m8, OT_EXT_ADDRESS_SIZE) == OT_EXT_ADDRESS_SIZE,
                             error = OT_ERROR_PARSE);

                SuccessOrExit(error = otLinkFilterRemoveRssIn(mInstance, &extAddr));
            }
        }
        else if (strcmp(argv[0], "clear") == 0)
        {
            otLinkFilterClearRssIn(mInstance);
        }
        else
        {
            error = OT_ERROR_INVALID_ARGS;
        }
    }

exit:
    return error;
}

#endif  // OTDLL

#endif  // OPENTHREAD_ENABLE_MAC_FILTER

#if OPENTHREAD_ENABLE_DIAG
void Interpreter::ProcessDiag(int argc, char *argv[])
{
    // all diagnostics related features are processed within diagnostics module
    mServer->OutputFormat("%s\r\n", otDiagProcessCmd(argc, argv));
}
#endif

void Interpreter::ProcessLine(char *aBuf, uint16_t aBufLength, Server &aServer)
{
    char *argv[kMaxArgs];
    char *cmd;
    uint8_t argc = 0, i = 0;

    mServer = &aServer;

    VerifyOrExit(aBuf != NULL);

    for (; *aBuf == ' '; aBuf++, aBufLength--);

    for (cmd = aBuf + 1; (cmd < aBuf + aBufLength) && (cmd != NULL); ++cmd)
    {
        VerifyOrExit(argc < kMaxArgs,
                     mServer->OutputFormat("Error: too many args (max %d)\r\n", kMaxArgs));

        if (*cmd == ' ' || *cmd == '\r' || *cmd == '\n')
        {
            *cmd = '\0';
        }

        if (*(cmd - 1) == '\0' && *cmd != ' ')
        {
            argv[argc++] = cmd;
        }
    }

    cmd = aBuf;

#if OPENTHREAD_ENABLE_DIAG
    VerifyOrExit((!otDiagIsEnabled() || (strcmp(cmd, "diag") == 0)),
                 mServer->OutputFormat("under diagnostics mode, execute 'diag stop' before running any other commands.\r\n"));
#endif

    for (i = 0; i < sizeof(sCommands) / sizeof(sCommands[0]); i++)
    {
        if (strcmp(cmd, sCommands[i].mName) == 0)
        {
            (this->*sCommands[i].mCommand)(argc, argv);
            break;
        }
    }

    // Check user defined commands if built-in command
    // has not been found
    if (i == sizeof(sCommands) / sizeof(sCommands[0]))
    {
        for (i = 0; i < mUserCommandsLength; i++)
        {
            if (strcmp(cmd, mUserCommands[i].mName) == 0)
            {
                mUserCommands[i].mCommand(argc, argv);
                break;
            }
        }

        if (i == mUserCommandsLength)
        {
            AppendResult(OT_ERROR_PARSE);
        }
    }

exit:
    return;
}

void OTCALL Interpreter::s_HandleNetifStateChanged(uint32_t aFlags, void *aContext)
{
#ifdef OTDLL
    otCliContext *cliContext = static_cast<otCliContext *>(aContext);
    cliContext->mInterpreter->HandleNetifStateChanged(cliContext->mInstance, aFlags);
#else
    static_cast<Interpreter *>(aContext)->HandleNetifStateChanged(aFlags);
#endif
}

#ifdef OTDLL
void Interpreter::HandleNetifStateChanged(otInstance *mInstance, uint32_t aFlags)
#else
void Interpreter::HandleNetifStateChanged(uint32_t aFlags)
#endif
{
    VerifyOrExit((aFlags & OT_CHANGED_THREAD_NETDATA) != 0);

#ifndef OTDLL
    otIp6SlaacUpdate(mInstance, mSlaacAddresses, sizeof(mSlaacAddresses) / sizeof(mSlaacAddresses[0]),
                     otIp6CreateRandomIid, NULL);
#if OPENTHREAD_ENABLE_DHCP6_SERVER
    otDhcp6ServerUpdate(mInstance);
#endif  // OPENTHREAD_ENABLE_DHCP6_SERVER

#if OPENTHREAD_ENABLE_DHCP6_CLIENT
    otDhcp6ClientUpdate(mInstance, mDhcpAddresses, sizeof(mDhcpAddresses) / sizeof(mDhcpAddresses[0]), NULL);
#endif  // OPENTHREAD_ENABLE_DHCP6_CLIENT
#endif

exit:
    return;
}

#if OPENTHREAD_FTD || OPENTHREAD_ENABLE_MTD_NETWORK_DIAGNOSTIC
void Interpreter::ProcessNetworkDiagnostic(int argc, char *argv[])
{
    otError error = OT_ERROR_NONE;
    struct  otIp6Address address;
    uint8_t tlvTypes[OT_NETWORK_DIAGNOSTIC_TYPELIST_MAX_ENTRIES];
    uint8_t count = 0;
    uint8_t argvIndex = 0;

    // Include operation, address and type tlv list.
    VerifyOrExit(argc > 2, error = OT_ERROR_PARSE);

    SuccessOrExit(error = otIp6AddressFromString(argv[1], &address));

    argvIndex = 2;

    while (argvIndex < argc && count < sizeof(tlvTypes))
    {
        long value;
        SuccessOrExit(error = ParseLong(argv[argvIndex++], value));
        tlvTypes[count++] = static_cast<uint8_t>(value);
    }

    if (strcmp(argv[0], "get") == 0)
    {
        otThreadSendDiagnosticGet(mInstance, &address, tlvTypes, count);
        // Intentionally exit here for display response.
        return;
    }
    else if (strcmp(argv[0], "reset") == 0)
    {
        otThreadSendDiagnosticReset(mInstance, &address, tlvTypes, count);
    }

exit:
    AppendResult(error);
}
#endif // OPENTHREAD_FTD || OPENTHREAD_ENABLE_MTD_NETWORK_DIAGNOSTIC

#ifndef OTDLL
void Interpreter::s_HandleDiagnosticGetResponse(otMessage *aMessage, const otMessageInfo *aMessageInfo,
                                                void *aContext)
{
    static_cast<Interpreter *>(aContext)->HandleDiagnosticGetResponse(*static_cast<Message *>(aMessage),
                                                                      *static_cast<const Ip6::MessageInfo *>(aMessageInfo));
}

void Interpreter::HandleDiagnosticGetResponse(Message &aMessage, const Ip6::MessageInfo &)
{
    uint8_t buf[16];
    uint16_t bytesToPrint;
    uint16_t bytesPrinted = 0;
    uint16_t length = aMessage.GetLength() - aMessage.GetOffset();

    mServer->OutputFormat("DIAG_GET.rsp/ans: ");

    while (length > 0)
    {
        bytesToPrint = (length < sizeof(buf)) ? length : sizeof(buf);
        aMessage.Read(aMessage.GetOffset() + bytesPrinted, bytesToPrint, buf);

        OutputBytes(buf, static_cast<uint8_t>(bytesToPrint));

        length       -= bytesToPrint;
        bytesPrinted += bytesToPrint;
    }

    mServer->OutputFormat("\r\n");
}
#endif

void Interpreter::SetUserCommands(const otCliCommand *aCommands, uint8_t aLength)
{
    mUserCommands = aCommands;
    mUserCommandsLength = aLength;
}

Interpreter &Interpreter::GetOwner(OwnerLocator &aOwnerLocator)
{
#if OPENTHREAD_ENABLE_MULTIPLE_INSTANCES
    Interpreter &interpreter = (aOwnerLocator.GetOwner<Interpreter>());
#else
    Interpreter &interpreter = Uart::sUartServer->GetInterpreter();
    OT_UNUSED_VARIABLE(aOwnerLocator);
#endif
    return interpreter;
}

}  // namespace Cli
}  // namespace ot<|MERGE_RESOLUTION|>--- conflicted
+++ resolved
@@ -143,16 +143,12 @@
     { "extaddr", &Interpreter::ProcessExtAddress },
     { "extpanid", &Interpreter::ProcessExtPanId },
     { "factoryreset", &Interpreter::ProcessFactoryReset },
-<<<<<<< HEAD
 #if OPENTHREAD_ENABLE_FAULT_INJECTION
     { "fiprintcounters", &Interpreter::ProcessFIPrintCounters },
     { "firesetcounters", &Interpreter::ProcessFIResetCounters },
     { "ficonfigure", &Interpreter::ProcessFIConfigure },
     { "firesetconfiguration", &Interpreter::ProcessFIResetConfiguration },
 #endif
-    { "hashmacaddr", &Interpreter::ProcessHashMacAddress },
-=======
->>>>>>> 935d2d07
     { "ifconfig", &Interpreter::ProcessIfconfig },
 #ifdef OTDLL
     { "instance", &Interpreter::ProcessInstance },
@@ -1001,7 +997,6 @@
     OT_UNUSED_VARIABLE(argv);
 }
 
-<<<<<<< HEAD
 #if OPENTHREAD_ENABLE_FAULT_INJECTION
 void Interpreter::ProcessFIPrintCounters(int argc, char *argv[])
 {
@@ -1059,24 +1054,6 @@
 }
 #endif
 
-void Interpreter::ProcessHashMacAddress(int argc, char *argv[])
-{
-    otError error = OT_ERROR_NONE;
-    otExtAddress hashMacAddress;
-
-    VerifyOrExit(argc == 0, error = OT_ERROR_PARSE);
-
-    otLinkGetJoinerId(mInstance, &hashMacAddress);
-    OutputBytes(hashMacAddress.m8, OT_EXT_ADDRESS_SIZE);
-    mServer->OutputFormat("\r\n");
-
-exit:
-    OT_UNUSED_VARIABLE(argv);
-    AppendResult(error);
-}
-
-=======
->>>>>>> 935d2d07
 void Interpreter::ProcessIfconfig(int argc, char *argv[])
 {
     otError error = OT_ERROR_NONE;
