<<<<<<< HEAD
* text=lf
*.ac eol=lf
*.vcxproj eol=crlf
*.vcxproj.filters eol=crlf
*.sln eol=crlf
=======
# Treat everything that seems like a text file as a text file, with
# whatever line endings are specified for this repository.
* text=auto

# Treat files which are obviously binary as binary.
*.gz -text

# Files that need to keep unix file endings
bootstrap text eol=lf
*.sh text eol=lf
*.m4 text eol=lf
configure.ac text eol=lf
Makefile.am text eol=lf
Makefile.in text eol=lf

# Files that need to keep Windows file endings
*.vcxproj text eol=crlf
*.vcxproj.filters text eol=crlf
*.sln text eol=crlf
>>>>>>> 7dbf4838
<|MERGE_RESOLUTION|>--- conflicted
+++ resolved
@@ -1,10 +1,3 @@
-<<<<<<< HEAD
-* text=lf
-*.ac eol=lf
-*.vcxproj eol=crlf
-*.vcxproj.filters eol=crlf
-*.sln eol=crlf
-=======
 # Treat everything that seems like a text file as a text file, with
 # whatever line endings are specified for this repository.
 * text=auto
@@ -23,5 +16,4 @@
 # Files that need to keep Windows file endings
 *.vcxproj text eol=crlf
 *.vcxproj.filters text eol=crlf
-*.sln text eol=crlf
->>>>>>> 7dbf4838
+*.sln text eol=crlf