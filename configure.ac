#                                               -*- Autoconf -*-
# Process this file with autoconf to produce a configure script.

#
#  Copyright (c) 2016, The OpenThread Authors.
#  All rights reserved.
#
#  Redistribution and use in source and binary forms, with or without
#  modification, are permitted provided that the following conditions are met:
#  1. Redistributions of source code must retain the above copyright
#     notice, this list of conditions and the following disclaimer.
#  2. Redistributions in binary form must reproduce the above copyright
#     notice, this list of conditions and the following disclaimer in the
#     documentation and/or other materials provided with the distribution.
#  3. Neither the name of the copyright holder nor the
#     names of its contributors may be used to endorse or promote products
#     derived from this software without specific prior written permission.
#
#  THIS SOFTWARE IS PROVIDED BY THE COPYRIGHT HOLDERS AND CONTRIBUTORS "AS IS"
#  AND ANY EXPRESS OR IMPLIED WARRANTIES, INCLUDING, BUT NOT LIMITED TO, THE
#  IMPLIED WARRANTIES OF MERCHANTABILITY AND FITNESS FOR A PARTICULAR PURPOSE
#  ARE DISCLAIMED. IN NO EVENT SHALL THE COPYRIGHT HOLDER OR CONTRIBUTORS BE
#  LIABLE FOR ANY DIRECT, INDIRECT, INCIDENTAL, SPECIAL, EXEMPLARY, OR
#  CONSEQUENTIAL DAMAGES (INCLUDING, BUT NOT LIMITED TO, PROCUREMENT OF
#  SUBSTITUTE GOODS OR SERVICES; LOSS OF USE, DATA, OR PROFITS; OR BUSINESS
#  INTERRUPTION) HOWEVER CAUSED AND ON ANY THEORY OF LIABILITY, WHETHER IN
#  CONTRACT, STRICT LIABILITY, OR TORT (INCLUDING NEGLIGENCE OR OTHERWISE)
#  ARISING IN ANY WAY OUT OF THE USE OF THIS SOFTWARE, EVEN IF ADVISED OF THE
#  POSSIBILITY OF SUCH DAMAGE.
#

#
# Declare autoconf version requirements
#
AC_PREREQ([2.68])

#
# Initialize autoconf for the package
#
AC_INIT([OPENTHREAD],
        m4_esyscmd([third_party/nlbuild-autotools/repo/scripts/mkversion -b `cat .default-version` .]),
        [openthread-devel@googlegroups.com],
        [openthread],
        [http://github.com/openthread/openthread])

# Tell the rest of the build system the absolute path where the
# nlbuild-autotools repository is rooted at.

AC_SUBST(nlbuild_autotools_stem,[third_party/nlbuild-autotools/repo])
AC_SUBST(abs_top_nlbuild_autotools_dir,[\${abs_top_srcdir}/\${nlbuild_autotools_stem}])

#
# OPENTHREAD interface current, revision, and age versions.
#
# Maintainters: Please manage these fields as follows:
#
#   Interfaces removed:    CURRENT++, AGE = 0, REVISION = 0
#   Interfaces added:      CURRENT++, AGE++,   REVISION = 0
#   No interfaces changed:                     REVISION++
#
#
AC_SUBST(LIBOPENTHREAD_VERSION_CURRENT,  [0])
AC_SUBST(LIBOPENTHREAD_VERSION_AGE,      [5])
AC_SUBST(LIBOPENTHREAD_VERSION_REVISION, [0])
AC_SUBST(LIBOPENTHREAD_VERSION_INFO,     [${LIBOPENTHREAD_VERSION_CURRENT}:${LIBOPENTHREAD_VERSION_REVISION}:${LIBOPENTHREAD_VERSION_AGE}])

#
# Check the sanity of the source directory by checking for the
# presence of a key watch file
#
AC_CONFIG_SRCDIR([include/openthread/openthread.h])

#
# Tell autoconf where to find auxilliary build tools (e.g. config.guess,
# install-sh, missing, etc.)
#
AC_CONFIG_AUX_DIR([third_party/nlbuild-autotools/repo/autoconf])

#
# Tell autoconf where to find auxilliary M4 macros
#
AC_CONFIG_MACRO_DIR([third_party/nlbuild-autotools/repo/autoconf/m4])

#
# Tell autoconf what file the package is using to aggregate C preprocessor
# defines.
#
AC_CONFIG_HEADERS([include/openthread-config-generic.h])

#
# Figure out what the canonical build and host tuples are.
#
AC_CANONICAL_BUILD
AC_CANONICAL_HOST

#
# Mac OS X / Darwin ends up putting some versioning cruft on the end of its
# tuple that we don't care about in this script. Create "clean" variables
# devoid of it.
#

NL_FILTERED_CANONICAL_BUILD
NL_FILTERED_CANONICAL_HOST

#
# Configure automake with the desired options, indicating that this is not
# a native GNU package, that we want "silent" build rules, and that we want
# objects built in the same subdirectory as their source rather than collapsed
# together at the top-level directory.
#
# Disable silent build rules by either passing --disable-silent-rules to
# configure or passing V=1 to make
#
AM_INIT_AUTOMAKE([1.14 foreign silent-rules subdir-objects tar-pax])

#
# Silent build rules requires at least automake-1.11. Employ
# techniques for not breaking earlier versions of automake.
#
m4_ifdef([AM_SILENT_RULES], [AM_SILENT_RULES([yes])])
AM_SILENT_RULES([yes])

#
# Enable maintainer mode to prevent the package from constantly trying
# to rebuild configure, Makefile.in, etc. Rebuilding such files rarely,
# if ever, needs to be done "in the field".
#
# Use the included 'bootstrap' script instead when necessary.
#
AM_MAINTAINER_MODE

#
# Host-os-specific checks
#

case ${host_os} in

    *darwin*)
        OPENTHREAD_TARGET=darwin
        OPENTHREAD_TARGET_DEFINES="-DOPENTHREAD_TARGET_DARWIN"
        ;;

    *linux*)
        OPENTHREAD_TARGET=linux
        OPENTHREAD_TARGET_DEFINES="-DOPENTHREAD_TARGET_LINUX"
        ;;

esac

AC_SUBST(OPENTHREAD_TARGET_DARWIN)
AM_CONDITIONAL([OPENTHREAD_TARGET_DARWIN], [test "${OPENTHREAD_TARGET}" = "darwin"])

AC_SUBST(OPENTHREAD_TARGET_LINUX)
AM_CONDITIONAL([OPENTHREAD_TARGET_LINUX], [test "${OPENTHREAD_TARGET}" = "linux"])

AC_SUBST(OPENTHREAD_TARGET_DEFINES)

#
# Checks for build host programs
#

# This is a hack to restore some old broken behavior that was
# removed in pull request #1527. It's use is highly discouraged,
# you should try to fix your build environment instead.
AC_ARG_ENABLE(no-executables-hack,
    [AS_HELP_STRING([--enable-no-executables-hack],
        [Enable hack that prevents link checks at configure time. Highly discouraged.])])
AC_MSG_CHECKING([whether to disable executable checking])
if test "${enable_no_executables_hack}" = "yes"
then
    AC_MSG_RESULT([yes])
    AC_NO_EXECUTABLES
    # Here we guess conservative values for tests that require link checks
    # to test for these features. This will prevent these checks from
    # being performed later in the configuration process.
    ac_cv_func_strlcat=${ac_cv_func_strlcat-no}
    ac_cv_func_strlcpy=${ac_cv_func_strlcpy-no}
    ac_cv_func_strnlen=${ac_cv_func_strnlen-no}
else
    AC_MSG_RESULT([no])
fi

# Passing -Werror to GCC-based or -compatible compilers breaks some
# autoconf tests (see
# http://lists.gnu.org/archive/html/autoconf-patches/2008-09/msg00014.html).
#
# If -Werror has been passed transform it into -Wno-error. We'll
# transform it back later with NL_RESTORE_WERROR.

NL_SAVE_WERROR

# Check for compilers.
#
# These should be checked BEFORE we check for and, implicitly,
# initialize libtool such that libtool knows what languages it has to
# work with.

AC_PROG_CPP
AC_PROG_CPP_WERROR

AC_PROG_CC
AC_PROG_CC_C_O

AC_PROG_CXXCPP

AC_PROG_CXX
AC_PROG_CXX_C_O

AM_PROG_AS

# Check for other compiler toolchain tools.

AC_CHECK_TOOL(AR, ar)
AC_CHECK_TOOL(RANLIB, ranlib)
AC_CHECK_TOOL(OBJCOPY, objcopy)
AC_CHECK_TOOL(STRIP, strip)

# Check for other host tools.

AC_PROG_INSTALL
AC_PROG_LN_S

AC_PATH_PROG(CMP, cmp)

#
# Checks for specific compiler characteristics
#

#
# Common compiler flags we would like to have.
#
#   -Wall                        CC, CXX
#

PROSPECTIVE_CFLAGS="-Wall -Wextra -Wshadow -Werror -std=c99 -pedantic-errors"
PROSPECTIVE_CXXFLAGS="-Wall -Wextra -Wshadow -Werror -std=gnu++98 -Wno-c++14-compat"

AC_CACHE_CHECK([whether $CC is Clang],
    [nl_cv_clang],
    [nl_cv_clang=no
    if test "x${GCC}" = "xyes"; then
        AC_EGREP_CPP([NL_CC_IS_CLANG],
            [/* Note: Clang 2.7 lacks __clang_[a-z]+__ */
#            if defined(__clang__) && defined(__llvm__)
             NL_CC_IS_CLANG
#            endif
            ],
            [nl_cv_clang=yes])
    fi
    ])

if test "${nl_cv_clang}" = "yes"; then
    PROSPECTIVE_CFLAGS="${PROSPECTIVE_CFLAGS} -Wconversion"
    PROSPECTIVE_CXXFLAGS="${PROSPECTIVE_CXXFLAGS} -Wconversion"
fi

AX_CHECK_COMPILER_OPTIONS([C],   ${PROSPECTIVE_CFLAGS})
AX_CHECK_COMPILER_OPTIONS([C++], ${PROSPECTIVE_CXXFLAGS})

# Check for and initialize libtool

LT_INIT
AC_PROG_LIBTOOL

# Disable building shared libraries by default (can be enabled with --enable-shared)

AC_DISABLE_SHARED

#
# Debug instances
#
AC_MSG_NOTICE([checking whether to build debug instances])

# Debug

NL_ENABLE_DEBUG([no])

AM_CONDITIONAL([OPENTHREAD_BUILD_DEBUG], [test "${nl_cv_build_debug}" = "yes"])

#
# Code coverage and compiler optimization
#

# Coverage

NL_ENABLE_COVERAGE([no])

AM_CONDITIONAL([OPENTHREAD_BUILD_COVERAGE], [test "${nl_cv_build_coverage}" = "yes"])

NL_ENABLE_COVERAGE_REPORTS([auto])

AM_CONDITIONAL([OPENTHREAD_BUILD_COVERAGE_REPORTS], [test "${nl_cv_build_coverage_reports}" = "yes"])

# Optimization

NL_ENABLE_OPTIMIZATION([yes])

AM_CONDITIONAL([OPENTHREAD_BUILD_OPTIMIZED], [test "${nl_cv_build_optimized}" = "yes"])

# Fuzz Targets

AC_MSG_CHECKING([whether to build fuzz targets])
AC_ARG_ENABLE(fuzz-targets,
    [AS_HELP_STRING([--enable-fuzz-targets],[Enable building of fuzz targets @<:@default=no@:>@.])],
    [
        case "${enableval}" in

        no|yes)
            enable_fuzz_targets=${enableval}
            ;;

        *)
            AC_MSG_ERROR([Invalid value ${enableval} for --enable-fuzz-targets])
            ;;

        esac
    ],
    [enable_fuzz_targets=no])
AC_MSG_RESULT(${enable_fuzz_targets})

AM_CONDITIONAL([OPENTHREAD_ENABLE_FUZZ_TARGETS], [test "${enable_fuzz_targets}" = "yes"])

# Address Sanitizer

AC_MSG_CHECKING([whether to build with Address Sanitizer support])
AC_ARG_ENABLE(address-sanitizer,
    [AS_HELP_STRING([--enable-address-sanitizer],[Enable Address Sanitizer support @<:@default=no@:>@.])],
    [
        case "${enableval}" in

        no|yes)
            enable_address_sanitizer=${enableval}
            ;;

        *)
            AC_MSG_ERROR([Invalid value ${enableval} for --enable-address-sanitizer])
            ;;

        esac
    ],
    [enable_address_sanitizer=no])
AC_MSG_RESULT(${enable_address_sanitizer})

AM_CONDITIONAL([OPENTHREAD_WITH_ADDRESS_SANITIZER], [test "${enable_address_sanitizer}" = "yes"])

if test "${enable_address_sanitizer}" = "yes" ; then

    PROSPECTIVE_CFLAGS="-fsanitize=address"

    # Check if the compilers support address sanitizer
    AX_CHECK_COMPILER_OPTIONS([C],   ${PROSPECTIVE_CFLAGS})
    AX_CHECK_COMPILER_OPTIONS([C++], ${PROSPECTIVE_CFLAGS})

fi

#
# Code style
#

AC_SUBST(PRETTY, ["clang-format"])
AC_SUBST(PRETTY_ARGS, ["-style=file -i"])
AC_SUBST(PRETTY_CHECK, ["\${abs_top_srcdir}/script/clang-format-check.sh"])
AC_SUBST(PRETTY_CHECK_ARGS, [""])

#
# Tests
#
AC_MSG_NOTICE([checking whether to build tests])

# Tests

NL_ENABLE_TESTS([yes])

AM_CONDITIONAL([OPENTHREAD_BUILD_TESTS], [test "${nl_cv_build_tests}" = "yes"])

#
# CLI Library
#
AC_ARG_ENABLE(cli-app,
    [AS_HELP_STRING([--enable-cli-app],[Enable CLI support (no|mtd|ftd|all) @<:@default=no@:>@.])],
    [
        case "${enableval}" in
        all|both)
            enable_cli_app=yes
            enable_cli_app_mtd=yes
            enable_cli_app_ftd=yes
            ;;
        no|yes)
            enable_cli_app=${enableval}
            enable_cli_app_mtd=${enableval}
            enable_cli_app_ftd=${enableval}
            ;;
        mtd)
            enable_cli_app=yes
            enable_cli_app_mtd=yes
            enable_cli_app_ftd=no
            ;;
        ftd)
            enable_cli_app=yes
            enable_cli_app_mtd=no
            enable_cli_app_ftd=yes
            ;;
        *)
            AC_MSG_ERROR([Invalid value ${enableval} for --enable-cli-app])
            ;;
        esac
    ],
    [
     enable_cli_app=no
     enable_cli_app_mtd=no
     enable_cli_app_ftd=no])


AC_MSG_CHECKING([cli-app modes])
AC_MSG_RESULT(${enable_cli_app})
AM_CONDITIONAL([OPENTHREAD_ENABLE_CLI],     [test "${enable_cli_app}" == "yes"])
AM_CONDITIONAL([OPENTHREAD_ENABLE_CLI_MTD], [test "${enable_cli_app_mtd}" == "yes"])
AM_CONDITIONAL([OPENTHREAD_ENABLE_CLI_FTD], [test "${enable_cli_app_ftd}" == "yes"])
AC_SUBST(OPENTHREAD_ENABLE_CLI)
AC_SUBST(OPENTHREAD_ENABLE_CLI_FTD)
AC_SUBST(OPENTHREAD_ENABLE_CLI_MTD)


#
# NCP app
#
AC_ARG_ENABLE(ncp-app,
    [AS_HELP_STRING([--enable-ncp-app],[Enable NCP support (no|mtd|ftd|all) @<:@default=no@:>@.])],
    [
        # Map all & both to yes
        case "${enableval}" in
        all|both)
            enableval=yes
            ;;

        *)
            ;;

        esac

        case "${enableval}" in

        no|yes)
            enable_ncp_app=${enableval}
            enable_ncp_app_mtd=${enableval}
            enable_ncp_app_ftd=${enableval}
            ;;

        mtd)
            enable_ncp_app=yes
            enable_ncp_app_mtd=yes
            enable_ncp_app_ftd=no
            ;;

        ftd)
            enable_ncp_app=yes
            enable_ncp_app_mtd=no
            enable_ncp_app_ftd=yes
            ;;

        *)
            AC_MSG_ERROR([Invalid value ${enableval} for --enable-ncp-app])
            ;;
        esac
    ],
    [
     enable_ncp_app=no
     enable_ncp_app_ftd=no
     enable_ncp_app_mtd=no
    ]
    )


AC_MSG_CHECKING([ncp-app modes])
AC_MSG_RESULT(${enable_ncp_app})
AC_MSG_CHECKING([should NCP support ftd])
AC_MSG_RESULT(${enable_ncp_app_ftd})
AC_MSG_CHECKING([should NCP support mtd])
AC_MSG_RESULT(${enable_ncp_app_mtd})

AC_SUBST(OPENTHREAD_ENABLE_NCP)
AC_SUBST(OPENTHREAD_ENABLE_NCP_MTD)
AC_SUBST(OPENTHREAD_ENABLE_NCP_FTD)

AM_CONDITIONAL([OPENTHREAD_ENABLE_NCP],      [test "${enable_ncp_app}" == "yes"])
AM_CONDITIONAL([OPENTHREAD_ENABLE_NCP_MTD],  [test "${enable_ncp_app_mtd}" == "yes"])
AM_CONDITIONAL([OPENTHREAD_ENABLE_NCP_FTD],  [test "${enable_ncp_app_ftd}" == "yes"])

#
# NCP BUS - how does the NCP talk to the host?
#

AC_ARG_WITH(
    [ncp-bus],
    [AS_HELP_STRING([--with-ncp-bus],[Specify the NCP bus (none|spi|uart) @<:@default=none@:>@.])],
    [
        case "${with_ncp_bus}" in
        "none")
            OPENTHREAD_ENABLE_NCP_SPI=0
            OPENTHREAD_ENABLE_NCP_UART=0
            ;;
        "spi")
            OPENTHREAD_ENABLE_NCP_SPI=1
            OPENTHREAD_ENABLE_NCP_UART=0
            ;;
        "uart")
            OPENTHREAD_ENABLE_NCP_SPI=0
            OPENTHREAD_ENABLE_NCP_UART=1
            ;;
        *)
            AC_MSG_ERROR([unexpected --with-ncp-bus=${with_ncp_bus}])
            ;;
        esac
    ],
    [
       OPENTHREAD_ENABLE_NCP_SPI=0
       OPENTHREAD_ENABLE_NCP_UART=0
    ])

AC_SUBST(OPENTHREAD_ENABLE_NCP_SPI)
AM_CONDITIONAL([OPENTHREAD_ENABLE_NCP_SPI],  [test "${with_ncp_bus}"  = "spi"])
AC_DEFINE_UNQUOTED([OPENTHREAD_ENABLE_NCP_SPI],[${OPENTHREAD_ENABLE_NCP_SPI}],[Define to 1 to enable the NCP SPI interface.])
AC_MSG_CHECKING([should NCP support SPI])
AC_MSG_RESULT([${OPENTHREAD_ENABLE_SPI}])

AC_SUBST(OPENTHREAD_ENABLE_NCP_UART)
AM_CONDITIONAL([OPENTHREAD_ENABLE_NCP_UART], [test "${with_ncp_bus}"  = "uart"])
AC_DEFINE_UNQUOTED([OPENTHREAD_ENABLE_NCP_UART],[${OPENTHREAD_ENABLE_NCP_UART}],[Define to 1 to enable the NCP UART interface.])
AC_MSG_CHECKING([sould NCP support UART])
AC_MSG_RESULT([${OPENTHREAD_ENABLE_UART}])

#
# Multiple OpenThread Instances
#

AC_ARG_ENABLE(multiple-instances,
    [AS_HELP_STRING([--enable-multiple-instances],[Enable support for multiple OpenThread instances @<:@default=no@:>@.])],
    [
        case "${enableval}" in

        no|yes)
            enable_multiple_instances=${enableval}
            ;;

        *)
            AC_MSG_ERROR([Invalid value ${enable_multiple_instances} for --enable-multiple-instances])
            ;;
        esac
    ],
    [enable_multiple_instances=no])

if test "$enable_multiple_instances" = "yes"; then
    OPENTHREAD_ENABLE_MULTIPLE_INSTANCES=1
else
    OPENTHREAD_ENABLE_MULTIPLE_INSTANCES=0
fi

AC_MSG_RESULT(${enable_multiple_instances})
AC_SUBST(OPENTHREAD_ENABLE_MULTIPLE_INSTANCES)
AM_CONDITIONAL([OPENTHREAD_ENABLE_MULTIPLE_INSTANCES], [test "${enable_multiple_instances}" = "yes"])
AC_DEFINE_UNQUOTED([OPENTHREAD_ENABLE_MULTIPLE_INSTANCES],[${OPENTHREAD_ENABLE_MULTIPLE_INSTANCES}],[Define to 1 if you want to enable support for multiple OpenThread instances.])

#
# Builtin mbedtls
#

AC_ARG_ENABLE(builtin-mbedtls,
    [AS_HELP_STRING([--enable-builtin-mbedtls],[Enable builtin mbedtls @<:@default=yes@:>@.])],
    [
        case "${enableval}" in

        no|yes)
            enable_builtin_mbedtls=${enableval}
            ;;

        *)
            AC_MSG_ERROR([Invalid value ${enable_builtin_mbedtls} for --enable-builtin-mbedtls])
            ;;
        esac
    ],
    [enable_builtin_mbedtls=yes])

if test "$enable_builtin_mbedtls" = "yes" -a ! "${MBEDTLS_CPPFLAGS}"; then
    MBEDTLS_CPPFLAGS="-I\${abs_top_srcdir}/third_party/mbedtls"
    MBEDTLS_CPPFLAGS="${MBEDTLS_CPPFLAGS} -I\${abs_top_srcdir}/third_party/mbedtls/repo.patched/include"
    MBEDTLS_CPPFLAGS="${MBEDTLS_CPPFLAGS} -I\${abs_top_srcdir}/third_party/mbedtls/repo.patched/include/mbedtls"
    MBEDTLS_CPPFLAGS="${MBEDTLS_CPPFLAGS} -DMBEDTLS_CONFIG_FILE=\\\"mbedtls-config.h\\\""
fi
AC_MSG_CHECKING([whether mbed TLS should be enabled])
AC_MSG_RESULT(${enable_builtin_mbedtls})
AM_CONDITIONAL([OPENTHREAD_ENABLE_BUILTIN_MBEDTLS], [test "${enable_builtin_mbedtls}" = "yes"])

#
# Thread TMF Proxy
#

AC_MSG_CHECKING([whether to enable TMF proxy])
AC_ARG_ENABLE(tmf_proxy,
    [AS_HELP_STRING([--enable-tmf-proxy],[Enable TMF proxy support @<:@default=no@:>@.])],
    [
        case "${enableval}" in

        no|yes)
            enable_tmf_proxy=${enableval}
            ;;

        *)
            AC_MSG_ERROR([Invalid value ${enable_tmf_proxy} for --enable-tmf-proxy])
            ;;
        esac
    ],
    [enable_tmf_proxy=no])

if test "$enable_tmf_proxy" = "yes"; then
    OPENTHREAD_ENABLE_TMF_PROXY=1
else
    OPENTHREAD_ENABLE_TMF_PROXY=0
fi

AC_MSG_RESULT(${enable_tmf_proxy})
AC_SUBST(OPENTHREAD_ENABLE_TMF_PROXY)
AM_CONDITIONAL([OPENTHREAD_ENABLE_TMF_PROXY], [test "${enable_tmf_proxy}" = "yes"])
AC_DEFINE_UNQUOTED([OPENTHREAD_ENABLE_TMF_PROXY],[${OPENTHREAD_ENABLE_TMF_PROXY}],[Define to 1 to enable the TMF proxy feature.])

#
# Thread Network Diagnostic for MTD
#

AC_ARG_ENABLE(mtd_network_diagnostic,
    [AS_HELP_STRING([--enable-mtd-network-diagnostic],[Enable network diagnostic support for MTD @<:@default=no@:>@.])],
    [
        case "${enableval}" in

        no|yes)
            enable_mtd_network_diagnostic=${enableval}
            ;;

        *)
            AC_MSG_ERROR([Invalid value ${enable_mtd_network_diagnostic} for --enable-mtd-network-diagnostic])
            ;;
        esac
    ],
    [enable_mtd_network_diagnostic=no])

if test "$enable_mtd_network_diagnostic" = "yes"; then
    OPENTHREAD_ENABLE_MTD_NETWORK_DIAGNOSTIC=1
else
    OPENTHREAD_ENABLE_MTD_NETWORK_DIAGNOSTIC=0
fi

AC_MSG_CHECKING([whether to enable the network diagnostic for MTD])
AC_MSG_RESULT(${enable_mtd_network_diagnostic})
AC_SUBST(OPENTHREAD_ENABLE_MTD_NETWORK_DIAGNOSTIC)
AM_CONDITIONAL([OPENTHREAD_ENABLE_MTD_NETWORK_DIAGNOSTIC], [test "${enable_mtd_network_diagnostic}" = "yes"])
AC_DEFINE_UNQUOTED([OPENTHREAD_ENABLE_MTD_NETWORK_DIAGNOSTIC],[${OPENTHREAD_ENABLE_MTD_NETWORK_DIAGNOSTIC}],[Define to 1 to enable network diagnostic for MTD.])

#
# Thread Commissioner
#

AC_ARG_ENABLE(commissioner,
    [AS_HELP_STRING([--enable-commissioner],[Enable commissioner support @<:@default=no@:>@.])],
    [
        case "${enableval}" in

        no|yes)
            enable_commissioner=${enableval}
            ;;

        *)
            AC_MSG_ERROR([Invalid value ${enable_commissioner} for --enable-commissioner])
            ;;
        esac
    ],
    [enable_commissioner=no])

if test "$enable_commissioner" = "yes"; then
    OPENTHREAD_ENABLE_COMMISSIONER=1
else
    OPENTHREAD_ENABLE_COMMISSIONER=0
fi

AC_MSG_CHECKING([whether to enable the commissioner])
AC_MSG_RESULT(${enable_commissioner})
AC_SUBST(OPENTHREAD_ENABLE_COMMISSIONER)
AM_CONDITIONAL([OPENTHREAD_ENABLE_COMMISSIONER], [test "${enable_commissioner}" = "yes"])
AC_DEFINE_UNQUOTED([OPENTHREAD_ENABLE_COMMISSIONER],[${OPENTHREAD_ENABLE_COMMISSIONER}],[Define to 1 to enable the commissioner role.])

#
# Thread Joiner
#

AC_ARG_ENABLE(joiner,
    [AS_HELP_STRING([--enable-joiner],[Enable joiner support @<:@default=no@:>@.])],
    [
        case "${enableval}" in

        no|yes)
            enable_joiner=${enableval}
            ;;

        *)
            AC_MSG_ERROR([Invalid value ${enable_joiner} for --enable-joiner])
            ;;
        esac
    ],
    [enable_joiner=no])

if test "$enable_joiner" = "yes"; then
    OPENTHREAD_ENABLE_JOINER=1
else
    OPENTHREAD_ENABLE_JOINER=0
fi

AC_MSG_CHECKING([whether to enable the joiner feature])
AC_MSG_RESULT(${enable_joiner})
AC_SUBST(OPENTHREAD_ENABLE_JOINER)
AM_CONDITIONAL([OPENTHREAD_ENABLE_JOINER], [test "${enable_joiner}" = "yes"])
AC_DEFINE_UNQUOTED([OPENTHREAD_ENABLE_JOINER],[${OPENTHREAD_ENABLE_JOINER}],[Define to 1 to enable the joiner role.])

if test "${enable_commissioner}" = "yes" -o "${enable_joiner}" = "yes"; then
    enable_dtls="yes"
    OPENTHREAD_ENABLE_DTLS=1
else
    enable_dtls="no"
    OPENTHREAD_ENABLE_DTLS=0
fi

AC_MSG_CHECKING([whether to enable DTLS due to joiner/commissioner])
AC_MSG_RESULT(${enable_dtls})
AC_SUBST(OPENTHREAD_ENABLE_DTLS)
AM_CONDITIONAL([OPENTHREAD_ENABLE_DTLS], [test "${enable_dtls}" = "yes"])
AC_DEFINE_UNQUOTED([OPENTHREAD_ENABLE_DTLS],[${OPENTHREAD_ENABLE_DTLS}],[Define to 1 to enable dtls support.])

#
# Jam Detection
#

AC_ARG_ENABLE(jam_detection,
    [AS_HELP_STRING([--enable-jam-detection],[Enable Jam Detection support @<:@default=no@:>@.])],
    [
        case "${enableval}" in

        no|yes)
            enable_jam_detection=${enableval}
            ;;

        *)
            AC_MSG_ERROR([Invalid value ${enable_jam_detection} for --enable-jam-detection])
            ;;
        esac
    ],
    [enable_jam_detection=no])

if test "$enable_jam_detection" = "yes"; then
    OPENTHREAD_ENABLE_JAM_DETECTION=1
else
    OPENTHREAD_ENABLE_JAM_DETECTION=0
fi

AC_MSG_CHECKING([whether to enable jam detection])
AC_MSG_RESULT(${enable_jam_detection})
AC_SUBST(OPENTHREAD_ENABLE_JAM_DETECTION)
AM_CONDITIONAL([OPENTHREAD_ENABLE_JAM_DETECTION], [test "${enable_jam_detection}" = "yes"])
AC_DEFINE_UNQUOTED([OPENTHREAD_ENABLE_JAM_DETECTION],[${OPENTHREAD_ENABLE_JAM_DETECTION}],[Define to 1 if you want to use jam detection feature])

#
# Channel Monitor
#

AC_ARG_ENABLE(channel_monitor,
    [AS_HELP_STRING([--enable-channel-monitor],[Enable Channel Monitor support @<:@default=no@:>@.])],
    [
        case "${enableval}" in

        no|yes)
            enable_channel_monitor=${enableval}
            ;;

        *)
            AC_MSG_ERROR([Invalid value ${enable_channel_monitor} for --enable-channel-monitor])
            ;;
        esac
    ],
    [enable_channel_monitor=no])

if test "$enable_channel_monitor" = "yes"; then
    OPENTHREAD_ENABLE_CHANNEL_MONITOR=1
else
    OPENTHREAD_ENABLE_CHANNEL_MONITOR=0
fi

AC_MSG_CHECKING([whether to enable channel monitor])
AC_MSG_RESULT(${enable_channel_monitor})
AC_SUBST(OPENTHREAD_ENABLE_CHANNEL_MONITOR)
AM_CONDITIONAL([OPENTHREAD_ENABLE_CHANNEL_MONITOR], [test "${enable_channel_monitor}" = "yes"])
AC_DEFINE_UNQUOTED([OPENTHREAD_ENABLE_CHANNEL_MONITOR],[${OPENTHREAD_ENABLE_CHANNEL_MONITOR}],[Define to 1 if you want to use channel monitor feature])

#
# Channel Manager
#

AC_ARG_ENABLE(channel_manager,
    [AS_HELP_STRING([--enable-channel-manager],[Enable Channel Manager support @<:@default=no@:>@.])],
    [
        case "${enableval}" in

        no|yes)
            enable_channel_manager=${enableval}
            ;;

        *)
            AC_MSG_ERROR([Invalid value ${enable_channel_manager} for --enable-channel-manager])
            ;;
        esac
    ],
    [enable_channel_manager=no])

if test "$enable_channel_manager" = "yes"; then
    OPENTHREAD_ENABLE_CHANNEL_MANAGER=1
else
    OPENTHREAD_ENABLE_CHANNEL_MANAGER=0
fi

AC_MSG_CHECKING([whether to enable channel manager])
AC_MSG_RESULT(${enable_channel_manager})
AC_SUBST(OPENTHREAD_ENABLE_CHANNEL_MANAGER)
AM_CONDITIONAL([OPENTHREAD_ENABLE_CHANNEL_MANAGER], [test "${enable_channel_manager}" = "yes"])
AC_DEFINE_UNQUOTED([OPENTHREAD_ENABLE_CHANNEL_MANAGER],[${OPENTHREAD_ENABLE_CHANNEL_MANAGER}],[Define to 1 if you want to enable channel manager feature])

#
# MAC Filter (include AddressFilter and RssInFilter)
#

AC_ARG_ENABLE(mac_filter,
              [AS_HELP_STRING([--enable-mac-filter],[Enable MAC filter support @<:@default=no@:>@.])],
    [
        case "${enableval}" in

        no|yes)
            enable_mac_filter=${enableval}
            ;;

        *)
            AC_MSG_ERROR([Invalid value ${enable_mac_filter} for --enable-mac-filter])
            ;;
        esac
    ],
    [enable_mac_filter=no])

if test "$enable_mac_filter" = "yes"; then
    OPENTHREAD_ENABLE_MAC_FILTER=1
else
    OPENTHREAD_ENABLE_MAC_FILTER=0
fi

AC_MSG_CHECKING([whether to enable mac filter])
AC_MSG_RESULT(${enable_mac_filter})
AC_SUBST(OPENTHREAD_ENABLE_MAC_FILTER)
AM_CONDITIONAL([OPENTHREAD_ENABLE_MAC_FILTER], [test "${enable_mac_filter}" = "yes"])
AC_DEFINE_UNQUOTED([OPENTHREAD_ENABLE_MAC_FILTER],[${OPENTHREAD_ENABLE_MAC_FILTER}],[Define to 1 if you want to use MAC filter feature])

#
# Diagnostics Library
#

AC_ARG_ENABLE(diag,
    [AS_HELP_STRING([--enable-diag],[Enable diagnostics support @<:@default=no@:>@.])],
    [
        case "${enableval}" in

        no|yes)
            enable_diag=${enableval}
            ;;

        *)
            AC_MSG_ERROR([Invalid value ${enable_diag} for --enable-diag])
            ;;
        esac
    ],
    [enable_diag=no])

if test "$enable_diag" = "yes"; then
    OPENTHREAD_ENABLE_DIAG=1
else
    OPENTHREAD_ENABLE_DIAG=0
fi

AC_MSG_CHECKING([whether to enable diag])
AC_MSG_RESULT(${enable_diag})
AC_SUBST(OPENTHREAD_ENABLE_DIAG)
AM_CONDITIONAL([OPENTHREAD_ENABLE_DIAG], [test "${enable_diag}" = "yes"])
AC_DEFINE_UNQUOTED([OPENTHREAD_ENABLE_DIAG],[${OPENTHREAD_ENABLE_DIAG}],[Define to 1 if you want to use diagnostics module])

#
# Legacy Network
#

AC_ARG_ENABLE(legacy,
    [AS_HELP_STRING([--enable-legacy],[Enable legacy network support @<:@default=no@:>@.])],
    [
        case "${enableval}" in

        no|yes)
            enable_legacy=${enableval}
            ;;

        *)
            AC_MSG_ERROR([Invalid value ${enable_legacy} for --enable-legacy])
            ;;
        esac
    ],
    [enable_legacy=no])

if test "$enable_legacy" = "yes"; then
    OPENTHREAD_ENABLE_LEGACY=1
else
    OPENTHREAD_ENABLE_LEGACY=0
fi

AC_MSG_CHECKING([whether to enable legacy])
AC_MSG_RESULT(${enable_legacy})
AC_SUBST(OPENTHREAD_ENABLE_LEGACY)
AM_CONDITIONAL([OPENTHREAD_ENABLE_LEGACY], [test "${enable_legacy}" = "yes"])
AC_DEFINE_UNQUOTED([OPENTHREAD_ENABLE_LEGACY],[${OPENTHREAD_ENABLE_LEGACY}],[Define to 1 if you want to use legacy network support])

#
# NCP Vendor Hook Source - Specify a C++ file that implements the NCP vendor hook.
#

AC_ARG_WITH(
    [ncp-vendor-hook-source],
    [AS_HELP_STRING([--with-ncp-vendor-hook-source=<VENDOR_HOOK.CPP>],[Specify a C++ file that implements the NCP vendor hook. @<:@default=none@:>@.])],
    [
        if test "${withval}" = "no"
        then OPENTHREAD_ENABLE_NCP_VENDOR_HOOK=0
        elif test '!' -f "${withval}"
        then AC_MSG_ERROR([Can't open ${withval} for --with-ncp-vendor-hook-source])
        else
            OPENTHREAD_ENABLE_NCP_VENDOR_HOOK=1

            # Get the absolute path.
            OPENTHREAD_NCP_VENDOR_HOOK_SOURCE=$(cd `dirname ${withval}` && pwd)/$(basename ${withval})
        fi
    ],
    [
        OPENTHREAD_ENABLE_NCP_VENDOR_HOOK=0
        with_ncp_vendor_hook_source=none
    ])

AC_MSG_CHECKING([for NCP vendor hook source])
AC_MSG_RESULT(${OPENTHREAD_NCP_VENDOR_HOOK_SOURCE-none})
AC_SUBST(OPENTHREAD_NCP_VENDOR_HOOK_SOURCE)
AC_DEFINE_UNQUOTED([OPENTHREAD_ENABLE_NCP_VENDOR_HOOK],[${OPENTHREAD_ENABLE_NCP_VENDOR_HOOK}],[Define to 1 if using NCP vendor hook])
AM_CONDITIONAL([OPENTHREAD_ENABLE_NCP_VENDOR_HOOK], [test "${OPENTHREAD_ENABLE_NCP_VENDOR_HOOK}" = "1"])

#
# NCP Spinel Encrypter
#

AC_ARG_WITH(
    [ncp-spinel-encrypter-libs],
    [AS_HELP_STRING([--with-ncp-spinel-encrypter-libs=<LIBSPINEL_ENCRYPTER.A>],[Specify library files (absolute paths) implementing the NCP Spinel Encrypter. @<:@default=none@:>@.])],
    [
        if test "${withval}" = "no"
        then OPENTHREAD_ENABLE_NCP_SPINEL_ENCRYPTER=0
        else
            OPENTHREAD_ENABLE_NCP_SPINEL_ENCRYPTER=1
            OPENTHREAD_NCP_SPINEL_ENCRYPTER_LIBS=${withval}
        fi
    ],
    [
        OPENTHREAD_ENABLE_NCP_SPINEL_ENCRYPTER=0
<<<<<<< HEAD
=======
        with_ncp_spinel_encrypter_libs=none
>>>>>>> f27b64dc
    ])

AC_MSG_CHECKING([for NCP Spinel Encrypter])
AC_MSG_RESULT(${OPENTHREAD_NCP_SPINEL_ENCRYPTER_LIBS-none})
AC_SUBST(OPENTHREAD_NCP_SPINEL_ENCRYPTER_LIBS)
AC_DEFINE_UNQUOTED([OPENTHREAD_ENABLE_NCP_SPINEL_ENCRYPTER],[${OPENTHREAD_ENABLE_NCP_SPINEL_ENCRYPTER}],[Define to 1 if using NCP Spinel Encrypter])
AM_CONDITIONAL([OPENTHREAD_ENABLE_NCP_SPINEL_ENCRYPTER], [test "${OPENTHREAD_ENABLE_NCP_SPINEL_ENCRYPTER}" = "1"])

#
# Child Supervision
#

AC_ARG_ENABLE(child_supervision,
    [AS_HELP_STRING([--enable-child-supervision],[Enable child supervision feature @<:@default=no@:>@.])],
    [
        case "${enableval}" in

        no|yes)
            enable_child_supervision=${enableval}
            ;;

        *)
            AC_MSG_ERROR([Invalid value ${enable_child_supervision} for --enable-child-supervision])
            ;;
        esac
    ],
    [enable_child_supervision=no])

if test "$enable_child_supervision" = "yes"; then
    OPENTHREAD_ENABLE_CHILD_SUPERVISION=1
else
    OPENTHREAD_ENABLE_CHILD_SUPERVISION=0
fi

AC_MSG_RESULT(${enable_child_supervision})
AC_SUBST(OPENTHREAD_ENABLE_CHILD_SUPERVISION)
AM_CONDITIONAL([OPENTHREAD_ENABLE_CHILD_SUPERVISION], [test "${enable_child_supervision}" = "yes"])
AC_DEFINE_UNQUOTED([OPENTHREAD_ENABLE_CHILD_SUPERVISION],[${OPENTHREAD_ENABLE_CHILD_SUPERVISION}],[Define to 1 if you want to use child supervision feature])

#
# Log for certification test
#

AC_ARG_ENABLE(cert_log,
    [AS_HELP_STRING([--enable-cert-log],[Enable certification log support @<:@default=no@:>@.])],
    [
        case "${enableval}" in

        no|yes)
            enable_cert_log=${enableval}
            ;;

        *)
            AC_MSG_ERROR([Invalid value ${enable_cert_log} for --enable-cert-log])
            ;;
        esac
    ],
    [enable_cert_log=no])

if test "$enable_cert_log" = "yes"; then
    OPENTHREAD_ENABLE_CERT_LOG=1
else
    OPENTHREAD_ENABLE_CERT_LOG=0
fi

AC_SUBST(OPENTHREAD_ENABLE_CERT_LOG)
AM_CONDITIONAL([OPENTHREAD_ENABLE_CERT_LOG], [test "${enable_cert_log}" = "yes"])
AC_DEFINE_UNQUOTED([OPENTHREAD_ENABLE_CERT_LOG],[${OPENTHREAD_ENABLE_CERT_LOG}],[Define to 1 if you want to enable log for certification test])

#
# DHCPv6 Client
#

AC_ARG_ENABLE(dhcp6_client,
    [AS_HELP_STRING([--enable-dhcp6-client],[Enable DHCPv6 client support @<:@default=no@:>@.])],
    [
        case "${enableval}" in

        no|yes)
            enable_dhcp6_client=${enableval}
            ;;

        *)
            AC_MSG_ERROR([Invalid value ${enable_dhcp6_client} for --enable-dhcp6-client])
            ;;
        esac
    ],
    [enable_dhcp6_client=no])

if test "$enable_dhcp6_client" = "yes"; then
    OPENTHREAD_ENABLE_DHCP6_CLIENT=1
else
    OPENTHREAD_ENABLE_DHCP6_CLIENT=0
fi

AC_SUBST(OPENTHREAD_ENABLE_DHCP6_CLIENT)
AM_CONDITIONAL([OPENTHREAD_ENABLE_DHCP6_CLIENT], [test "${enable_dhcp6_client}" = "yes"])
AC_DEFINE_UNQUOTED([OPENTHREAD_ENABLE_DHCP6_CLIENT],[${OPENTHREAD_ENABLE_DHCP6_CLIENT}],[Define to 1 if you want to enable DHCPv6 Client])

#
# DHCPv6 Server
#

AC_ARG_ENABLE(dhcp6_server,
    [AS_HELP_STRING([--enable-dhcp6-server],[Enable DHCPv6 server support @<:@default=no@:>@.])],
    [
        case "${enableval}" in

        no|yes)
            enable_dhcp6_server=${enableval}
            ;;

        *)
            AC_MSG_ERROR([Invalid value ${enable_dhcp6_server} for --enable-dhcp6-server])
            ;;
        esac
    ],
    [enable_dhcp6_server=no])

if test "$enable_dhcp6_server" = "yes"; then
    OPENTHREAD_ENABLE_DHCP6_SERVER=1
else
    OPENTHREAD_ENABLE_DHCP6_SERVER=0
fi

AC_SUBST(OPENTHREAD_ENABLE_DHCP6_SERVER)
AM_CONDITIONAL([OPENTHREAD_ENABLE_DHCP6_SERVER], [test "${enable_dhcp6_server}" = "yes"])
AC_DEFINE_UNQUOTED([OPENTHREAD_ENABLE_DHCP6_SERVER],[${OPENTHREAD_ENABLE_DHCP6_SERVER}],[Define to 1 if you want to enable DHCPv6 Server])

#
# DNS Client
#

AC_ARG_ENABLE(dns_client,
    [AS_HELP_STRING([--enable-dns-client],[Enable DNS client support @<:@default=no@:>@.])],
    [
        case "${enableval}" in

        no|yes)
            enable_dns_client=${enableval}
            ;;

        *)
            AC_MSG_ERROR([Invalid value ${enable_dns_client} for --enable-dns-client])
            ;;
        esac
    ],
    [enable_dns_client=no])

if test "$enable_dns_client" = "yes"; then
    OPENTHREAD_ENABLE_DNS_CLIENT=1
else
    OPENTHREAD_ENABLE_DNS_CLIENT=0
fi

AC_SUBST(OPENTHREAD_ENABLE_DNS_CLIENT)
AM_CONDITIONAL([OPENTHREAD_ENABLE_DNS_CLIENT], [test "${enable_dns_client}" = "yes"])
AC_DEFINE_UNQUOTED([OPENTHREAD_ENABLE_DNS_CLIENT],[${OPENTHREAD_ENABLE_DNS_CLIENT}],[Define to 1 if you want to enable DNS Client])

#
# Application CoAP
#

AC_ARG_ENABLE(application_coap,
    [AS_HELP_STRING([--enable-application-coap],[Enable CoAP to an application.@<:@default=no@:>@.])],
    [
        case "${enableval}" in

        no|yes)
            enable_application_coap=${enableval}
            ;;

        *)
            AC_MSG_ERROR([Invalid value ${enable_application_coap} for --enable-application-coap])
            ;;
        esac
    ],
    [enable_application_coap=no])

if test "$enable_application_coap" = "yes"; then
    OPENTHREAD_ENABLE_APPLICATION_COAP=1
else
    OPENTHREAD_ENABLE_APPLICATION_COAP=0
fi

AC_SUBST(OPENTHREAD_ENABLE_APPLICATION_COAP)
AM_CONDITIONAL([OPENTHREAD_ENABLE_APPLICATION_COAP], [test "${enable_application_coap}" = "yes"])
AC_DEFINE_UNQUOTED([OPENTHREAD_ENABLE_APPLICATION_COAP],[${OPENTHREAD_ENABLE_APPLICATION_COAP}],[Define to 1 if you want to enable CoAP to an application.])

#
# otLinkRaw API
#

AC_ARG_ENABLE(raw_link_api,
    [AS_HELP_STRING([--enable-raw-link-api],[Enable raw link-layer API support @<:@default=no@:>@.])],
    [
        case "${enableval}" in

        no|yes)
            enable_raw_link_api=${enableval}
            ;;

        *)
            AC_MSG_ERROR([Invalid value ${enable_raw_link_api} for --enable-raw-link-api])
            ;;
        esac
    ],
    [enable_raw_link_api=no])

if test "$enable_raw_link_api" = "yes"; then
    OPENTHREAD_ENABLE_RAW_LINK_API=1
else
    OPENTHREAD_ENABLE_RAW_LINK_API=0
fi

AC_SUBST(OPENTHREAD_ENABLE_RAW_LINK_API)
AM_CONDITIONAL([OPENTHREAD_ENABLE_RAW_LINK_API], [test "${enable_raw_link_api}" = "yes"])
AC_DEFINE_UNQUOTED([OPENTHREAD_ENABLE_RAW_LINK_API],[${OPENTHREAD_ENABLE_RAW_LINK_API}],[Define to 1 if you want to enable raw link-layer API])

#
# Border Router
#

AC_ARG_ENABLE(border_router,
    [AS_HELP_STRING([--enable-border-router],[Enable Border Router support @<:@default=no@:>@.])],
    [
        case "${enableval}" in

        no|yes)
            enable_border_router=${enableval}
            ;;

        *)
            AC_MSG_ERROR([Invalid value ${enable_border_router} for --enable-border-router])
            ;;
        esac
    ],
    [enable_border_router=no])

if test "$enable_border_router" = "yes"; then
    OPENTHREAD_ENABLE_BORDER_ROUTER=1
else
    OPENTHREAD_ENABLE_BORDER_ROUTER=0
fi

AC_SUBST(OPENTHREAD_ENABLE_BORDER_ROUTER)
AM_CONDITIONAL([OPENTHREAD_ENABLE_BORDER_ROUTER], [test "${enable_border_router}" = "yes"])
AC_DEFINE_UNQUOTED([OPENTHREAD_ENABLE_BORDER_ROUTER],[${OPENTHREAD_ENABLE_BORDER_ROUTER}],[Define to 1 if you want to enable Border Router])

#
# Service
#

AC_ARG_ENABLE(service,
    [AS_HELP_STRING([--enable-service],[Enable Service @<:@default=no@:>@.])],
    [
        case "${enableval}" in

        no|yes)
            enable_service=${enableval}
            ;;

        *)
            AC_MSG_ERROR([Invalid value ${enable_service} for --enable-service])
            ;;
        esac
    ],
    [enable_service=no])

if test "$enable_service" = "yes"; then
    OPENTHREAD_ENABLE_SERVICE=1
else
    OPENTHREAD_ENABLE_SERVICE=0
fi

AC_SUBST(OPENTHREAD_ENABLE_SERVICE)
AM_CONDITIONAL([OPENTHREAD_ENABLE_SERVICE], [test "${enable_service}" = "yes"])
AC_DEFINE_UNQUOTED([OPENTHREAD_ENABLE_SERVICE],[${OPENTHREAD_ENABLE_SERVICE}],[Define to 1 if you want to enable Service])

#
# Linker Map Output
#

AC_ARG_ENABLE(linker-map,
    [AS_HELP_STRING([--enable-linker-map],[Enable linker map output @<:@default=no@:>@.])],
    [
        case "${enableval}" in

        no|yes)
            enable_linker_map=${enableval}
            ;;

        *)
            AC_MSG_ERROR([Invalid value ${enable_linker_map} for --enable-linker-map])
            ;;
        esac
    ],
    [enable_linker_map=no])

AC_MSG_CHECKING([whether to enable linker map output])
AC_MSG_RESULT(${enable_linker_map})
AM_CONDITIONAL([OPENTHREAD_ENABLE_LINKER_MAP], [test "${enable_linker_map}" = "yes"])

#
# Examples
#

AC_ARG_WITH(examples,
    [AS_HELP_STRING([--with-examples=TARGET],
        [Specify the examples from one of: none, posix, cc2538, cc2650, cc2652, da15000, efr32, emsk, gp712, kw41z, nrf52840, samr21 @<:@default=none@:>@.])],
    [
        case "${with_examples}" in

        none|posix|cc2538|cc2650|cc2652|da15000|efr32|emsk|gp712|kw41z|nrf52840|samr21)
            ;;
        *)
            AC_MSG_ERROR([Invalid value ${with_examples} for --with-examples])
            ;;
        esac
    ],
    [with_examples=none])

OPENTHREAD_EXAMPLES=${with_examples}

case ${with_examples} in

    posix)
        OPENTHREAD_EXAMPLES_POSIX=1
        AC_DEFINE_UNQUOTED([OPENTHREAD_EXAMPLES_POSIX],[${OPENTHREAD_EXAMPLES_POSIX}],[Define to 1 if you want to use posix examples])
        ;;

    cc2538)
        OPENTHREAD_EXAMPLES_CC2538=1
        AC_DEFINE_UNQUOTED([OPENTHREAD_EXAMPLES_CC2538],[${OPENTHREAD_EXAMPLES_CC2538}],[Define to 1 if you want to use cc2538 examples])
        ;;

    cc2650)
        OPENTHREAD_EXAMPLES_CC2650=1
        AC_DEFINE_UNQUOTED([OPENTHREAD_EXAMPLES_CC2650],[${OPENTHREAD_EXAMPLES_CC2650}],[Define to 1 if you want to use cc2650 examples])
        ;;

    cc2652)
        OPENTHREAD_EXAMPLES_CC2652=1
        AC_DEFINE_UNQUOTED([OPENTHREAD_EXAMPLES_CC2652],[${OPENTHREAD_EXAMPLES_CC2652}],[Define to 1 if you want to use cc2652 examples])
        ;;

    da15000)
        OPENTHREAD_EXAMPLES_DA15000=1
        AC_DEFINE_UNQUOTED([OPENTHREAD_EXAMPLES_DA15000],[${OPENTHREAD_EXAMPLES_DA15000}],[Define to 1 if you want to use da15000 examples])
        ;;

    efr32)
        OPENTHREAD_EXAMPLES_EFR32=1
        AC_DEFINE_UNQUOTED([OPENTHREAD_EXAMPLES_EFR32],[${OPENTHREAD_EXAMPLES_EFR32}],[Define to 1 if you want to use efr32 examples])
        ;;

     emsk)
        OPENTHREAD_EXAMPLES_EMSK=1
        AC_DEFINE_UNQUOTED([OPENTHREAD_EXAMPLES_EMSK],[${OPENTHREAD_EXAMPLES_EMSK}],[Define to 1 if you want to use emsk examples])
        ;;

    gp712)
        OPENTHREAD_EXAMPLES_GP712=1
        AC_DEFINE_UNQUOTED([OPENTHREAD_EXAMPLES_GP712],[${OPENTHREAD_EXAMPLES_GP712}],[Define to 1 if you want to use gp712 examples])
        ;;

    kw41z)
        OPENTHREAD_EXAMPLES_KW41Z=1
        AC_DEFINE_UNQUOTED([OPENTHREAD_EXAMPLES_KW41Z],[${OPENTHREAD_EXAMPLES_KW41Z}],[Define to 1 if you want to use kw41z examples])
        ;;

    nrf52840)
        OPENTHREAD_EXAMPLES_NRF52840=1
        AC_DEFINE_UNQUOTED([OPENTHREAD_EXAMPLES_NRF52840],[${OPENTHREAD_EXAMPLES_NRF52840}],[Define to 1 if you want to use nrf52840 examples])
        ;;

    samr21)
        OPENTHREAD_EXAMPLES_SAMR21=1
        AC_DEFINE_UNQUOTED([OPENTHREAD_EXAMPLES_SAMR21],[${OPENTHREAD_EXAMPLES_SAMR21}],[Define to 1 if you want to use samr21 examples])
        ;;

esac

AC_MSG_CHECKING([whether to enable examples])
AC_MSG_RESULT(${OPENTHREAD_EXAMPLES})

AC_SUBST(OPENTHREAD_EXAMPLES)
AM_CONDITIONAL([OPENTHREAD_EXAMPLES], [test ${with_examples} != "none"])
AC_DEFINE_UNQUOTED([OPENTHREAD_EXAMPLES],[${OPENTHREAD_EXAMPLES}],[OpenThread examples])

AC_SUBST(OPENTHREAD_EXAMPLES_POSIX)
AM_CONDITIONAL([OPENTHREAD_EXAMPLES_POSIX], [test "${OPENTHREAD_EXAMPLES}" = "posix"])

AC_SUBST(OPENTHREAD_EXAMPLES_CC2538)
AM_CONDITIONAL([OPENTHREAD_EXAMPLES_CC2538], [test "${OPENTHREAD_EXAMPLES}" = "cc2538"])

AC_SUBST(OPENTHREAD_EXAMPLES_CC2650)
AM_CONDITIONAL([OPENTHREAD_EXAMPLES_CC2650], [test "${OPENTHREAD_EXAMPLES}" = "cc2650"])

AC_SUBST(OPENTHREAD_EXAMPLES_CC2652)
AM_CONDITIONAL([OPENTHREAD_EXAMPLES_CC2652], [test "${OPENTHREAD_EXAMPLES}" = "cc2652"])

AC_SUBST(OPENTHREAD_EXAMPLES_DA15000)
AM_CONDITIONAL([OPENTHREAD_EXAMPLES_DA15000], [test "${OPENTHREAD_EXAMPLES}" = "da15000"])

AC_SUBST(OPENTHREAD_EXAMPLES_EFR32)
AM_CONDITIONAL([OPENTHREAD_EXAMPLES_EFR32], [test "${OPENTHREAD_EXAMPLES}" = "efr32"])

AC_SUBST(OPENTHREAD_EXAMPLES_EMSK)
AM_CONDITIONAL([OPENTHREAD_EXAMPLES_EMSK], [test "${OPENTHREAD_EXAMPLES}" = "emsk"])

AC_SUBST(OPENTHREAD_EXAMPLES_GP712)
AM_CONDITIONAL([OPENTHREAD_EXAMPLES_GP712], [test "${OPENTHREAD_EXAMPLES}" = "gp712"])

AC_SUBST(OPENTHREAD_EXAMPLES_KW41Z)
AM_CONDITIONAL([OPENTHREAD_EXAMPLES_KW41Z], [test "${OPENTHREAD_EXAMPLES}" = "kw41z"])

AC_SUBST(OPENTHREAD_EXAMPLES_NRF52840)
AM_CONDITIONAL([OPENTHREAD_EXAMPLES_NRF52840], [test "${OPENTHREAD_EXAMPLES}" = "nrf52840"])

AC_SUBST(OPENTHREAD_EXAMPLES_SAMR21)
AM_CONDITIONAL([OPENTHREAD_EXAMPLES_SAMR21], [test "${OPENTHREAD_EXAMPLES}" = "samr21"])

#
# Tools
#

AC_MSG_CHECKING([whether to build tools])
AC_ARG_ENABLE(tools,
    [AS_HELP_STRING([--disable-tools],[Disable building of tools @<:@default=no@:>@.])],
    [
        case "${enableval}" in

        no|yes)
            build_tools=${enableval}
            ;;

        *)
            AC_MSG_ERROR([Invalid value ${enableval} for --enable-tools])
            ;;

        esac
    ],
    [build_tools=yes])
AC_MSG_RESULT(${build_tools})
AM_CONDITIONAL([OPENTHREAD_BUILD_TOOLS], [test "${build_tools}" = "yes"])

#
# Documentation
#

# Determine whether or not documentation (via Doxygen) should be built
# or not, with 'auto' as the default and establish a default support
# value for GraphViz 'dot' support.

NL_ENABLE_DOCS([auto],[NO])

AM_CONDITIONAL(OPENTHREAD_BUILD_DOCS, [test "${nl_cv_build_docs}" = "yes"])

#
# Checks for libraries and packages.
#
# At minimum, the following packages are optional, depending on
# configuration:
#
#   * TBD
#
AC_MSG_NOTICE([checking required package dependencies])

# NL_WITH_PACKAGE(...)

#
# Check for headers
#

#---------------------------------------------------
# Enable BSD Security Features
# This enables strlcpy() and other friends in GNU land.
# While the references below generally speak of: "glibc"
# The ARM Embedded platform uses the nano instance of NEWLIB
# Which greatly follows and mirrors glibc.
# --------------------------------------------------
#
# References:
# 1) http://stackoverflow.com/questions/29201515/what-does-d-default-source-do
# 2) http://man7.org/linux/man-pages/man7/feature_test_macros.7.html
#
CFLAGS="${CFLAGS} -D_BSD_SOURCE=1 -D_DEFAULT_SOURCE=1"
CXXFLAGS="${CXXFLAGS} -D_BSD_SOURCE=1 -D_DEFAULT_SOURCE=1"

OLD_CFLAGS="${CFLAGS}"
CFLAGS="${CFLAGS} -Wno-error=address"
AC_HEADER_STDBOOL
CFLAGS="${OLD_CFLAGS}"
AC_HEADER_STDC

AC_CHECK_HEADERS([stdint.h])
AC_CHECK_HEADERS([string.h])

#
# Missing Functions
#
AC_CHECK_FUNC([strlcpy], [AC_DEFINE([HAVE_STRLCPY], [1], [Define if strlcpy exists.])])
AC_CHECK_FUNC([strlcat], [AC_DEFINE([HAVE_STRLCAT], [1], [Define if strlcat exists.])])
AC_CHECK_FUNC([strnlen], [AC_DEFINE([HAVE_STRNLEN], [1], [Define if strnlen exists.])])

#
# Check for types and structures
#
AC_TYPE_INT8_T
AC_TYPE_INT16_T
AC_TYPE_INT32_T
AC_TYPE_INT64_T
AC_TYPE_UINT8_T
AC_TYPE_UINT16_T
AC_TYPE_UINT32_T
AC_TYPE_UINT64_T

#
# Checks for library functions
#

if test "${ac_no_link}" != "yes"; then
    AC_CHECK_FUNCS([memcpy])
fi

# Add any mbedtls CPPFLAGS

CPPFLAGS="${CPPFLAGS} ${MBEDTLS_CPPFLAGS}"

# Add any code coverage CPPFLAGS and LDFLAGS

CPPFLAGS="${CPPFLAGS} ${NL_COVERAGE_CPPFLAGS}"
LDFLAGS="${LDFLAGS} ${NL_COVERAGE_LDFLAGS}"

# At this point, we can restore the compiler flags to whatever the
# user passed in, now that we're clear of an -Werror issues by
# transforming -Wno-error back to -Werror.

NL_RESTORE_WERROR

#
# Identify the various makefiles and auto-generated files for the package
#
AC_CONFIG_FILES([
Makefile
include/Makefile
include/openthread/Makefile
include/openthread/platform/Makefile
src/Makefile
src/cli/Makefile
src/ncp/Makefile
src/core/Makefile
src/diag/Makefile
third_party/Makefile
third_party/mbedtls/Makefile
examples/Makefile
examples/apps/Makefile
examples/apps/cli/Makefile
examples/apps/ncp/Makefile
examples/platforms/Makefile
examples/platforms/cc2538/Makefile
examples/platforms/cc2650/Makefile
examples/platforms/cc2652/Makefile
examples/platforms/da15000/Makefile
examples/platforms/efr32/Makefile
examples/platforms/emsk/Makefile
examples/platforms/gp712/Makefile
examples/platforms/kw41z/Makefile
examples/platforms/nrf52840/Makefile
examples/platforms/samr21/Makefile
examples/platforms/posix/Makefile
examples/platforms/utils/Makefile
tools/Makefile
tools/harness-automation/Makefile
tools/harness-thci/Makefile
tools/spi-hdlc-adapter/Makefile
tests/Makefile
tests/fuzz/Makefile
tests/scripts/Makefile
tests/scripts/thread-cert/Makefile
tests/unit/Makefile
doc/Makefile
])

#
# Generate the auto-generated files for the package
#
AC_OUTPUT

#
# Summarize the package configuration
#

AC_MSG_NOTICE([

  Configuration Summary
  ---------------------
  Package                                   : ${PACKAGE_NAME}
  Version                                   : ${PACKAGE_VERSION}
  Interface                                 : ${LIBOPENTHREAD_VERSION_INFO//:/.}
  Build system                              : ${build}
  Host system                               : ${host}
  Host architecture                         : ${host_cpu}
  Host OS                                   : ${host_os}
  Cross compiling                           : ${cross_compiling}
  Build shared libraries                    : ${enable_shared}
  Build static libraries                    : ${enable_static}
  Build debug libraries                     : ${nl_cv_build_debug}
  Build optimized libraries                 : ${nl_cv_build_optimized}
  Build coverage libraries                  : ${nl_cv_build_coverage}
  Build coverage reports                    : ${nl_cv_build_coverage_reports}
  Address sanitizer support                 : ${enable_address_sanitizer}
  Lcov                                      : ${LCOV:--}
  Genhtml                                   : ${GENHTML:--}
  Build tests                               : ${nl_cv_build_tests}
  Build fuzz targets                        : ${enable_fuzz_targets}
  Build tools                               : ${build_tools}
  OpenThread tests                          : ${with_tests}
  Prefix                                    : ${prefix}
  Documentation support                     : ${nl_cv_build_docs}
  Doxygen                                   : ${DOXYGEN:--}
  GraphViz dot                              : ${DOT:--}
  C Preprocessor                            : ${CPP}
  C Compiler                                : ${CC}
  C++ Preprocessor                          : ${CXXCPP}
  C++ Compiler                              : ${CXX}
  Assembler Compiler                        : ${CCAS}
  Archiver                                  : ${AR}
  Archive Indexer                           : ${RANLIB}
  Symbol Stripper                           : ${STRIP}
  Object Copier                             : ${OBJCOPY}
  C Preprocessor flags                      : ${CPPFLAGS:--}
  C Compile flags                           : ${CFLAGS:--}
  C++ Compile flags                         : ${CXXFLAGS:--}
  Assembler flags                           : ${CCASFLAGS:--}
  Link flags                                : ${LDFLAGS:--}
  Link libraries                            : ${LIBS}
  Link maps                                 : ${enable_linker_map}
  Pretty                                    : ${PRETTY:--}
  Pretty args                               : ${PRETTY_ARGS:--}
  Pretty check                              : ${PRETTY_CHECK:--}
  Pretty check args                         : ${PRETTY_CHECK_ARGS:--}
  OpenThread CLI support                    : ${enable_cli_app}
  OpenThread CLI-MTD support                : ${enable_cli_app_mtd}
  OpenThread CLI-FTD support                : ${enable_cli_app_ftd}
  OpenThread NCP support                    : ${enable_ncp_app}
  OpenThread NCP-MTD support                : ${enable_ncp_app_mtd}
  OpenThread NCP-FTD support                : ${enable_ncp_app_ftd}
  OpenThread NCP-BUS Configuration          : ${with_ncp_bus}
  OpenThread NCP Vendor Hook Source         : ${with_ncp_vendor_hook_source}
  OpenThread NCP Spinel Encrypter           : ${with_ncp_spinel_encrypter_libs}
  OpenThread Multiple Instances support     : ${enable_multiple_instances}
  OpenThread MTD Network Diagnostic support : ${enable_mtd_network_diagnostic}
  OpenThread builtin mbedtls support        : ${enable_builtin_mbedtls}
  OpenThread TMF Proxy support              : ${enable_tmf_proxy}
  OpenThread Commissioner support           : ${enable_commissioner}
  OpenThread Joiner support                 : ${enable_joiner}
  OpenThread DTLS support                   : ${enable_dtls}
  OpenThread Jam Detection support          : ${enable_jam_detection}
  OpenThread Channel Monitor support        : ${enable_channel_monitor}
  OpenThread Channel Manager support        : ${enable_channel_manager}
  OpenThread MAC Filter support             : ${enable_mac_filter}
  OpenThread Diagnostics support            : ${enable_diag}
  OpenThread Child Supervision support      : ${enable_child_supervision}
  OpenThread Legacy network support         : ${enable_legacy}
  OpenThread Certification log support      : ${enable_cert_log}
  OpenThread DHCPv6 Server support          : ${enable_dhcp6_server}
  OpenThread DHCPv6 Client support          : ${enable_dhcp6_client}
  OpenThread DNS Client support             : ${enable_dns_client}
  OpenThread Application CoAP support       : ${enable_application_coap}
  OpenThread Raw Link-Layer support         : ${enable_raw_link_api}
  OpenThread Border Router support          : ${enable_border_router}
  OpenThread Service support                : ${enable_service}
  OpenThread examples                       : ${OPENTHREAD_EXAMPLES}

])<|MERGE_RESOLUTION|>--- conflicted
+++ resolved
@@ -971,10 +971,7 @@
     ],
     [
         OPENTHREAD_ENABLE_NCP_SPINEL_ENCRYPTER=0
-<<<<<<< HEAD
-=======
         with_ncp_spinel_encrypter_libs=none
->>>>>>> f27b64dc
     ])
 
 AC_MSG_CHECKING([for NCP Spinel Encrypter])
