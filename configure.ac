#                                               -*- Autoconf -*-
# Process this file with autoconf to produce a configure script.

#
#  Copyright (c) 2016, The OpenThread Authors.
#  All rights reserved.
#
#  Redistribution and use in source and binary forms, with or without
#  modification, are permitted provided that the following conditions are met:
#  1. Redistributions of source code must retain the above copyright
#     notice, this list of conditions and the following disclaimer.
#  2. Redistributions in binary form must reproduce the above copyright
#     notice, this list of conditions and the following disclaimer in the
#     documentation and/or other materials provided with the distribution.
#  3. Neither the name of the copyright holder nor the
#     names of its contributors may be used to endorse or promote products
#     derived from this software without specific prior written permission.
#
#  THIS SOFTWARE IS PROVIDED BY THE COPYRIGHT HOLDERS AND CONTRIBUTORS "AS IS"
#  AND ANY EXPRESS OR IMPLIED WARRANTIES, INCLUDING, BUT NOT LIMITED TO, THE
#  IMPLIED WARRANTIES OF MERCHANTABILITY AND FITNESS FOR A PARTICULAR PURPOSE
#  ARE DISCLAIMED. IN NO EVENT SHALL THE COPYRIGHT HOLDER OR CONTRIBUTORS BE
#  LIABLE FOR ANY DIRECT, INDIRECT, INCIDENTAL, SPECIAL, EXEMPLARY, OR
#  CONSEQUENTIAL DAMAGES (INCLUDING, BUT NOT LIMITED TO, PROCUREMENT OF
#  SUBSTITUTE GOODS OR SERVICES; LOSS OF USE, DATA, OR PROFITS; OR BUSINESS
#  INTERRUPTION) HOWEVER CAUSED AND ON ANY THEORY OF LIABILITY, WHETHER IN
#  CONTRACT, STRICT LIABILITY, OR TORT (INCLUDING NEGLIGENCE OR OTHERWISE)
#  ARISING IN ANY WAY OUT OF THE USE OF THIS SOFTWARE, EVEN IF ADVISED OF THE
#  POSSIBILITY OF SUCH DAMAGE.
#

#
# Declare autoconf version requirements
#
AC_PREREQ([2.68])

#
# Initialize autoconf for the package
#
AC_INIT([OPENTHREAD],
        m4_esyscmd([third_party/nlbuild-autotools/repo/scripts/mkversion -b `cat .default-version` .]),
        [openthread-devel@googlegroups.com],
        [openthread],
        [http://github.com/openthread/openthread])

# Tell the rest of the build system the absolute path where the
# nlbuild-autotools repository is rooted at.

AC_SUBST(nlbuild_autotools_stem,[third_party/nlbuild-autotools/repo])
AC_SUBST(abs_top_nlbuild_autotools_dir,[\${abs_top_srcdir}/\${nlbuild_autotools_stem}])

#
# OPENTHREAD interface current, revision, and age versions.
#
# Maintainters: Please manage these fields as follows:
#
#   Interfaces removed:    CURRENT++, AGE = 0, REVISION = 0
#   Interfaces added:      CURRENT++, AGE++,   REVISION = 0
#   No interfaces changed:                     REVISION++
#
#
AC_SUBST(LIBOPENTHREAD_VERSION_CURRENT,  [0])
AC_SUBST(LIBOPENTHREAD_VERSION_AGE,      [5])
AC_SUBST(LIBOPENTHREAD_VERSION_REVISION, [0])
AC_SUBST(LIBOPENTHREAD_VERSION_INFO,     [${LIBOPENTHREAD_VERSION_CURRENT}:${LIBOPENTHREAD_VERSION_REVISION}:${LIBOPENTHREAD_VERSION_AGE}])

#
# Check the sanity of the source directory by checking for the
# presence of a key watch file
#
AC_CONFIG_SRCDIR([include/openthread/openthread.h])

#
# Tell autoconf where to find auxilliary build tools (e.g. config.guess,
# install-sh, missing, etc.)
#
AC_CONFIG_AUX_DIR([third_party/nlbuild-autotools/repo/third_party/autoconf])

#
# Tell autoconf where to find auxilliary M4 macros
#
AC_CONFIG_MACRO_DIRS([third_party/nlbuild-autotools/repo/third_party/autoconf/m4 third_party/nlbuild-autotools/repo/autoconf/m4])

#
# Tell autoconf what file the package is using to aggregate C preprocessor
# defines.
#
AC_CONFIG_HEADERS([include/openthread-config-generic.h])

#
# Figure out what the canonical build and host tuples are.
#
AC_CANONICAL_BUILD
AC_CANONICAL_HOST

#
# Mac OS X / Darwin ends up putting some versioning cruft on the end of its
# tuple that we don't care about in this script. Create "clean" variables
# devoid of it.
#

NL_FILTERED_CANONICAL_BUILD
NL_FILTERED_CANONICAL_HOST

#
# Configure automake with the desired options, indicating that this is not
# a native GNU package, that we want "silent" build rules, and that we want
# objects built in the same subdirectory as their source rather than collapsed
# together at the top-level directory.
#
# Disable silent build rules by either passing --disable-silent-rules to
# configure or passing V=1 to make
#
AM_INIT_AUTOMAKE([1.14 foreign silent-rules subdir-objects tar-pax])

#
# Silent build rules requires at least automake-1.11. Employ
# techniques for not breaking earlier versions of automake.
#
m4_ifdef([AM_SILENT_RULES], [AM_SILENT_RULES([yes])])
AM_SILENT_RULES([yes])

#
# Enable maintainer mode to prevent the package from constantly trying
# to rebuild configure, Makefile.in, etc. Rebuilding such files rarely,
# if ever, needs to be done "in the field".
#
# Use the included 'bootstrap' script instead when necessary.
#
AM_MAINTAINER_MODE

#
# Host-os-specific checks
#

case ${host_os} in

    *darwin*)
        OPENTHREAD_TARGET=darwin
        OPENTHREAD_TARGET_DEFINES="-DOPENTHREAD_TARGET_DARWIN"
        ;;

    *linux*)
        OPENTHREAD_TARGET=linux
        OPENTHREAD_TARGET_DEFINES="-DOPENTHREAD_TARGET_LINUX"
        ;;

esac

AC_SUBST(OPENTHREAD_TARGET_DARWIN)
AM_CONDITIONAL([OPENTHREAD_TARGET_DARWIN], [test "${OPENTHREAD_TARGET}" = "darwin"])

AC_SUBST(OPENTHREAD_TARGET_LINUX)
AM_CONDITIONAL([OPENTHREAD_TARGET_LINUX], [test "${OPENTHREAD_TARGET}" = "linux"])

AC_SUBST(OPENTHREAD_TARGET_DEFINES)

#
# Checks for build host programs
#

# This is a hack to restore some old broken behavior that was
# removed in pull request #1527. It's use is highly discouraged,
# you should try to fix your build environment instead.
AC_ARG_ENABLE(no-executables-hack,
    [AS_HELP_STRING([--enable-no-executables-hack],
        [Enable hack that prevents link checks at configure time. Highly discouraged.])])
AC_MSG_CHECKING([whether to disable executable checking])
if test "${enable_no_executables_hack}" = "yes"
then
    AC_MSG_RESULT([yes])
    AC_NO_EXECUTABLES
    # Here we guess conservative values for tests that require link checks
    # to test for these features. This will prevent these checks from
    # being performed later in the configuration process.
    ac_cv_func_strlcat=${ac_cv_func_strlcat-no}
    ac_cv_func_strlcpy=${ac_cv_func_strlcpy-no}
    ac_cv_func_strnlen=${ac_cv_func_strnlen-no}
else
    AC_MSG_RESULT([no])
fi

# Passing -Werror to GCC-based or -compatible compilers breaks some
# autoconf tests (see
# http://lists.gnu.org/archive/html/autoconf-patches/2008-09/msg00014.html).
#
# If -Werror has been passed transform it into -Wno-error. We'll
# transform it back later with NL_RESTORE_WERROR.

NL_SAVE_WERROR

# Check for compilers.
#
# These should be checked BEFORE we check for and, implicitly,
# initialize libtool such that libtool knows what languages it has to
# work with.

AC_PROG_CPP
AC_PROG_CPP_WERROR

AC_PROG_CC
AC_PROG_CC_C_O

AC_PROG_CXXCPP

AC_PROG_CXX
AC_PROG_CXX_C_O

AM_PROG_AS

# Check for other compiler toolchain tools.

AC_CHECK_TOOL(AR, ar)
AC_CHECK_TOOL(RANLIB, ranlib)
AC_CHECK_TOOL(OBJCOPY, objcopy)
AC_CHECK_TOOL(STRIP, strip)

# Check for other host tools.

AC_PROG_INSTALL
AC_PROG_LN_S

AC_PATH_PROG(CMP, cmp)

#
# Checks for specific compiler characteristics
#

#
# Common compiler flags we would like to have.
#
#   -Wall                        CC, CXX
#

PROSPECTIVE_CFLAGS="-Wall -Wextra -Wshadow -Werror -std=c99 -pedantic-errors"
PROSPECTIVE_CXXFLAGS="-Wall -Wextra -Wshadow -Werror -std=gnu++98 -Wno-c++14-compat"

AC_CACHE_CHECK([whether $CC is Clang],
    [nl_cv_clang],
    [nl_cv_clang=no
    if test "x${GCC}" = "xyes"; then
        AC_EGREP_CPP([NL_CC_IS_CLANG],
            [/* Note: Clang 2.7 lacks __clang_[a-z]+__ */
#            if defined(__clang__) && defined(__llvm__)
             NL_CC_IS_CLANG
#            endif
            ],
            [nl_cv_clang=yes])
    fi
    ])

if test "${nl_cv_clang}" = "yes"; then
    PROSPECTIVE_CFLAGS="${PROSPECTIVE_CFLAGS} -Wconversion"
    PROSPECTIVE_CXXFLAGS="${PROSPECTIVE_CXXFLAGS} -Wconversion"
fi

AX_CHECK_COMPILER_OPTIONS([C],   ${PROSPECTIVE_CFLAGS})
AX_CHECK_COMPILER_OPTIONS([C++], ${PROSPECTIVE_CXXFLAGS})

# Check for and initialize libtool

LT_INIT
AC_PROG_LIBTOOL

# Disable building shared libraries by default (can be enabled with --enable-shared)

AC_DISABLE_SHARED

#
# Debug instances
#
AC_MSG_NOTICE([checking whether to build debug instances])

# Debug

NL_ENABLE_DEBUG([no])

AM_CONDITIONAL([OPENTHREAD_BUILD_DEBUG], [test "${nl_cv_build_debug}" = "yes"])

#
# Code coverage and compiler optimization
#

# Coverage

NL_ENABLE_COVERAGE([no])

AM_CONDITIONAL([OPENTHREAD_BUILD_COVERAGE], [test "${nl_cv_build_coverage}" = "yes"])

NL_ENABLE_COVERAGE_REPORTS([auto])

AM_CONDITIONAL([OPENTHREAD_BUILD_COVERAGE_REPORTS], [test "${nl_cv_build_coverage_reports}" = "yes"])

# Optimization

NL_ENABLE_OPTIMIZATION([yes])

AM_CONDITIONAL([OPENTHREAD_BUILD_OPTIMIZED], [test "${nl_cv_build_optimized}" = "yes"])

# Fuzz Targets

AC_MSG_CHECKING([whether to build fuzz targets])
AC_ARG_ENABLE(fuzz-targets,
    [AS_HELP_STRING([--enable-fuzz-targets],[Enable building of fuzz targets @<:@default=no@:>@.])],
    [
        case "${enableval}" in

        no|yes)
            enable_fuzz_targets=${enableval}
            ;;

        *)
            AC_MSG_ERROR([Invalid value ${enableval} for --enable-fuzz-targets])
            ;;

        esac
    ],
    [enable_fuzz_targets=no])
AC_MSG_RESULT(${enable_fuzz_targets})

AM_CONDITIONAL([OPENTHREAD_ENABLE_FUZZ_TARGETS], [test "${enable_fuzz_targets}" = "yes"])

# Address Sanitizer

AC_MSG_CHECKING([whether to build with Address Sanitizer support])
AC_ARG_ENABLE(address-sanitizer,
    [AS_HELP_STRING([--enable-address-sanitizer],[Enable Address Sanitizer support @<:@default=no@:>@.])],
    [
        case "${enableval}" in

        no|yes)
            enable_address_sanitizer=${enableval}
            ;;

        *)
            AC_MSG_ERROR([Invalid value ${enableval} for --enable-address-sanitizer])
            ;;

        esac
    ],
    [enable_address_sanitizer=no])
AC_MSG_RESULT(${enable_address_sanitizer})

AM_CONDITIONAL([OPENTHREAD_WITH_ADDRESS_SANITIZER], [test "${enable_address_sanitizer}" = "yes"])

if test "${enable_address_sanitizer}" = "yes" ; then

    PROSPECTIVE_CFLAGS="-fsanitize=address"

    # Check if the compilers support address sanitizer
    AX_CHECK_COMPILER_OPTIONS([C],   ${PROSPECTIVE_CFLAGS})
    AX_CHECK_COMPILER_OPTIONS([C++], ${PROSPECTIVE_CFLAGS})

fi

#
# Code style
#

AC_SUBST(PRETTY, ["\${abs_top_srcdir}/script/clang-format.sh"])
AC_SUBST(PRETTY_ARGS, ["-style=file -i"])
AC_SUBST(PRETTY_CHECK, ["\${abs_top_srcdir}/script/clang-format-check.sh"])
AC_SUBST(PRETTY_CHECK_ARGS, [""])

#
# Tests
#
AC_MSG_NOTICE([checking whether to build tests])

# Tests

NL_ENABLE_TESTS([yes])

AM_CONDITIONAL([OPENTHREAD_BUILD_TESTS], [test "${nl_cv_build_tests}" = "yes"])

#
# Posix App
#

AC_ARG_ENABLE(
    [posix-app],
    [AS_HELP_STRING([--enable-posix-app],[Enable POSIX app(no|ncp|cli|all) @<:@default=no@:>@.])],
    [
        case "${enableval}" in
        all|both|yes)
            enable_posix_app=yes
            OPENTHREAD_ENABLE_POSIX_APP=1
            OPENTHREAD_ENABLE_POSIX_APP_NCP=1
            OPENTHREAD_ENABLE_POSIX_APP_CLI=1
            ;;
        no)
            enable_posix_app=no
            OPENTHREAD_ENABLE_POSIX_APP=0
            OPENTHREAD_ENABLE_POSIX_APP_NCP=0
            OPENTHREAD_ENABLE_POSIX_APP_CLI=0
            ;;
        ncp)
            enable_posix_app=yes
            OPENTHREAD_ENABLE_POSIX_APP=1
            OPENTHREAD_ENABLE_POSIX_APP_NCP=1
            OPENTHREAD_ENABLE_POSIX_APP_CLI=0
            ;;
        cli)
            enable_posix_app=yes
            OPENTHREAD_ENABLE_POSIX_APP=1
            OPENTHREAD_ENABLE_POSIX_APP_NCP=0
            OPENTHREAD_ENABLE_POSIX_APP_CLI=1
            ;;
        *)
            AC_MSG_ERROR([Invalid value ${enableval} for --enable-posix-app])
            ;;
        esac
    ],
    [
     enable_posix_app=no
     OPENTHREAD_ENABLE_POSIX_APP=0
     OPENTHREAD_ENABLE_POSIX_APP_NCP=0
     OPENTHREAD_ENABLE_POSIX_APP_CLI=0])

AC_MSG_CHECKING([posix-app])
AC_MSG_RESULT(${enable_posix_app})
AM_CONDITIONAL([OPENTHREAD_ENABLE_POSIX_APP],     [test "${OPENTHREAD_ENABLE_POSIX_APP}" == "1"])
AM_CONDITIONAL([OPENTHREAD_ENABLE_POSIX_APP_NCP], [test "${OPENTHREAD_ENABLE_POSIX_APP_NCP}" == "1"])
AM_CONDITIONAL([OPENTHREAD_ENABLE_POSIX_APP_CLI], [test "${OPENTHREAD_ENABLE_POSIX_APP_CLI}" == "1"])
AC_SUBST(OPENTHREAD_ENABLE_POSIX_APP)
AC_SUBST(OPENTHREAD_ENABLE_POSIX_APP_NCP)
AC_SUBST(OPENTHREAD_ENABLE_POSIX_APP_CLI)

#
# CLI Library
#
AC_ARG_ENABLE(cli-app,
    [AS_HELP_STRING([--enable-cli-app],[Enable CLI support (no|mtd|ftd|all) @<:@default=no@:>@.])],
    [
        case "${enableval}" in
        all|both)
            enable_cli_app=yes
            enable_cli_app_mtd=yes
            enable_cli_app_ftd=yes
            ;;
        no|yes)
            enable_cli_app=${enableval}
            enable_cli_app_mtd=${enableval}
            enable_cli_app_ftd=${enableval}
            ;;
        mtd)
            enable_cli_app=yes
            enable_cli_app_mtd=yes
            enable_cli_app_ftd=no
            ;;
        ftd)
            enable_cli_app=yes
            enable_cli_app_mtd=no
            enable_cli_app_ftd=yes
            ;;
        *)
            AC_MSG_ERROR([Invalid value ${enableval} for --enable-cli-app])
            ;;
        esac
    ],
    [
     enable_cli_app=no
     enable_cli_app_mtd=no
     enable_cli_app_ftd=no])


AC_MSG_CHECKING([cli-app modes])
AC_MSG_RESULT(${enable_cli_app})
AM_CONDITIONAL([OPENTHREAD_ENABLE_CLI],     [test "${enable_cli_app}" == "yes" -o "${OPENTHREAD_ENABLE_POSIX_APP_CLI}" == "1"])
AM_CONDITIONAL([OPENTHREAD_ENABLE_CLI_MTD], [test "${enable_cli_app_mtd}" == "yes"])
AM_CONDITIONAL([OPENTHREAD_ENABLE_CLI_FTD], [test "${enable_cli_app_ftd}" == "yes" -o "${OPENTHREAD_ENABLE_POSIX_APP_CLI}" == "1"])
AC_SUBST(OPENTHREAD_ENABLE_CLI)
AC_SUBST(OPENTHREAD_ENABLE_CLI_FTD)
AC_SUBST(OPENTHREAD_ENABLE_CLI_MTD)


#
# NCP app
#
AC_ARG_ENABLE(ncp-app,
    [AS_HELP_STRING([--enable-ncp-app],[Enable NCP support (no|mtd|ftd|radio|all) @<:@default=no@:>@.])],
    [
        # Map all & both to yes
        case "${enableval}" in
        all)
            enableval=yes
            ;;

        *)
            ;;

        esac

        case "${enableval}" in

        no|yes)
            enable_ncp_app=${enableval}
            enable_ncp_app_mtd=${enableval}
            enable_ncp_app_ftd=${enableval}
            enable_ncp_app_radio=${enableval}
            ;;

        mtd)
            enable_ncp_app=yes
            enable_ncp_app_mtd=yes
            enable_ncp_app_ftd=no
            enable_ncp_app_radio=no
            ;;

        ftd)
            enable_ncp_app=yes
            enable_ncp_app_mtd=no
            enable_ncp_app_ftd=yes
            enable_ncp_app_radio=no
            ;;

        radio)
            enable_ncp_app=yes
            enable_ncp_app_mtd=no
            enable_ncp_app_ftd=no
            enable_ncp_app_radio=yes
            ;;

        *)
            AC_MSG_ERROR([Invalid value ${enableval} for --enable-ncp-app])
            ;;
        esac
    ],
    [
     enable_ncp_app=no
     enable_ncp_app_ftd=no
     enable_ncp_app_mtd=no
     enable_ncp_app_radio=no
    ]
    )


AC_MSG_CHECKING([ncp-app modes])
AC_MSG_RESULT(${enable_ncp_app})
AC_MSG_CHECKING([should NCP support ftd])
AC_MSG_RESULT(${enable_ncp_app_ftd})
AC_MSG_CHECKING([should NCP support mtd])
AC_MSG_RESULT(${enable_ncp_app_mtd})
AC_MSG_CHECKING([should NCP support radio-only])
AC_MSG_RESULT(${enable_ncp_app_radio})

AC_SUBST(OPENTHREAD_ENABLE_NCP)
AC_SUBST(OPENTHREAD_ENABLE_NCP_MTD)
AC_SUBST(OPENTHREAD_ENABLE_NCP_FTD)
AC_SUBST(OPENTHREAD_ENABLE_NCP_RADIO)

AM_CONDITIONAL([OPENTHREAD_ENABLE_NCP],         [test "${enable_ncp_app}" == "yes" -o "${OPENTHREAD_ENABLE_POSIX_APP_NCP}" == "1"])
AM_CONDITIONAL([OPENTHREAD_ENABLE_NCP_MTD],     [test "${enable_ncp_app_mtd}" == "yes"])
AM_CONDITIONAL([OPENTHREAD_ENABLE_NCP_FTD],     [test "${enable_ncp_app_ftd}" == "yes" -o "${OPENTHREAD_ENABLE_POSIX_APP_NCP}" == "1"])
AM_CONDITIONAL([OPENTHREAD_ENABLE_NCP_RADIO],   [test "${enable_ncp_app_radio}" == "yes"])

#
# NCP BUS - how does the NCP talk to the host?
#

AC_ARG_WITH(
    [ncp-bus],
    [AS_HELP_STRING([--with-ncp-bus],[Specify the NCP bus (none|spi|uart) @<:@default=none@:>@.])],
    [
        case "${with_ncp_bus}" in
        "none")
            OPENTHREAD_ENABLE_NCP_SPI=0
            OPENTHREAD_ENABLE_NCP_UART=0
            ;;
        "spi")
            OPENTHREAD_ENABLE_NCP_SPI=1
            OPENTHREAD_ENABLE_NCP_UART=0
            ;;
        "uart")
            OPENTHREAD_ENABLE_NCP_SPI=0
            OPENTHREAD_ENABLE_NCP_UART=1
            ;;
        *)
            AC_MSG_ERROR([unexpected --with-ncp-bus=${with_ncp_bus}])
            ;;
        esac
    ],
    [
       OPENTHREAD_ENABLE_NCP_SPI=0
       OPENTHREAD_ENABLE_NCP_UART=0
    ])

AC_SUBST(OPENTHREAD_ENABLE_NCP_SPI)
AM_CONDITIONAL([OPENTHREAD_ENABLE_NCP_SPI],  [test "${with_ncp_bus}"  = "spi"])
AC_DEFINE_UNQUOTED([OPENTHREAD_ENABLE_NCP_SPI],[${OPENTHREAD_ENABLE_NCP_SPI}],[Define to 1 to enable the NCP SPI interface.])
AC_MSG_CHECKING([should NCP support SPI])
AC_MSG_RESULT([${OPENTHREAD_ENABLE_SPI}])

AC_SUBST(OPENTHREAD_ENABLE_NCP_UART)
AM_CONDITIONAL([OPENTHREAD_ENABLE_NCP_UART], [test "${with_ncp_bus}"  = "uart"])
AC_DEFINE_UNQUOTED([OPENTHREAD_ENABLE_NCP_UART],[${OPENTHREAD_ENABLE_NCP_UART}],[Define to 1 to enable the NCP UART interface.])
AC_MSG_CHECKING([should NCP support UART])
AC_MSG_RESULT([${OPENTHREAD_ENABLE_UART}])

#
# Multiple OpenThread Instances
#

AC_ARG_ENABLE(multiple-instances,
    [AS_HELP_STRING([--enable-multiple-instances],[Enable support for multiple OpenThread instances @<:@default=no@:>@.])],
    [
        case "${enableval}" in

        no|yes)
            enable_multiple_instances=${enableval}
            ;;

        *)
            AC_MSG_ERROR([Invalid value ${enable_multiple_instances} for --enable-multiple-instances])
            ;;
        esac
    ],
    [enable_multiple_instances=no])

if test "$enable_multiple_instances" = "yes"; then
    OPENTHREAD_ENABLE_MULTIPLE_INSTANCES=1
else
    OPENTHREAD_ENABLE_MULTIPLE_INSTANCES=0
fi

AC_MSG_RESULT(${enable_multiple_instances})
AC_SUBST(OPENTHREAD_ENABLE_MULTIPLE_INSTANCES)
AM_CONDITIONAL([OPENTHREAD_ENABLE_MULTIPLE_INSTANCES], [test "${enable_multiple_instances}" = "yes"])
AC_DEFINE_UNQUOTED([OPENTHREAD_ENABLE_MULTIPLE_INSTANCES],[${OPENTHREAD_ENABLE_MULTIPLE_INSTANCES}],[Define to 1 if you want to enable support for multiple OpenThread instances.])

#
# Builtin mbedtls
#

AC_ARG_ENABLE(builtin-mbedtls,
    [AS_HELP_STRING([--enable-builtin-mbedtls],[Enable builtin mbedtls @<:@default=yes@:>@.])],
    [
        case "${enableval}" in

        no|yes)
            enable_builtin_mbedtls=${enableval}
            ;;

        *)
            AC_MSG_ERROR([Invalid value ${enable_builtin_mbedtls} for --enable-builtin-mbedtls])
            ;;
        esac
    ],
    [enable_builtin_mbedtls=yes])

if test "$enable_builtin_mbedtls" = "yes" -a ! "${MBEDTLS_CPPFLAGS}"; then
    MBEDTLS_CPPFLAGS="-I\${abs_top_srcdir}/third_party/mbedtls"
    MBEDTLS_CPPFLAGS="${MBEDTLS_CPPFLAGS} -I\${abs_top_srcdir}/third_party/mbedtls/repo/include"
    MBEDTLS_CPPFLAGS="${MBEDTLS_CPPFLAGS} -I\${abs_top_srcdir}/third_party/mbedtls/repo/include/mbedtls"
    MBEDTLS_CPPFLAGS="${MBEDTLS_CPPFLAGS} -DMBEDTLS_CONFIG_FILE=\\\"mbedtls-config.h\\\""
fi
AC_MSG_CHECKING([whether mbed TLS should be enabled])
AC_MSG_RESULT(${enable_builtin_mbedtls})
AM_CONDITIONAL([OPENTHREAD_ENABLE_BUILTIN_MBEDTLS], [test "${enable_builtin_mbedtls}" = "yes"])

#
# Thread TMF Proxy
#

AC_MSG_CHECKING([whether to enable TMF proxy])
AC_ARG_ENABLE(tmf_proxy,
    [AS_HELP_STRING([--enable-tmf-proxy],[Enable TMF proxy support @<:@default=no@:>@.])],
    [
        case "${enableval}" in

        no|yes)
            enable_tmf_proxy=${enableval}
            ;;

        *)
            AC_MSG_ERROR([Invalid value ${enable_tmf_proxy} for --enable-tmf-proxy])
            ;;
        esac
    ],
    [enable_tmf_proxy=no])

if test "$enable_tmf_proxy" = "yes"; then
    OPENTHREAD_ENABLE_TMF_PROXY=1
else
    OPENTHREAD_ENABLE_TMF_PROXY=0
fi

AC_MSG_RESULT(${enable_tmf_proxy})
AC_SUBST(OPENTHREAD_ENABLE_TMF_PROXY)
AM_CONDITIONAL([OPENTHREAD_ENABLE_TMF_PROXY], [test "${enable_tmf_proxy}" = "yes"])
AC_DEFINE_UNQUOTED([OPENTHREAD_ENABLE_TMF_PROXY],[${OPENTHREAD_ENABLE_TMF_PROXY}],[Define to 1 to enable the TMF proxy feature.])

#
# Thread Network Diagnostic for MTD
#

AC_ARG_ENABLE(mtd_network_diagnostic,
    [AS_HELP_STRING([--enable-mtd-network-diagnostic],[Enable network diagnostic support for MTD @<:@default=no@:>@.])],
    [
        case "${enableval}" in

        no|yes)
            enable_mtd_network_diagnostic=${enableval}
            ;;

        *)
            AC_MSG_ERROR([Invalid value ${enable_mtd_network_diagnostic} for --enable-mtd-network-diagnostic])
            ;;
        esac
    ],
    [enable_mtd_network_diagnostic=no])

if test "$enable_mtd_network_diagnostic" = "yes"; then
    OPENTHREAD_ENABLE_MTD_NETWORK_DIAGNOSTIC=1
else
    OPENTHREAD_ENABLE_MTD_NETWORK_DIAGNOSTIC=0
fi

AC_MSG_CHECKING([whether to enable the network diagnostic for MTD])
AC_MSG_RESULT(${enable_mtd_network_diagnostic})
AC_SUBST(OPENTHREAD_ENABLE_MTD_NETWORK_DIAGNOSTIC)
AM_CONDITIONAL([OPENTHREAD_ENABLE_MTD_NETWORK_DIAGNOSTIC], [test "${enable_mtd_network_diagnostic}" = "yes"])
AC_DEFINE_UNQUOTED([OPENTHREAD_ENABLE_MTD_NETWORK_DIAGNOSTIC],[${OPENTHREAD_ENABLE_MTD_NETWORK_DIAGNOSTIC}],[Define to 1 to enable network diagnostic for MTD.])

#
# Thread Commissioner
#

AC_ARG_ENABLE(commissioner,
    [AS_HELP_STRING([--enable-commissioner],[Enable commissioner support @<:@default=no@:>@.])],
    [
        case "${enableval}" in

        no|yes)
            enable_commissioner=${enableval}
            ;;

        *)
            AC_MSG_ERROR([Invalid value ${enable_commissioner} for --enable-commissioner])
            ;;
        esac
    ],
    [enable_commissioner=no])

if test "$enable_commissioner" = "yes"; then
    OPENTHREAD_ENABLE_COMMISSIONER=1
else
    OPENTHREAD_ENABLE_COMMISSIONER=0
fi

AC_MSG_CHECKING([whether to enable the commissioner])
AC_MSG_RESULT(${enable_commissioner})
AC_SUBST(OPENTHREAD_ENABLE_COMMISSIONER)
AM_CONDITIONAL([OPENTHREAD_ENABLE_COMMISSIONER], [test "${enable_commissioner}" = "yes"])
AC_DEFINE_UNQUOTED([OPENTHREAD_ENABLE_COMMISSIONER],[${OPENTHREAD_ENABLE_COMMISSIONER}],[Define to 1 to enable the commissioner role.])

#
# Thread Joiner
#

AC_ARG_ENABLE(joiner,
    [AS_HELP_STRING([--enable-joiner],[Enable joiner support @<:@default=no@:>@.])],
    [
        case "${enableval}" in

        no|yes)
            enable_joiner=${enableval}
            ;;

        *)
            AC_MSG_ERROR([Invalid value ${enable_joiner} for --enable-joiner])
            ;;
        esac
    ],
    [enable_joiner=no])

if test "$enable_joiner" = "yes"; then
    OPENTHREAD_ENABLE_JOINER=1
else
    OPENTHREAD_ENABLE_JOINER=0
fi

AC_MSG_CHECKING([whether to enable the joiner feature])
AC_MSG_RESULT(${enable_joiner})
AC_SUBST(OPENTHREAD_ENABLE_JOINER)
AM_CONDITIONAL([OPENTHREAD_ENABLE_JOINER], [test "${enable_joiner}" = "yes"])
AC_DEFINE_UNQUOTED([OPENTHREAD_ENABLE_JOINER],[${OPENTHREAD_ENABLE_JOINER}],[Define to 1 to enable the joiner role.])

if test "${enable_commissioner}" = "yes" -o "${enable_joiner}" = "yes"; then
    enable_dtls="yes"
    OPENTHREAD_ENABLE_DTLS=1
else
    enable_dtls="no"
    OPENTHREAD_ENABLE_DTLS=0
fi

AC_MSG_CHECKING([whether to enable DTLS due to joiner/commissioner])
AC_MSG_RESULT(${enable_dtls})
AC_SUBST(OPENTHREAD_ENABLE_DTLS)
AM_CONDITIONAL([OPENTHREAD_ENABLE_DTLS], [test "${enable_dtls}" = "yes"])
AC_DEFINE_UNQUOTED([OPENTHREAD_ENABLE_DTLS],[${OPENTHREAD_ENABLE_DTLS}],[Define to 1 to enable dtls support.])

#
# Jam Detection
#

AC_ARG_ENABLE(jam_detection,
    [AS_HELP_STRING([--enable-jam-detection],[Enable Jam Detection support @<:@default=no@:>@.])],
    [
        case "${enableval}" in

        no|yes)
            enable_jam_detection=${enableval}
            ;;

        *)
            AC_MSG_ERROR([Invalid value ${enable_jam_detection} for --enable-jam-detection])
            ;;
        esac
    ],
    [enable_jam_detection=no])

if test "$enable_jam_detection" = "yes"; then
    OPENTHREAD_ENABLE_JAM_DETECTION=1
else
    OPENTHREAD_ENABLE_JAM_DETECTION=0
fi

AC_MSG_CHECKING([whether to enable jam detection])
AC_MSG_RESULT(${enable_jam_detection})
AC_SUBST(OPENTHREAD_ENABLE_JAM_DETECTION)
AM_CONDITIONAL([OPENTHREAD_ENABLE_JAM_DETECTION], [test "${enable_jam_detection}" = "yes"])
AC_DEFINE_UNQUOTED([OPENTHREAD_ENABLE_JAM_DETECTION],[${OPENTHREAD_ENABLE_JAM_DETECTION}],[Define to 1 if you want to use jam detection feature])

#
# Channel Monitor
#

AC_ARG_ENABLE(channel_monitor,
    [AS_HELP_STRING([--enable-channel-monitor],[Enable Channel Monitor support @<:@default=no@:>@.])],
    [
        case "${enableval}" in

        no|yes)
            enable_channel_monitor=${enableval}
            ;;

        *)
            AC_MSG_ERROR([Invalid value ${enable_channel_monitor} for --enable-channel-monitor])
            ;;
        esac
    ],
    [enable_channel_monitor=no])

if test "$enable_channel_monitor" = "yes"; then
    OPENTHREAD_ENABLE_CHANNEL_MONITOR=1
else
    OPENTHREAD_ENABLE_CHANNEL_MONITOR=0
fi

AC_MSG_CHECKING([whether to enable channel monitor])
AC_MSG_RESULT(${enable_channel_monitor})
AC_SUBST(OPENTHREAD_ENABLE_CHANNEL_MONITOR)
AM_CONDITIONAL([OPENTHREAD_ENABLE_CHANNEL_MONITOR], [test "${enable_channel_monitor}" = "yes"])
AC_DEFINE_UNQUOTED([OPENTHREAD_ENABLE_CHANNEL_MONITOR],[${OPENTHREAD_ENABLE_CHANNEL_MONITOR}],[Define to 1 if you want to use channel monitor feature])

#
# Channel Manager
#

AC_ARG_ENABLE(channel_manager,
    [AS_HELP_STRING([--enable-channel-manager],[Enable Channel Manager support @<:@default=no@:>@.])],
    [
        case "${enableval}" in

        no|yes)
            enable_channel_manager=${enableval}
            ;;

        *)
            AC_MSG_ERROR([Invalid value ${enable_channel_manager} for --enable-channel-manager])
            ;;
        esac
    ],
    [enable_channel_manager=no])

if test "$enable_channel_manager" = "yes"; then
    OPENTHREAD_ENABLE_CHANNEL_MANAGER=1
else
    OPENTHREAD_ENABLE_CHANNEL_MANAGER=0
fi

AC_MSG_CHECKING([whether to enable channel manager])
AC_MSG_RESULT(${enable_channel_manager})
AC_SUBST(OPENTHREAD_ENABLE_CHANNEL_MANAGER)
AM_CONDITIONAL([OPENTHREAD_ENABLE_CHANNEL_MANAGER], [test "${enable_channel_manager}" = "yes"])
AC_DEFINE_UNQUOTED([OPENTHREAD_ENABLE_CHANNEL_MANAGER],[${OPENTHREAD_ENABLE_CHANNEL_MANAGER}],[Define to 1 if you want to enable channel manager feature])

#
# MAC Filter (include AddressFilter and RssInFilter)
#

AC_ARG_ENABLE(mac_filter,
              [AS_HELP_STRING([--enable-mac-filter],[Enable MAC filter support @<:@default=no@:>@.])],
    [
        case "${enableval}" in

        no|yes)
            enable_mac_filter=${enableval}
            ;;

        *)
            AC_MSG_ERROR([Invalid value ${enable_mac_filter} for --enable-mac-filter])
            ;;
        esac
    ],
    [enable_mac_filter=no])

if test "$enable_mac_filter" = "yes"; then
    OPENTHREAD_ENABLE_MAC_FILTER=1
else
    OPENTHREAD_ENABLE_MAC_FILTER=0
fi

AC_MSG_CHECKING([whether to enable mac filter])
AC_MSG_RESULT(${enable_mac_filter})
AC_SUBST(OPENTHREAD_ENABLE_MAC_FILTER)
AM_CONDITIONAL([OPENTHREAD_ENABLE_MAC_FILTER], [test "${enable_mac_filter}" = "yes"])
AC_DEFINE_UNQUOTED([OPENTHREAD_ENABLE_MAC_FILTER],[${OPENTHREAD_ENABLE_MAC_FILTER}],[Define to 1 if you want to use MAC filter feature])

#
# Diagnostics Library
#

AC_ARG_ENABLE(diag,
    [AS_HELP_STRING([--enable-diag],[Enable diagnostics support @<:@default=no@:>@.])],
    [
        case "${enableval}" in

        no|yes)
            enable_diag=${enableval}
            ;;

        *)
            AC_MSG_ERROR([Invalid value ${enable_diag} for --enable-diag])
            ;;
        esac
    ],
    [enable_diag=no])

if test "$enable_diag" = "yes"; then
    OPENTHREAD_ENABLE_DIAG=1
else
    OPENTHREAD_ENABLE_DIAG=0
fi

AC_MSG_CHECKING([whether to enable diag])
AC_MSG_RESULT(${enable_diag})
AC_SUBST(OPENTHREAD_ENABLE_DIAG)
AM_CONDITIONAL([OPENTHREAD_ENABLE_DIAG], [test "${enable_diag}" = "yes"])
AC_DEFINE_UNQUOTED([OPENTHREAD_ENABLE_DIAG],[${OPENTHREAD_ENABLE_DIAG}],[Define to 1 if you want to use diagnostics module])

#
# Legacy Network
#

AC_ARG_ENABLE(legacy,
    [AS_HELP_STRING([--enable-legacy],[Enable legacy network support @<:@default=no@:>@.])],
    [
        case "${enableval}" in

        no|yes)
            enable_legacy=${enableval}
            ;;

        *)
            AC_MSG_ERROR([Invalid value ${enable_legacy} for --enable-legacy])
            ;;
        esac
    ],
    [enable_legacy=no])

if test "$enable_legacy" = "yes"; then
    OPENTHREAD_ENABLE_LEGACY=1
else
    OPENTHREAD_ENABLE_LEGACY=0
fi

AC_MSG_CHECKING([whether to enable legacy])
AC_MSG_RESULT(${enable_legacy})
AC_SUBST(OPENTHREAD_ENABLE_LEGACY)
AM_CONDITIONAL([OPENTHREAD_ENABLE_LEGACY], [test "${enable_legacy}" = "yes"])
AC_DEFINE_UNQUOTED([OPENTHREAD_ENABLE_LEGACY],[${OPENTHREAD_ENABLE_LEGACY}],[Define to 1 if you want to use legacy network support])

#
# NCP Vendor Hook Source - Specify a C++ file that implements the NCP vendor hook.
#

AC_ARG_WITH(
    [ncp-vendor-hook-source],
    [AS_HELP_STRING([--with-ncp-vendor-hook-source=<VENDOR_HOOK.CPP>],[Specify a C++ file that implements the NCP vendor hook. @<:@default=none@:>@.])],
    [
        if test "${withval}" = "no"
        then OPENTHREAD_ENABLE_NCP_VENDOR_HOOK=0
        elif test '!' -f "${withval}"
        then AC_MSG_ERROR([Can't open ${withval} for --with-ncp-vendor-hook-source])
        else
            OPENTHREAD_ENABLE_NCP_VENDOR_HOOK=1

            # Get the absolute path.
            OPENTHREAD_NCP_VENDOR_HOOK_SOURCE=$(cd `dirname ${withval}` && pwd)/$(basename ${withval})
        fi
    ],
    [
        OPENTHREAD_ENABLE_NCP_VENDOR_HOOK=0
        with_ncp_vendor_hook_source=none
    ])

AC_MSG_CHECKING([for NCP vendor hook source])
AC_MSG_RESULT(${OPENTHREAD_NCP_VENDOR_HOOK_SOURCE-none})
AC_SUBST(OPENTHREAD_NCP_VENDOR_HOOK_SOURCE)
AC_DEFINE_UNQUOTED([OPENTHREAD_ENABLE_NCP_VENDOR_HOOK],[${OPENTHREAD_ENABLE_NCP_VENDOR_HOOK}],[Define to 1 if using NCP vendor hook])
AM_CONDITIONAL([OPENTHREAD_ENABLE_NCP_VENDOR_HOOK], [test "${OPENTHREAD_ENABLE_NCP_VENDOR_HOOK}" = "1"])

#
# NCP Spinel Encrypter
#

AC_ARG_WITH(
    [ncp-spinel-encrypter-libs],
    [AS_HELP_STRING([--with-ncp-spinel-encrypter-libs=<LIBSPINEL_ENCRYPTER.A>],[Specify library files (absolute paths) implementing the NCP Spinel Encrypter. @<:@default=none@:>@.])],
    [
        if test "${withval}" = "no"
        then OPENTHREAD_ENABLE_NCP_SPINEL_ENCRYPTER=0
        else
            OPENTHREAD_ENABLE_NCP_SPINEL_ENCRYPTER=1
            OPENTHREAD_NCP_SPINEL_ENCRYPTER_LIBS=${withval}
        fi
    ],
    [
        OPENTHREAD_ENABLE_NCP_SPINEL_ENCRYPTER=0
        with_ncp_spinel_encrypter_libs=none
    ])

AC_MSG_CHECKING([for NCP Spinel Encrypter])
AC_MSG_RESULT(${OPENTHREAD_NCP_SPINEL_ENCRYPTER_LIBS-none})
AC_SUBST(OPENTHREAD_NCP_SPINEL_ENCRYPTER_LIBS)
AC_DEFINE_UNQUOTED([OPENTHREAD_ENABLE_NCP_SPINEL_ENCRYPTER],[${OPENTHREAD_ENABLE_NCP_SPINEL_ENCRYPTER}],[Define to 1 if using NCP Spinel Encrypter])
AM_CONDITIONAL([OPENTHREAD_ENABLE_NCP_SPINEL_ENCRYPTER], [test "${OPENTHREAD_ENABLE_NCP_SPINEL_ENCRYPTER}" = "1"])

#
# Child Supervision
#

AC_ARG_ENABLE(child_supervision,
    [AS_HELP_STRING([--enable-child-supervision],[Enable child supervision feature @<:@default=no@:>@.])],
    [
        case "${enableval}" in

        no|yes)
            enable_child_supervision=${enableval}
            ;;

        *)
            AC_MSG_ERROR([Invalid value ${enable_child_supervision} for --enable-child-supervision])
            ;;
        esac
    ],
    [enable_child_supervision=no])

if test "$enable_child_supervision" = "yes"; then
    OPENTHREAD_ENABLE_CHILD_SUPERVISION=1
else
    OPENTHREAD_ENABLE_CHILD_SUPERVISION=0
fi

AC_MSG_RESULT(${enable_child_supervision})
AC_SUBST(OPENTHREAD_ENABLE_CHILD_SUPERVISION)
AM_CONDITIONAL([OPENTHREAD_ENABLE_CHILD_SUPERVISION], [test "${enable_child_supervision}" = "yes"])
AC_DEFINE_UNQUOTED([OPENTHREAD_ENABLE_CHILD_SUPERVISION],[${OPENTHREAD_ENABLE_CHILD_SUPERVISION}],[Define to 1 if you want to use child supervision feature])

#
# Log for certification test
#

AC_ARG_ENABLE(cert_log,
    [AS_HELP_STRING([--enable-cert-log],[Enable certification log support @<:@default=no@:>@.])],
    [
        case "${enableval}" in

        no|yes)
            enable_cert_log=${enableval}
            ;;

        *)
            AC_MSG_ERROR([Invalid value ${enable_cert_log} for --enable-cert-log])
            ;;
        esac
    ],
    [enable_cert_log=no])

if test "$enable_cert_log" = "yes"; then
    OPENTHREAD_ENABLE_CERT_LOG=1
else
    OPENTHREAD_ENABLE_CERT_LOG=0
fi

AC_SUBST(OPENTHREAD_ENABLE_CERT_LOG)
AM_CONDITIONAL([OPENTHREAD_ENABLE_CERT_LOG], [test "${enable_cert_log}" = "yes"])
AC_DEFINE_UNQUOTED([OPENTHREAD_ENABLE_CERT_LOG],[${OPENTHREAD_ENABLE_CERT_LOG}],[Define to 1 if you want to enable log for certification test])

#
# DHCPv6 Client
#

AC_ARG_ENABLE(dhcp6_client,
    [AS_HELP_STRING([--enable-dhcp6-client],[Enable DHCPv6 client support @<:@default=no@:>@.])],
    [
        case "${enableval}" in

        no|yes)
            enable_dhcp6_client=${enableval}
            ;;

        *)
            AC_MSG_ERROR([Invalid value ${enable_dhcp6_client} for --enable-dhcp6-client])
            ;;
        esac
    ],
    [enable_dhcp6_client=no])

if test "$enable_dhcp6_client" = "yes"; then
    OPENTHREAD_ENABLE_DHCP6_CLIENT=1
else
    OPENTHREAD_ENABLE_DHCP6_CLIENT=0
fi

AC_SUBST(OPENTHREAD_ENABLE_DHCP6_CLIENT)
AM_CONDITIONAL([OPENTHREAD_ENABLE_DHCP6_CLIENT], [test "${enable_dhcp6_client}" = "yes"])
AC_DEFINE_UNQUOTED([OPENTHREAD_ENABLE_DHCP6_CLIENT],[${OPENTHREAD_ENABLE_DHCP6_CLIENT}],[Define to 1 if you want to enable DHCPv6 Client])

#
# DHCPv6 Server
#

AC_ARG_ENABLE(dhcp6_server,
    [AS_HELP_STRING([--enable-dhcp6-server],[Enable DHCPv6 server support @<:@default=no@:>@.])],
    [
        case "${enableval}" in

        no|yes)
            enable_dhcp6_server=${enableval}
            ;;

        *)
            AC_MSG_ERROR([Invalid value ${enable_dhcp6_server} for --enable-dhcp6-server])
            ;;
        esac
    ],
    [enable_dhcp6_server=no])

if test "$enable_dhcp6_server" = "yes"; then
    OPENTHREAD_ENABLE_DHCP6_SERVER=1
else
    OPENTHREAD_ENABLE_DHCP6_SERVER=0
fi

AC_SUBST(OPENTHREAD_ENABLE_DHCP6_SERVER)
AM_CONDITIONAL([OPENTHREAD_ENABLE_DHCP6_SERVER], [test "${enable_dhcp6_server}" = "yes"])
AC_DEFINE_UNQUOTED([OPENTHREAD_ENABLE_DHCP6_SERVER],[${OPENTHREAD_ENABLE_DHCP6_SERVER}],[Define to 1 if you want to enable DHCPv6 Server])

#
# DNS Client
#

AC_ARG_ENABLE(dns_client,
    [AS_HELP_STRING([--enable-dns-client],[Enable DNS client support @<:@default=no@:>@.])],
    [
        case "${enableval}" in

        no|yes)
            enable_dns_client=${enableval}
            ;;

        *)
            AC_MSG_ERROR([Invalid value ${enable_dns_client} for --enable-dns-client])
            ;;
        esac
    ],
    [enable_dns_client=no])

if test "$enable_dns_client" = "yes"; then
    OPENTHREAD_ENABLE_DNS_CLIENT=1
else
    OPENTHREAD_ENABLE_DNS_CLIENT=0
fi

AC_SUBST(OPENTHREAD_ENABLE_DNS_CLIENT)
AM_CONDITIONAL([OPENTHREAD_ENABLE_DNS_CLIENT], [test "${enable_dns_client}" = "yes"])
AC_DEFINE_UNQUOTED([OPENTHREAD_ENABLE_DNS_CLIENT],[${OPENTHREAD_ENABLE_DNS_CLIENT}],[Define to 1 if you want to enable DNS Client])

#
# Application CoAP
#

AC_ARG_ENABLE(application_coap,
    [AS_HELP_STRING([--enable-application-coap],[Enable CoAP to an application.@<:@default=no@:>@.])],
    [
        case "${enableval}" in

        no|yes)
            enable_application_coap=${enableval}
            ;;

        *)
            AC_MSG_ERROR([Invalid value ${enable_application_coap} for --enable-application-coap])
            ;;
        esac
    ],
    [enable_application_coap=no])

if test "$enable_application_coap" = "yes"; then
    OPENTHREAD_ENABLE_APPLICATION_COAP=1
else
    OPENTHREAD_ENABLE_APPLICATION_COAP=0
fi

AC_SUBST(OPENTHREAD_ENABLE_APPLICATION_COAP)
AM_CONDITIONAL([OPENTHREAD_ENABLE_APPLICATION_COAP], [test "${enable_application_coap}" = "yes"])
AC_DEFINE_UNQUOTED([OPENTHREAD_ENABLE_APPLICATION_COAP],[${OPENTHREAD_ENABLE_APPLICATION_COAP}],[Define to 1 if you want to enable CoAP to an application.])

#
# otLinkRaw API
#

AC_ARG_ENABLE(raw_link_api,
    [AS_HELP_STRING([--enable-raw-link-api],[Enable raw link-layer API support @<:@default=no@:>@.])],
    [
        case "${enableval}" in

        no|yes)
            enable_raw_link_api=${enableval}
            ;;

        *)
            AC_MSG_ERROR([Invalid value ${enable_raw_link_api} for --enable-raw-link-api])
            ;;
        esac
    ],
    [enable_raw_link_api=no])

if test "$enable_raw_link_api" = "yes"; then
    OPENTHREAD_ENABLE_RAW_LINK_API=1
else
    OPENTHREAD_ENABLE_RAW_LINK_API=0
fi

AC_SUBST(OPENTHREAD_ENABLE_RAW_LINK_API)
AM_CONDITIONAL([OPENTHREAD_ENABLE_RAW_LINK_API], [test "${enable_raw_link_api}" = "yes"])
AC_DEFINE_UNQUOTED([OPENTHREAD_ENABLE_RAW_LINK_API],[${OPENTHREAD_ENABLE_RAW_LINK_API}],[Define to 1 if you want to enable raw link-layer API])

#
# Border Router
#

AC_ARG_ENABLE(border_router,
    [AS_HELP_STRING([--enable-border-router],[Enable Border Router support @<:@default=no@:>@.])],
    [
        case "${enableval}" in

        no|yes)
            enable_border_router=${enableval}
            ;;

        *)
            AC_MSG_ERROR([Invalid value ${enable_border_router} for --enable-border-router])
            ;;
        esac
    ],
    [enable_border_router=no])

if test "$enable_border_router" = "yes"; then
    OPENTHREAD_ENABLE_BORDER_ROUTER=1
else
    OPENTHREAD_ENABLE_BORDER_ROUTER=0
fi

AC_SUBST(OPENTHREAD_ENABLE_BORDER_ROUTER)
AM_CONDITIONAL([OPENTHREAD_ENABLE_BORDER_ROUTER], [test "${enable_border_router}" = "yes"])
AC_DEFINE_UNQUOTED([OPENTHREAD_ENABLE_BORDER_ROUTER],[${OPENTHREAD_ENABLE_BORDER_ROUTER}],[Define to 1 if you want to enable Border Router])

#
# Service
#

AC_ARG_ENABLE(service,
    [AS_HELP_STRING([--enable-service],[Enable Service @<:@default=no@:>@.])],
    [
        case "${enableval}" in

        no|yes)
            enable_service=${enableval}
            ;;

        *)
            AC_MSG_ERROR([Invalid value ${enable_service} for --enable-service])
            ;;
        esac
    ],
    [enable_service=no])

if test "$enable_service" = "yes"; then
    OPENTHREAD_ENABLE_SERVICE=1
else
    OPENTHREAD_ENABLE_SERVICE=0
fi

AC_SUBST(OPENTHREAD_ENABLE_SERVICE)
AM_CONDITIONAL([OPENTHREAD_ENABLE_SERVICE], [test "${enable_service}" = "yes"])
AC_DEFINE_UNQUOTED([OPENTHREAD_ENABLE_SERVICE],[${OPENTHREAD_ENABLE_SERVICE}],[Define to 1 if you want to enable Service])

#
# Linker Map Output
#

AC_ARG_ENABLE(linker-map,
    [AS_HELP_STRING([--enable-linker-map],[Enable linker map output @<:@default=no@:>@.])],
    [
        case "${enableval}" in

        no|yes)
            enable_linker_map=${enableval}
            ;;

        *)
            AC_MSG_ERROR([Invalid value ${enable_linker_map} for --enable-linker-map])
            ;;
        esac
    ],
    [enable_linker_map=no])

AC_MSG_CHECKING([whether to enable linker map output])
AC_MSG_RESULT(${enable_linker_map})
AM_CONDITIONAL([OPENTHREAD_ENABLE_LINKER_MAP], [test "${enable_linker_map}" = "yes"])

#
# Examples
#

AC_ARG_WITH(examples,
    [AS_HELP_STRING([--with-examples=TARGET],
        [Specify the examples from one of: none, posix, cc1352, cc2538, cc2650, cc2652, da15000, efr32, emsk, gp712, kw41z, nrf52840, samr21 @<:@default=none@:>@.])],
    [
        case "${with_examples}" in
<<<<<<< HEAD

        none|posix|cc1352|cc2538|cc2650|cc2652|da15000|efr32|emsk|gp712|kw41z|nrf52840|samr21)
=======
        none)
            ;;
        posix|cc2538|cc2650|cc2652|da15000|efr32|emsk|gp712|kw41z|nrf52840|samr21)
            if test ${enable_posix_app} = "yes"; then
                AC_MSG_ERROR([--with-examples must be none when POSIX apps are enabled by --enable-posix-app])
            fi
>>>>>>> d54076ea
            ;;
        *)
            AC_MSG_ERROR([Invalid value ${with_examples} for --with-examples])
            ;;
        esac
    ],
    [with_examples=none])

OPENTHREAD_EXAMPLES=${with_examples}

case ${with_examples} in

    posix)
        OPENTHREAD_EXAMPLES_POSIX=1
        AC_DEFINE_UNQUOTED([OPENTHREAD_EXAMPLES_POSIX],[${OPENTHREAD_EXAMPLES_POSIX}],[Define to 1 if you want to use posix examples])
        ;;

    cc1352)
        OPENTHREAD_EXAMPLES_CC1352=1
        AC_DEFINE_UNQUOTED([OPENTHREAD_EXAMPLES_CC1352],[${OPENTHREAD_EXAMPLES_CC1352}],[Define to 1 if you want to use cc1352 examples])
        ;;

    cc2538)
        OPENTHREAD_EXAMPLES_CC2538=1
        AC_DEFINE_UNQUOTED([OPENTHREAD_EXAMPLES_CC2538],[${OPENTHREAD_EXAMPLES_CC2538}],[Define to 1 if you want to use cc2538 examples])
        ;;

    cc2650)
        OPENTHREAD_EXAMPLES_CC2650=1
        AC_DEFINE_UNQUOTED([OPENTHREAD_EXAMPLES_CC2650],[${OPENTHREAD_EXAMPLES_CC2650}],[Define to 1 if you want to use cc2650 examples])
        ;;

    cc2652)
        OPENTHREAD_EXAMPLES_CC2652=1
        AC_DEFINE_UNQUOTED([OPENTHREAD_EXAMPLES_CC2652],[${OPENTHREAD_EXAMPLES_CC2652}],[Define to 1 if you want to use cc2652 examples])
        ;;

    da15000)
        OPENTHREAD_EXAMPLES_DA15000=1
        AC_DEFINE_UNQUOTED([OPENTHREAD_EXAMPLES_DA15000],[${OPENTHREAD_EXAMPLES_DA15000}],[Define to 1 if you want to use da15000 examples])
        ;;

    efr32)
        OPENTHREAD_EXAMPLES_EFR32=1
        AC_DEFINE_UNQUOTED([OPENTHREAD_EXAMPLES_EFR32],[${OPENTHREAD_EXAMPLES_EFR32}],[Define to 1 if you want to use efr32 examples])
        ;;

     emsk)
        OPENTHREAD_EXAMPLES_EMSK=1
        AC_DEFINE_UNQUOTED([OPENTHREAD_EXAMPLES_EMSK],[${OPENTHREAD_EXAMPLES_EMSK}],[Define to 1 if you want to use emsk examples])
        ;;

    gp712)
        OPENTHREAD_EXAMPLES_GP712=1
        AC_DEFINE_UNQUOTED([OPENTHREAD_EXAMPLES_GP712],[${OPENTHREAD_EXAMPLES_GP712}],[Define to 1 if you want to use gp712 examples])
        ;;

    kw41z)
        OPENTHREAD_EXAMPLES_KW41Z=1
        AC_DEFINE_UNQUOTED([OPENTHREAD_EXAMPLES_KW41Z],[${OPENTHREAD_EXAMPLES_KW41Z}],[Define to 1 if you want to use kw41z examples])
        ;;

    nrf52840)
        OPENTHREAD_EXAMPLES_NRF52840=1
        AC_DEFINE_UNQUOTED([OPENTHREAD_EXAMPLES_NRF52840],[${OPENTHREAD_EXAMPLES_NRF52840}],[Define to 1 if you want to use nrf52840 examples])
        ;;

    samr21)
        OPENTHREAD_EXAMPLES_SAMR21=1
        AC_DEFINE_UNQUOTED([OPENTHREAD_EXAMPLES_SAMR21],[${OPENTHREAD_EXAMPLES_SAMR21}],[Define to 1 if you want to use samr21 examples])
        ;;

esac

AC_MSG_CHECKING([whether to enable examples])
AC_MSG_RESULT(${OPENTHREAD_EXAMPLES})

AC_SUBST(OPENTHREAD_EXAMPLES)
AM_CONDITIONAL([OPENTHREAD_EXAMPLES], [test ${with_examples} != "none"])
AC_DEFINE_UNQUOTED([OPENTHREAD_EXAMPLES],[${OPENTHREAD_EXAMPLES}],[OpenThread examples])

AC_SUBST(OPENTHREAD_EXAMPLES_POSIX)
AM_CONDITIONAL([OPENTHREAD_EXAMPLES_POSIX], [test "${OPENTHREAD_EXAMPLES}" = "posix"])

AC_SUBST(OPENTHREAD_EXAMPLES_CC1352)
AM_CONDITIONAL([OPENTHREAD_EXAMPLES_CC1352], [test "${OPENTHREAD_EXAMPLES}" = "cc1352"])

AC_SUBST(OPENTHREAD_EXAMPLES_CC2538)
AM_CONDITIONAL([OPENTHREAD_EXAMPLES_CC2538], [test "${OPENTHREAD_EXAMPLES}" = "cc2538"])

AC_SUBST(OPENTHREAD_EXAMPLES_CC2650)
AM_CONDITIONAL([OPENTHREAD_EXAMPLES_CC2650], [test "${OPENTHREAD_EXAMPLES}" = "cc2650"])

AC_SUBST(OPENTHREAD_EXAMPLES_CC2652)
AM_CONDITIONAL([OPENTHREAD_EXAMPLES_CC2652], [test "${OPENTHREAD_EXAMPLES}" = "cc2652"])

AC_SUBST(OPENTHREAD_EXAMPLES_DA15000)
AM_CONDITIONAL([OPENTHREAD_EXAMPLES_DA15000], [test "${OPENTHREAD_EXAMPLES}" = "da15000"])

AC_SUBST(OPENTHREAD_EXAMPLES_EFR32)
AM_CONDITIONAL([OPENTHREAD_EXAMPLES_EFR32], [test "${OPENTHREAD_EXAMPLES}" = "efr32"])

AC_SUBST(OPENTHREAD_EXAMPLES_EMSK)
AM_CONDITIONAL([OPENTHREAD_EXAMPLES_EMSK], [test "${OPENTHREAD_EXAMPLES}" = "emsk"])

AC_SUBST(OPENTHREAD_EXAMPLES_GP712)
AM_CONDITIONAL([OPENTHREAD_EXAMPLES_GP712], [test "${OPENTHREAD_EXAMPLES}" = "gp712"])

AC_SUBST(OPENTHREAD_EXAMPLES_KW41Z)
AM_CONDITIONAL([OPENTHREAD_EXAMPLES_KW41Z], [test "${OPENTHREAD_EXAMPLES}" = "kw41z"])

AC_SUBST(OPENTHREAD_EXAMPLES_NRF52840)
AM_CONDITIONAL([OPENTHREAD_EXAMPLES_NRF52840], [test "${OPENTHREAD_EXAMPLES}" = "nrf52840"])

AC_SUBST(OPENTHREAD_EXAMPLES_SAMR21)
AM_CONDITIONAL([OPENTHREAD_EXAMPLES_SAMR21], [test "${OPENTHREAD_EXAMPLES}" = "samr21"])

#
# Tools
#

AC_MSG_CHECKING([whether to build tools])
AC_ARG_ENABLE(tools,
    [AS_HELP_STRING([--disable-tools],[Disable building of tools @<:@default=no@:>@.])],
    [
        case "${enableval}" in

        no|yes)
            build_tools=${enableval}
            ;;

        *)
            AC_MSG_ERROR([Invalid value ${enableval} for --enable-tools])
            ;;

        esac
    ],
    [build_tools=yes])
AC_MSG_RESULT(${build_tools})
AM_CONDITIONAL([OPENTHREAD_BUILD_TOOLS], [test "${build_tools}" = "yes"])

#
# Documentation
#

# Determine whether or not documentation (via Doxygen) should be built
# or not, with 'auto' as the default and establish a default support
# value for GraphViz 'dot' support.

NL_ENABLE_DOCS([auto],[NO])

AM_CONDITIONAL(OPENTHREAD_BUILD_DOCS, [test "${nl_cv_build_docs}" = "yes"])

AM_CONDITIONAL(OPENTHREAD_POSIX, [test "${OPENTHREAD_ENABLE_POSIX_APP}" = "1" -o "${OPENTHREAD_EXAMPLES_POSIX}" = "1"])

#
# Checks for libraries and packages.
#
# At minimum, the following packages are optional, depending on
# configuration:
#
#   * TBD
#
AC_MSG_NOTICE([checking required package dependencies])

# NL_WITH_PACKAGE(...)

#
# Check for headers
#

#---------------------------------------------------
# Enable BSD Security Features
# This enables strlcpy() and other friends in GNU land.
# While the references below generally speak of: "glibc"
# The ARM Embedded platform uses the nano instance of NEWLIB
# Which greatly follows and mirrors glibc.
# --------------------------------------------------
#
# References:
# 1) http://stackoverflow.com/questions/29201515/what-does-d-default-source-do
# 2) http://man7.org/linux/man-pages/man7/feature_test_macros.7.html
#
CFLAGS="${CFLAGS} -D_BSD_SOURCE=1 -D_DEFAULT_SOURCE=1"
CXXFLAGS="${CXXFLAGS} -D_BSD_SOURCE=1 -D_DEFAULT_SOURCE=1"

OLD_CFLAGS="${CFLAGS}"
CFLAGS="${CFLAGS} -Wno-error=address"
AC_HEADER_STDBOOL
CFLAGS="${OLD_CFLAGS}"
AC_HEADER_STDC

AC_CHECK_HEADERS([stdint.h])
AC_CHECK_HEADERS([string.h])

#
# Missing Functions
#
AC_CHECK_FUNC([strlcpy], [AC_DEFINE([HAVE_STRLCPY], [1], [Define if strlcpy exists.])])
AC_CHECK_FUNC([strlcat], [AC_DEFINE([HAVE_STRLCAT], [1], [Define if strlcat exists.])])
AC_CHECK_FUNC([strnlen], [AC_DEFINE([HAVE_STRNLEN], [1], [Define if strnlen exists.])])

#
# Check for types and structures
#
AC_TYPE_INT8_T
AC_TYPE_INT16_T
AC_TYPE_INT32_T
AC_TYPE_INT64_T
AC_TYPE_UINT8_T
AC_TYPE_UINT16_T
AC_TYPE_UINT32_T
AC_TYPE_UINT64_T

#
# Checks for library functions
#

if test "${ac_no_link}" != "yes"; then
    AC_CHECK_FUNCS([memcpy])
fi

# Add any mbedtls CPPFLAGS

CPPFLAGS="${CPPFLAGS} ${MBEDTLS_CPPFLAGS}"

# Add any code coverage CPPFLAGS and LDFLAGS

CPPFLAGS="${CPPFLAGS} ${NL_COVERAGE_CPPFLAGS}"
LIBS="${LIBS} ${NL_COVERAGE_LIBS}"

# At this point, we can restore the compiler flags to whatever the
# user passed in, now that we're clear of an -Werror issues by
# transforming -Wno-error back to -Werror.

NL_RESTORE_WERROR

#
# Identify the various makefiles and auto-generated files for the package
#
AC_CONFIG_FILES([
Makefile
include/Makefile
include/openthread/Makefile
include/openthread/platform/Makefile
src/Makefile
src/cli/Makefile
src/ncp/Makefile
src/core/Makefile
src/diag/Makefile
src/posix/Makefile
src/posix/platform/Makefile
third_party/Makefile
third_party/mbedtls/Makefile
examples/Makefile
examples/apps/Makefile
examples/apps/cli/Makefile
examples/apps/ncp/Makefile
examples/platforms/Makefile
examples/platforms/cc1352/Makefile
examples/platforms/cc2538/Makefile
examples/platforms/cc2650/Makefile
examples/platforms/cc2652/Makefile
examples/platforms/da15000/Makefile
examples/platforms/efr32/Makefile
examples/platforms/emsk/Makefile
examples/platforms/gp712/Makefile
examples/platforms/kw41z/Makefile
examples/platforms/nrf52840/Makefile
examples/platforms/samr21/Makefile
examples/platforms/posix/Makefile
examples/platforms/utils/Makefile
tools/Makefile
tools/harness-automation/Makefile
tools/harness-thci/Makefile
tools/spi-hdlc-adapter/Makefile
tests/Makefile
tests/fuzz/Makefile
tests/scripts/Makefile
tests/scripts/thread-cert/Makefile
tests/unit/Makefile
doc/Makefile
])

#
# Generate the auto-generated files for the package
#
AC_OUTPUT

#
# Summarize the package configuration
#

AC_MSG_NOTICE([

  Configuration Summary
  ---------------------
  Package                                   : ${PACKAGE_NAME}
  Version                                   : ${PACKAGE_VERSION}
  Interface                                 : ${LIBOPENTHREAD_VERSION_INFO//:/.}
  Build system                              : ${build}
  Host system                               : ${host}
  Host architecture                         : ${host_cpu}
  Host OS                                   : ${host_os}
  Cross compiling                           : ${cross_compiling}
  Build shared libraries                    : ${enable_shared}
  Build static libraries                    : ${enable_static}
  Build debug libraries                     : ${nl_cv_build_debug}
  Build optimized libraries                 : ${nl_cv_build_optimized}
  Build coverage libraries                  : ${nl_cv_build_coverage}
  Build coverage reports                    : ${nl_cv_build_coverage_reports}
  Address sanitizer support                 : ${enable_address_sanitizer}
  Lcov                                      : ${LCOV:--}
  Genhtml                                   : ${GENHTML:--}
  Build tests                               : ${nl_cv_build_tests}
  Build fuzz targets                        : ${enable_fuzz_targets}
  Build tools                               : ${build_tools}
  OpenThread tests                          : ${with_tests}
  Prefix                                    : ${prefix}
  Documentation support                     : ${nl_cv_build_docs}
  Doxygen                                   : ${DOXYGEN:--}
  GraphViz dot                              : ${DOT:--}
  C Preprocessor                            : ${CPP}
  C Compiler                                : ${CC}
  C++ Preprocessor                          : ${CXXCPP}
  C++ Compiler                              : ${CXX}
  Assembler Compiler                        : ${CCAS}
  Archiver                                  : ${AR}
  Archive Indexer                           : ${RANLIB}
  Symbol Stripper                           : ${STRIP}
  Object Copier                             : ${OBJCOPY}
  C Preprocessor flags                      : ${CPPFLAGS:--}
  C Compile flags                           : ${CFLAGS:--}
  C++ Compile flags                         : ${CXXFLAGS:--}
  Assembler flags                           : ${CCASFLAGS:--}
  Link flags                                : ${LDFLAGS:--}
  Link libraries                            : ${LIBS}
  Link maps                                 : ${enable_linker_map}
  Pretty                                    : ${PRETTY:--}
  Pretty args                               : ${PRETTY_ARGS:--}
  Pretty check                              : ${PRETTY_CHECK:--}
  Pretty check args                         : ${PRETTY_CHECK_ARGS:--}
  OpenThread CLI support                    : ${enable_cli_app}
  OpenThread CLI-MTD support                : ${enable_cli_app_mtd}
  OpenThread CLI-FTD support                : ${enable_cli_app_ftd}
  OpenThread NCP support                    : ${enable_ncp_app}
  OpenThread NCP-MTD support                : ${enable_ncp_app_mtd}
  OpenThread NCP-FTD support                : ${enable_ncp_app_ftd}
  OpenThread NCP-BUS Configuration          : ${with_ncp_bus}
  OpenThread NCP Vendor Hook Source         : ${with_ncp_vendor_hook_source}
  OpenThread NCP Spinel Encrypter           : ${with_ncp_spinel_encrypter_libs}
  OpenThread Multiple Instances support     : ${enable_multiple_instances}
  OpenThread MTD Network Diagnostic support : ${enable_mtd_network_diagnostic}
  OpenThread builtin mbedtls support        : ${enable_builtin_mbedtls}
  OpenThread TMF Proxy support              : ${enable_tmf_proxy}
  OpenThread Commissioner support           : ${enable_commissioner}
  OpenThread Joiner support                 : ${enable_joiner}
  OpenThread DTLS support                   : ${enable_dtls}
  OpenThread Jam Detection support          : ${enable_jam_detection}
  OpenThread Channel Monitor support        : ${enable_channel_monitor}
  OpenThread Channel Manager support        : ${enable_channel_manager}
  OpenThread MAC Filter support             : ${enable_mac_filter}
  OpenThread Diagnostics support            : ${enable_diag}
  OpenThread Child Supervision support      : ${enable_child_supervision}
  OpenThread Legacy network support         : ${enable_legacy}
  OpenThread Certification log support      : ${enable_cert_log}
  OpenThread DHCPv6 Server support          : ${enable_dhcp6_server}
  OpenThread DHCPv6 Client support          : ${enable_dhcp6_client}
  OpenThread DNS Client support             : ${enable_dns_client}
  OpenThread Application CoAP support       : ${enable_application_coap}
  OpenThread Raw Link-Layer support         : ${enable_raw_link_api}
  OpenThread Border Router support          : ${enable_border_router}
  OpenThread Service support                : ${enable_service}
  OpenThread examples                       : ${OPENTHREAD_EXAMPLES}

])<|MERGE_RESOLUTION|>--- conflicted
+++ resolved
@@ -1352,17 +1352,12 @@
         [Specify the examples from one of: none, posix, cc1352, cc2538, cc2650, cc2652, da15000, efr32, emsk, gp712, kw41z, nrf52840, samr21 @<:@default=none@:>@.])],
     [
         case "${with_examples}" in
-<<<<<<< HEAD
-
-        none|posix|cc1352|cc2538|cc2650|cc2652|da15000|efr32|emsk|gp712|kw41z|nrf52840|samr21)
-=======
         none)
             ;;
-        posix|cc2538|cc2650|cc2652|da15000|efr32|emsk|gp712|kw41z|nrf52840|samr21)
+        posix|cc1352|cc2538|cc2650|cc2652|da15000|efr32|emsk|gp712|kw41z|nrf52840|samr21)
             if test ${enable_posix_app} = "yes"; then
                 AC_MSG_ERROR([--with-examples must be none when POSIX apps are enabled by --enable-posix-app])
             fi
->>>>>>> d54076ea
             ;;
         *)
             AC_MSG_ERROR([Invalid value ${with_examples} for --with-examples])
