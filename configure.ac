--- conflicted
+++ resolved
@@ -877,15 +877,11 @@
 
 AC_ARG_WITH(examples,
     [AS_HELP_STRING([--with-examples=TARGET],
-        [Specify the examples from one of: none, posix, cc2538, cc2650, da15000 @<:@default=none@:>@.])],
+        [Specify the examples from one of: none, posix, cc2538, cc2650, da15000, nrf52840 @<:@default=none@:>@.])],
     [
         case "${with_examples}" in
 
-<<<<<<< HEAD
-        none|posix|cc2538|cc2650|da15000)
-=======
-        none|posix|cc2538|da15000|nrf52840)
->>>>>>> c8a33a26
+        none|posix|cc2538|cc2650|da15000|nrf52840)
             ;;
         *)
             AC_MSG_ERROR([Invalid value ${with_examples} for --with-examples])
