--- conflicted
+++ resolved
@@ -1053,19 +1053,11 @@
 
 AC_ARG_WITH(examples,
     [AS_HELP_STRING([--with-examples=TARGET],
-<<<<<<< HEAD
-        [Specify the examples from one of: none, posix, cc2538, cc2650, da15000, efr32, emsk, nrf52840 @<:@default=none@:>@.])],
+        [Specify the examples from one of: none, posix, cc2538, cc2650, da15000, efr32, kw41z, nrf52840 @<:@default=none@:>@.])],
     [
         case "${with_examples}" in
 
-        none|posix|cc2538|cc2650|da15000|efr32|emsk|nrf52840)
-=======
-        [Specify the examples from one of: none, posix, cc2538, cc2650, da15000, efr32, kw41z, nrf52840 @<:@default=none@:>@.])],
-    [
-        case "${with_examples}" in
-
         none|posix|cc2538|cc2650|da15000|efr32|kw41z|nrf52840)
->>>>>>> 064aba2b
             ;;
         *)
             AC_MSG_ERROR([Invalid value ${with_examples} for --with-examples])
@@ -1103,15 +1095,9 @@
         AC_DEFINE_UNQUOTED([OPENTHREAD_EXAMPLES_EFR32],[${OPENTHREAD_EXAMPLES_EFR32}],[Define to 1 if you want to use efr32 examples])
         ;;
 
-<<<<<<< HEAD
-    emsk)
-        OPENTHREAD_EXAMPLES_EMSK=1
-        AC_DEFINE_UNQUOTED([OPENTHREAD_EXAMPLES_EMSK],[${OPENTHREAD_EXAMPLES_EMSK}],[Define to 1 if you want to use emsk examples])
-=======
     kw41z)
         OPENTHREAD_EXAMPLES_KW41Z=1
         AC_DEFINE_UNQUOTED([OPENTHREAD_EXAMPLES_KW41Z],[${OPENTHREAD_EXAMPLES_KW41Z}],[Define to 1 if you want to use kw41z examples])
->>>>>>> 064aba2b
         ;;
 
     nrf52840)
@@ -1143,13 +1129,8 @@
 AC_SUBST(OPENTHREAD_EXAMPLES_EFR32)
 AM_CONDITIONAL([OPENTHREAD_EXAMPLES_EFR32], [test "${OPENTHREAD_EXAMPLES}" = "efr32"])
 
-<<<<<<< HEAD
-AC_SUBST(OPENTHREAD_EXAMPLES_EMSK)
-AM_CONDITIONAL([OPENTHREAD_EXAMPLES_EMSK], [test "${OPENTHREAD_EXAMPLES}" = "emsk"])
-=======
 AC_SUBST(OPENTHREAD_EXAMPLES_KW41Z)
 AM_CONDITIONAL([OPENTHREAD_EXAMPLES_KW41Z], [test "${OPENTHREAD_EXAMPLES}" = "kw41z"])
->>>>>>> 064aba2b
 
 AC_SUBST(OPENTHREAD_EXAMPLES_NRF52840)
 AM_CONDITIONAL([OPENTHREAD_EXAMPLES_NRF52840], [test "${OPENTHREAD_EXAMPLES}" = "nrf52840"])
@@ -1314,11 +1295,7 @@
 examples/platforms/cc2650/Makefile
 examples/platforms/da15000/Makefile
 examples/platforms/efr32/Makefile
-<<<<<<< HEAD
-examples/platforms/emsk/Makefile
-=======
 examples/platforms/kw41z/Makefile
->>>>>>> 064aba2b
 examples/platforms/nrf52840/Makefile
 examples/platforms/posix/Makefile
 examples/platforms/utils/Makefile
