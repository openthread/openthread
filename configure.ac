#                                               -*- Autoconf -*-
# Process this file with autoconf to produce a configure script.

#
#  Copyright (c) 2016, The OpenThread Authors.
#  All rights reserved.
#
#  Redistribution and use in source and binary forms, with or without
#  modification, are permitted provided that the following conditions are met:
#  1. Redistributions of source code must retain the above copyright
#     notice, this list of conditions and the following disclaimer.
#  2. Redistributions in binary form must reproduce the above copyright
#     notice, this list of conditions and the following disclaimer in the
#     documentation and/or other materials provided with the distribution.
#  3. Neither the name of the copyright holder nor the
#     names of its contributors may be used to endorse or promote products
#     derived from this software without specific prior written permission.
#
#  THIS SOFTWARE IS PROVIDED BY THE COPYRIGHT HOLDERS AND CONTRIBUTORS "AS IS"
#  AND ANY EXPRESS OR IMPLIED WARRANTIES, INCLUDING, BUT NOT LIMITED TO, THE
#  IMPLIED WARRANTIES OF MERCHANTABILITY AND FITNESS FOR A PARTICULAR PURPOSE
#  ARE DISCLAIMED. IN NO EVENT SHALL THE COPYRIGHT HOLDER OR CONTRIBUTORS BE
#  LIABLE FOR ANY DIRECT, INDIRECT, INCIDENTAL, SPECIAL, EXEMPLARY, OR
#  CONSEQUENTIAL DAMAGES (INCLUDING, BUT NOT LIMITED TO, PROCUREMENT OF
#  SUBSTITUTE GOODS OR SERVICES; LOSS OF USE, DATA, OR PROFITS; OR BUSINESS
#  INTERRUPTION) HOWEVER CAUSED AND ON ANY THEORY OF LIABILITY, WHETHER IN
#  CONTRACT, STRICT LIABILITY, OR TORT (INCLUDING NEGLIGENCE OR OTHERWISE)
#  ARISING IN ANY WAY OUT OF THE USE OF THIS SOFTWARE, EVEN IF ADVISED OF THE
#  POSSIBILITY OF SUCH DAMAGE.
#

#
# Declare autoconf version requirements
#
AC_PREREQ([2.68])

#
# Initialize autoconf for the package
#
AC_INIT([OPENTHREAD],
        m4_esyscmd([third_party/nlbuild-autotools/repo/scripts/mkversion -b `cat .default-version` .]),
        [openthread-devel@googlegroups.com],
        [openthread],
        [http://github.com/openthread/openthread])

# Tell the rest of the build system the absolute path where the
# nlbuild-autotools repository is rooted at.

AC_SUBST(nlbuild_autotools_stem,[third_party/nlbuild-autotools/repo])
AC_SUBST(abs_top_nlbuild_autotools_dir,[\${abs_top_srcdir}/\${nlbuild_autotools_stem}])

#
# OPENTHREAD interface current, revision, and age versions.
#
# Maintainters: Please manage these fields as follows:
#
#   Interfaces removed:    CURRENT++, AGE = 0, REVISION = 0
#   Interfaces added:      CURRENT++, AGE++,   REVISION = 0
#   No interfaces changed:                     REVISION++
#
#
AC_SUBST(LIBOPENTHREAD_VERSION_CURRENT,  [0])
AC_SUBST(LIBOPENTHREAD_VERSION_AGE,      [5])
AC_SUBST(LIBOPENTHREAD_VERSION_REVISION, [0])
AC_SUBST(LIBOPENTHREAD_VERSION_INFO,     [${LIBOPENTHREAD_VERSION_CURRENT}:${LIBOPENTHREAD_VERSION_REVISION}:${LIBOPENTHREAD_VERSION_AGE}])

#
# Check the sanity of the source directory by checking for the
# presence of a key watch file
#
AC_CONFIG_SRCDIR([include/openthread/openthread.h])

#
# Tell autoconf where to find auxilliary build tools (e.g. config.guess,
# install-sh, missing, etc.)
#
AC_CONFIG_AUX_DIR([third_party/nlbuild-autotools/repo/autoconf])

#
# Tell autoconf where to find auxilliary M4 macros
#
AC_CONFIG_MACRO_DIR([third_party/nlbuild-autotools/repo/autoconf/m4])

#
# Tell autoconf what file the package is using to aggregate C preprocessor
# defines.
#
AC_CONFIG_HEADERS([include/openthread-config.h])

#
# Figure out what the canonical build and host tuples are.
#
AC_CANONICAL_BUILD
AC_CANONICAL_HOST

#
# Mac OS X / Darwin ends up putting some versioning cruft on the end of its
# tuple that we don't care about in this script. Create "clean" variables
# devoid of it.
#

NL_FILTERED_CANONICAL_BUILD
NL_FILTERED_CANONICAL_HOST

#
# Configure automake with the desired options, indicating that this is not
# a native GNU package, that we want "silent" build rules, and that we want
# objects built in the same subdirectory as their source rather than collapsed
# together at the top-level directory.
#
# Disable silent build rules by either passing --disable-silent-rules to
# configure or passing V=1 to make
#
AM_INIT_AUTOMAKE([1.14 foreign silent-rules subdir-objects tar-pax])

#
# Silent build rules requires at least automake-1.11. Employ
# techniques for not breaking earlier versions of automake.
#
m4_ifdef([AM_SILENT_RULES], [AM_SILENT_RULES([yes])])
AM_SILENT_RULES([yes])

#
# Enable maintainer mode to prevent the package from constantly trying
# to rebuild configure, Makefile.in, etc. Rebuilding such files rarely,
# if ever, needs to be done "in the field".
#
# Use the included 'bootstrap' script instead when necessary.
#
AM_MAINTAINER_MODE

#
# Host-os-specific checks
#

case ${host_os} in

    *darwin*)
        OPENTHREAD_TARGET=darwin
        OPENTHREAD_TARGET_DEFINES="-DOPENTHREAD_TARGET_DARWIN"
        ;;

    *linux*)
        OPENTHREAD_TARGET=linux
        OPENTHREAD_TARGET_DEFINES="-DOPENTHREAD_TARGET_LINUX"
        ;;

esac

AC_SUBST(OPENTHREAD_TARGET_DARWIN)
AM_CONDITIONAL([OPENTHREAD_TARGET_DARWIN], [test "${OPENTHREAD_TARGET}" = "darwin"])

AC_SUBST(OPENTHREAD_TARGET_LINUX)
AM_CONDITIONAL([OPENTHREAD_TARGET_LINUX], [test "${OPENTHREAD_TARGET}" = "linux"])

AC_SUBST(OPENTHREAD_TARGET_DEFINES)

#
# Checks for build host programs
#

# This is a hack to restore some old broken behavior that was
# removed in pull request #1527. It's use is highly discouraged,
# you should try to fix your build environment instead.
AC_ARG_ENABLE(no-executables-hack,
    [AS_HELP_STRING([--enable-no-executables-hack],
        [Enable hack that prevents link checks at configure time. Highly discouraged.])])
AC_MSG_CHECKING([whether to disable executable checking])
if test "${enable_no_executables_hack}" = "yes"
then
    AC_MSG_RESULT([yes])
    AC_NO_EXECUTABLES
    # Here we guess conservative values for tests that require link checks
    # to test for these features. This will prevent these checks from
    # being performed later in the configuration process.
    ac_cv_func_strlcat=${ac_cv_func_strlcat-no}
    ac_cv_func_strlcpy=${ac_cv_func_strlcpy-no}
else
    AC_MSG_RESULT([no])
fi

# Passing -Werror to GCC-based or -compatible compilers breaks some
# autoconf tests (see
# http://lists.gnu.org/archive/html/autoconf-patches/2008-09/msg00014.html).
#
# If -Werror has been passed transform it into -Wno-error. We'll
# transform it back later with NL_RESTORE_WERROR.

NL_SAVE_WERROR

# Check for compilers.
#
# These should be checked BEFORE we check for and, implicitly,
# initialize libtool such that libtool knows what languages it has to
# work with.

AC_PROG_CPP
AC_PROG_CPP_WERROR

AC_PROG_CC
AC_PROG_CC_C_O

AC_PROG_CXXCPP

AC_PROG_CXX
AC_PROG_CXX_C_O

AM_PROG_AS

# Check for other compiler toolchain tools.

AC_CHECK_TOOL(AR, ar)
AC_CHECK_TOOL(RANLIB, ranlib)
AC_CHECK_TOOL(OBJCOPY, objcopy)
AC_CHECK_TOOL(STRIP, strip)

# Check for other host tools.

AC_PROG_INSTALL
AC_PROG_LN_S

AC_PATH_PROG(CMP, cmp)

#
# Checks for specific compiler characteristics
#

#
# Common compiler flags we would like to have.
#
#   -Wall                        CC, CXX
#

PROSPECTIVE_CFLAGS="-Wall -Wextra -Wshadow -Werror -std=c99 -pedantic-errors"
PROSPECTIVE_CXXFLAGS="-Wall -Wextra -Wshadow -Werror -std=gnu++98 -Wno-c++14-compat"

AC_CACHE_CHECK([whether $CC is Clang],
    [nl_cv_clang],
    [nl_cv_clang=no
    if test "x${GCC}" = "xyes"; then
        AC_EGREP_CPP([NL_CC_IS_CLANG],
            [/* Note: Clang 2.7 lacks __clang_[a-z]+__ */
#            if defined(__clang__) && defined(__llvm__)
             NL_CC_IS_CLANG
#            endif
            ],
            [nl_cv_clang=yes])
    fi
    ])

if test "${nl_cv_clang}" = "yes"; then
    PROSPECTIVE_CFLAGS="${PROSPECTIVE_CFLAGS} -Wconversion"
    PROSPECTIVE_CXXFLAGS="${PROSPECTIVE_CXXFLAGS} -Wconversion"
fi

AX_CHECK_COMPILER_OPTIONS([C],   ${PROSPECTIVE_CFLAGS})
AX_CHECK_COMPILER_OPTIONS([C++], ${PROSPECTIVE_CXXFLAGS})

# Check for and initialize libtool

LT_INIT
AC_PROG_LIBTOOL

# Disable building shared libraries by default (can be enabled with --enable-shared)

AC_DISABLE_SHARED

#
# Debug instances
#
AC_MSG_NOTICE([checking whether to build debug instances])

# Debug

NL_ENABLE_DEBUG([no])

AM_CONDITIONAL([OPENTHREAD_BUILD_DEBUG], [test "${nl_cv_build_debug}" = "yes"])

#
# Code coverage and compiler optimization
#

# Coverage

NL_ENABLE_COVERAGE([no])

AM_CONDITIONAL([OPENTHREAD_BUILD_COVERAGE], [test "${nl_cv_build_coverage}" = "yes"])

NL_ENABLE_COVERAGE_REPORTS([auto])

AM_CONDITIONAL([OPENTHREAD_BUILD_COVERAGE_REPORTS], [test "${nl_cv_build_coverage_reports}" = "yes"])

# Optimization

NL_ENABLE_OPTIMIZATION([yes])

AM_CONDITIONAL([OPENTHREAD_BUILD_OPTIMIZED], [test "${nl_cv_build_optimized}" = "yes"])

# Address Sanitizer

AC_MSG_CHECKING([whether to build with Address Sanitizer support])
AC_ARG_ENABLE(address-sanitizer,
    [AS_HELP_STRING([--enable-address-sanitizer],[Enable Address Sanitizer support @<:@default=no@:>@.])],
    [
        case "${enableval}" in

        no|yes)
            enable_address_sanitizer=${enableval}
            ;;

        *)
            AC_MSG_ERROR([Invalid value ${enableval} for --enable-address-sanitizer])
            ;;

        esac
    ],
    [enable_address_sanitizer=no])
AC_MSG_RESULT(${enable_address_sanitizer})

AM_CONDITIONAL([OPENTHREAD_WITH_ADDRESS_SANITIZER], [test "${enable_address_sanitizer}" = "yes"])

if test "${enable_address_sanitizer}" = "yes" ; then

    PROSPECTIVE_CFLAGS="-fsanitize=address"

    # Check if the compilers support address sanitizer
    AX_CHECK_COMPILER_OPTIONS([C],   ${PROSPECTIVE_CFLAGS})
    AX_CHECK_COMPILER_OPTIONS([C++], ${PROSPECTIVE_CFLAGS})

fi

#
# Code style
#

AC_SUBST(PRETTY, ["\${abs_top_srcdir}/.astyle/astyle-wrap.sh"])
AC_SUBST(PRETTY_ARGS, ["astyle --options=\${abs_top_builddir}/.astyle/astyle-opts"])
AC_SUBST(PRETTY_CHECK, ["\${abs_top_srcdir}/.astyle/astyle-wrap.sh"])
AC_SUBST(PRETTY_CHECK_ARGS, ["astyle --options=\${abs_top_builddir}/.astyle/astyle-opts --dry-run"])

#
# Tests
#
AC_MSG_NOTICE([checking whether to build tests])

# Tests

NL_ENABLE_TESTS([yes])

AM_CONDITIONAL([OPENTHREAD_BUILD_TESTS], [test "${nl_cv_build_tests}" = "yes"])

#
# CLI Library
#
AC_ARG_ENABLE(cli-app,
    [AS_HELP_STRING([--enable-cli-app],[Enable CLI support (no|mtd|ftd|all) @<:@default=no@:>@.])],
    [
        case "${enableval}" in
        all|both)
            enable_cli_app=yes
            enable_cli_app_mtd=yes
            enable_cli_app_ftd=yes
            ;;
        no|yes)
            enable_cli_app=${enableval}
            enable_cli_app_mtd=${enableval}
            enable_cli_app_ftd=${enableval}
            ;;
        mtd)
            enable_cli_app=yes
            enable_cli_app_mtd=yes
            enable_cli_app_ftd=no
            ;;
        ftd)
            enable_cli_app=yes
            enable_cli_app_mtd=no
            enable_cli_app_ftd=yes
            ;;
        *)
            AC_MSG_ERROR([Invalid value ${enableval} for --enable-cli-app])
            ;;
        esac
    ],
    [
     enable_cli_app=no
     enable_cli_app_mtd=no
     enable_cli_app_ftd=no])


AC_MSG_CHECKING([cli-app modes])
AC_MSG_RESULT(${enable_cli_app})
AM_CONDITIONAL([OPENTHREAD_ENABLE_CLI],     [test "${enable_cli_app}" == "yes"])
AM_CONDITIONAL([OPENTHREAD_ENABLE_CLI_MTD], [test "${enable_cli_app_mtd}" == "yes"])
AM_CONDITIONAL([OPENTHREAD_ENABLE_CLI_FTD], [test "${enable_cli_app_ftd}" == "yes"])
AC_SUBST(OPENTHREAD_ENABLE_CLI)
AC_SUBST(OPENTHREAD_ENABLE_CLI_FTD)
AC_SUBST(OPENTHREAD_ENABLE_CLI_MTD)


#
# NCP app
#
AC_ARG_ENABLE(ncp-app,
    [AS_HELP_STRING([--enable-ncp-app],[Enable NCP support (no|mtd|ftd|all) @<:@default=no@:>@.])],
    [
        # Map all & both to yes
        case "${enableval}" in
        all|both)
            enableval=yes
            ;;

        *)
            ;;

        esac

        case "${enableval}" in

        no|yes)
            enable_ncp_app=${enableval}
            enable_ncp_app_mtd=${enableval}
            enable_ncp_app_ftd=${enableval}
            ;;

        mtd)
            enable_ncp_app=yes
            enable_ncp_app_mtd=yes
            enable_ncp_app_ftd=no
            ;;

        ftd)
            enable_ncp_app=yes
            enable_ncp_app_mtd=no
            enable_ncp_app_ftd=yes
            ;;

        *)
            AC_MSG_ERROR([Invalid value ${enableval} for --enable-ncp-app])
            ;;
        esac
    ],
    [
     enable_ncp_app=no
     enable_ncp_app_ftd=no
     enable_ncp_app_mtd=no
    ]
    )


AC_MSG_CHECKING([ncp-app modes])
AC_MSG_RESULT(${enable_ncp_app})
AC_MSG_CHECKING([should NCP support ftd])
AC_MSG_RESULT(${enable_ncp_app_ftd})
AC_MSG_CHECKING([should NCP support mtd])
AC_MSG_RESULT(${enable_ncp_app_mtd})

AC_SUBST(OPENTHREAD_ENABLE_NCP)
AC_SUBST(OPENTHREAD_ENABLE_NCP_MTD)
AC_SUBST(OPENTHREAD_ENABLE_NCP_FTD)

AM_CONDITIONAL([OPENTHREAD_ENABLE_NCP],      [test "${enable_ncp_app}" == "yes"])
AM_CONDITIONAL([OPENTHREAD_ENABLE_NCP_MTD],  [test "${enable_ncp_app_mtd}" == "yes"])
AM_CONDITIONAL([OPENTHREAD_ENABLE_NCP_FTD],  [test "${enable_ncp_app_ftd}" == "yes"])

#
# NCP BUS - how does the NCP talk to the host?
#

AC_ARG_WITH(
    [ncp-bus],
    [AS_HELP_STRING([--with-ncp-bus],[Specify the NCP bus (none|spi|uart) @<:@default=none@:>@.])],
    [
        case "${with_ncp_bus}" in
        "none")
            OPENTHREAD_ENABLE_NCP_SPI=0
            OPENTHREAD_ENABLE_NCP_UART=0
            ;;
        "spi")
            OPENTHREAD_ENABLE_NCP_SPI=1
            OPENTHREAD_ENABLE_NCP_UART=0
            ;;
        "uart")
            OPENTHREAD_ENABLE_NCP_SPI=0
            OPENTHREAD_ENABLE_NCP_UART=1
            ;;
        *)
            AC_MSG_ERROR([unexpected --with-ncp-bus=${with_ncp_bus}])
            ;;
        esac
    ],
    [
       OPENTHREAD_ENABLE_NCP_SPI=0
       OPENTHREAD_ENABLE_NCP_UART=0
    ])

AC_SUBST(OPENTHREAD_ENABLE_NCP_SPI)
AM_CONDITIONAL([OPENTHREAD_ENABLE_NCP_SPI],  [test "${with_ncp_bus}"  = "spi"])
AC_DEFINE_UNQUOTED([OPENTHREAD_ENABLE_NCP_SPI],[${OPENTHREAD_ENABLE_NCP_SPI}],[Define to 1 to enable the NCP SPI interface.])
AC_MSG_CHECKING([should NCP support SPI])
AC_MSG_RESULT([${OPENTHREAD_ENABLE_SPI}])

AC_SUBST(OPENTHREAD_ENABLE_NCP_UART)
AM_CONDITIONAL([OPENTHREAD_ENABLE_NCP_UART], [test "${with_ncp_bus}"  = "uart"])
AC_DEFINE_UNQUOTED([OPENTHREAD_ENABLE_NCP_UART],[${OPENTHREAD_ENABLE_NCP_UART}],[Define to 1 to enable the NCP UART interface.])
AC_MSG_CHECKING([sould NCP support UART])
AC_MSG_RESULT([${OPENTHREAD_ENABLE_UART}])

#
# Builtin mbedtls
#

AC_ARG_ENABLE(builtin-mbedtls,
    [AS_HELP_STRING([--enable-builtin-mbedtls],[Enable builtin mbedtls @<:@default=yes@:>@.])],
    [
        case "${enableval}" in

        no|yes)
            enable_builtin_mbedtls=${enableval}
            ;;

        *)
            AC_MSG_ERROR([Invalid value ${enable_builtin_mbedtls} for --enable-builtin-mbedtls])
            ;;
        esac
    ],
    [enable_builtin_mbedtls=yes])

if test "$enable_builtin_mbedtls" = "yes" -a ! "${MBEDTLS_CPPFLAGS}"; then
    MBEDTLS_CPPFLAGS="-I\${abs_top_srcdir}/third_party/mbedtls"
    MBEDTLS_CPPFLAGS="${MBEDTLS_CPPFLAGS} -I\${abs_top_srcdir}/third_party/mbedtls/repo/include"
    MBEDTLS_CPPFLAGS="${MBEDTLS_CPPFLAGS} -I\${abs_top_srcdir}/third_party/mbedtls/repo/include/mbedtls"
    MBEDTLS_CPPFLAGS="${MBEDTLS_CPPFLAGS} -DMBEDTLS_CONFIG_FILE=\\\"mbedtls-config.h\\\""
fi
AC_MSG_CHECKING([whether mbed TLS should be enabled])
AC_MSG_RESULT(${enable_builtin_mbedtls})
AM_CONDITIONAL([OPENTHREAD_ENABLE_BUILTIN_MBEDTLS], [test "${enable_builtin_mbedtls}" = "yes"])

#
# Thread Commissioner
#

AC_ARG_ENABLE(commissioner,
    [AS_HELP_STRING([--enable-commissioner],[Enable commissioner support @<:@default=no@:>@.])],
    [
        case "${enableval}" in

        no|yes)
            enable_commissioner=${enableval}
            ;;

        *)
            AC_MSG_ERROR([Invalid value ${enable_commissioner} for --enable-commissioner])
            ;;
        esac
    ],
    [enable_commissioner=no])

if test "$enable_commissioner" = "yes"; then
    OPENTHREAD_ENABLE_COMMISSIONER=1
else
    OPENTHREAD_ENABLE_COMMISSIONER=0
fi

AC_MSG_CHECKING([whether to enable the commissioner])
AC_MSG_RESULT(${enable_commissioner})
AC_SUBST(OPENTHREAD_ENABLE_COMMISSIONER)
AM_CONDITIONAL([OPENTHREAD_ENABLE_COMMISSIONER], [test "${enable_commissioner}" = "yes"])
AC_DEFINE_UNQUOTED([OPENTHREAD_ENABLE_COMMISSIONER],[${OPENTHREAD_ENABLE_COMMISSIONER}],[Define to 1 to enable the commissioner role.])

#
# Thread Joiner
#

AC_ARG_ENABLE(joiner,
    [AS_HELP_STRING([--enable-joiner],[Enable joiner support @<:@default=no@:>@.])],
    [
        case "${enableval}" in

        no|yes)
            enable_joiner=${enableval}
            ;;

        *)
            AC_MSG_ERROR([Invalid value ${enable_joiner} for --enable-joiner])
            ;;
        esac
    ],
    [enable_joiner=no])

if test "$enable_joiner" = "yes"; then
    OPENTHREAD_ENABLE_JOINER=1
else
    OPENTHREAD_ENABLE_JOINER=0
fi

AC_MSG_CHECKING([whether to enable the joiner feature])
AC_MSG_RESULT(${enable_joiner})
AC_SUBST(OPENTHREAD_ENABLE_JOINER)
AM_CONDITIONAL([OPENTHREAD_ENABLE_JOINER], [test "${enable_joiner}" = "yes"])
AC_DEFINE_UNQUOTED([OPENTHREAD_ENABLE_JOINER],[${OPENTHREAD_ENABLE_JOINER}],[Define to 1 to enable the joiner role.])

if test "${enable_commissioner}" = "yes" -o "${enable_joiner}" = "yes"; then
    enable_dtls="yes"
    OPENTHREAD_ENABLE_DTLS=1
else
    enable_dtls="no"
    OPENTHREAD_ENABLE_DTLS=0
fi

AC_MSG_CHECKING([whether to enable DTLS due to joiner/commissioner])
AC_MSG_RESULT(${enable_dtls})
AC_SUBST(OPENTHREAD_ENABLE_DTLS)
AM_CONDITIONAL([OPENTHREAD_ENABLE_DTLS], [test "${enable_dtls}" = "yes"])
AC_DEFINE_UNQUOTED([OPENTHREAD_ENABLE_DTLS],[${OPENTHREAD_ENABLE_DTLS}],[Define to 1 to enable dtls support.])

#
# Jam Detection
#

AC_ARG_ENABLE(jam_detection,
    [AS_HELP_STRING([--enable-jam-detection],[Enable Jam Detection support @<:@default=no@:>@.])],
    [
        case "${enableval}" in

        no|yes)
            enable_jam_detection=${enableval}
            ;;

        *)
            AC_MSG_ERROR([Invalid value ${enable_jam_detection} for --enable-jam-detection])
            ;;
        esac
    ],
    [enable_jam_detection=no])

if test "$enable_jam_detection" = "yes"; then
    OPENTHREAD_ENABLE_JAM_DETECTION=1
else
    OPENTHREAD_ENABLE_JAM_DETECTION=0
fi

AC_MSG_CHECKING([whether to enable jam detection])
AC_MSG_RESULT(${enable_jam_detection})
AC_SUBST(OPENTHREAD_ENABLE_JAM_DETECTION)
AM_CONDITIONAL([OPENTHREAD_ENABLE_JAM_DETECTION], [test "${enable_jam_detection}" = "yes"])
AC_DEFINE_UNQUOTED([OPENTHREAD_ENABLE_JAM_DETECTION],[${OPENTHREAD_ENABLE_JAM_DETECTION}],[Define to 1 if you want to use jam detection feature])

#
# MAC Whitelist and Blacklist
#

AC_ARG_ENABLE(mac_whitelist,
    [AS_HELP_STRING([--enable-mac-whitelist],[Enable MAC whitelist/blacklist support @<:@default=yes@:>@.])],
    [
        case "${enableval}" in

        no|yes)
            enable_mac_whitelist=${enableval}
            ;;

        *)
            AC_MSG_ERROR([Invalid value ${enable_mac_whitelist} for --enable-mac-whitelist])
            ;;
        esac
    ],
    [enable_mac_whitelist=yes])

if test "$enable_mac_whitelist" = "yes"; then
    OPENTHREAD_ENABLE_MAC_WHITELIST=1
else
    OPENTHREAD_ENABLE_MAC_WHITELIST=0
fi

AC_MSG_CHECKING([whether to enable mac whitelist])
AC_MSG_RESULT(${enable_mac_whitelist})
AC_SUBST(OPENTHREAD_ENABLE_MAC_WHITELIST)
AM_CONDITIONAL([OPENTHREAD_ENABLE_MAC_WHITELIST], [test "${enable_mac_whitelist}" = "yes"])
AC_DEFINE_UNQUOTED([OPENTHREAD_ENABLE_MAC_WHITELIST],[${OPENTHREAD_ENABLE_MAC_WHITELIST}],[Define to 1 if you want to use MAC whitelist/blacklist feature])

#
# Diagnostics Library
#

AC_ARG_ENABLE(diag,
    [AS_HELP_STRING([--enable-diag],[Enable diagnostics support @<:@default=no@:>@.])],
    [
        case "${enableval}" in

        no|yes)
            enable_diag=${enableval}
            ;;

        *)
            AC_MSG_ERROR([Invalid value ${enable_diag} for --enable-diag])
            ;;
        esac
    ],
    [enable_diag=no])

if test "$enable_diag" = "yes"; then
    OPENTHREAD_ENABLE_DIAG=1
else
    OPENTHREAD_ENABLE_DIAG=0
fi

AC_MSG_CHECKING([whether to enable diag])
AC_MSG_RESULT(${enable_diag})
AC_SUBST(OPENTHREAD_ENABLE_DIAG)
AM_CONDITIONAL([OPENTHREAD_ENABLE_DIAG], [test "${enable_diag}" = "yes"])
AC_DEFINE_UNQUOTED([OPENTHREAD_ENABLE_DIAG],[${OPENTHREAD_ENABLE_DIAG}],[Define to 1 if you want to use diagnostics module])

#
# Legacy Network
#

AC_ARG_ENABLE(legacy,
    [AS_HELP_STRING([--enable-legacy],[Enable legacy network support @<:@default=no@:>@.])],
    [
        case "${enableval}" in

        no|yes)
            enable_legacy=${enableval}
            ;;

        *)
            AC_MSG_ERROR([Invalid value ${enable_legacy} for --enable-legacy])
            ;;
        esac
    ],
    [enable_legacy=no])

if test "$enable_legacy" = "yes"; then
    OPENTHREAD_ENABLE_LEGACY=1
else
    OPENTHREAD_ENABLE_LEGACY=0
fi

AC_MSG_CHECKING([whether to enable legacy])
AC_MSG_RESULT(${enable_legacy})
AC_SUBST(OPENTHREAD_ENABLE_LEGACY)
AM_CONDITIONAL([OPENTHREAD_ENABLE_LEGACY], [test "${enable_legacy}" = "yes"])
AC_DEFINE_UNQUOTED([OPENTHREAD_ENABLE_LEGACY],[${OPENTHREAD_ENABLE_LEGACY}],[Define to 1 if you want to use legacy network support])

#
# Default Logging
#

AC_ARG_ENABLE(default_logging,
    [AS_HELP_STRING([--enable-default-logging],[Enable default logging support @<:@default=no@:>@.])],
    [
        case "${enableval}" in

        no|yes)
            enable_default_logging=${enableval}
            ;;

        *)
            AC_MSG_ERROR([Invalid value ${enable_default_logging} for --enable-default-logging])
            ;;
        esac
    ],
    [enable_default_logging=no])

if test "$enable_default_logging" = "yes"; then
    OPENTHREAD_ENABLE_DEFAULT_LOGGING=1
else
    OPENTHREAD_ENABLE_DEFAULT_LOGGING=0
fi

AC_SUBST(OPENTHREAD_ENABLE_DEFAULT_LOGGING)
AM_CONDITIONAL([OPENTHREAD_ENABLE_DEFAULT_LOGGING], [test "${enable_default_logging}" = "yes"])
AC_DEFINE_UNQUOTED([OPENTHREAD_ENABLE_DEFAULT_LOGGING],[${OPENTHREAD_ENABLE_DEFAULT_LOGGING}],[Define to 1 if you want to enable default logging])

#
# Log for certification test
#

AC_ARG_ENABLE(cert_log,
    [AS_HELP_STRING([--enable-cert-log],[Enable certification log support @<:@default=no@:>@.])],
    [
        case "${enableval}" in

        no|yes)
            enable_cert_log=${enableval}
            ;;

        *)
            AC_MSG_ERROR([Invalid value ${enable_cert_log} for --enable-cert-log])
            ;;
        esac
    ],
    [enable_cert_log=no])

if test "$enable_cert_log" = "yes"; then
    OPENTHREAD_ENABLE_CERT_LOG=1
else
    OPENTHREAD_ENABLE_CERT_LOG=0
fi

AC_SUBST(OPENTHREAD_ENABLE_CERT_LOG)
AM_CONDITIONAL([OPENTHREAD_ENABLE_CERT_LOG], [test "${enable_cert_log}" = "yes"])
AC_DEFINE_UNQUOTED([OPENTHREAD_ENABLE_CERT_LOG],[${OPENTHREAD_ENABLE_CERT_LOG}],[Define to 1 if you want to enable log for certification test])

#
# DHCPv6 Client
#

AC_ARG_ENABLE(dhcp6_client,
    [AS_HELP_STRING([--enable-dhcp6-client],[Enable DHCPv6 client support @<:@default=no@:>@.])],
    [
        case "${enableval}" in

        no|yes)
            enable_dhcp6_client=${enableval}
            ;;

        *)
            AC_MSG_ERROR([Invalid value ${enable_dhcp6_client} for --enable-dhcp6-client])
            ;;
        esac
    ],
    [enable_dhcp6_client=no])

if test "$enable_dhcp6_client" = "yes"; then
    OPENTHREAD_ENABLE_DHCP6_CLIENT=1
else
    OPENTHREAD_ENABLE_DHCP6_CLIENT=0
fi

AC_SUBST(OPENTHREAD_ENABLE_DHCP6_CLIENT)
AM_CONDITIONAL([OPENTHREAD_ENABLE_DHCP6_CLIENT], [test "${enable_dhcp6_client}" = "yes"])
AC_DEFINE_UNQUOTED([OPENTHREAD_ENABLE_DHCP6_CLIENT],[${OPENTHREAD_ENABLE_DHCP6_CLIENT}],[Define to 1 if you want to enable DHCPv6 Client])

#
# DHCPv6 Server
#

AC_ARG_ENABLE(dhcp6_server,
    [AS_HELP_STRING([--enable-dhcp6-server],[Enable DHCPv6 server support @<:@default=no@:>@.])],
    [
        case "${enableval}" in

        no|yes)
            enable_dhcp6_server=${enableval}
            ;;

        *)
            AC_MSG_ERROR([Invalid value ${enable_dhcp6_server} for --enable-dhcp6-server])
            ;;
        esac
    ],
    [enable_dhcp6_server=no])

if test "$enable_dhcp6_server" = "yes"; then
    OPENTHREAD_ENABLE_DHCP6_SERVER=1
else
    OPENTHREAD_ENABLE_DHCP6_SERVER=0
fi

AC_SUBST(OPENTHREAD_ENABLE_DHCP6_SERVER)
AM_CONDITIONAL([OPENTHREAD_ENABLE_DHCP6_SERVER], [test "${enable_dhcp6_server}" = "yes"])
AC_DEFINE_UNQUOTED([OPENTHREAD_ENABLE_DHCP6_SERVER],[${OPENTHREAD_ENABLE_DHCP6_SERVER}],[Define to 1 if you want to enable DHCPv6 Server])

#
# DNS Client
#

AC_ARG_ENABLE(dns_client,
    [AS_HELP_STRING([--enable-dns-client],[Enable DNS client support @<:@default=no@:>@.])],
    [
        case "${enableval}" in

        no|yes)
            enable_dns_client=${enableval}
            ;;

        *)
            AC_MSG_ERROR([Invalid value ${enable_dns_client} for --enable-dns-client])
            ;;
        esac
    ],
    [enable_dns_client=no])

if test "$enable_dns_client" = "yes"; then
    OPENTHREAD_ENABLE_DNS_CLIENT=1
else
    OPENTHREAD_ENABLE_DNS_CLIENT=0
fi

AC_SUBST(OPENTHREAD_ENABLE_DNS_CLIENT)
AM_CONDITIONAL([OPENTHREAD_ENABLE_DNS_CLIENT], [test "${enable_dns_client}" = "yes"])
AC_DEFINE_UNQUOTED([OPENTHREAD_ENABLE_DNS_CLIENT],[${OPENTHREAD_ENABLE_DNS_CLIENT}],[Define to 1 if you want to enable DNS Client])

#
# Application CoAP
#

AC_ARG_ENABLE(application_coap,
    [AS_HELP_STRING([--enable-application-coap],[Enable CoAP to an application.@<:@default=no@:>@.])],
    [
        case "${enableval}" in

        no|yes)
            enable_application_coap=${enableval}
            ;;

        *)
            AC_MSG_ERROR([Invalid value ${enable_application_coap} for --enable-application-coap])
            ;;
        esac
    ],
    [enable_application_coap=no])

if test "$enable_application_coap" = "yes"; then
    OPENTHREAD_ENABLE_APPLICATION_COAP=1
else
    OPENTHREAD_ENABLE_APPLICATION_COAP=0
fi

AC_SUBST(OPENTHREAD_ENABLE_APPLICATION_COAP)
AM_CONDITIONAL([OPENTHREAD_ENABLE_APPLICATION_COAP], [test "${enable_application_coap}" = "yes"])
AC_DEFINE_UNQUOTED([OPENTHREAD_ENABLE_APPLICATION_COAP],[${OPENTHREAD_ENABLE_APPLICATION_COAP}],[Define to 1 if you want to enable CoAP to an application.])

#
# otLinkRaw API
#

AC_ARG_ENABLE(raw_link_api,
    [AS_HELP_STRING([--enable-raw-link-api],[Enable raw link-layer API support @<:@default=yes@:>@.])],
    [
        case "${enableval}" in

        no|yes)
            enable_raw_link_api=${enableval}
            ;;

        *)
            AC_MSG_ERROR([Invalid value ${enable_raw_link_api} for --enable-raw-link-api])
            ;;
        esac
    ],
    [enable_raw_link_api=yes])

if test "$enable_raw_link_api" = "yes"; then
    OPENTHREAD_ENABLE_RAW_LINK_API=1
else
    OPENTHREAD_ENABLE_RAW_LINK_API=0
fi

AC_SUBST(OPENTHREAD_ENABLE_RAW_LINK_API)
AM_CONDITIONAL([OPENTHREAD_ENABLE_RAW_LINK_API], [test "${enable_raw_link_api}" = "yes"])
AC_DEFINE_UNQUOTED([OPENTHREAD_ENABLE_RAW_LINK_API],[${OPENTHREAD_ENABLE_RAW_LINK_API}],[Define to 1 if you want to enable raw link-layer API])

#
# Examples
#

AC_ARG_WITH(examples,
    [AS_HELP_STRING([--with-examples=TARGET],
<<<<<<< HEAD
        [Specify the examples from one of: none, posix, cc2538, cc2650, da15000, emsk, nrf52840 @<:@default=none@:>@.])],
    [
        case "${with_examples}" in

        none|posix|cc2538|cc2650|da15000|emsk|nrf52840)
=======
        [Specify the examples from one of: none, posix, cc2538, cc2650, da15000, efr32, nrf52840 @<:@default=none@:>@.])],
    [
        case "${with_examples}" in

        none|posix|cc2538|cc2650|da15000|efr32|nrf52840)
>>>>>>> adbef3b8
            ;;
        *)
            AC_MSG_ERROR([Invalid value ${with_examples} for --with-examples])
            ;;
        esac
    ],
    [with_examples=none])

OPENTHREAD_EXAMPLES=${with_examples}

case ${with_examples} in

    posix)
        OPENTHREAD_EXAMPLES_POSIX=1
        AC_DEFINE_UNQUOTED([OPENTHREAD_EXAMPLES_POSIX],[${OPENTHREAD_EXAMPLES_POSIX}],[Define to 1 if you want to use posix examples])
        ;;

    cc2538)
        OPENTHREAD_EXAMPLES_CC2538=1
        AC_DEFINE_UNQUOTED([OPENTHREAD_EXAMPLES_CC2538],[${OPENTHREAD_EXAMPLES_CC2538}],[Define to 1 if you want to use cc2538 examples])
        ;;

    cc2650)
        OPENTHREAD_EXAMPLES_CC2650=1
        AC_DEFINE_UNQUOTED([OPENTHREAD_EXAMPLES_CC2650],[${OPENTHREAD_EXAMPLES_CC2650}],[Define to 1 if you want to use cc2650 examples])
        ;;

    da15000)
        OPENTHREAD_EXAMPLES_DA15000=1
        AC_DEFINE_UNQUOTED([OPENTHREAD_EXAMPLES_DA15000],[${OPENTHREAD_EXAMPLES_DA15000}],[Define to 1 if you want to use da15000 examples])
        ;;

<<<<<<< HEAD
    emsk)
        OPENTHREAD_EXAMPLES_EMSK=1
        AC_DEFINE_UNQUOTED([OPENTHREAD_EXAMPLES_EMSK],[${OPENTHREAD_EXAMPLES_EMSK}],[Define to 1 if you want to use emsk examples])
=======
    efr32)
        OPENTHREAD_EXAMPLES_EFR32=1
        AC_DEFINE_UNQUOTED([OPENTHREAD_EXAMPLES_EFR32],[${OPENTHREAD_EXAMPLES_EFR32}],[Define to 1 if you want to use efr32 examples])
>>>>>>> adbef3b8
        ;;

    nrf52840)
        OPENTHREAD_EXAMPLES_NRF52840=1
        AC_DEFINE_UNQUOTED([OPENTHREAD_EXAMPLES_NRF52840],[${OPENTHREAD_EXAMPLES_NRF52840}],[Define to 1 if you want to use nrf52840 examples])
        ;;

esac

AC_MSG_CHECKING([whether to enable examples])
AC_MSG_RESULT(${OPENTHREAD_EXAMPLES})

AC_SUBST(OPENTHREAD_EXAMPLES)
AM_CONDITIONAL([OPENTHREAD_EXAMPLES], [test ${with_examples} != "none"])
AC_DEFINE_UNQUOTED([OPENTHREAD_EXAMPLES],[${OPENTHREAD_EXAMPLES}],[OpenThread examples])

AC_SUBST(OPENTHREAD_EXAMPLES_POSIX)
AM_CONDITIONAL([OPENTHREAD_EXAMPLES_POSIX], [test "${OPENTHREAD_EXAMPLES}" = "posix"])

AC_SUBST(OPENTHREAD_EXAMPLES_CC2538)
AM_CONDITIONAL([OPENTHREAD_EXAMPLES_CC2538], [test "${OPENTHREAD_EXAMPLES}" = "cc2538"])

AC_SUBST(OPENTHREAD_EXAMPLES_CC2650)
AM_CONDITIONAL([OPENTHREAD_EXAMPLES_CC2650], [test "${OPENTHREAD_EXAMPLES}" = "cc2650"])

AC_SUBST(OPENTHREAD_EXAMPLES_DA15000)
AM_CONDITIONAL([OPENTHREAD_EXAMPLES_DA15000], [test "${OPENTHREAD_EXAMPLES}" = "da15000"])

<<<<<<< HEAD
AC_SUBST(OPENTHREAD_EXAMPLES_EMSK)
AM_CONDITIONAL([OPENTHREAD_EXAMPLES_EMSK], [test "${OPENTHREAD_EXAMPLES}" = "emsk"])
=======
AC_SUBST(OPENTHREAD_EXAMPLES_EFR32)
AM_CONDITIONAL([OPENTHREAD_EXAMPLES_EFR32], [test "${OPENTHREAD_EXAMPLES}" = "efr32"])
>>>>>>> adbef3b8

AC_SUBST(OPENTHREAD_EXAMPLES_NRF52840)
AM_CONDITIONAL([OPENTHREAD_EXAMPLES_NRF52840], [test "${OPENTHREAD_EXAMPLES}" = "nrf52840"])

#
# Platform Information
#

AC_ARG_WITH(platform-info,
    [AS_HELP_STRING([--with-platform-info=PLATFORM],
        [Specify the platform information @<:@default=none@:>@.])],
    [],
    [with_platform_info=none])

PLATFORM_INFO=${with_platform_info}

AC_MSG_CHECKING([with platform info])
AC_MSG_RESULT(${PLATFORM_INFO})

AC_SUBST(PLATFORM_INFO)
AC_DEFINE_UNQUOTED([PLATFORM_INFO],["${PLATFORM_INFO}"],[OpenThread platform information])

#
# Tools
#

AC_MSG_CHECKING([whether to build tools])
AC_ARG_ENABLE(tools,
    [AS_HELP_STRING([--disable-tools],[Disable building of tools @<:@default=no@:>@.])],
    [
        case "${enableval}" in

        no|yes)
            build_tools=${enableval}
            ;;

        *)
            AC_MSG_ERROR([Invalid value ${enableval} for --enable-tools])
            ;;

        esac
    ],
    [build_tools=yes])
AC_MSG_RESULT(${build_tools})
AM_CONDITIONAL([OPENTHREAD_BUILD_TOOLS], [test "${build_tools}" = "yes"])

#
# Documentation
#

# Determine whether or not documentation (via Doxygen) should be built
# or not, with 'auto' as the default and establish a default support
# value for GraphViz 'dot' support.

NL_ENABLE_DOCS([auto],[NO])

AM_CONDITIONAL(OPENTHREAD_BUILD_DOCS, [test "${nl_cv_build_docs}" = "yes"])

#
# Checks for libraries and packages.
#
# At minimum, the following packages are optional, depending on
# configuration:
#
#   * TBD
#
AC_MSG_NOTICE([checking required package dependencies])

# NL_WITH_PACKAGE(...)

#
# Checks for missing functions
#

AC_DEFUN([CHECK_MISSING_FUNC], [
    AC_CHECK_FUNC($1, [], [
        nl_cv_missing_$1=yes
        MISSING_CPPFLAGS="${MISSING_CPPFLAGS} "'-include $(top_srcdir)/src/missing/$1/$1.h'
        MISSING_LIBADD="${MISSING_LIBADD} "'$(top_builddir)/src/missing/$1/lib$1.la'
    ])
    AM_CONDITIONAL(m4_toupper(MISSING_$1), [test "${nl_cv_missing_$1}" = "yes"])
])
AC_SUBST(MISSING_CPPFLAGS)
AC_SUBST(MISSING_LIBADD)

CHECK_MISSING_FUNC([strlcpy])
CHECK_MISSING_FUNC([strlcat])

#
# Check for headers
#

AC_HEADER_STDBOOL
AC_HEADER_STDC

AC_CHECK_HEADERS([stdint.h])
AC_CHECK_HEADERS([string.h])

#
# Check for types and structures
#
AC_TYPE_INT8_T
AC_TYPE_INT16_T
AC_TYPE_INT32_T
AC_TYPE_INT64_T
AC_TYPE_UINT8_T
AC_TYPE_UINT16_T
AC_TYPE_UINT32_T
AC_TYPE_UINT64_T

#
# Checks for library functions
#

if test "${ac_no_link}" != "yes"; then
    AC_CHECK_FUNCS([memcpy])
fi

# Add any mbedtls CPPFLAGS

CPPFLAGS="${CPPFLAGS} ${MBEDTLS_CPPFLAGS}"

# Add any code coverage CPPFLAGS and LDFLAGS

CPPFLAGS="${CPPFLAGS} ${NL_COVERAGE_CPPFLAGS}"
LDFLAGS="${LDFLAGS} ${NL_COVERAGE_LDFLAGS}"

# At this point, we can restore the compiler flags to whatever the
# user passed in, now that we're clear of an -Werror issues by
# transforming -Wno-error back to -Werror.

NL_RESTORE_WERROR

#
# Identify the various makefiles and auto-generated files for the package
#
AC_CONFIG_FILES([
Makefile
include/Makefile
include/openthread/Makefile
include/openthread/platform/Makefile
src/Makefile
src/cli/Makefile
src/ncp/Makefile
src/core/Makefile
src/diag/Makefile
src/missing/Makefile
src/missing/stdbool/Makefile
src/missing/stdint/Makefile
src/missing/strlcat/Makefile
src/missing/strlcpy/Makefile
third_party/Makefile
third_party/mbedtls/Makefile
examples/Makefile
examples/apps/Makefile
examples/apps/cli/Makefile
examples/apps/ncp/Makefile
examples/platforms/Makefile
examples/platforms/cc2538/Makefile
examples/platforms/cc2650/Makefile
examples/platforms/da15000/Makefile
<<<<<<< HEAD
examples/platforms/emsk/Makefile
=======
examples/platforms/efr32/Makefile
>>>>>>> adbef3b8
examples/platforms/nrf52840/Makefile
examples/platforms/posix/Makefile
examples/platforms/utils/Makefile
tools/Makefile
tools/harness-automation/Makefile
tools/harness-thci/Makefile
tools/spi-hdlc-adapter/Makefile
tools/spinel-cli/Makefile
tools/spinel-cli/spinel/Makefile
tests/Makefile
tests/scripts/Makefile
tests/scripts/thread-cert/Makefile
tests/unit/Makefile
doc/Makefile
])

#
# Generate the auto-generated files for the package
#
AC_OUTPUT

#
# Summarize the package configuration
#

AC_MSG_NOTICE([

  Configuration Summary
  ---------------------
  Package                                   : ${PACKAGE_NAME}
  Version                                   : ${PACKAGE_VERSION}
  Interface                                 : ${LIBOPENTHREAD_VERSION_INFO//:/.}
  Build system                              : ${build}
  Host system                               : ${host}
  Host architecture                         : ${host_cpu}
  Host OS                                   : ${host_os}
  Cross compiling                           : ${cross_compiling}
  Build shared libraries                    : ${enable_shared}
  Build static libraries                    : ${enable_static}
  Build debug libraries                     : ${nl_cv_build_debug}
  Build optimized libraries                 : ${nl_cv_build_optimized}
  Build coverage libraries                  : ${nl_cv_build_coverage}
  Build coverage reports                    : ${nl_cv_build_coverage_reports}
  Address sanitizer support                 : ${enable_address_sanitizer}
  Lcov                                      : ${LCOV:--}
  Genhtml                                   : ${GENHTML:--}
  Build tests                               : ${nl_cv_build_tests}
  Build tools                               : ${build_tools}
  OpenThread tests                          : ${with_tests}
  Prefix                                    : ${prefix}
  Documentation support                     : ${nl_cv_build_docs}
  Doxygen                                   : ${DOXYGEN:--}
  GraphViz dot                              : ${DOT:--}
  C Preprocessor                            : ${CPP}
  C Compiler                                : ${CC}
  C++ Preprocessor                          : ${CXXCPP}
  C++ Compiler                              : ${CXX}
  Assembler Compiler                        : ${CCAS}
  Archiver                                  : ${AR}
  Archive Indexer                           : ${RANLIB}
  Symbol Stripper                           : ${STRIP}
  Object Copier                             : ${OBJCOPY}
  C Preprocessor flags                      : ${CPPFLAGS:--}
  C Compile flags                           : ${CFLAGS:--}
  C++ Compile flags                         : ${CXXFLAGS:--}
  Assembler flags                           : ${CCASFLAGS:--}
  Link flags                                : ${LDFLAGS:--}
  Link libraries                            : ${LIBS}
  Pretty                                    : ${PRETTY:--}
  Pretty args                               : ${PRETTY_ARGS:--}
  Pretty check                              : ${PRETTY_CHECK:--}
  Pretty check args                         : ${PRETTY_CHECK_ARGS:--}
  OpenThread CLI support                    : ${enable_cli_app}
  OpenThread CLI-MTD support                : ${enable_cli_app_mtd}
  OpenThread CLI-FTD support                : ${enable_cli_app_ftd}
  OpenThread NCP support                    : ${enable_ncp_app}
  OpenThread NCP-MTD support                : ${enable_ncp_app_mtd}
  OpenThread NCP-FTD support                : ${enable_ncp_app_ftd}
  OpenThread NCP-BUS Configuration          : ${with_ncp_bus}
  OpenThread builtin mbedtls support        : ${enable_builtin_mbedtls}
  OpenThread Commissioner support           : ${enable_commissioner}
  OpenThread Joiner support                 : ${enable_joiner}
  OpenThread DTLS support                   : ${enable_dtls}
  OpenThread Jam Detection support          : ${enable_jam_detection}
  OpenThread MAC Whitelist support          : ${enable_mac_whitelist}
  OpenThread Diagnostics support            : ${enable_diag}
  OpenThread Legacy network support         : ${enable_legacy}
  OpenThread Default logging support        : ${enable_default_logging}
  OpenThread Certification log support      : ${enable_cert_log}
  OpenThread DHCPv6 Server support          : ${enable_dhcp6_server}
  OpenThread DHCPv6 Client support          : ${enable_dhcp6_client}
  OpenThread DNS Client support             : ${enable_dns_client}
  Openthread Application CoAP support       : ${enable_application_coap}
  Openthread Raw Link-Layer support         : ${enable_raw_link_api}
  OpenThread examples                       : ${OPENTHREAD_EXAMPLES}
  OpenThread platform information           : ${PLATFORM_INFO}

])<|MERGE_RESOLUTION|>--- conflicted
+++ resolved
@@ -957,19 +957,11 @@
 
 AC_ARG_WITH(examples,
     [AS_HELP_STRING([--with-examples=TARGET],
-<<<<<<< HEAD
-        [Specify the examples from one of: none, posix, cc2538, cc2650, da15000, emsk, nrf52840 @<:@default=none@:>@.])],
+        [Specify the examples from one of: none, posix, cc2538, cc2650, da15000, efr32, nrf52840 @<:@default=none@:>@.])],
     [
         case "${with_examples}" in
 
-        none|posix|cc2538|cc2650|da15000|emsk|nrf52840)
-=======
-        [Specify the examples from one of: none, posix, cc2538, cc2650, da15000, efr32, nrf52840 @<:@default=none@:>@.])],
-    [
-        case "${with_examples}" in
-
         none|posix|cc2538|cc2650|da15000|efr32|nrf52840)
->>>>>>> adbef3b8
             ;;
         *)
             AC_MSG_ERROR([Invalid value ${with_examples} for --with-examples])
@@ -1002,15 +994,9 @@
         AC_DEFINE_UNQUOTED([OPENTHREAD_EXAMPLES_DA15000],[${OPENTHREAD_EXAMPLES_DA15000}],[Define to 1 if you want to use da15000 examples])
         ;;
 
-<<<<<<< HEAD
-    emsk)
-        OPENTHREAD_EXAMPLES_EMSK=1
-        AC_DEFINE_UNQUOTED([OPENTHREAD_EXAMPLES_EMSK],[${OPENTHREAD_EXAMPLES_EMSK}],[Define to 1 if you want to use emsk examples])
-=======
     efr32)
         OPENTHREAD_EXAMPLES_EFR32=1
         AC_DEFINE_UNQUOTED([OPENTHREAD_EXAMPLES_EFR32],[${OPENTHREAD_EXAMPLES_EFR32}],[Define to 1 if you want to use efr32 examples])
->>>>>>> adbef3b8
         ;;
 
     nrf52840)
@@ -1039,13 +1025,8 @@
 AC_SUBST(OPENTHREAD_EXAMPLES_DA15000)
 AM_CONDITIONAL([OPENTHREAD_EXAMPLES_DA15000], [test "${OPENTHREAD_EXAMPLES}" = "da15000"])
 
-<<<<<<< HEAD
-AC_SUBST(OPENTHREAD_EXAMPLES_EMSK)
-AM_CONDITIONAL([OPENTHREAD_EXAMPLES_EMSK], [test "${OPENTHREAD_EXAMPLES}" = "emsk"])
-=======
 AC_SUBST(OPENTHREAD_EXAMPLES_EFR32)
 AM_CONDITIONAL([OPENTHREAD_EXAMPLES_EFR32], [test "${OPENTHREAD_EXAMPLES}" = "efr32"])
->>>>>>> adbef3b8
 
 AC_SUBST(OPENTHREAD_EXAMPLES_NRF52840)
 AM_CONDITIONAL([OPENTHREAD_EXAMPLES_NRF52840], [test "${OPENTHREAD_EXAMPLES}" = "nrf52840"])
@@ -1207,11 +1188,7 @@
 examples/platforms/cc2538/Makefile
 examples/platforms/cc2650/Makefile
 examples/platforms/da15000/Makefile
-<<<<<<< HEAD
-examples/platforms/emsk/Makefile
-=======
 examples/platforms/efr32/Makefile
->>>>>>> adbef3b8
 examples/platforms/nrf52840/Makefile
 examples/platforms/posix/Makefile
 examples/platforms/utils/Makefile
