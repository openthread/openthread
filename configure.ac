--- conflicted
+++ resolved
@@ -1965,15 +1965,11 @@
   OpenThread Border Agent support           : ${enable_border_agent}
   OpenThread Border Router support          : ${enable_border_router}
   OpenThread Service support                : ${enable_service}
-<<<<<<< HEAD
-  OpenThread examples                       : ${OPENTHREAD_EXAMPLES}
+  OpenThread Examples                       : ${with_examples}
+  OpenThread POSIX Application              : ${enable_posix_app}
   Nlfaultinjection source                   : ${nl_with_nlfaultinjection:--}
   Nlfaultinjection compile flags            : ${NLFAULTINJECTION_CPPFLAGS:--}
   Nlfaultinjection link flags               : ${NLFAULTINJECTION_LDFLAGS:--}
   Nlfaultinjection link libraries           : ${NLFAULTINJECTION_LIBS:--}
-=======
-  OpenThread Examples                       : ${with_examples}
-  OpenThread POSIX Application              : ${enable_posix_app}
->>>>>>> f0b5245f
 
 ])