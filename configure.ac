--- conflicted
+++ resolved
@@ -780,24 +780,15 @@
 
 AC_ARG_WITH(examples,
     [AS_HELP_STRING([--with-examples=TARGET],
-<<<<<<< HEAD
         [Build example applications for one of: simulation, b91, cc1352, cc2538, cc2650, cc2652, efr32mg1, efr32mg12, efr32mg13, efr32mg21,
-         gp712, jn5189, k32w061, kw41z, nrf52811, nrf52833, nrf52840, qpg6095, samr21 @<:@default=no@:>@.
-=======
-        [Build example applications for one of: simulation, cc1352, cc2538, cc2650, cc2652, efr32mg1, efr32mg12, efr32mg13, efr32mg21,
-         gp712, jn5189, k32w061, kw41z, nrf52811, nrf52833, nrf52840, qpg6095, qpg6100, qpg7015m, samr21 @<:@default=no@:>@.
->>>>>>> 8531eed1
+        gp712, jn5189, k32w061, kw41z, nrf52811, nrf52833, nrf52840, qpg6095, qpg6100, qpg7015m, samr21 @<:@default=no@:>@.
          Note that building example applications also builds the associated OpenThread platform libraries
          and any third_party libraries needed to support the examples.])],
     [
         case "${with_examples}" in
         no)
             ;;
-<<<<<<< HEAD
-        simulation|b91|cc1352|cc2538|cc2650|cc2652|efr32mg1|efr32mg12|efr32mg13|efr32mg21|gp712|jn5189|k32w061|kw41z|nrf52811|nrf52833|nrf52840|qpg6095|samr21)
-=======
-        simulation|cc1352|cc2538|cc2650|cc2652|efr32mg1|efr32mg12|efr32mg13|efr32mg21|gp712|jn5189|k32w061|kw41z|nrf52811|nrf52833|nrf52840|qpg6095|qpg6100|qpg7015m|samr21)
->>>>>>> 8531eed1
+        simulation|b91|cc1352|cc2538|cc2650|cc2652|efr32mg1|efr32mg12|efr32mg13|efr32mg21|gp712|jn5189|k32w061|kw41z|nrf52811|nrf52833|nrf52840|qpg6095|qpg6100|qpg7015m|samr21)
             ;;
         *)
             AC_MSG_RESULT(ERROR)
@@ -853,21 +844,12 @@
 
 AC_ARG_WITH(platform,
     [AS_HELP_STRING([--with-platform=TARGET],
-<<<<<<< HEAD
         [Build OpenThread platform libraries for one of: b91, cc1352, cc2538, cc2650, cc2652,
-         efr32mg1, efr32mg12, efr32mg13, efr32mg21, gp712, jn5189, kw41z, nrf52811, nrf52833, nrf52840, posix, qpg6095, samr21, simulation @<:@default=simulation@:>@.])],
+	efr32mg1, efr32mg12, efr32mg13, efr32mg21, gp712, jn5189, kw41z, nrf52811, nrf52833, nrf52840, posix, qpg6095, qpg6100, qpg7015m, samr21, simulation @<:@default=simulation@:>@.])],
     [
         # Make sure the given target is valid.
         case "${with_platform}" in
-        no|b91|cc1352|cc2538|cc2650|cc2652|efr32mg1|efr32mg12|efr32mg13|efr32mg21|gp712|jn5189|kw41z|nrf52811|nrf52833|nrf52840|posix|qpg6095|samr21|simulation)
-=======
-        [Build OpenThread platform libraries for one of: cc1352, cc2538, cc2650, cc2652,
-         efr32mg1, efr32mg12, efr32mg13, efr32mg21, gp712, jn5189, kw41z, nrf52811, nrf52833, nrf52840, posix, qpg6095, qpg6100, qpg7015m, samr21, simulation @<:@default=simulation@:>@.])],
-    [
-        # Make sure the given target is valid.
-        case "${with_platform}" in
-        no|cc1352|cc2538|cc2650|cc2652|efr32mg1|efr32mg12|efr32mg13|efr32mg21|gp712|jn5189|kw41z|nrf52811|nrf52833|nrf52840|posix|qpg6095|qpg6100|qpg7015m|samr21|simulation)
->>>>>>> 8531eed1
+        no|b91|cc1352|cc2538|cc2650|cc2652|efr32mg1|efr32mg12|efr32mg13|efr32mg21|gp712|jn5189|kw41z|nrf52811|nrf52833|nrf52840|posix|qpg6095|qpg6100|qpg7015m|samr21|simulation)
             ;;
         *)
             AC_MSG_RESULT(ERROR)
