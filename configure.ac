--- conflicted
+++ resolved
@@ -795,15 +795,7 @@
         case "${with_examples}" in
         no)
             ;;
-<<<<<<< HEAD
         simulation|cc1352|cc2538|cc2650|cc2652|efr32mg12|efr32mg13|efr32mg21|gp712|jn5189|kw41z|nrf52811|nrf52833|nrf52840|qpg6095|samr21)
-            if test ${enable_posix_app} = "yes"; then
-                AC_MSG_RESULT(ERROR)
-                AC_MSG_ERROR([--with-examples must be no when POSIX apps are enabled by --enable-posix-app])
-            fi
-=======
-        simulation|cc1352|cc2538|cc2650|cc2652|efr32mg12|efr32mg13|efr32mg21|gp712|kw41z|nrf52811|nrf52833|nrf52840|qpg6095|samr21)
->>>>>>> 9a7d831c
             ;;
         *)
             AC_MSG_RESULT(ERROR)
@@ -853,21 +845,12 @@
 
 AC_ARG_WITH(platform,
     [AS_HELP_STRING([--with-platform=TARGET],
-<<<<<<< HEAD
-        [Build OpenThread platform libraries for one of: posix, cc1352, cc2538, cc2650, cc2652,
-         efr32mg12, efr32mg13, efr32mg21, gp712, jn5189, kw41z, nrf52811, nrf52833, nrf52840, qpg6095, samr21 @<:@default=no@:>@.])],
+        [Build OpenThread platform libraries for one of: cc1352, cc2538, cc2650, cc2652,
+         efr32mg12, efr32mg13, efr32mg21, gp712, jn5189, kw41z, nrf52811, nrf52833, nrf52840, posix, qpg6095, samr21, simulation @<:@default=simulation@:>@.])],
     [
         # Make sure the given target is valid.
         case "${with_platform}" in
-        no|posix|cc1352|cc2538|cc2650|cc2652|efr32mg12|efr32mg13|efr32mg21|gp712|jn5189|kw41z|nrf52811|nrf52833|nrf52840|qpg6095|samr21)
-=======
-        [Build OpenThread platform libraries for one of: cc1352, cc2538, cc2650, cc2652,
-         efr32mg12, efr32mg13, efr32mg21, gp712, kw41z, nrf52811, nrf52833, nrf52840, posix, qpg6095, samr21, simulation @<:@default=simulation@:>@.])],
-    [
-        # Make sure the given target is valid.
-        case "${with_platform}" in
-        no|cc1352|cc2538|cc2650|cc2652|efr32mg12|efr32mg13|efr32mg21|gp712|kw41z|nrf52811|nrf52833|nrf52840|posix|qpg6095|samr21|simulation)
->>>>>>> 9a7d831c
+        no|cc1352|cc2538|cc2650|cc2652|efr32mg12|efr32mg13|efr32mg21|gp712|jn5189|kw41z|nrf52811|nrf52833|nrf52840|posix|qpg6095|samr21|simulation)
             ;;
         *)
             AC_MSG_RESULT(ERROR)
