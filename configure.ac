--- conflicted
+++ resolved
@@ -350,22 +350,10 @@
 AM_CONDITIONAL([OPENTHREAD_BUILD_TESTS], [test "${nl_cv_build_tests}" = "yes"])
 
 #
-#  Full Thread Device
-#
-
-<<<<<<< HEAD
-
-
-#
 # CLI Library
 #
 AC_ARG_ENABLE(cli-app,
     [AS_HELP_STRING([--enable-cli-app],[Enable CLI support (no|mtd|ftd|all) @<:@default=no@:>@.])],
-=======
-AC_MSG_CHECKING([whether to enable FTD])
-AC_ARG_ENABLE(ftd,
-    [AS_HELP_STRING([--enable-ftd],[Enable Full Thread Device features @<:@default=no@:>@.])],
->>>>>>> 1790ddd6
     [
         case "${enableval}" in
         all|both)
@@ -399,7 +387,7 @@
      enable_cli_app_ftd=no])
 
 
-AC_MSG_CHECKING([CLI Support])
+AC_MSG_CHECKING([cli-app modes])
 AC_MSG_RESULT(${enable_cli_app})
 AM_CONDITIONAL([OPENTHREAD_ENABLE_CLI],     [test "${enable_cli_app}" == "yes"])
 AM_CONDITIONAL([OPENTHREAD_ENABLE_CLI_MTD], [test "${enable_cli_app_mtd}" == "yes"])
@@ -412,15 +400,8 @@
 #
 # NCP app
 #
-<<<<<<< HEAD
 AC_ARG_ENABLE(ncp-app,
     [AS_HELP_STRING([--enable-ncp-app],[Enable NCP support (no|mtd|ftd|all) @<:@default=no@:>@.])],
-=======
-
-AC_MSG_CHECKING([whether to enable the CLI app])
-AC_ARG_ENABLE(cli,
-    [AS_HELP_STRING([--enable-cli],[Enable CLI support @<:@default=no@:>@.])],
->>>>>>> 1790ddd6
     [
         # Map all & both to yes
         case "${enableval}" in
@@ -466,11 +447,11 @@
     )
 
 
-AC_MSG_CHECKING([NCP support])
+AC_MSG_CHECKING([ncp-app modes])
 AC_MSG_RESULT(${enable_ncp_app})
-AC_MSG_CHECKING([NCP support ftd])
+AC_MSG_CHECKING([should NCP support ftd])
 AC_MSG_RESULT(${enable_ncp_app_ftd})
-AC_MSG_CHECKING([NCP support mtd])
+AC_MSG_CHECKING([should NCP support mtd])
 AC_MSG_RESULT(${enable_ncp_app_mtd})
 
 AC_SUBST(OPENTHREAD_ENABLE_NCP)
@@ -481,21 +462,13 @@
 AM_CONDITIONAL([OPENTHREAD_ENABLE_NCP_MTD],  [test "${enable_ncp_app_mtd}" == "yes"])
 AM_CONDITIONAL([OPENTHREAD_ENABLE_NCP_FTD],  [test "${enable_ncp_app_ftd}" == "yes"])
 
-
-
 #
 # NCP BUS - how does the NCP talk to the host?
 #
 
-<<<<<<< HEAD
 AC_ARG_WITH(
     [ncp-bus],
     [AS_HELP_STRING([--with-ncp-bus],[Specify the NCP bus (none|spi|uart) @<:@default=none@:>@.])],
-=======
-AC_MSG_CHECKING([whether to enable the NCP app, and the bus it uses])
-AC_ARG_ENABLE(ncp,
-    [AS_HELP_STRING([--enable-ncp[[=spi|uart]]],[Enable NCP support @<:@default=no@:>@.])],
->>>>>>> 1790ddd6
     [
         case "${with_ncp_bus}" in
         "none")
@@ -515,7 +488,6 @@
             ;;
         esac
     ],
-<<<<<<< HEAD
     [
        OPENTHREAD_ENABLE_NCP_SPI=0
        OPENTHREAD_ENABLE_NCP_UART=0
@@ -524,22 +496,14 @@
 AC_SUBST(OPENTHREAD_ENABLE_NCP_SPI)
 AM_CONDITIONAL([OPENTHREAD_ENABLE_NCP_SPI],  [test "${with_ncp_bus}"  = "spi"])
 AC_DEFINE_UNQUOTED([OPENTHREAD_ENABLE_NCP_SPI],[${OPENTHREAD_ENABLE_NCP_SPI}],[Define to 1 to enable the NCP SPI interface.])
-AC_MSG_CHECKING([NCP Support SPI])
+AC_MSG_CHECKING([should NCP support SPI])
 AC_MSG_RESULT([${OPENTHREAD_ENABLE_SPI}])
 
 AC_SUBST(OPENTHREAD_ENABLE_NCP_UART)
 AM_CONDITIONAL([OPENTHREAD_ENABLE_NCP_UART], [test "${with_ncp_bus}"  = "uart"])
 AC_DEFINE_UNQUOTED([OPENTHREAD_ENABLE_NCP_UART],[${OPENTHREAD_ENABLE_NCP_UART}],[Define to 1 to enable the NCP UART interface.])
-AC_MSG_CHECKING([NCP Support UART])
+AC_MSG_CHECKING([sould NCP support UART])
 AC_MSG_RESULT([${OPENTHREAD_ENABLE_UART}])
-=======
-    [enable_ncp=no])
-AC_MSG_RESULT(${enable_ncp})
-AC_MSG_CHECKING([determine ncp bus])
-AM_CONDITIONAL([OPENTHREAD_ENABLE_NCP],      [test "${enable_ncp}" != "no"])
-AM_CONDITIONAL([OPENTHREAD_ENABLE_NCP_SPI],  [test "${enable_ncp}"  = "spi"])
-AM_CONDITIONAL([OPENTHREAD_ENABLE_NCP_UART], [test "${enable_ncp}"  = "uart"])
->>>>>>> 1790ddd6
 
 #
 # Builtin mbedtls
@@ -567,11 +531,7 @@
     MBEDTLS_CPPFLAGS="${MBEDTLS_CPPFLAGS} -I\${abs_top_srcdir}/third_party/mbedtls/repo/include/mbedtls"
     MBEDTLS_CPPFLAGS="${MBEDTLS_CPPFLAGS} -DMBEDTLS_CONFIG_FILE=\\\"mbedtls-config.h\\\""
 fi
-<<<<<<< HEAD
-AC_MSG_CHECKING([Enable Builtin MBEDDTLS])
-=======
 AC_MSG_CHECKING([whether mbed TLS should be enabled])
->>>>>>> 1790ddd6
 AC_MSG_RESULT(${enable_builtin_mbedtls})
 AM_CONDITIONAL([OPENTHREAD_ENABLE_BUILTIN_MBEDTLS], [test "${enable_builtin_mbedtls}" = "yes"])
 
@@ -601,11 +561,7 @@
     OPENTHREAD_ENABLE_COMMISSIONER=0
 fi
 
-<<<<<<< HEAD
-AC_MSG_CHECKING([Enable COMMISSIONER])
-=======
 AC_MSG_CHECKING([whether to enable the commissioner])
->>>>>>> 1790ddd6
 AC_MSG_RESULT(${enable_commissioner})
 AC_SUBST(OPENTHREAD_ENABLE_COMMISSIONER)
 AM_CONDITIONAL([OPENTHREAD_ENABLE_COMMISSIONER], [test "${enable_commissioner}" = "yes"])
@@ -637,11 +593,7 @@
     OPENTHREAD_ENABLE_JOINER=0
 fi
 
-<<<<<<< HEAD
-AC_MSG_CHECKING([Enable JOINER])
-=======
 AC_MSG_CHECKING([whether to enable the joiner feature])
->>>>>>> 1790ddd6
 AC_MSG_RESULT(${enable_joiner})
 AC_SUBST(OPENTHREAD_ENABLE_JOINER)
 AM_CONDITIONAL([OPENTHREAD_ENABLE_JOINER], [test "${enable_joiner}" = "yes"])
@@ -655,11 +607,7 @@
     OPENTHREAD_ENABLE_DTLS=0
 fi
 
-<<<<<<< HEAD
-AC_MSG_CHECKING([Enable DTLS due to joiner/commissioner])
-=======
 AC_MSG_CHECKING([whether to enable DTLS due to joiner/commissioner])
->>>>>>> 1790ddd6
 AC_MSG_RESULT(${enable_dtls})
 AC_SUBST(OPENTHREAD_ENABLE_DTLS)
 AM_CONDITIONAL([OPENTHREAD_ENABLE_DTLS], [test "${enable_dtls}" = "yes"])
@@ -691,11 +639,7 @@
     OPENTHREAD_ENABLE_JAM_DETECTION=0
 fi
 
-<<<<<<< HEAD
-AC_MSG_CHECKING([Enable JAM_DETECTION])
-=======
 AC_MSG_CHECKING([whether to enable jam detection])
->>>>>>> 1790ddd6
 AC_MSG_RESULT(${enable_jam_detection})
 AC_SUBST(OPENTHREAD_ENABLE_JAM_DETECTION)
 AM_CONDITIONAL([OPENTHREAD_ENABLE_JAM_DETECTION], [test "${enable_jam_detection}" = "yes"])
@@ -727,11 +671,7 @@
     OPENTHREAD_ENABLE_MAC_WHITELIST=0
 fi
 
-<<<<<<< HEAD
-AC_MSG_CHECKING([Enable MAC_WHITELIST])
-=======
 AC_MSG_CHECKING([whether to enable mac whitelist])
->>>>>>> 1790ddd6
 AC_MSG_RESULT(${enable_mac_whitelist})
 AC_SUBST(OPENTHREAD_ENABLE_MAC_WHITELIST)
 AM_CONDITIONAL([OPENTHREAD_ENABLE_MAC_WHITELIST], [test "${enable_mac_whitelist}" = "yes"])
@@ -763,11 +703,7 @@
     OPENTHREAD_ENABLE_DIAG=0
 fi
 
-<<<<<<< HEAD
-AC_MSG_CHECKING([Enable DIAG])
-=======
 AC_MSG_CHECKING([whether to enable diag])
->>>>>>> 1790ddd6
 AC_MSG_RESULT(${enable_diag})
 AC_SUBST(OPENTHREAD_ENABLE_DIAG)
 AM_CONDITIONAL([OPENTHREAD_ENABLE_DIAG], [test "${enable_diag}" = "yes"])
@@ -799,11 +735,7 @@
     OPENTHREAD_ENABLE_LEGACY=0
 fi
 
-<<<<<<< HEAD
-AC_MSG_CHECKING([Enable LEGACY])
-=======
 AC_MSG_CHECKING([whether to enable legacy])
->>>>>>> 1790ddd6
 AC_MSG_RESULT(${enable_legacy})
 AC_SUBST(OPENTHREAD_ENABLE_LEGACY)
 AM_CONDITIONAL([OPENTHREAD_ENABLE_LEGACY], [test "${enable_legacy}" = "yes"])
@@ -1069,11 +1001,7 @@
 
 esac
 
-<<<<<<< HEAD
-AC_MSG_CHECKING([Enable EXAMPLES])
-=======
 AC_MSG_CHECKING([whether to enable examples])
->>>>>>> 1790ddd6
 AC_MSG_RESULT(${OPENTHREAD_EXAMPLES})
 
 AC_SUBST(OPENTHREAD_EXAMPLES)
@@ -1107,11 +1035,7 @@
 
 PLATFORM_INFO=${with_platform_info}
 
-<<<<<<< HEAD
-AC_MSG_CHECKING([Platform info])
-=======
 AC_MSG_CHECKING([with platform info])
->>>>>>> 1790ddd6
 AC_MSG_RESULT(${PLATFORM_INFO})
 
 AC_SUBST(PLATFORM_INFO)
