#
#  Copyright (c) 2016, The OpenThread Authors.
#  All rights reserved.
#
#  Redistribution and use in source and binary forms, with or without
#  modification, are permitted provided that the following conditions are met:
#  1. Redistributions of source code must retain the above copyright
#     notice, this list of conditions and the following disclaimer.
#  2. Redistributions in binary form must reproduce the above copyright
#     notice, this list of conditions and the following disclaimer in the
#     documentation and/or other materials provided with the distribution.
#  3. Neither the name of the copyright holder nor the
#     names of its contributors may be used to endorse or promote products
#     derived from this software without specific prior written permission.
#
#  THIS SOFTWARE IS PROVIDED BY THE COPYRIGHT HOLDERS AND CONTRIBUTORS "AS IS"
#  AND ANY EXPRESS OR IMPLIED WARRANTIES, INCLUDING, BUT NOT LIMITED TO, THE
#  IMPLIED WARRANTIES OF MERCHANTABILITY AND FITNESS FOR A PARTICULAR PURPOSE
#  ARE DISCLAIMED. IN NO EVENT SHALL THE COPYRIGHT HOLDER OR CONTRIBUTORS BE
#  LIABLE FOR ANY DIRECT, INDIRECT, INCIDENTAL, SPECIAL, EXEMPLARY, OR
#  CONSEQUENTIAL DAMAGES (INCLUDING, BUT NOT LIMITED TO, PROCUREMENT OF
#  SUBSTITUTE GOODS OR SERVICES; LOSS OF USE, DATA, OR PROFITS; OR BUSINESS
#  INTERRUPTION) HOWEVER CAUSED AND ON ANY THEORY OF LIABILITY, WHETHER IN
#  CONTRACT, STRICT LIABILITY, OR TORT (INCLUDING NEGLIGENCE OR OTHERWISE)
#  ARISING IN ANY WAY OUT OF THE USE OF THIS SOFTWARE, EVEN IF ADVISED OF THE
#  POSSIBILITY OF SUCH DAMAGE.
#

language: generic

sudo: required
dist: trusty

before_install:
  - .travis/before_install.sh

script:
  - .travis/script.sh

after_success:
  - bash <(curl -s https://codecov.io/bash)

matrix:
  include:
    - env: BUILD_TARGET="posix-distcheck" CC=clang-5.0 CXX=clang++-5.0 VERBOSE=1 VIRTUAL_TIME=1
      os: linux
      addons:
        apt:
          sources:
            - llvm-toolchain-trusty-5.0
          packages:
            - clang-5.0
    - env: BUILD_TARGET="posix-32-bit" VERBOSE=1 VIRTUAL_TIME=1
      os: linux
      compiler: gcc
<<<<<<< HEAD
    - env: BUILD_TARGET="posix-32-bit" VERBOSE=1 FAULTINJECTION=1
      os: linux
      compiler: gcc
    - env: BUILD_TARGET="posix-ncp" VERBOSE=1
=======
    - env: BUILD_TARGET="posix-ncp" VERBOSE=1 VIRTUAL_TIME=1
>>>>>>> 6f5c939e
      os: linux
      compiler: gcc
    - env: BUILD_TARGET="posix-mtd" VERBOSE=1 VIRTUAL_TIME=1
      os: linux
      compiler: gcc
    - env: BUILD_TARGET="pretty-check"
      os: linux
      addons:
        apt:
          sources:
            - llvm-toolchain-trusty-5.0
          packages:
            - clang-5.0
    - env: BUILD_TARGET="scan-build" CC="clang" CXX="clang++"
      os: linux
      addons:
        apt:
          sources:
            - llvm-toolchain-trusty-5.0
          packages:
            - clang-5.0
    - env: BUILD_TARGET="arm-gcc49"
      os: linux
      compiler: gcc
    - env: BUILD_TARGET="arm-gcc54"
      os: linux
      compiler: gcc
    - env: BUILD_TARGET="arm-gcc63"
      os: linux
      compiler: gcc
    - env: BUILD_TARGET="posix" CC=clang-5.0 CXX=clang++-5.0
      os: linux
      addons:
        apt:
          sources:
            - llvm-toolchain-trusty-5.0
          packages:
            - clang-5.0
    - env: BUILD_TARGET="posix" CC="gcc" CXX="g++"
      os: linux
      compiler: gcc
    - env: BUILD_TARGET="posix" CC="gcc-5" CXX="g++-5"
      os: linux
      compiler: gcc
      addons:
        apt:
          sources:
            - ubuntu-toolchain-r-test
          packages:
            - gcc-5
            - g++-5
    - env: BUILD_TARGET="posix" CC="gcc-6" CXX="g++-6"
      os: linux
      compiler: gcc
      addons:
        apt:
          sources:
            - ubuntu-toolchain-r-test
          packages:
            - gcc-6
            - g++-6
    - env: BUILD_TARGET="posix-ncp-spi" VERBOSE=1
      os: linux
      compiler: gcc<|MERGE_RESOLUTION|>--- conflicted
+++ resolved
@@ -53,14 +53,10 @@
     - env: BUILD_TARGET="posix-32-bit" VERBOSE=1 VIRTUAL_TIME=1
       os: linux
       compiler: gcc
-<<<<<<< HEAD
-    - env: BUILD_TARGET="posix-32-bit" VERBOSE=1 FAULTINJECTION=1
+    - env: BUILD_TARGET="posix-32-bit" VERBOSE=1 FAULTINJECTION=1 VIRTUAL_TIME=1
       os: linux
       compiler: gcc
-    - env: BUILD_TARGET="posix-ncp" VERBOSE=1
-=======
     - env: BUILD_TARGET="posix-ncp" VERBOSE=1 VIRTUAL_TIME=1
->>>>>>> 6f5c939e
       os: linux
       compiler: gcc
     - env: BUILD_TARGET="posix-mtd" VERBOSE=1 VIRTUAL_TIME=1
