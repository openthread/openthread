--- conflicted
+++ resolved
@@ -27,19 +27,11 @@
 #  POSSIBILITY OF SUCH DAMAGE.
 #
 
-<<<<<<< HEAD
-spawn $env(OT_COMMAND) 1
-set timeout 3
-expect_after {
-    timeout { exit 1 }
-}
-=======
 source "tests/scripts/expect/_common.exp"
 
 set spawn_id [spawn_node 1]
-set timeout 1
+set timeout 3
 
->>>>>>> 6930dd36
 send "log level\n"
 expect "1"
 expect "Done"
