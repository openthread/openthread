--- conflicted
+++ resolved
@@ -69,18 +69,12 @@
 
     send_user "\n# ${id} ${type}\n"
 
-<<<<<<< HEAD
-    switch ${type} {
-        rcp {
+    switch -regexp ${type} {
+        {rcp|rcp-cli} {
             spawn $::env(OT_POSIX_APPS)/ot-cli $radio_url
             send "factoryreset\n"
             wait_for "state" "disabled"
             expect "Done"
-=======
-    switch -regexp ${type} {
-        {rcp|rcp-cli} {
-            spawn $::env(OT_POSIX_APPS)/ot-cli "spinel+hdlc+uart://$::env(OT_SIMULATION_APPS)/ncp/ot-rcp?forkpty-arg=$id"
->>>>>>> d33c2f12
             send "routerselectionjitter 1\n"
             expect "Done"
         }
