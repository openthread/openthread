#!/usr/bin/expect -f
#
#  Copyright (c) 2020, The OpenThread Authors.
#  All rights reserved.
#
#  Redistribution and use in source and binary forms, with or without
#  modification, are permitted provided that the following conditions are met:
#  1. Redistributions of source code must retain the above copyright
#     notice, this list of conditions and the following disclaimer.
#  2. Redistributions in binary form must reproduce the above copyright
#     notice, this list of conditions and the following disclaimer in the
#     documentation and/or other materials provided with the distribution.
#  3. Neither the name of the copyright holder nor the
#     names of its contributors may be used to endorse or promote products
#     derived from this software without specific prior written permission.
#
#  THIS SOFTWARE IS PROVIDED BY THE COPYRIGHT HOLDERS AND CONTRIBUTORS "AS IS"
#  AND ANY EXPRESS OR IMPLIED WARRANTIES, INCLUDING, BUT NOT LIMITED TO, THE
#  IMPLIED WARRANTIES OF MERCHANTABILITY AND FITNESS FOR A PARTICULAR PURPOSE
#  ARE DISCLAIMED. IN NO EVENT SHALL THE COPYRIGHT HOLDER OR CONTRIBUTORS BE
#  LIABLE FOR ANY DIRECT, INDIRECT, INCIDENTAL, SPECIAL, EXEMPLARY, OR
#  CONSEQUENTIAL DAMAGES (INCLUDING, BUT NOT LIMITED TO, PROCUREMENT OF
#  SUBSTITUTE GOODS OR SERVICES; LOSS OF USE, DATA, OR PROFITS; OR BUSINESS
#  INTERRUPTION) HOWEVER CAUSED AND ON ANY THEORY OF LIABILITY, WHETHER IN
#  CONTRACT, STRICT LIABILITY, OR TORT (INCLUDING NEGLIGENCE OR OTHERWISE)
#  ARISING IN ANY WAY OUT OF THE USE OF THIS SOFTWARE, EVEN IF ADVISED OF THE
#  POSSIBILITY OF SUCH DAMAGE.
#

source "tests/scripts/expect/_common.exp"
source "tests/scripts/expect/_multinode.exp"

setup_nodes
set spawn_id $spawn_1

send "leaderdata\n"
expect -re {Partition ID: \d+}
expect -re {Weighting: \d+}
expect -re {Data Version: \d+}
expect -re {Stable Data Version: \d+}
expect -re {Leader Router ID: \d+}
expect "Done"

send "help\n"
expect "Done"

send "bufferinfo\n"
expect "Done"

<<<<<<< HEAD
send "ccathreshold -62\n"
expect "Done"
send "ccathreshold\n"
expect -- "-62 dBm"
expect "Done"

send "netdatashow\n"
expect "Done"

=======
>>>>>>> eabb34fc
send "parent\n"
expect "Done"

send "delaytimermin 1\n"
expect "Done"
send "delaytimermin\n"
expect "1"
expect "Done"
send "delaytimermin 1 2\n"
send "counters mac 1\n"
expect "Error 7: InvalidArgs"

send "ifconfig down\n"
expect "Done"
send "ifconfig\n"
expect "down"
expect "Done"
send "ifconfig up\n"
expect "Done"
send "ifconfig\n"
expect "up"
expect "Done"

send "ipaddr add ::\n"
expect "Done"
send "ipaddr del ::\n"
expect "Done"

send "leaderweight 1\n"
expect "Done"
send "leaderweight\n"
expect "1"
expect "Done"

send "mode rsdn\n"
expect "Done"
send "mode\n"
expect -re "(?=.*r)(?=.*s)(?=.*d)(?=.*n)"

send "parent\n"
expect "Done"

send "singleton\n"
expect -re "true|false"
expect "Done"

send "state\n"
expect "disabled"
expect "Done"

send "txpower -10\n"
expect "Done"
send "txpower\n"
expect -- "-10 dBm"
expect "Done"

send "thread version\n"
expect "Done"

send "version\n"
expect "Done"

send "joinerport 10001\n"
expect "Done"
send "joinerport\n"
expect "10001"
expect "Done"

send "parentpriority 1\n"
expect "Done"
send "parentpriority\n"
expect "1"
expect "Done"

send "pollperiod 100000\n"
expect "Done"
send "pollperiod\n"
expect "100000"
expect "Done"

send "prefix add ::/64 low pdcrosn\n"
expect "Done"
send "prefix\n"
expect "0:0:0:0::/64 pdcrosn low"
expect "Done"

send "preferrouterid 1\n"
expect "Done"

send "route add ::/64 s low\n"
expect "Done"
send "route\n"
expect "0:0:0:0::/64 s low"
send "route remove ::/64\n"
expect "Done"

dispose_nodes<|MERGE_RESOLUTION|>--- conflicted
+++ resolved
@@ -47,18 +47,12 @@
 send "bufferinfo\n"
 expect "Done"
 
-<<<<<<< HEAD
 send "ccathreshold -62\n"
 expect "Done"
 send "ccathreshold\n"
 expect -- "-62 dBm"
 expect "Done"
 
-send "netdatashow\n"
-expect "Done"
-
-=======
->>>>>>> eabb34fc
 send "parent\n"
 expect "Done"
 
