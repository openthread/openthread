#!/usr/bin/env python
#
#  Copyright (c) 2017-2018, The OpenThread Authors.
#  All rights reserved.
#
#  Redistribution and use in source and binary forms, with or without
#  modification, are permitted provided that the following conditions are met:
#  1. Redistributions of source code must retain the above copyright
#     notice, this list of conditions and the following disclaimer.
#  2. Redistributions in binary form must reproduce the above copyright
#     notice, this list of conditions and the following disclaimer in the
#     documentation and/or other materials provided with the distribution.
#  3. Neither the name of the copyright holder nor the
#     names of its contributors may be used to endorse or promote products
#     derived from this software without specific prior written permission.
#
#  THIS SOFTWARE IS PROVIDED BY THE COPYRIGHT HOLDERS AND CONTRIBUTORS "AS IS"
#  AND ANY EXPRESS OR IMPLIED WARRANTIES, INCLUDING, BUT NOT LIMITED TO, THE
#  IMPLIED WARRANTIES OF MERCHANTABILITY AND FITNESS FOR A PARTICULAR PURPOSE
#  ARE DISCLAIMED. IN NO EVENT SHALL THE COPYRIGHT HOLDER OR CONTRIBUTORS BE
#  LIABLE FOR ANY DIRECT, INDIRECT, INCIDENTAL, SPECIAL, EXEMPLARY, OR
#  CONSEQUENTIAL DAMAGES (INCLUDING, BUT NOT LIMITED TO, PROCUREMENT OF
#  SUBSTITUTE GOODS OR SERVICES; LOSS OF USE, DATA, OR PROFITS; OR BUSINESS
#  INTERRUPTION) HOWEVER CAUSED AND ON ANY THEORY OF LIABILITY, WHETHER IN
#  CONTRACT, STRICT LIABILITY, OR TORT (INCLUDING NEGLIGENCE OR OTHERWISE)
#  ARISING IN ANY WAY OUT OF THE USE OF THIS SOFTWARE, EVEN IF ADVISED OF THE
#  POSSIBILITY OF SUCH DAMAGE.
#

import sys

import ipv6
from network_data import Prefix, BorderRouter, LowpanId
import network_layer
import config
import mle

from enum import IntEnum

class CheckType(IntEnum):
    CONTAIN = 0
    NOT_CONTAIN = 1
    OPTIONAL = 2

def check_address_query(command_msg, source_node, destination_address):
    """Verify source_node sent a properly formatted Address Query Request message to the destination_address.
    """
    command_msg.assertCoapMessageContainsTlv(network_layer.TargetEid)

    source_rloc = source_node.get_ip6_address(config.ADDRESS_TYPE.RLOC)
    assert ipv6.ip_address(source_rloc) == command_msg.ipv6_packet.ipv6_header.source_address, \
            "Error: The IPv6 source address is not the RLOC of the originator. The source node's rloc is: " \
            + str(ipv6.ip_address(source_rloc)) + ", but the source_address in command msg is: " \
            + str(command_msg.ipv6_packet.ipv6_header.source_address)

    if isinstance(destination_address, bytearray):
        destination_address = bytes(destination_address)
    elif isinstance(destination_address, str) and sys.version_info[0] == 2:
        destination_address = destination_address.decode("utf-8")

    assert ipv6.ip_address(destination_address) == command_msg.ipv6_packet.ipv6_header.destination_address, "Error: The IPv6 destination address is not expected."

def check_address_notification(command_msg, source_node, destination_node):
    """Verify source_node sent a properly formatted Address Notification command message to destination_node.
    """
    command_msg.assertCoapMessageRequestUriPath('/a/an')
    command_msg.assertCoapMessageContainsTlv(network_layer.TargetEid)
    command_msg.assertCoapMessageContainsTlv(network_layer.Rloc16)
    command_msg.assertCoapMessageContainsTlv(network_layer.MlEid)

    source_rloc = source_node.get_ip6_address(config.ADDRESS_TYPE.RLOC)
    assert ipv6.ip_address(source_rloc) == command_msg.ipv6_packet.ipv6_header.source_address, "Error: The IPv6 source address is not the RLOC of the originator."

    destination_rloc = destination_node.get_ip6_address(config.ADDRESS_TYPE.RLOC)
    assert ipv6.ip_address(destination_rloc) == command_msg.ipv6_packet.ipv6_header.destination_address, "Error: The IPv6 destination address is not the RLOC of the destination."

def check_address_error_notification(command_msg, source_node, destination_address):
    """Verify source_node sent a properly formatted Address Error Notification command message to destination_address.
    """
    command_msg.assertCoapMessageRequestUriPath('/a/ae')
    command_msg.assertCoapMessageContainsTlv(network_layer.TargetEid)
    command_msg.assertCoapMessageContainsTlv(network_layer.MlEid)

    source_rloc = source_node.get_ip6_address(config.ADDRESS_TYPE.RLOC)
    assert ipv6.ip_address(source_rloc) == command_msg.ipv6_packet.ipv6_header.source_address, \
            "Error: The IPv6 source address is not the RLOC of the originator. The source node's rloc is: " \
            + str(ipv6.ip_address(source_rloc)) + ", but the source_address in command msg is: " \
            + str(command_msg.ipv6_packet.ipv6_header.source_address)

    if isinstance(destination_address, bytearray):
        destination_address = bytes(destination_address)
    elif isinstance(destination_address, str) and sys.version_info[0] == 2:
        destination_address = destination_address.decode("utf-8")

    assert ipv6.ip_address(destination_address) == command_msg.ipv6_packet.ipv6_header.destination_address, \
            "Error: The IPv6 destination address is not expected. The destination node's rloc is: " \
            + str(ipv6.ip_address(destination_address)) + ", but the destination_address in command msg is: " \
            + str(command_msg.ipv6_packet.ipv6_header.destination_address)

def check_address_solicit(command_msg, was_router):
    command_msg.assertCoapMessageRequestUriPath('/a/as')
    command_msg.assertCoapMessageContainsTlv(network_layer.MacExtendedAddress)
    command_msg.assertCoapMessageContainsTlv(network_layer.Status)
    if was_router:
        command_msg.assertCoapMessageContainsTlv(network_layer.Rloc16)
    else:
        command_msg.assertMleMessageDoesNotContainTlv(network_layer.Rloc16)

def check_address_release(command_msg, destination_node):
    """Verify the message is a properly formatted address release destined to the given node.
    """
    command_msg.assertCoapMessageRequestUriPath('/a/ar')
    command_msg.assertCoapMessageContainsTlv(network_layer.Rloc16)
    command_msg.assertCoapMessageContainsTlv(network_layer.MacExtendedAddress)

    destination_rloc = destination_node.get_ip6_address(config.ADDRESS_TYPE.RLOC)
    assert ipv6.ip_address(destination_rloc) == command_msg.ipv6_packet.ipv6_header.destination_address, "Error: The destination is not RLOC address"

def check_tlv_request_tlv(command_msg, check_type, tlv_id):
    """Verify if TLV Request TLV contains specified TLV ID
    """
    tlv_request_tlv = command_msg.get_mle_message_tlv(mle.TlvRequest)

    if check_type == CheckType.CONTAIN:
        assert tlv_request_tlv is not None, "Error: The msg doesn't contain TLV Request TLV"
        assert any(tlv_id == tlv for tlv in tlv_request_tlv.tlvs), "Error: The msg doesn't contain TLV Request TLV ID: {}".format(tlv_id)

    elif check_type == CheckType.NOT_CONTAIN:
        if tlv_request_tlv is not None:
            assert any(tlv_id == tlv for tlv in tlv_request_tlv.tlvs) is False, "Error: The msg contains TLV Request TLV ID: {}".format(tlv_id)

    elif check_type == CheckType.OPTIONAL:
        if tlv_request_tlv is not None:
            if any(tlv_id == tlv for tlv in tlv_request_tlv.tlvs):
                print("TLV Request TLV contains TLV ID: {}".format(tlv_id))
            else:
                print("TLV Request TLV doesn't contain TLV ID: {}".format(tlv_id))
        else:
            print("The msg doesn't contain TLV Request TLV")

    else:
        raise ValueError("Invalid check type")

def check_link_request(command_msg, source_address = CheckType.OPTIONAL, leader_data = CheckType.OPTIONAL, \
    tlv_request_address16 = CheckType.OPTIONAL, tlv_request_route64 = CheckType.OPTIONAL, \
    tlv_request_link_margin = CheckType.OPTIONAL):

    """Verify a properly formatted Link Request command message.
    """
    command_msg.assertMleMessageContainsTlv(mle.Challenge)
    command_msg.assertMleMessageContainsTlv(mle.Version)

    check_mle_optional_tlv(command_msg, source_address, mle.SourceAddress)
    check_mle_optional_tlv(command_msg, leader_data, mle.LeaderData)

    check_tlv_request_tlv(command_msg, tlv_request_address16, mle.TlvType.ADDRESS16)
    check_tlv_request_tlv(command_msg, tlv_request_route64, mle.TlvType.ROUTE64)
    check_tlv_request_tlv(command_msg, tlv_request_link_margin, mle.TlvType.LINK_MARGIN)

def check_link_accept(command_msg, destination_node, \
    leader_data = CheckType.OPTIONAL, link_margin = CheckType.OPTIONAL, mle_frame_counter = CheckType.OPTIONAL, \
    challenge = CheckType.OPTIONAL, address16 = CheckType.OPTIONAL, route64 = CheckType.OPTIONAL, \
    tlv_request_link_margin = CheckType.OPTIONAL):
    """verify a properly formatted link accept command message.
    """
    command_msg.assertMleMessageContainsTlv(mle.LinkLayerFrameCounter)
    command_msg.assertMleMessageContainsTlv(mle.SourceAddress)
    command_msg.assertMleMessageContainsTlv(mle.Response)
    command_msg.assertMleMessageContainsTlv(mle.Version)

    check_mle_optional_tlv(command_msg, leader_data, mle.LeaderData)
    check_mle_optional_tlv(command_msg, link_margin, mle.LinkMargin)
    check_mle_optional_tlv(command_msg, mle_frame_counter, mle.MleFrameCounter)
    check_mle_optional_tlv(command_msg, challenge, mle.Challenge)
    check_mle_optional_tlv(command_msg, address16, mle.Address16)
    check_mle_optional_tlv(command_msg, route64, mle.Route64)

    check_tlv_request_tlv(command_msg, tlv_request_link_margin, mle.TlvType.LINK_MARGIN)

    destination_link_local = destination_node.get_ip6_address(config.ADDRESS_TYPE.LINK_LOCAL)
    assert ipv6.ip_address(destination_link_local) == command_msg.ipv6_packet.ipv6_header.destination_address, \
        "Error: The destination is unexpected"

def check_icmp_path(sniffer, path, nodes, icmp_type = ipv6.ICMP_ECHO_REQUEST):
    """Verify icmp message is forwarded along the path.
    """
    len_path = len(path)

    # Verify icmp message is forwarded to the next node of the path.
    for i in range(0, len_path):
        node_msg = sniffer.get_messages_sent_by(path[i])
        node_icmp_msg = node_msg.get_icmp_message(icmp_type)

        if i < len_path - 1:
            next_node = nodes[path[i + 1]]
            next_node_rloc16 = next_node.get_addr16()
            assert next_node_rloc16 == node_icmp_msg.mac_header.dest_address.rloc, "Error: The path is unexpected."
        else:
            return True

    return False

def check_id_set(command_msg, router_id):
    """Check the command_msg's Route64 tlv to verify router_id is an active router.
    """
    tlv = command_msg.assertMleMessageContainsTlv(mle.Route64)
    return ((tlv.router_id_mask >> (63 - router_id)) & 1)

def get_routing_cost(command_msg, router_id):
    """Check the command_msg's Route64 tlv to get the routing cost to router.
    """
    tlv = command_msg.assertMleMessageContainsTlv(mle.Route64)

    # Get router's mask pos
    # Turn the number into binary string. Need to consider the preceding 0 omitted during conversion.
    router_id_mask_str = bin(tlv.router_id_mask).replace('0b','')
    prefix_len = 64 - len(router_id_mask_str)
    routing_entry_pos = 0

    for i in range(0, router_id - prefix_len):
        if router_id_mask_str[i] == '1':
            routing_entry_pos += 1

    assert router_id_mask_str[router_id - prefix_len] == '1', "Error: The router isn't in the topology. \n" \
            + "route64 tlv is: %s. \nrouter_id is: %s. \nrouting_entry_pos is: %s. \nrouter_id_mask_str is: %s." \
            %(tlv, router_id, routing_entry_pos, router_id_mask_str)

    return tlv.link_quality_and_route_data[routing_entry_pos].route

def check_mle_optional_tlv(command_msg, type, tlv):
    if (type == CheckType.CONTAIN):
        command_msg.assertMleMessageContainsTlv(tlv)
    elif (type == CheckType.NOT_CONTAIN):
        command_msg.assertMleMessageDoesNotContainTlv(tlv)
    elif (type == CheckType.OPTIONAL):
        command_msg.assertMleMessageContainsOptionalTlv(tlv)
    else:
        raise ValueError("Invalid check type")

def check_mle_advertisement(command_msg):
    command_msg.assertSentWithHopLimit(255)
    command_msg.assertSentToDestinationAddress(config.LINK_LOCAL_ALL_NODES_ADDRESS)
    command_msg.assertMleMessageContainsTlv(mle.SourceAddress)
    command_msg.assertMleMessageContainsTlv(mle.LeaderData)
    command_msg.assertMleMessageContainsTlv(mle.Route64)

def check_parent_request(command_msg, is_first_request):
    """Verify a properly formatted Parent Request command message.
    """
    if command_msg.mle.aux_sec_hdr.key_id_mode != 0x2:
        raise ValueError("The Key Identifier Mode of the Security Control Field SHALL be set to 0x02")

    command_msg.assertSentWithHopLimit(255)
    command_msg.assertSentToDestinationAddress(config.LINK_LOCAL_ALL_ROUTERS_ADDRESS)
    command_msg.assertMleMessageContainsTlv(mle.Mode)
    command_msg.assertMleMessageContainsTlv(mle.Challenge)
    command_msg.assertMleMessageContainsTlv(mle.Version)
    scan_mask = command_msg.assertMleMessageContainsTlv(mle.ScanMask)
    if not scan_mask.router:
        raise ValueError("Parent request without R bit set")
    if is_first_request:
        if scan_mask.end_device:
            raise ValueError("First parent request with E bit set")
    elif not scan_mask.end_device:
        raise ValueError("Second parent request without E bit set")

def check_parent_response(command_msg, mle_frame_counter = CheckType.OPTIONAL):
    """Verify a properly formatted Parent Response command message.
    """
    command_msg.assertMleMessageContainsTlv(mle.Challenge)
    command_msg.assertMleMessageContainsTlv(mle.Connectivity)
    command_msg.assertMleMessageContainsTlv(mle.LeaderData)
    command_msg.assertMleMessageContainsTlv(mle.LinkLayerFrameCounter)
    command_msg.assertMleMessageContainsTlv(mle.LinkMargin)
    command_msg.assertMleMessageContainsTlv(mle.Response)
    command_msg.assertMleMessageContainsTlv(mle.SourceAddress)
    command_msg.assertMleMessageContainsTlv(mle.Version)

    check_mle_optional_tlv(command_msg, mle_frame_counter, mle.MleFrameCounter)

def check_child_id_request(command_msg, tlv_request = CheckType.OPTIONAL, \
    mle_frame_counter = CheckType.OPTIONAL, address_registration = CheckType.OPTIONAL, \
    active_timestamp = CheckType.OPTIONAL, pending_timestamp = CheckType.OPTIONAL,
    route64 = CheckType.OPTIONAL):
    """Verify a properly formatted Child Id Request command message.
    """
    if command_msg.mle.aux_sec_hdr.key_id_mode != 0x2:
        raise ValueError("The Key Identifier Mode of the Security Control Field SHALL be set to 0x02")

    command_msg.assertMleMessageContainsTlv(mle.LinkLayerFrameCounter)
    command_msg.assertMleMessageContainsTlv(mle.Mode)
    command_msg.assertMleMessageContainsTlv(mle.Response)
    command_msg.assertMleMessageContainsTlv(mle.Timeout)
    command_msg.assertMleMessageContainsTlv(mle.Version)

    check_mle_optional_tlv(command_msg, tlv_request, mle.TlvRequest)
    check_mle_optional_tlv(command_msg, mle_frame_counter, mle.MleFrameCounter)
    check_mle_optional_tlv(command_msg, address_registration, mle.AddressRegistration)
    check_mle_optional_tlv(command_msg, active_timestamp, mle.ActiveTimestamp)
    check_mle_optional_tlv(command_msg, pending_timestamp, mle.PendingTimestamp)
    check_mle_optional_tlv(command_msg, route64, mle.Route64)

    check_tlv_request_tlv(command_msg, CheckType.CONTAIN, mle.TlvType.ADDRESS16)
    check_tlv_request_tlv(command_msg, CheckType.CONTAIN, mle.TlvType.NETWORK_DATA)

def check_child_id_response(command_msg, route64 = CheckType.OPTIONAL, network_data = CheckType.OPTIONAL, \
    address_registration = CheckType.OPTIONAL, active_timestamp = CheckType.OPTIONAL, \
    pending_timestamp = CheckType.OPTIONAL, active_operational_dataset = CheckType.OPTIONAL, \
    pending_operational_dataset = CheckType.OPTIONAL):
    """Verify a properly formatted Child Id Response command message.
    """
    command_msg.assertMleMessageContainsTlv(mle.SourceAddress)
    command_msg.assertMleMessageContainsTlv(mle.LeaderData)
    command_msg.assertMleMessageContainsTlv(mle.Address16)

    check_mle_optional_tlv(command_msg, route64, mle.Route64)
    check_mle_optional_tlv(command_msg, network_data, mle.NetworkData)
    check_mle_optional_tlv(command_msg, address_registration, mle.AddressRegistration)
    check_mle_optional_tlv(command_msg, active_timestamp, mle.ActiveTimestamp)
    check_mle_optional_tlv(command_msg, pending_timestamp, mle.PendingTimestamp)
    check_mle_optional_tlv(command_msg, active_operational_dataset, mle.ActiveOperationalDataset)
    check_mle_optional_tlv(command_msg, pending_operational_dataset, mle.PendingOperationalDataset)

def check_child_update_request_by_child(command_msg):
    command_msg.assertMleMessageContainsTlv(mle.LeaderData)
    command_msg.assertMleMessageContainsTlv(mle.Mode)
    command_msg.assertMleMessageContainsTlv(mle.SourceAddress)

def check_coap_optional_tlv(coap_msg, type, tlv):
    if (type == CheckType.CONTAIN):
        coap_msg.assertCoapMessageContainsTlv(tlv)
    elif (type == CheckType.NOT_CONTAIN):
        coap_msg.assertCoapMessageDoesNotContainTlv(tlv)
    elif (type == CheckType.OPTIONAL):
        coap_msg.assertCoapMessageContainsOptionalTlv(tlv)
    else:
        raise ValueError("Invalid check type")

def check_router_id_cached(node, router_id, cached = True):
    """Verify if the node has cached any entries based on the router ID
    """
    eidcaches = node.get_eidcaches()
    if cached:
        assert any(router_id == (int(rloc, 16) >> 10) for (_, rloc) in eidcaches)
    else:
        assert any(router_id == (int(rloc, 16) >> 10) for (_, rloc) in eidcaches) is False

def contains_tlv(sub_tlvs, tlv_type):
<<<<<<< HEAD
    return any(isinstance(sub_tlv, tlv_type) for sub_tlv in sub_tlvs)

=======
    """Verify if a specific type of tlv is included in a sub-tlv list.
    """
    return any(isinstance(sub_tlv, tlv_type) for sub_tlv in sub_tlvs)

def check_secure_mle_key_id_mode(command_msg, key_id_mode):
    """Verify if the mle command message sets the right key id mode.
    """
    assert isinstance(command_msg.mle, mle.MleMessageSecured)
    assert command_msg.mle.aux_sec_hdr.key_id_mode == key_id_mode

def check_data_response(command_msg, network_data=CheckType.OPTIONAL, prefixes=[],
    active_timestamp=CheckType.OPTIONAL):
    """Verify a properly formatted Data Response command message.
    """
    check_secure_mle_key_id_mode(command_msg, 0x02)

    command_msg.assertMleMessageContainsTlv(mle.SourceAddress)
    command_msg.assertMleMessageContainsTlv(mle.LeaderData)
    check_mle_optional_tlv(command_msg, network_data, mle.NetworkData)
    check_mle_optional_tlv(command_msg, active_timestamp, mle.ActiveTimestamp)

    if network_data == CheckType.CONTAIN and len(prefixes) > 0:
        network_data_tlv = command_msg.get_mle_message_tlv(mle.NetworkData)
        prefix_tlvs = [tlv for tlv in network_data_tlv.tlvs if isinstance(tlv, Prefix)]
        assert len(prefix_tlvs) >= len(prefixes)
        for prefix in prefix_tlvs:
            assert contains_tlv(prefix.sub_tlvs, BorderRouter)
            assert contains_tlv(prefix.sub_tlvs, LowpanId)

def check_child_update_request_from_parent(command_msg, leader_data=CheckType.OPTIONAL,
    network_data=CheckType.OPTIONAL, challenge=CheckType.OPTIONAL,
    tlv_request=CheckType.OPTIONAL, active_timestamp=CheckType.OPTIONAL):
    """Verify a properly formatted Child Update Request(from parent) command message.
    """
    check_secure_mle_key_id_mode(command_msg, 0x02)

    command_msg.assertMleMessageContainsTlv(mle.SourceAddress)
    check_mle_optional_tlv(command_msg, leader_data, mle.LeaderData)
    check_mle_optional_tlv(command_msg, network_data, mle.NetworkData)
    check_mle_optional_tlv(command_msg, challenge, mle.Challenge)
    check_mle_optional_tlv(command_msg, tlv_request, mle.TlvRequest)
    check_mle_optional_tlv(command_msg, active_timestamp, mle.ActiveTimestamp)

def check_child_update_response_from_parent(command_msg, timeout=CheckType.OPTIONAL,
    address_registration=CheckType.OPTIONAL, address16=CheckType.OPTIONAL,
    leader_data=CheckType.OPTIONAL, network_data=CheckType.OPTIONAL, response=CheckType.OPTIONAL,
    link_layer_frame_counter=CheckType.OPTIONAL, mle_frame_counter=CheckType.OPTIONAL):
    """Verify a properly formatted Child Update Response from parent
    """
    check_secure_mle_key_id_mode(command_msg, 0x02)

    command_msg.assertMleMessageContainsTlv(mle.SourceAddress)
    command_msg.assertMleMessageContainsTlv(mle.Mode)
    check_mle_optional_tlv(command_msg, timeout, mle.Timeout)
    check_mle_optional_tlv(command_msg, address_registration, mle.AddressRegistration)
    check_mle_optional_tlv(command_msg, address16, mle.Address16)
    check_mle_optional_tlv(command_msg, leader_data, mle.LeaderData)
    check_mle_optional_tlv(command_msg, network_data, mle.NetworkData)
    check_mle_optional_tlv(command_msg, response, mle.Response)
    check_mle_optional_tlv(command_msg, link_layer_frame_counter, mle.LinkLayerFrameCounter)
    check_mle_optional_tlv(command_msg, mle_frame_counter, mle.MleFrameCounter)

>>>>>>> e0c802569ead34482c41f65fa4a39e400a5dcaa3
def get_sub_tlv(tlvs, tlv_type):
    for sub_tlv in tlvs:
        if isinstance(sub_tlv, tlv_type):
            return sub_tlv<|MERGE_RESOLUTION|>--- conflicted
+++ resolved
@@ -346,10 +346,6 @@
         assert any(router_id == (int(rloc, 16) >> 10) for (_, rloc) in eidcaches) is False
 
 def contains_tlv(sub_tlvs, tlv_type):
-<<<<<<< HEAD
-    return any(isinstance(sub_tlv, tlv_type) for sub_tlv in sub_tlvs)
-
-=======
     """Verify if a specific type of tlv is included in a sub-tlv list.
     """
     return any(isinstance(sub_tlv, tlv_type) for sub_tlv in sub_tlvs)
@@ -412,7 +408,6 @@
     check_mle_optional_tlv(command_msg, link_layer_frame_counter, mle.LinkLayerFrameCounter)
     check_mle_optional_tlv(command_msg, mle_frame_counter, mle.MleFrameCounter)
 
->>>>>>> e0c802569ead34482c41f65fa4a39e400a5dcaa3
 def get_sub_tlv(tlvs, tlv_type):
     for sub_tlv in tlvs:
         if isinstance(sub_tlv, tlv_type):
