--- conflicted
+++ resolved
@@ -144,13 +144,8 @@
 
     elif check_type == CheckType.NOT_CONTAIN:
         if tlv_request_tlv is not None:
-<<<<<<< HEAD
-            assert (any(tlv_id == tlv for tlv in tlv_request_tlv.tlvs)
-                    is False), "Error: The msg contains TLV Request TLV ID: {}".format(tlv_id)
-=======
             assert (not any(tlv_id == tlv
                             for tlv in tlv_request_tlv.tlvs)), f"Error: The msg contains TLV Request TLV ID: {tlv_id}"
->>>>>>> ba6a803e
 
     elif check_type == CheckType.OPTIONAL:
         if tlv_request_tlv is not None:
