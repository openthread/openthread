#!/usr/bin/env python3
#
#  Copyright (c) 2016, The OpenThread Authors.
#  All rights reserved.
#
#  Redistribution and use in source and binary forms, with or without
#  modification, are permitted provided that the following conditions are met:
#  1. Redistributions of source code must retain the above copyright
#     notice, this list of conditions and the following disclaimer.
#  2. Redistributions in binary form must reproduce the above copyright
#     notice, this list of conditions and the following disclaimer in the
#     documentation and/or other materials provided with the distribution.
#  3. Neither the name of the copyright holder nor the
#     names of its contributors may be used to endorse or promote products
#     derived from this software without specific prior written permission.
#
#  THIS SOFTWARE IS PROVIDED BY THE COPYRIGHT HOLDERS AND CONTRIBUTORS "AS IS"
#  AND ANY EXPRESS OR IMPLIED WARRANTIES, INCLUDING, BUT NOT LIMITED TO, THE
#  IMPLIED WARRANTIES OF MERCHANTABILITY AND FITNESS FOR A PARTICULAR PURPOSE
#  ARE DISCLAIMED. IN NO EVENT SHALL THE COPYRIGHT HOLDER OR CONTRIBUTORS BE
#  LIABLE FOR ANY DIRECT, INDIRECT, INCIDENTAL, SPECIAL, EXEMPLARY, OR
#  CONSEQUENTIAL DAMAGES (INCLUDING, BUT NOT LIMITED TO, PROCUREMENT OF
#  SUBSTITUTE GOODS OR SERVICES; LOSS OF USE, DATA, OR PROFITS; OR BUSINESS
#  INTERRUPTION) HOWEVER CAUSED AND ON ANY THEORY OF LIABILITY, WHETHER IN
#  CONTRACT, STRICT LIABILITY, OR TORT (INCLUDING NEGLIGENCE OR OTHERWISE)
#  ARISING IN ANY WAY OUT OF THE USE OF THIS SOFTWARE, EVEN IF ADVISED OF THE
#  POSSIBILITY OF SUCH DAMAGE.
#

import config
import ipaddress
import os
import sys
import pexpect
import pexpect.popen_spawn
import re
import simulator
import socket
import time
import unittest


class Node:
    def __init__(self, nodeid, is_mtd=False, simulator=None):
        self.nodeid = nodeid
        self.verbose = int(float(os.getenv('VERBOSE', 0)))
        self.node_type = os.getenv('NODE_TYPE', 'sim')
        self.simulator = simulator
        if self.simulator:
            self.simulator.add_node(self)

        mode = os.environ.get('USE_MTD') == '1' and is_mtd and 'mtd' or 'ftd'

        if self.node_type == 'soc':
            self.__init_soc(nodeid)
        elif self.node_type == 'ncp-sim':
            # TODO use mode after ncp-mtd is available.
            self.__init_ncp_sim(nodeid, 'ftd')
        else:
            self.__init_sim(nodeid, mode)

        if self.verbose:
            self.pexpect.logfile_read = sys.stdout.buffer

        self._initialized = True

    def __init_sim(self, nodeid, mode):
        """ Initialize a simulation node. """
        if 'OT_CLI_PATH' in os.environ.keys():
            cmd = os.environ['OT_CLI_PATH']
        elif 'top_builddir' in os.environ.keys():
            srcdir = os.environ['top_builddir']
            cmd = '%s/examples/apps/cli/ot-cli-%s' % (srcdir, mode)
        else:
            cmd = './ot-cli-%s' % mode

        if 'RADIO_DEVICE' in os.environ:
            cmd += ' -v %s' % os.environ['RADIO_DEVICE']
            os.environ['NODE_ID'] = str(nodeid)

        cmd += ' %d' % nodeid
        print("%s" % cmd)

        self.pexpect = pexpect.popen_spawn.PopenSpawn(cmd, timeout=4)

        # Add delay to ensure that the process is ready to receive commands.
        timeout = 0.4
        while timeout > 0:
            self.pexpect.send('\r\n')
            try:
                self.pexpect.expect('> ', timeout=0.1)
                break
            except pexpect.TIMEOUT:
                timeout -= 0.1

    def __init_ncp_sim(self, nodeid, mode):
        """ Initialize an NCP simulation node. """
        if 'RADIO_DEVICE' in os.environ:
            args = ' %s' % os.environ['RADIO_DEVICE']
            os.environ['NODE_ID'] = str(nodeid)
        else:
            args = ''

        if 'OT_NCP_PATH' in os.environ.keys():
            cmd = 'spinel-cli.py -p "%s%s" -n' % (
                os.environ['OT_NCP_PATH'],
                args,
            )
        elif "top_builddir" in os.environ.keys():
            builddir = os.environ['top_builddir']
            cmd = 'spinel-cli.py -p "%s/examples/apps/ncp/ot-ncp-%s%s" -n' % (
                builddir,
                mode,
                args,
            )
        else:
            cmd = 'spinel-cli.py -p "./ot-ncp-%s%s" -n' % (mode, args)
        cmd += ' %d' % nodeid
        print("%s" % cmd)

        self.pexpect = pexpect.spawn(cmd, timeout=4)

        # Add delay to ensure that the process is ready to receive commands.
        time.sleep(0.2)
        self._expect('spinel-cli >')
        self.debug(int(os.getenv('DEBUG', '0')))

    def _expect(self, pattern, timeout=-1, *args, **kwargs):
        """ Process simulator events until expected the pattern. """
        if timeout == -1:
            timeout = self.pexpect.timeout

        assert timeout > 0

        while timeout > 0:
            try:
                return self.pexpect.expect(pattern, 0.1, *args, **kwargs)
            except pexpect.TIMEOUT:
                timeout -= 0.1
                self.simulator.go(0)
                if timeout <= 0:
                    raise

    def __init_soc(self, nodeid):
        """ Initialize a System-on-a-chip node connected via UART. """
        import fdpexpect

        serialPort = '/dev/ttyUSB%d' % ((nodeid - 1) * 2)
        self.pexpect = fdpexpect.fdspawn(
            os.open(serialPort, os.O_RDWR | os.O_NONBLOCK | os.O_NOCTTY)
        )

    def __del__(self):
        self.destroy()

    def destroy(self):
        if not self._initialized:
            return

        if (
            hasattr(self.pexpect, 'proc')
            and self.pexpect.proc.poll() is None
            or not hasattr(self.pexpect, 'proc')
            and self.pexpect.isalive()
        ):
            print("%d: exit" % self.nodeid)
            self.pexpect.send('exit\n')
            self.pexpect.expect(pexpect.EOF)
            self.pexpect.wait()
            self._initialized = False

    def read_cert_messages_in_commissioning_log(self, timeout=-1):
        """Get the log of the traffic after DTLS handshake.
        """
        format_str = br"=+?\[\[THCI\].*?type=%s.*?\].*?=+?[\s\S]+?-{40,}"
        join_fin_req = format_str % br"JOIN_FIN\.req"
        join_fin_rsp = format_str % br"JOIN_FIN\.rsp"
        dummy_format_str = br"\[THCI\].*?type=%s.*?"
        join_ent_ntf = dummy_format_str % br"JOIN_ENT\.ntf"
        join_ent_rsp = dummy_format_str % br"JOIN_ENT\.rsp"
        pattern = (
            b"("
            + join_fin_req
            + b")|("
            + join_fin_rsp
            + b")|("
            + join_ent_ntf
            + b")|("
            + join_ent_rsp
            + b")"
        )

        messages = []
        # There are at most 4 cert messages both for joiner and commissioner
        for _ in range(0, 4):
            try:
                self._expect(pattern, timeout=timeout)
                log = self.pexpect.match.group(0)
                messages.append(self._extract_cert_message(log))
            except BaseException:
                break
        return messages

    def _extract_cert_message(self, log):
        res = re.search(br"direction=\w+", log)
        assert res
        direction = res.group(0).split(b'=')[1].strip()

        res = re.search(br"type=\S+", log)
        assert res
        type = res.group(0).split(b'=')[1].strip()

        payload = bytearray([])
        payload_len = 0
        if type in [b"JOIN_FIN.req", b"JOIN_FIN.rsp"]:
            res = re.search(br"len=\d+", log)
            assert res
            payload_len = int(res.group(0).split(b'=')[1].strip())

            hex_pattern = br"\|(\s([0-9a-fA-F]{2}|\.\.))+?\s+?\|"
            while True:
                res = re.search(hex_pattern, log)
                if not res:
                    break
                data = [
                    int(hex, 16)
                    for hex in res.group(0)[1:-1].split(b' ')
                    if hex and hex != b'..'
                ]
                payload += bytearray(data)
                log = log[res.end() - 1:]

        assert len(payload) == payload_len
        return (direction, type, payload)

    def send_command(self, cmd, go=True):
        print("%d: %s" % (self.nodeid, cmd))
        self.pexpect.send(cmd + '\n')
        if go:
            self.simulator.go(0, nodeid=self.nodeid)
        sys.stdout.flush()

    def get_commands(self):
        self.send_command('?')
        self._expect('Commands:')
        commands = []
        while True:
            i = self._expect(['Done', r'(\S+)'])
            if i != 0:
                commands.append(self.pexpect.match.groups()[0])
            else:
                break
        return commands

    def set_mode(self, mode):
        cmd = 'mode %s' % mode
        self.send_command(cmd)
        self._expect('Done')

    def debug(self, level):
        # `debug` command will not trigger interaction with simulator
        self.send_command('debug %d' % level, go=False)

    def start(self):
        self.interface_up()
        self.thread_start()

    def stop(self):
        self.thread_stop()
        self.interface_down()

    def interface_up(self):
        self.send_command('ifconfig up')
        self._expect('Done')

    def interface_down(self):
        self.send_command('ifconfig down')
        self._expect('Done')

    def thread_start(self):
        self.send_command('thread start')
        self._expect('Done')

    def thread_stop(self):
        self.send_command('thread stop')
        self._expect('Done')

    def commissioner_start(self):
        cmd = 'commissioner start'
        self.send_command(cmd)
        self._expect('Done')

    def commissioner_add_joiner(self, addr, psk):
        cmd = 'commissioner joiner add %s %s' % (addr, psk)
        self.send_command(cmd)
        self._expect('Done')

    def joiner_start(self, pskd='', provisioning_url=''):
        cmd = 'joiner start %s %s' % (pskd, provisioning_url)
        self.send_command(cmd)
        self._expect('Done')

    def clear_whitelist(self):
        cmd = 'macfilter addr clear'
        self.send_command(cmd)
        self._expect('Done')

    def enable_whitelist(self):
        cmd = 'macfilter addr whitelist'
        self.send_command(cmd)
        self._expect('Done')

    def disable_whitelist(self):
        cmd = 'macfilter addr disable'
        self.send_command(cmd)
        self._expect('Done')

    def add_whitelist(self, addr, rssi=None):
        cmd = 'macfilter addr add %s' % addr

        if rssi is not None:
            cmd += ' %s' % rssi

        self.send_command(cmd)
        self._expect('Done')

    def remove_whitelist(self, addr):
        cmd = 'macfilter addr remove %s' % addr
        self.send_command(cmd)
        self._expect('Done')

    def get_addr16(self):
        self.send_command('rloc16')
        i = self._expect('([0-9a-fA-F]{4})')
        if i == 0:
            addr16 = int(self.pexpect.match.groups()[0], 16)
        self._expect('Done')
        return addr16

    def get_router_id(self):
        rloc16 = self.get_addr16()
        return rloc16 >> 10

    def get_addr64(self):
        self.send_command('extaddr')
        i = self._expect('([0-9a-fA-F]{16})')
        if i == 0:
            addr64 = self.pexpect.match.groups()[0].decode("utf-8")

        self._expect('Done')
        return addr64

    def set_addr64(self, addr64):
        self.send_command('extaddr %s' % addr64)
        self._expect('Done')

    def get_eui64(self):
        self.send_command('eui64')
        i = self._expect('([0-9a-fA-F]{16})')
        if i == 0:
            addr64 = self.pexpect.match.groups()[0].decode("utf-8")

        self._expect('Done')
        return addr64

    def get_joiner_id(self):
        self.send_command('joiner id')
        i = self._expect('([0-9a-fA-F]{16})')
        if i == 0:
            addr = self.pexpect.match.groups()[0].decode("utf-8")
        self._expect('Done')
        return addr

    def get_channel(self):
        self.send_command('channel')
        i = self._expect(r'(\d+)\r?\n')
        if i == 0:
            channel = int(self.pexpect.match.groups()[0])
        self._expect('Done')
        return channel

    def set_channel(self, channel):
        cmd = 'channel %d' % channel
        self.send_command(cmd)
        self._expect('Done')

    def get_masterkey(self):
        self.send_command('masterkey')
        i = self._expect('([0-9a-fA-F]{32})')
        if i == 0:
            masterkey = self.pexpect.match.groups()[0].decode("utf-8")
        self._expect('Done')
        return masterkey

    def set_masterkey(self, masterkey):
        cmd = 'masterkey %s' % masterkey
        self.send_command(cmd)
        self._expect('Done')

    def get_key_sequence_counter(self):
        self.send_command('keysequence counter')
        i = self._expect(r'(\d+)\r?\n')
        if i == 0:
            key_sequence_counter = int(self.pexpect.match.groups()[0])
        self._expect('Done')
        return key_sequence_counter

    def set_key_sequence_counter(self, key_sequence_counter):
        cmd = 'keysequence counter %d' % key_sequence_counter
        self.send_command(cmd)
        self._expect('Done')

    def set_key_switch_guardtime(self, key_switch_guardtime):
        cmd = 'keysequence guardtime %d' % key_switch_guardtime
        self.send_command(cmd)
        self._expect('Done')

    def set_network_id_timeout(self, network_id_timeout):
        cmd = 'networkidtimeout %d' % network_id_timeout
        self.send_command(cmd)
        self._expect('Done')

    def get_network_name(self):
        self.send_command('networkname')
        while True:
            i = self._expect(['Done', r'(\S+)'])
            if i != 0:
                network_name = self.pexpect.match.groups()[0].decode('utf-8')
            else:
                break
        return network_name

    def set_network_name(self, network_name):
        cmd = 'networkname %s' % network_name
        self.send_command(cmd)
        self._expect('Done')

    def get_panid(self):
        self.send_command('panid')
        i = self._expect('([0-9a-fA-F]{4})')
        if i == 0:
            panid = int(self.pexpect.match.groups()[0], 16)
        self._expect('Done')
        return panid

    def set_panid(self, panid=config.PANID):
        cmd = 'panid %d' % panid
        self.send_command(cmd)
        self._expect('Done')

    def get_partition_id(self):
        self.send_command('leaderpartitionid')
        i = self._expect(r'(\d+)\r?\n')
        if i == 0:
            weight = self.pexpect.match.groups()[0]
        self._expect('Done')
        return weight

    def set_partition_id(self, partition_id):
        cmd = 'leaderpartitionid %d' % partition_id
        self.send_command(cmd)
        self._expect('Done')

    def get_pollperiod(self):
        self.send_command('pollperiod')
        i = self._expect(r'(\d+)\r?\n')
        if i == 0:
            pollperiod = self.pexpect.match.groups()[0]
        self._expect('Done')
        return pollperiod

    def set_pollperiod(self, pollperiod):
        self.send_command('pollperiod %d' % pollperiod)
        self._expect('Done')

    def set_router_upgrade_threshold(self, threshold):
        cmd = 'routerupgradethreshold %d' % threshold
        self.send_command(cmd)
        self._expect('Done')

    def set_router_downgrade_threshold(self, threshold):
        cmd = 'routerdowngradethreshold %d' % threshold
        self.send_command(cmd)
        self._expect('Done')

    def release_router_id(self, router_id):
        cmd = 'releaserouterid %d' % router_id
        self.send_command(cmd)
        self._expect('Done')

    def get_state(self):
        states = [r'\ndetached', r'\nchild', r'\nrouter', r'\nleader']
        self.send_command('state')
        match = self._expect(states)
        self._expect('Done')
        return states[match].strip(r'\n')

    def set_state(self, state):
        cmd = 'state %s' % state
        self.send_command(cmd)
        self._expect('Done')

    def get_timeout(self):
        self.send_command('childtimeout')
        i = self._expect(r'(\d+)\r?\n')
        if i == 0:
            timeout = self.pexpect.match.groups()[0]
        self._expect('Done')
        return timeout

    def set_timeout(self, timeout):
        cmd = 'childtimeout %d' % timeout
        self.send_command(cmd)
        self._expect('Done')

    def set_max_children(self, number):
        cmd = 'childmax %d' % number
        self.send_command(cmd)
        self._expect('Done')

    def get_weight(self):
        self.send_command('leaderweight')
        i = self._expect(r'(\d+)\r?\n')
        if i == 0:
            weight = self.pexpect.match.groups()[0]
        self._expect('Done')
        return weight

    def set_weight(self, weight):
        cmd = 'leaderweight %d' % weight
        self.send_command(cmd)
        self._expect('Done')

    def add_ipaddr(self, ipaddr):
        cmd = 'ipaddr add %s' % ipaddr
        self.send_command(cmd)
        self._expect('Done')

    def get_addrs(self):
        addrs = []
        self.send_command('ipaddr')

        while True:
            i = self._expect([r'(\S+(:\S*)+)\r?\n', 'Done'])
            if i == 0:
                addrs.append(self.pexpect.match.groups()[0].decode("utf-8"))
            elif i == 1:
                break

        return addrs

<<<<<<< HEAD
    def get_addr_link_local(self):
        for addr in self.get_addrs():
            if addr.startswith('fe80'):
                return addr
=======
    def get_mleid(self):
        addr = None
        cmd = 'ipaddr mleid'
        self.send_command(cmd)
        i = self._expect(r'(\S+(:\S*)+)\r?\n')
        if i == 0:
            addr = self.pexpect.match.groups()[0].decode("utf-8")
        self._expect('Done')
        return addr

    def get_linklocal(self):
        addr = None
        cmd = 'ipaddr linklocal'
        self.send_command(cmd)
        i = self._expect(r'(\S+(:\S*)+)\r?\n')
        if i == 0:
            addr = self.pexpect.match.groups()[0].decode("utf-8")
        self._expect('Done')
        return addr

    def get_rloc(self):
        addr = None
        cmd = 'ipaddr rloc'
        self.send_command(cmd)
        i = self._expect(r'(\S+(:\S*)+)\r?\n')
        if i == 0:
            addr = self.pexpect.match.groups()[0].decode("utf-8")
        self._expect('Done')
        return addr
>>>>>>> 3244d7a6

    def get_addr(self, prefix):
        network = ipaddress.ip_network(u'%s' % str(prefix))
        addrs = self.get_addrs()

        for addr in addrs:
            if isinstance(addr, bytearray):
                addr = bytes(addr)
            ipv6_address = ipaddress.ip_address(addr)
            if ipv6_address in network:
                return ipv6_address.exploded

        return None

    def get_addr_leader_aloc(self):
        addrs = self.get_addrs()
        for addr in addrs:
            segs = addr.split(':')
            if (
                segs[4] == '0'
                and segs[5] == 'ff'
                and segs[6] == 'fe00'
                and segs[7] == 'fc00'
            ):
                return addr
        return None

    def get_eidcaches(self):
        eidcaches = []
        self.send_command('eidcache')

        while True:
            i = self._expect([r'([a-fA-F0-9\:]+) ([a-fA-F0-9]+)\r?\n', 'Done'])
            if i == 0:
                eid = self.pexpect.match.groups()[0].decode("utf-8")
                rloc = self.pexpect.match.groups()[1].decode("utf-8")
                eidcaches.append((eid, rloc))
            elif i == 1:
                break

        return eidcaches

    def add_service(self, enterpriseNumber, serviceData, serverData):
        cmd = 'service add %s %s %s' % (
            enterpriseNumber,
            serviceData,
            serverData,
        )
        self.send_command(cmd)
        self._expect('Done')

    def remove_service(self, enterpriseNumber, serviceData):
        cmd = 'service remove %s %s' % (enterpriseNumber, serviceData)
        self.send_command(cmd)
        self._expect('Done')

    def __getLinkLocalAddress(self):
        for ip6Addr in self.get_addrs():
            if re.match(config.LINK_LOCAL_REGEX_PATTERN, ip6Addr, re.I):
                return ip6Addr

        return None

    def __getGlobalAddress(self):
        global_address = []
        for ip6Addr in self.get_addrs():
            if (
                (not re.match(config.LINK_LOCAL_REGEX_PATTERN, ip6Addr, re.I))
                and (
                    not re.match(
                        config.MESH_LOCAL_PREFIX_REGEX_PATTERN, ip6Addr, re.I
                    )
                )
                and (
                    not re.match(
                        config.ROUTING_LOCATOR_REGEX_PATTERN, ip6Addr, re.I
                    )
                )
            ):
                global_address.append(ip6Addr)

        return global_address

    def __getRloc(self):
        for ip6Addr in self.get_addrs():
            if (
                re.match(config.MESH_LOCAL_PREFIX_REGEX_PATTERN, ip6Addr, re.I)
                and re.match(
                    config.ROUTING_LOCATOR_REGEX_PATTERN, ip6Addr, re.I
                )
                and not (
                    re.match(config.ALOC_FLAG_REGEX_PATTERN, ip6Addr, re.I)
                )
            ):
                return ip6Addr
        return None

    def __getAloc(self):
        aloc = []
        for ip6Addr in self.get_addrs():
            if (
                re.match(config.MESH_LOCAL_PREFIX_REGEX_PATTERN, ip6Addr, re.I)
                and re.match(
                    config.ROUTING_LOCATOR_REGEX_PATTERN, ip6Addr, re.I
                )
                and re.match(config.ALOC_FLAG_REGEX_PATTERN, ip6Addr, re.I)
            ):
                aloc.append(ip6Addr)

        return aloc

    def __getMleid(self):
        for ip6Addr in self.get_addrs():
            if re.match(
                config.MESH_LOCAL_PREFIX_REGEX_PATTERN, ip6Addr, re.I
            ) and not (
                re.match(config.ROUTING_LOCATOR_REGEX_PATTERN, ip6Addr, re.I)
            ):
                return ip6Addr

        return None

    def get_ip6_address(self, address_type):
        """Get specific type of IPv6 address configured on thread device.

        Args:
            address_type: the config.ADDRESS_TYPE type of IPv6 address.

        Returns:
            IPv6 address string.
        """
        if address_type == config.ADDRESS_TYPE.LINK_LOCAL:
            return self.__getLinkLocalAddress()
        elif address_type == config.ADDRESS_TYPE.GLOBAL:
            return self.__getGlobalAddress()
        elif address_type == config.ADDRESS_TYPE.RLOC:
            return self.__getRloc()
        elif address_type == config.ADDRESS_TYPE.ALOC:
            return self.__getAloc()
        elif address_type == config.ADDRESS_TYPE.ML_EID:
            return self.__getMleid()
        else:
            return None

        return None

    def get_context_reuse_delay(self):
        self.send_command('contextreusedelay')
        i = self._expect(r'(\d+)\r?\n')
        if i == 0:
            timeout = self.pexpect.match.groups()[0]
        self._expect('Done')
        return timeout

    def set_context_reuse_delay(self, delay):
        cmd = 'contextreusedelay %d' % delay
        self.send_command(cmd)
        self._expect('Done')

    def add_prefix(self, prefix, flags, prf='med'):
        cmd = 'prefix add %s %s %s' % (prefix, flags, prf)
        self.send_command(cmd)
        self._expect('Done')

    def remove_prefix(self, prefix):
        cmd = 'prefix remove %s' % prefix
        self.send_command(cmd)
        self._expect('Done')

    def add_route(self, prefix, prf='med'):
        cmd = 'route add %s %s' % (prefix, prf)
        self.send_command(cmd)
        self._expect('Done')

    def remove_route(self, prefix):
        cmd = 'route remove %s' % prefix
        self.send_command(cmd)
        self._expect('Done')

    def register_netdata(self):
        self.send_command('netdataregister')
        self._expect('Done')

    def energy_scan(self, mask, count, period, scan_duration, ipaddr):
        cmd = 'commissioner energy %d %d %d %d %s' % (
            mask,
            count,
            period,
            scan_duration,
            ipaddr,
        )
        self.send_command(cmd)

        if isinstance(self.simulator, simulator.VirtualTime):
            self.simulator.go(8)
            timeout = 1
        else:
            timeout = 8

        self._expect('Energy:', timeout=timeout)

    def panid_query(self, panid, mask, ipaddr):
        cmd = 'commissioner panid %d %d %s' % (panid, mask, ipaddr)
        self.send_command(cmd)

        if isinstance(self.simulator, simulator.VirtualTime):
            self.simulator.go(8)
            timeout = 1
        else:
            timeout = 8

        self._expect('Conflict:', timeout=timeout)

    def scan(self):
        self.send_command('scan')

        results = []
        while True:
            i = self._expect(
                [
                    r'\|\s(\S+)\s+\|\s(\S+)\s+\|\s([0-9a-fA-F]{4})\s\|\s([0-9a-fA-F]{16})\s\|\s(\d+)\r?\n',
                    'Done',
                ]
            )
            if i == 0:
                results.append(self.pexpect.match.groups())
            else:
                break

        return results

    def ping(self, ipaddr, num_responses=1, size=None, timeout=5):
        cmd = 'ping %s' % ipaddr
        if size is not None:
            cmd += ' %d' % size

        self.send_command(cmd)

        if isinstance(self.simulator, simulator.VirtualTime):
            self.simulator.go(timeout)

        result = True
        try:
            responders = {}
            while len(responders) < num_responses:
                i = self._expect([r'from (\S+):'])
                if i == 0:
                    responders[self.pexpect.match.groups()[0]] = 1
            self._expect('\n')
        except (pexpect.TIMEOUT, socket.timeout):
            result = False
            if isinstance(self.simulator, simulator.VirtualTime):
                self.simulator.sync_devices()

        return result

    def reset(self):
        self.send_command('reset')
        time.sleep(0.1)

    def set_router_selection_jitter(self, jitter):
        cmd = 'routerselectionjitter %d' % jitter
        self.send_command(cmd)
        self._expect('Done')

    def set_active_dataset(
        self,
        timestamp,
        panid=None,
        channel=None,
        channel_mask=None,
        master_key=None,
    ):
        self.send_command('dataset clear')
        self._expect('Done')

        cmd = 'dataset activetimestamp %d' % timestamp
        self.send_command(cmd)
        self._expect('Done')

        if panid is not None:
            cmd = 'dataset panid %d' % panid
            self.send_command(cmd)
            self._expect('Done')

        if channel is not None:
            cmd = 'dataset channel %d' % channel
            self.send_command(cmd)
            self._expect('Done')

        if channel_mask is not None:
            cmd = 'dataset channelmask %d' % channel_mask
            self.send_command(cmd)
            self._expect('Done')

        if master_key is not None:
            cmd = 'dataset masterkey %s' % master_key
            self.send_command(cmd)
            self._expect('Done')

        self.send_command('dataset commit active')
        self._expect('Done')

    def set_pending_dataset(
        self, pendingtimestamp, activetimestamp, panid=None, channel=None
    ):
        self.send_command('dataset clear')
        self._expect('Done')

        cmd = 'dataset pendingtimestamp %d' % pendingtimestamp
        self.send_command(cmd)
        self._expect('Done')

        cmd = 'dataset activetimestamp %d' % activetimestamp
        self.send_command(cmd)
        self._expect('Done')

        if panid is not None:
            cmd = 'dataset panid %d' % panid
            self.send_command(cmd)
            self._expect('Done')

        if channel is not None:
            cmd = 'dataset channel %d' % channel
            self.send_command(cmd)
            self._expect('Done')

        self.send_command('dataset commit pending')
        self._expect('Done')

    def announce_begin(self, mask, count, period, ipaddr):
        cmd = 'commissioner announce %d %d %d %s' % (
            mask,
            count,
            period,
            ipaddr,
        )
        self.send_command(cmd)
        self._expect('Done')

    def send_mgmt_active_set(
        self,
        active_timestamp=None,
        channel=None,
        channel_mask=None,
        extended_panid=None,
        panid=None,
        master_key=None,
        mesh_local=None,
        network_name=None,
        binary=None,
    ):
        cmd = 'dataset mgmtsetcommand active '

        if active_timestamp is not None:
            cmd += 'activetimestamp %d ' % active_timestamp

        if channel is not None:
            cmd += 'channel %d ' % channel

        if channel_mask is not None:
            cmd += 'channelmask %d ' % channel_mask

        if extended_panid is not None:
            cmd += 'extpanid %s ' % extended_panid

        if panid is not None:
            cmd += 'panid %d ' % panid

        if master_key is not None:
            cmd += 'masterkey %s ' % master_key

        if mesh_local is not None:
            cmd += 'localprefix %s ' % mesh_local

        if network_name is not None:
            cmd += 'networkname %s ' % network_name

        if binary is not None:
            cmd += 'binary %s ' % binary

        self.send_command(cmd)
        self._expect('Done')

    def send_mgmt_pending_set(
        self,
        pending_timestamp=None,
        active_timestamp=None,
        delay_timer=None,
        channel=None,
        panid=None,
        master_key=None,
        mesh_local=None,
        network_name=None,
    ):
        cmd = 'dataset mgmtsetcommand pending '
        if pending_timestamp is not None:
            cmd += 'pendingtimestamp %d ' % pending_timestamp

        if active_timestamp is not None:
            cmd += 'activetimestamp %d ' % active_timestamp

        if delay_timer is not None:
            cmd += 'delaytimer %d ' % delay_timer

        if channel is not None:
            cmd += 'channel %d ' % channel

        if panid is not None:
            cmd += 'panid %d ' % panid

        if master_key is not None:
            cmd += 'masterkey %s ' % master_key

        if mesh_local is not None:
            cmd += 'localprefix %s ' % mesh_local

        if network_name is not None:
            cmd += 'networkname %s ' % network_name

        self.send_command(cmd)
        self._expect('Done')

    def coaps_start_psk(self, psk, pskIdentity):
        cmd = 'coaps psk %s %s' % (psk, pskIdentity)
        self.send_command(cmd)
        self._expect('Done')

        cmd = 'coaps start'
        self.send_command(cmd)
        self._expect('Done')

    def coaps_start_x509(self):
        cmd = 'coaps x509'
        self.send_command(cmd)
        self._expect('Done')

        cmd = 'coaps start'
        self.send_command(cmd)
        self._expect('Done')

    def coaps_set_resource_path(self, path):
        cmd = 'coaps resource %s' % path
        self.send_command(cmd)
        self._expect('Done')

    def coaps_stop(self):
        cmd = 'coaps stop'
        self.send_command(cmd)

        if isinstance(self.simulator, simulator.VirtualTime):
            self.simulator.go(5)
            timeout = 1
        else:
            timeout = 5

        self._expect('Done', timeout=timeout)

    def coaps_connect(self, ipaddr):
        cmd = 'coaps connect %s' % ipaddr
        self.send_command(cmd)

        if isinstance(self.simulator, simulator.VirtualTime):
            self.simulator.go(5)
            timeout = 1
        else:
            timeout = 5

        self._expect('coaps connected', timeout=timeout)

    def coaps_disconnect(self):
        cmd = 'coaps disconnect'
        self.send_command(cmd)
        self._expect('Done')
        self.simulator.go(5)

    def coaps_get(self):
        cmd = 'coaps get test'
        self.send_command(cmd)

        if isinstance(self.simulator, simulator.VirtualTime):
            self.simulator.go(5)
            timeout = 1
        else:
            timeout = 5

        self._expect('coaps response', timeout=timeout)

    def commissioner_mgmtset(self, tlvs_binary):
        cmd = 'commissioner mgmtset binary %s' % tlvs_binary
        self.send_command(cmd)
        self._expect('Done')

    def bytes_to_hex_str(self, src):
        return ''.join(format(x, '02x') for x in src)

    def commissioner_mgmtset_with_tlvs(self, tlvs):
        payload = bytearray()
        for tlv in tlvs:
            payload += tlv.to_hex()
        self.commissioner_mgmtset(self.bytes_to_hex_str(payload))

    def udp_start(self, local_ipaddr, local_port):
        cmd = 'udp open'
        self.send_command(cmd)
        self._expect('Done')

        cmd = 'udp bind %s %s' % (local_ipaddr, local_port)
        self.send_command(cmd)
        self._expect('Done')

    def udp_stop(self):
        cmd = 'udp close'
        self.send_command(cmd)
        self._expect('Done')

    def udp_send(self, bytes, ipaddr, port, success=True):
        cmd = 'udp send %s %d -s %d ' % (ipaddr, port, bytes)
        self.send_command(cmd)
        if success:
            self._expect('Done')
        else:
            self._expect('Error')

    def udp_check_rx(self, bytes_should_rx):
        self._expect('%d bytes' % bytes_should_rx)

    def router_list(self):
        cmd = 'router list'
        self.send_command(cmd)
        self._expect([r'(\d+)((\s\d+)*)'])

        g = self.pexpect.match.groups()
        router_list = g[0] + ' ' + g[1]
        router_list = [int(x) for x in router_list.split()]
        self._expect('Done')
        return router_list

    def router_table(self):
        cmd = 'router table'
        self.send_command(cmd)

        self._expect(r'(.*)Done')
        g = self.pexpect.match.groups()
        output = g[0]
        lines = output.strip().split('\n')
        lines = [l.strip() for l in lines]
        router_table = {}
        for i, line in enumerate(lines):
            if not line.startswith('|') or not line.endswith('|'):
                if i not in (0, 2):
                    # should not happen
                    print("unexpected line %d: %s" % (i, line))

                continue

            line = line[1:][:-1]
            line = [x.strip() for x in line.split('|')]
            if len(line) != 8:
                print("unexpected line %d: %s" % (i, line))
                continue

            try:
                int(line[0])
            except ValueError:
                if i != 1:
                    print("unexpected line %d: %s" % (i, line))
                continue

            id = int(line[0])
            rloc16 = int(line[1], 16)
            nexthop = int(line[2])
            pathcost = int(line[3])
            lqin = int(line[4])
            lqout = int(line[5])
            age = int(line[6])
            emac = str(line[7])

            router_table[id] = {
                'rloc16': rloc16,
                'nexthop': nexthop,
                'pathcost': pathcost,
                'lqin': lqin,
                'lqout': lqout,
                'age': age,
                'emac': emac,
            }

        return router_table


if __name__ == '__main__':
    unittest.main()<|MERGE_RESOLUTION|>--- conflicted
+++ resolved
@@ -549,12 +549,6 @@
 
         return addrs
 
-<<<<<<< HEAD
-    def get_addr_link_local(self):
-        for addr in self.get_addrs():
-            if addr.startswith('fe80'):
-                return addr
-=======
     def get_mleid(self):
         addr = None
         cmd = 'ipaddr mleid'
@@ -584,7 +578,6 @@
             addr = self.pexpect.match.groups()[0].decode("utf-8")
         self._expect('Done')
         return addr
->>>>>>> 3244d7a6
 
     def get_addr(self, prefix):
         network = ipaddress.ip_network(u'%s' % str(prefix))
