--- conflicted
+++ resolved
@@ -1866,12 +1866,11 @@
 
         return router_table
 
-<<<<<<< HEAD
     def link_metrics_query_single_probe(self, dst_addr: str, linkmetrics_flags: str):
         cmd = 'linkmetrics query %s single %s' % (dst_addr, linkmetrics_flags)
         self.send_command(cmd)
         self._expect('Done')
-=======
+
     def send_address_notification(self, dst: str, target: str, mliid: str):
         cmd = f'fake /a/an {dst} {target} {mliid}'
         self.send_command(cmd)
@@ -1991,7 +1990,6 @@
             return self._getBackboneGua()
         else:
             return None
->>>>>>> cd80f94a
 
 
 if __name__ == '__main__':
