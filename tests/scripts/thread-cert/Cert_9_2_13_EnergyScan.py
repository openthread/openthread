#!/usr/bin/env python3
#
#  Copyright (c) 2016, The OpenThread Authors.
#  All rights reserved.
#
#  Redistribution and use in source and binary forms, with or without
#  modification, are permitted provided that the following conditions are met:
#  1. Redistributions of source code must retain the above copyright
#     notice, this list of conditions and the following disclaimer.
#  2. Redistributions in binary form must reproduce the above copyright
#     notice, this list of conditions and the following disclaimer in the
#     documentation and/or other materials provided with the distribution.
#  3. Neither the name of the copyright holder nor the
#     names of its contributors may be used to endorse or promote products
#     derived from this software without specific prior written permission.
#
#  THIS SOFTWARE IS PROVIDED BY THE COPYRIGHT HOLDERS AND CONTRIBUTORS "AS IS"
#  AND ANY EXPRESS OR IMPLIED WARRANTIES, INCLUDING, BUT NOT LIMITED TO, THE
#  IMPLIED WARRANTIES OF MERCHANTABILITY AND FITNESS FOR A PARTICULAR PURPOSE
#  ARE DISCLAIMED. IN NO EVENT SHALL THE COPYRIGHT HOLDER OR CONTRIBUTORS BE
#  LIABLE FOR ANY DIRECT, INDIRECT, INCIDENTAL, SPECIAL, EXEMPLARY, OR
#  CONSEQUENTIAL DAMAGES (INCLUDING, BUT NOT LIMITED TO, PROCUREMENT OF
#  SUBSTITUTE GOODS OR SERVICES; LOSS OF USE, DATA, OR PROFITS; OR BUSINESS
#  INTERRUPTION) HOWEVER CAUSED AND ON ANY THEORY OF LIABILITY, WHETHER IN
#  CONTRACT, STRICT LIABILITY, OR TORT (INCLUDING NEGLIGENCE OR OTHERWISE)
#  ARISING IN ANY WAY OUT OF THE USE OF THIS SOFTWARE, EVEN IF ADVISED OF THE
#  POSSIBILITY OF SUCH DAMAGE.
#

import unittest

import config
import node

COMMISSIONER = 1
LEADER = 2
ROUTER1 = 3
ED1 = 4


class Cert_9_2_13_EnergyScan(unittest.TestCase):

    def setUp(self):
        self.simulator = config.create_default_simulator()

        self.nodes = {}
        for i in range(1, 5):
            self.nodes[i] = node.Node(i, (i == ED1), simulator=self.simulator)

        self.nodes[COMMISSIONER].set_panid(0xface)
        self.nodes[COMMISSIONER].set_mode('rsdn')
        self.nodes[COMMISSIONER].add_whitelist(self.nodes[LEADER].get_addr64())
        self.nodes[COMMISSIONER].enable_whitelist()
        self.nodes[COMMISSIONER].set_router_selection_jitter(1)

        self.nodes[LEADER].set_panid(0xface)
        self.nodes[LEADER].set_mode('rsdn')
        self.nodes[LEADER].add_whitelist(self.nodes[COMMISSIONER].get_addr64())
        self.nodes[LEADER].add_whitelist(self.nodes[ROUTER1].get_addr64())
        self.nodes[LEADER].enable_whitelist()

        self.nodes[ROUTER1].set_panid(0xface)
        self.nodes[ROUTER1].set_mode('rsdn')
        self.nodes[ROUTER1].add_whitelist(self.nodes[LEADER].get_addr64())
        self.nodes[ROUTER1].add_whitelist(self.nodes[ED1].get_addr64())
        self.nodes[ROUTER1].enable_whitelist()
        self.nodes[ROUTER1].set_router_selection_jitter(1)

        self.nodes[ED1].set_panid(0xface)
        self.nodes[ED1].set_mode('rs')
        self.nodes[ED1].add_whitelist(self.nodes[ROUTER1].get_addr64())
        self.nodes[ED1].enable_whitelist()

    def tearDown(self):
        for n in list(self.nodes.values()):
            n.stop()
            n.destroy()
        self.simulator.stop()

    def test(self):
        self.nodes[LEADER].start()
        self.simulator.go(5)
        self.assertEqual(self.nodes[LEADER].get_state(), 'leader')

        self.nodes[COMMISSIONER].start()
        self.simulator.go(5)
        self.assertEqual(self.nodes[COMMISSIONER].get_state(), 'router')
        self.nodes[COMMISSIONER].commissioner_start()
        self.simulator.go(3)

        self.nodes[ROUTER1].start()
        self.simulator.go(5)
        self.assertEqual(self.nodes[ROUTER1].get_state(), 'router')

        self.nodes[ED1].start()
        self.simulator.go(5)
        self.assertEqual(self.nodes[ED1].get_state(), 'child')

        ipaddrs = self.nodes[ROUTER1].get_addrs()
        for ipaddr in ipaddrs:
            if ipaddr[0:4] != 'fe80':
                break

        self.assertTrue(self.nodes[COMMISSIONER].ping(ipaddr))
        self.nodes[COMMISSIONER].energy_scan(0x50000, 0x02, 0x20, 0x3E8, ipaddr)

        ipaddrs = self.nodes[ED1].get_addrs()
        for ipaddr in ipaddrs:
            if ipaddr[0:4] != 'fe80':
                break

        self.assertTrue(self.nodes[COMMISSIONER].ping(ipaddr))
        self.nodes[COMMISSIONER].energy_scan(0x50000, 0x02, 0x20, 0x3E8, ipaddr)

<<<<<<< HEAD
        self.nodes[COMMISSIONER].energy_scan(
            0x50000, 0x02, 0x20, 0x3E8, 'ff33:0040:fd00:db8:0:0:1'
        )
=======
        self.nodes[COMMISSIONER].energy_scan(0x50000, 0x02, 0x20, 0x3E8,
                                             'ff33:0040:fdde:ad00:beef:0:0:1')
>>>>>>> 5632c271

        self.assertTrue(self.nodes[COMMISSIONER].ping(ipaddr))


if __name__ == '__main__':
    unittest.main()<|MERGE_RESOLUTION|>--- conflicted
+++ resolved
@@ -112,14 +112,8 @@
         self.assertTrue(self.nodes[COMMISSIONER].ping(ipaddr))
         self.nodes[COMMISSIONER].energy_scan(0x50000, 0x02, 0x20, 0x3E8, ipaddr)
 
-<<<<<<< HEAD
-        self.nodes[COMMISSIONER].energy_scan(
-            0x50000, 0x02, 0x20, 0x3E8, 'ff33:0040:fd00:db8:0:0:1'
-        )
-=======
         self.nodes[COMMISSIONER].energy_scan(0x50000, 0x02, 0x20, 0x3E8,
-                                             'ff33:0040:fdde:ad00:beef:0:0:1')
->>>>>>> 5632c271
+                                             'ff33:0040:fd00:db8:0:0:1')
 
         self.assertTrue(self.nodes[COMMISSIONER].ping(ipaddr))
 
