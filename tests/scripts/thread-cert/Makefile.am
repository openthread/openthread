#
#  Copyright (c) 2016-2017, The OpenThread Authors.
#  All rights reserved.
#
#  Redistribution and use in source and binary forms, with or without
#  modification, are permitted provided that the following conditions are met:
#  1. Redistributions of source code must retain the above copyright
#     notice, this list of conditions and the following disclaimer.
#  2. Redistributions in binary form must reproduce the above copyright
#     notice, this list of conditions and the following disclaimer in the
#     documentation and/or other materials provided with the distribution.
#  3. Neither the name of the copyright holder nor the
#     names of its contributors may be used to endorse or promote products
#     derived from this software without specific prior written permission.
#
#  THIS SOFTWARE IS PROVIDED BY THE COPYRIGHT HOLDERS AND CONTRIBUTORS "AS IS"
#  AND ANY EXPRESS OR IMPLIED WARRANTIES, INCLUDING, BUT NOT LIMITED TO, THE
#  IMPLIED WARRANTIES OF MERCHANTABILITY AND FITNESS FOR A PARTICULAR PURPOSE
#  ARE DISCLAIMED. IN NO EVENT SHALL THE COPYRIGHT HOLDER OR CONTRIBUTORS BE
#  LIABLE FOR ANY DIRECT, INDIRECT, INCIDENTAL, SPECIAL, EXEMPLARY, OR
#  CONSEQUENTIAL DAMAGES (INCLUDING, BUT NOT LIMITED TO, PROCUREMENT OF
#  SUBSTITUTE GOODS OR SERVICES; LOSS OF USE, DATA, OR PROFITS; OR BUSINESS
#  INTERRUPTION) HOWEVER CAUSED AND ON ANY THEORY OF LIABILITY, WHETHER IN
#  CONTRACT, STRICT LIABILITY, OR TORT (INCLUDING NEGLIGENCE OR OTHERWISE)
#  ARISING IN ANY WAY OUT OF THE USE OF THIS SOFTWARE, EVEN IF ADVISED OF THE
#  POSSIBILITY OF SUCH DAMAGE.
#

include $(abs_top_nlbuild_autotools_dir)/automake/pre.am

LOG_DRIVER=$(abs_top_srcdir)/third_party/openthread-test-driver/test-driver

EXTRA_DIST                                                         = \
    RouterAttach_fault_injection.py                                  \
    Cert_5_1_01_RouterAttach.py                                      \
    Cert_5_1_02_ChildAddressTimeout.py                               \
    Cert_5_1_03_RouterAddressReallocation.py                         \
    Cert_5_1_04_RouterAddressReallocation.py                         \
    Cert_5_1_05_RouterAddressTimeout.py                              \
    Cert_5_1_06_RemoveRouterId.py                                    \
    Cert_5_1_07_MaxChildCount.py                                     \
    Cert_5_1_08_RouterAttachConnectivity.py                          \
    Cert_5_1_09_REEDAttachConnectivity.py                            \
    Cert_5_1_10_RouterAttachLinkQuality.py                           \
    Cert_5_1_11_REEDAttachLinkQuality.py                             \
    Cert_5_1_12_NewRouterNeighborSync.py                             \
    Cert_5_1_13_RouterReset.py                                       \
    Cert_5_2_01_REEDAttach.py                                        \
    Cert_5_2_03_LeaderReject2Hops.py                                 \
    Cert_5_2_04_REEDUpgrade.py                                       \
    Cert_5_2_05_AddressQuery.py                                      \
    Cert_5_2_06_RouterDowngrade.py                                   \
    Cert_5_2_07_REEDSynchronization.py                               \
    Cert_5_3_01_LinkLocal.py                                         \
    Cert_5_3_02_RealmLocal.py                                        \
    Cert_5_3_03_AddressQuery.py                                      \
    Cert_5_3_04_AddressMapCache.py                                   \
    Cert_5_3_05_RoutingLinkQuality.py                                \
    Cert_5_3_06_RouterIdMask.py                                      \
    Cert_5_3_06b_RouterIdMask.py                                     \
    Cert_5_3_07_DuplicateAddress.py                                  \
    Cert_5_3_08_ChildAddressSet.py                                   \
    Cert_5_3_09_AddressQuery.py                                      \
    Cert_5_3_10_AddressQuery.py                                      \
    Cert_5_3_11_AddressQueryTimeoutIntervals.py                      \
    Cert_5_5_01_LeaderReboot.py                                      \
    Cert_5_5_02_LeaderReboot.py                                      \
    Cert_5_5_03_SplitMergeChildren.py                                \
    Cert_5_5_04_SplitMergeRouters.py                                 \
    Cert_5_5_05_SplitMergeREED.py                                    \
    Cert_5_5_07_SplitMergeThreeWay.py                                \
    Cert_5_5_08_SplitRoutersLostLeader.py                            \
    Cert_5_6_01_NetworkDataRegisterBeforeAttachLeader.py             \
    Cert_5_6_02_NetworkDataRegisterBeforeAttachRouter.py             \
    Cert_5_6_03_NetworkDataRegisterAfterAttachLeader.py              \
    Cert_5_6_04_NetworkDataRegisterAfterAttachRouter.py              \
    Cert_5_6_05_NetworkDataRegisterAfterAttachRouter.py              \
    Cert_5_6_06_NetworkDataExpiration.py                             \
    Cert_5_6_07_NetworkDataRequestREED.py                            \
    Cert_5_6_08_ContextManagement.py                                 \
    Cert_5_6_09_NetworkDataForwarding.py                             \
    Cert_5_8_01_KeySynchronization.py                                \
    Cert_5_8_02_KeyIncrement.py                                      \
    Cert_5_8_03_KeyIncrementRollOver.py                              \
    Cert_6_1_01_RouterAttach.py                                      \
    Cert_6_1_02_REEDAttach.py                                        \
    Cert_6_1_03_RouterAttachConnectivity.py                          \
    Cert_6_1_04_REEDAttachConnectivity.py                            \
    Cert_6_1_05_RouterAttachLinkQuality.py                           \
    Cert_6_1_06_REEDAttachLinkQuality.py                             \
    Cert_6_1_07_EDSynchronization.py                                 \
    Cert_6_2_01_NewPartition.py                                      \
    Cert_6_2_02_NewPartition.py                                      \
    Cert_6_3_01_OrphanReattach.py                                    \
    Cert_6_3_02_NetworkDataUpdate.py                                 \
    Cert_6_4_01_LinkLocal.py                                         \
    Cert_6_4_02_RealmLocal.py                                        \
    Cert_6_5_01_ChildResetSynchronize.py                             \
    Cert_6_5_02_ChildResetReattach.py                                \
    Cert_6_6_01_KeyIncrement.py                                      \
    Cert_6_6_02_KeyIncrementRollOver.py                              \
    Cert_7_1_01_BorderRouterAsLeader.py                              \
    Cert_7_1_02_BorderRouterAsRouter.py                              \
    Cert_7_1_03_BorderRouterAsLeader.py                              \
    Cert_7_1_04_BorderRouterAsRouter.py                              \
    Cert_7_1_05_BorderRouterAsRouter.py                              \
    Cert_8_1_01_Commissioning.py                                     \
    Cert_8_1_02_Commissioning.py                                     \
    Cert_8_2_01_JoinerRouter.py                                      \
    Cert_8_2_02_JoinerRouter.py                                      \
    Cert_9_2_04_ActiveDataset.py                                     \
    Cert_9_2_07_DelayTimer.py                                        \
    Cert_9_2_08_PersistentDatasets.py                                \
    Cert_9_2_09_PendingPartition.py                                  \
    Cert_9_2_10_PendingPartition.py                                  \
    Cert_9_2_11_MasterKey.py                                         \
    Cert_9_2_12_Announce.py                                          \
    Cert_9_2_13_EnergyScan.py                                        \
    Cert_9_2_14_PanIdQuery.py                                        \
    Cert_9_2_15_PendingPartition.py                                  \
    Cert_9_2_16_ActivePendingPartition.py                            \
    Cert_9_2_17_Orphan.py                                            \
    Cert_9_2_18_RollBackActiveTimestamp.py                           \
    coap.py                                                          \
    command.py                                                       \
    common.py                                                        \
    config.py                                                        \
    ipv6.py                                                          \
    lowpan.py                                                        \
    mac802154.py                                                     \
    message.py                                                       \
    mle.py                                                           \
    net_crypto.py                                                    \
    network_data.py                                                  \
    network_layer.py                                                 \
    node.py                                                          \
    node_cli.py                                                      \
    pcap.py                                                          \
    simulator.py                                                     \
    sniffer.py                                                       \
    sniffer_transport.py                                             \
    test_coap.py                                                     \
    test_coaps.py                                                    \
    test_common.py                                                   \
    test_crypto.py                                                   \
    test_diag.py                                                     \
    test_ipv6.py                                                     \
    test_lowpan.py                                                   \
    test_mac802154.py                                                \
    test_mle.py                                                      \
    test_service.py                                                  \
    test_network_data.py                                             \
    test_network_layer.py                                            \
    $(NULL)

check_PROGRAMS                                                     = \
    $(NULL)

check_SCRIPTS                                                      = \
    $(NULL)

if OPENTHREAD_ENABLE_FAULT_INJECTION
check_SCRIPTS                                                     += \
	RouterAttach_fault_injection.py                                  \
    $(NULL)

else # OPENTHREAD_ENABLE_FAULT_INJECTION

check_SCRIPTS                                                     += \
    test_coap.py                                                     \
    test_coaps.py                                                    \
    test_common.py                                                   \
    test_crypto.py                                                   \
    test_ipv6.py                                                     \
    test_lowpan.py                                                   \
    test_mac802154.py                                                \
    test_mle.py                                                      \
    test_service.py                                                  \
    test_network_data.py                                             \
    test_network_layer.py                                            \
    Cert_5_1_01_RouterAttach.py                                      \
    Cert_5_1_02_ChildAddressTimeout.py                               \
    Cert_5_1_03_RouterAddressReallocation.py                         \
    Cert_5_1_04_RouterAddressReallocation.py                         \
    Cert_5_1_05_RouterAddressTimeout.py                              \
    Cert_5_1_06_RemoveRouterId.py                                    \
    Cert_5_1_07_MaxChildCount.py                                     \
    Cert_5_1_08_RouterAttachConnectivity.py                          \
    Cert_5_1_09_REEDAttachConnectivity.py                            \
    Cert_5_1_10_RouterAttachLinkQuality.py                           \
    Cert_5_1_11_REEDAttachLinkQuality.py                             \
    Cert_5_1_12_NewRouterNeighborSync.py                             \
    Cert_5_1_13_RouterReset.py                                       \
    Cert_5_2_01_REEDAttach.py                                        \
    Cert_5_2_05_AddressQuery.py                                      \
    Cert_5_2_06_RouterDowngrade.py                                   \
    Cert_5_2_07_REEDSynchronization.py                               \
    Cert_5_2_04_REEDUpgrade.py                                       \
    Cert_5_3_01_LinkLocal.py                                         \
    Cert_5_3_02_RealmLocal.py                                        \
    Cert_5_3_03_AddressQuery.py                                      \
    Cert_5_3_04_AddressMapCache.py                                   \
    Cert_5_3_05_RoutingLinkQuality.py                                \
    Cert_5_3_06_RouterIdMask.py                                      \
    Cert_5_3_06b_RouterIdMask.py                                     \
    Cert_5_3_07_DuplicateAddress.py                                  \
    Cert_5_3_08_ChildAddressSet.py                                   \
    Cert_5_3_09_AddressQuery.py                                      \
    Cert_5_3_10_AddressQuery.py                                      \
    Cert_5_3_11_AddressQueryTimeoutIntervals.py                      \
    Cert_5_5_01_LeaderReboot.py                                      \
    Cert_5_5_02_LeaderReboot.py                                      \
    Cert_5_5_03_SplitMergeChildren.py                                \
    Cert_5_5_04_SplitMergeRouters.py                                 \
    Cert_5_5_05_SplitMergeREED.py                                    \
    Cert_5_5_07_SplitMergeThreeWay.py                                \
    Cert_5_5_08_SplitRoutersLostLeader.py                            \
    Cert_5_6_01_NetworkDataRegisterBeforeAttachLeader.py             \
    Cert_5_6_02_NetworkDataRegisterBeforeAttachRouter.py             \
    Cert_5_6_03_NetworkDataRegisterAfterAttachLeader.py              \
    Cert_5_6_04_NetworkDataRegisterAfterAttachRouter.py              \
    Cert_5_6_05_NetworkDataRegisterAfterAttachRouter.py              \
    Cert_5_6_06_NetworkDataExpiration.py                             \
    Cert_5_6_07_NetworkDataRequestREED.py                            \
    Cert_5_6_08_ContextManagement.py                                 \
    Cert_5_6_09_NetworkDataForwarding.py                             \
    Cert_5_8_01_KeySynchronization.py                                \
    Cert_5_8_02_KeyIncrement.py                                      \
    Cert_5_8_03_KeyIncrementRollOver.py                              \
    Cert_6_1_01_RouterAttach.py                                      \
    Cert_6_1_02_REEDAttach.py                                        \
    Cert_6_1_03_RouterAttachConnectivity.py                          \
    Cert_6_1_04_REEDAttachConnectivity.py                            \
    Cert_6_1_05_RouterAttachLinkQuality.py                           \
    Cert_6_1_06_REEDAttachLinkQuality.py                             \
    Cert_6_1_07_EDSynchronization.py                                 \
    Cert_6_2_01_NewPartition.py                                      \
    Cert_6_2_02_NewPartition.py                                      \
    Cert_6_3_01_OrphanReattach.py                                    \
    Cert_6_3_02_NetworkDataUpdate.py                                 \
    Cert_6_4_01_LinkLocal.py                                         \
    Cert_6_4_02_RealmLocal.py                                        \
    Cert_6_5_01_ChildResetSynchronize.py                             \
    Cert_6_5_02_ChildResetReattach.py                                \
    Cert_6_6_01_KeyIncrement.py                                      \
    Cert_6_6_02_KeyIncrementRollOver.py                              \
    Cert_5_2_03_LeaderReject2Hops.py                                 \
    Cert_7_1_01_BorderRouterAsLeader.py                              \
    Cert_7_1_02_BorderRouterAsRouter.py                              \
    Cert_7_1_03_BorderRouterAsLeader.py                              \
    Cert_7_1_04_BorderRouterAsRouter.py                              \
    Cert_7_1_05_BorderRouterAsRouter.py                              \
    Cert_8_1_01_Commissioning.py                                     \
    Cert_8_1_02_Commissioning.py                                     \
    Cert_8_2_01_JoinerRouter.py                                      \
    Cert_8_2_02_JoinerRouter.py                                      \
    Cert_9_2_04_ActiveDataset.py                                     \
    Cert_9_2_07_DelayTimer.py                                        \
    Cert_9_2_08_PersistentDatasets.py                                \
    Cert_9_2_09_PendingPartition.py                                  \
    Cert_9_2_10_PendingPartition.py                                  \
    Cert_9_2_11_MasterKey.py                                         \
    Cert_9_2_12_Announce.py                                          \
    Cert_9_2_13_EnergyScan.py                                        \
    Cert_9_2_14_PanIdQuery.py                                        \
    Cert_9_2_15_PendingPartition.py                                  \
    Cert_9_2_16_ActivePendingPartition.py                            \
    Cert_9_2_17_Orphan.py                                            \
    Cert_9_2_18_RollBackActiveTimestamp.py                           \
    $(NULL)

<<<<<<< HEAD
endif # OPENTHREAD_ENABLE_FAULT_INJECTION
=======
if OPENTHREAD_ENABLE_DIAG
check_SCRIPTS                                                     += \
    test_diag.py                                                     \
    $(NULL)
endif
>>>>>>> f0b5245f

TESTS_ENVIRONMENT                                                  = \
    export                                                           \
    top_builddir='$(top_builddir)'                                   \
    VERBOSE=1;                                                       \
    $(NULL)

TESTS                                                              = \
    $(check_PROGRAMS)                                                \
    $(check_SCRIPTS)                                                 \
    $(NULL)

XFAIL_NCP_TESTS                                                    = \
    test_coaps.py                                                    \
    test_diag.py                                                     \
    test_service.py                                                  \
    Cert_5_3_10_AddressQuery.py                                      \
    Cert_8_1_01_Commissioning.py                                     \
    Cert_8_1_02_Commissioning.py                                     \
    Cert_8_2_01_JoinerRouter.py                                      \
    Cert_8_2_02_JoinerRouter.py                                      \
    Cert_9_2_04_ActiveDataset.py                                     \
    Cert_9_2_07_DelayTimer.py                                        \
    Cert_9_2_08_PersistentDatasets.py                                \
    Cert_9_2_09_PendingPartition.py                                  \
    Cert_9_2_10_PendingPartition.py                                  \
    Cert_9_2_11_MasterKey.py                                         \
    Cert_9_2_12_Announce.py                                          \
    Cert_9_2_13_EnergyScan.py                                        \
    Cert_9_2_14_PanIdQuery.py                                        \
    Cert_9_2_15_PendingPartition.py                                  \
    Cert_9_2_16_ActivePendingPartition.py                            \
    Cert_9_2_17_Orphan.py                                            \
    Cert_9_2_18_RollBackActiveTimestamp.py                           \
    $(NULL)

XFAIL_TESTS = $(if $(filter $(NODE_TYPE),ncp-sim),$(XFAIL_NCP_TESTS))

if OPENTHREAD_ENABLE_FAULT_INJECTION
XFAIL_TESTS                                                       += \
	RouterAttach_fault_injection.py                                  \
	$(NULL)
endif

include $(abs_top_nlbuild_autotools_dir)/automake/post.am<|MERGE_RESOLUTION|>--- conflicted
+++ resolved
@@ -269,15 +269,13 @@
     Cert_9_2_18_RollBackActiveTimestamp.py                           \
     $(NULL)
 
-<<<<<<< HEAD
 endif # OPENTHREAD_ENABLE_FAULT_INJECTION
-=======
+
 if OPENTHREAD_ENABLE_DIAG
 check_SCRIPTS                                                     += \
     test_diag.py                                                     \
     $(NULL)
 endif
->>>>>>> f0b5245f
 
 TESTS_ENVIRONMENT                                                  = \
     export                                                           \
