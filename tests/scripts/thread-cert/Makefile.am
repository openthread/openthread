--- conflicted
+++ resolved
@@ -166,11 +166,8 @@
     test_coaps.py                                                    \
     test_common.py                                                   \
     test_crypto.py                                                   \
-<<<<<<< HEAD
+    test_diag.py                                                     \
     test_ipv6_fragmentation.py                                       \
-=======
-    test_diag.py                                                     \
->>>>>>> cdc3751e
     test_ipv6.py                                                     \
     test_lowpan.py                                                   \
     test_mac802154.py                                                \
