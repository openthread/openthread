--- conflicted
+++ resolved
@@ -207,64 +207,6 @@
 
 def create_default_mle_tlvs_factories():
     return {
-<<<<<<< HEAD
-        mle.TlvType.SOURCE_ADDRESS:
-            mle.SourceAddressFactory(),
-        mle.TlvType.MODE:
-            mle.ModeFactory(),
-        mle.TlvType.TIMEOUT:
-            mle.TimeoutFactory(),
-        mle.TlvType.CHALLENGE:
-            mle.ChallengeFactory(),
-        mle.TlvType.RESPONSE:
-            mle.ResponseFactory(),
-        mle.TlvType.LINK_LAYER_FRAME_COUNTER:
-            mle.LinkLayerFrameCounterFactory(),
-        mle.TlvType.MLE_FRAME_COUNTER:
-            mle.MleFrameCounterFactory(),
-        mle.TlvType.ROUTE64:
-            create_default_mle_tlv_route64_factory(),
-        mle.TlvType.ADDRESS16:
-            mle.Address16Factory(),
-        mle.TlvType.LEADER_DATA:
-            mle.LeaderDataFactory(),
-        mle.TlvType.NETWORK_DATA:
-            create_default_mle_tlv_network_data_factory(),
-        mle.TlvType.TLV_REQUEST:
-            mle.TlvRequestFactory(),
-        mle.TlvType.SCAN_MASK:
-            mle.ScanMaskFactory(),
-        mle.TlvType.CONNECTIVITY:
-            mle.ConnectivityFactory(),
-        mle.TlvType.LINK_MARGIN:
-            mle.LinkMarginFactory(),
-        mle.TlvType.STATUS:
-            mle.StatusFactory(),
-        mle.TlvType.VERSION:
-            mle.VersionFactory(),
-        mle.TlvType.ADDRESS_REGISTRATION:
-            create_default_mle_tlv_address_registration_factory(),
-        mle.TlvType.CHANNEL:
-            mle.ChannelFactory(),
-        mle.TlvType.PANID:
-            mle.PanIdFactory(),
-        mle.TlvType.ACTIVE_TIMESTAMP:
-            mle.ActiveTimestampFactory(),
-        mle.TlvType.PENDING_TIMESTAMP:
-            mle.PendingTimestampFactory(),
-        mle.TlvType.ACTIVE_OPERATIONAL_DATASET:
-            mle.ActiveOperationalDatasetFactory(),
-        mle.TlvType.PENDING_OPERATIONAL_DATASET:
-            mle.PendingOperationalDatasetFactory(),
-        mle.TlvType.CSL_SYNCHRONIZED_TIMEOUT:
-            mle.CslSynchronizedTimeoutFactory(),
-        mle.TlvType.TIME_REQUEST:
-            mle.TimeRequestFactory(),
-        mle.TlvType.TIME_PARAMETER:
-            mle.TimeParameterFactory(),
-        mle.TlvType.THREAD_DISCOVERY:
-            create_default_mle_tlv_thread_discovery_factory(),
-=======
         mle.TlvType.SOURCE_ADDRESS: mle.SourceAddressFactory(),
         mle.TlvType.MODE: mle.ModeFactory(),
         mle.TlvType.TIMEOUT: mle.TimeoutFactory(),
@@ -287,12 +229,12 @@
         mle.TlvType.PANID: mle.PanIdFactory(),
         mle.TlvType.ACTIVE_TIMESTAMP: mle.ActiveTimestampFactory(),
         mle.TlvType.PENDING_TIMESTAMP: mle.PendingTimestampFactory(),
+        mle.TlvType.CSL_SYNCHRONIZED_TIMEOUT: mle.CslSynchronizedTimeoutFactory(),
         mle.TlvType.ACTIVE_OPERATIONAL_DATASET: mle.ActiveOperationalDatasetFactory(),
         mle.TlvType.PENDING_OPERATIONAL_DATASET: mle.PendingOperationalDatasetFactory(),
         mle.TlvType.TIME_REQUEST: mle.TimeRequestFactory(),
         mle.TlvType.TIME_PARAMETER: mle.TimeParameterFactory(),
         mle.TlvType.THREAD_DISCOVERY: create_default_mle_tlv_thread_discovery_factory(),
->>>>>>> d7343c87
     }
 
 
