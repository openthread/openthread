--- conflicted
+++ resolved
@@ -504,13 +504,11 @@
         assert isinstance(dst_addr, (str, Ipv6Addr))
         return self.filter(lambda p: p.ipv6.src == src_addr and p.ipv6.dst == dst_addr, **kwargs)
 
-<<<<<<< HEAD
     def filter_LLATNMA(self, **kwargs):
         return self.filter(lambda p: p.ipv6.dst == consts.LINK_LOCAL_All_THREAD_NODES_MULTICAST_ADDRESS, **kwargs)
-=======
+
     def filter_RLANMA(self, **kwargs):
         return self.filter(lambda p: p.ipv6.dst == consts.REALM_LOCAL_ALL_NODES_ADDRESS, **kwargs)
->>>>>>> b1201589
 
     def filter_RLARMA(self, **kwargs):
         return self.filter(lambda p: p.ipv6.dst == consts.REALM_LOCAL_ALL_ROUTERS_ADDRESS, **kwargs)
