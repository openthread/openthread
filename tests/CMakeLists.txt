--- conflicted
+++ resolved
@@ -26,13 +26,9 @@
 #  POSSIBILITY OF SUCH DAMAGE.
 #
 
-<<<<<<< HEAD
-if(OT_FTD AND BUILD_TESTING AND (NOT OT_PLATFORM STREQUAL "nexus"))
-=======
 option(OT_BUILD_GTEST "enable gtest")
 
-if(OT_FTD AND BUILD_TESTING)
->>>>>>> 8cb529be
+if(OT_FTD AND BUILD_TESTING AND (NOT OT_PLATFORM STREQUAL "nexus"))
     add_subdirectory(unit)
     if(OT_BUILD_GTEST)
         add_subdirectory(gtest)
