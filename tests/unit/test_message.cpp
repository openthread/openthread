--- conflicted
+++ resolved
@@ -31,7 +31,6 @@
 #include <common/debug.hpp>
 #include <common/message.hpp>
 #include <string.h>
-#include <openthreadinstance.h>
 
 #if _WIN32
 #define random rand
@@ -39,11 +38,7 @@
 
 void TestMessage(void)
 {
-<<<<<<< HEAD
-    otInstance sContext;
-=======
     Thread::MessagePool messagePool;
->>>>>>> 9c984488
     Thread::Message *message;
     uint8_t writeBuffer[1024];
     uint8_t readBuffer[1024];
@@ -53,11 +48,7 @@
         writeBuffer[i] = static_cast<uint8_t>(random());
     }
 
-<<<<<<< HEAD
-    VerifyOrQuit((message = Thread::Message::New(&sContext, Thread::Message::kTypeIp6, 0)) != NULL,
-=======
     VerifyOrQuit((message = messagePool.New(Thread::Message::kTypeIp6, 0)) != NULL,
->>>>>>> 9c984488
                  "Message::New failed\n");
     SuccessOrQuit(message->SetLength(sizeof(writeBuffer)),
                   "Message::SetLength failed\n");
