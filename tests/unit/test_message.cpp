/*
 *  Copyright (c) 2016, Nest Labs, Inc.
 *  All rights reserved.
 *
 *  Redistribution and use in source and binary forms, with or without
 *  modification, are permitted provided that the following conditions are met:
 *  1. Redistributions of source code must retain the above copyright
 *     notice, this list of conditions and the following disclaimer.
 *  2. Redistributions in binary form must reproduce the above copyright
 *     notice, this list of conditions and the following disclaimer in the
 *     documentation and/or other materials provided with the distribution.
 *  3. Neither the name of the copyright holder nor the
 *     names of its contributors may be used to endorse or promote products
 *     derived from this software without specific prior written permission.
 *
 *  THIS SOFTWARE IS PROVIDED BY THE COPYRIGHT HOLDERS AND CONTRIBUTORS "AS IS"
 *  AND ANY EXPRESS OR IMPLIED WARRANTIES, INCLUDING, BUT NOT LIMITED TO, THE
 *  IMPLIED WARRANTIES OF MERCHANTABILITY AND FITNESS FOR A PARTICULAR PURPOSE
 *  ARE DISCLAIMED. IN NO EVENT SHALL THE COPYRIGHT HOLDER OR CONTRIBUTORS BE
 *  LIABLE FOR ANY DIRECT, INDIRECT, INCIDENTAL, SPECIAL, EXEMPLARY, OR
 *  CONSEQUENTIAL DAMAGES (INCLUDING, BUT NOT LIMITED TO, PROCUREMENT OF
 *  SUBSTITUTE GOODS OR SERVICES; LOSS OF USE, DATA, OR PROFITS; OR BUSINESS
 *  INTERRUPTION) HOWEVER CAUSED AND ON ANY THEORY OF LIABILITY, WHETHER IN
 *  CONTRACT, STRICT LIABILITY, OR TORT (INCLUDING NEGLIGENCE OR OTHERWISE)
 *  ARISING IN ANY WAY OUT OF THE USE OF THIS SOFTWARE, EVEN IF ADVISED OF THE
 *  POSSIBILITY OF SUCH DAMAGE.
 */

#include "test_util.h"
#include <openthread.h>
#include <common/debug.hpp>
#include <common/message.hpp>
#include <string.h>

extern"C" void otSignalTaskletPending(otInstance *)
{
}

<<<<<<< HEAD
extern "C" void otPlatDiagAlarmFired(otInstance *)
=======
extern "C" void otPlatDiagAlarmFired(void)
>>>>>>> 584690c2
{
}

void TestMessage(void)
{
    Thread::Message *message;
    uint8_t writeBuffer[1024];
    uint8_t readBuffer[1024];

    Thread::Message::Init();

    for (unsigned i = 0; i < sizeof(writeBuffer); i++)
    {
        writeBuffer[i] = static_cast<uint8_t>(random());
    }

    VerifyOrQuit((message = Thread::Message::New(Thread::Message::kTypeIp6, 0)) != NULL,
                 "Message::New failed\n");
    SuccessOrQuit(message->SetLength(sizeof(writeBuffer)),
                  "Message::SetLength failed\n");
    VerifyOrQuit(message->Write(0, sizeof(writeBuffer), writeBuffer) == sizeof(writeBuffer),
                 "Message::Write failed\n");
    VerifyOrQuit(message->Read(0, sizeof(readBuffer), readBuffer) == sizeof(readBuffer),
                 "Message::Read failed\n");
    VerifyOrQuit(memcmp(writeBuffer, readBuffer, sizeof(writeBuffer)) == 0,
                 "Message compare failed\n");
    VerifyOrQuit(message->GetLength() == 1024,
                 "Message::GetLength failed\n");
    SuccessOrQuit(Thread::Message::Free(*message),
                  "Message::Free failed\n");
}

int main(void)
{
    TestMessage();
    printf("All tests passed\n");
    return 0;
}<|MERGE_RESOLUTION|>--- conflicted
+++ resolved
@@ -36,11 +36,7 @@
 {
 }
 
-<<<<<<< HEAD
 extern "C" void otPlatDiagAlarmFired(otInstance *)
-=======
-extern "C" void otPlatDiagAlarmFired(void)
->>>>>>> 584690c2
 {
 }
 
