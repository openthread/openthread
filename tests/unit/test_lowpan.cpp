--- conflicted
+++ resolved
@@ -35,55 +35,14 @@
 #include <mac/mac.hpp>
 #include <thread/thread_netif.hpp>
 #include <thread/lowpan.hpp>
-#include <openthreadinstance.h>
 
 using namespace Thread;
 
 namespace Thread {
 
-<<<<<<< HEAD
-otInstance sContext;
-Lowpan::Lowpan sMockLowpan(sContext.mThreadNetif);
-=======
-extern "C" void otSignalTaskletPending(otInstance *)
-{
-}
-
-extern "C" bool otAreTaskletsPending(otInstance *)
-{
-    return false;
-}
-
-extern "C" void otPlatUartSendDone(void)
-{
-}
-
-extern "C" void otPlatUartReceived(const uint8_t *aBuf, uint16_t aBufLength)
-{
-    (void)aBuf;
-    (void)aBufLength;
-}
-
-extern "C" void otPlatDiagAlarmFired(otInstance *)
-{
-}
-
-extern "C" void otPlatDiagRadioTransmitDone(otInstance *, bool aRxPending, ThreadError aError)
-{
-    (void)aRxPending;
-    (void)aError;
-}
-
-extern "C" void otPlatDiagRadioReceiveDone(otInstance *, RadioPacket *aFrame, ThreadError aError)
-{
-    (void)aFrame;
-    (void)aError;
-}
-
 Ip6::Ip6 sIp6;
 ThreadNetif sMockThreadNetif(sIp6);
 Lowpan::Lowpan sMockLowpan(sMockThreadNetif);
->>>>>>> 9c984488
 
 void TestLowpanIphc(void)
 {
@@ -123,11 +82,7 @@
         frame.GetSrcAddr(macSource);
         frame.GetDstAddr(macDest);
 
-<<<<<<< HEAD
-        VerifyOrQuit((message = Ip6::Ip6::NewMessage(&sContext, 0)) != NULL,
-=======
         VerifyOrQuit((message = sIp6.mMessagePool.New(Message::kTypeIp6, 0)) != NULL,
->>>>>>> 9c984488
                      "6lo: Ip6::NewMessage failed");
 
         // ===> Test Lowpan::Decompress
