/*
 *  Copyright (c) 2016, The OpenThread Authors.
 *  All rights reserved.
 *
 *  Redistribution and use in source and binary forms, with or without
 *  modification, are permitted provided that the following conditions are met:
 *  1. Redistributions of source code must retain the above copyright
 *     notice, this list of conditions and the following disclaimer.
 *  2. Redistributions in binary form must reproduce the above copyright
 *     notice, this list of conditions and the following disclaimer in the
 *     documentation and/or other materials provided with the distribution.
 *  3. Neither the name of the copyright holder nor the
 *     names of its contributors may be used to endorse or promote products
 *     derived from this software without specific prior written permission.
 *
 *  THIS SOFTWARE IS PROVIDED BY THE COPYRIGHT HOLDERS AND CONTRIBUTORS "AS IS"
 *  AND ANY EXPRESS OR IMPLIED WARRANTIES, INCLUDING, BUT NOT LIMITED TO, THE
 *  IMPLIED WARRANTIES OF MERCHANTABILITY AND FITNESS FOR A PARTICULAR PURPOSE
 *  ARE DISCLAIMED. IN NO EVENT SHALL THE COPYRIGHT HOLDER OR CONTRIBUTORS BE
 *  LIABLE FOR ANY DIRECT, INDIRECT, INCIDENTAL, SPECIAL, EXEMPLARY, OR
 *  CONSEQUENTIAL DAMAGES (INCLUDING, BUT NOT LIMITED TO, PROCUREMENT OF
 *  SUBSTITUTE GOODS OR SERVICES; LOSS OF USE, DATA, OR PROFITS; OR BUSINESS
 *  INTERRUPTION) HOWEVER CAUSED AND ON ANY THEORY OF LIABILITY, WHETHER IN
 *  CONTRACT, STRICT LIABILITY, OR TORT (INCLUDING NEGLIGENCE OR OTHERWISE)
 *  ARISING IN ANY WAY OUT OF THE USE OF THIS SOFTWARE, EVEN IF ADVISED OF THE
 *  POSSIBILITY OF SUCH DAMAGE.
 */

#include "common/code_utils.hpp"
#include "common/debug.hpp"
#include "mac/mac.hpp"
#include "mac/mac_frame.hpp"
#include "radio/radio.hpp"

#include "test_platform.h"
#include "test_util.h"

namespace ot {

bool CompareReversed(const uint8_t *aFirst, const uint8_t *aSecond, uint16_t aLength)
{
    bool matches = true;

    for (uint16_t i = 0; i < aLength; i++)
    {
        if (aFirst[i] != aSecond[aLength - 1 - i])
        {
            matches = false;
            break;
        }
    }

    return matches;
}

void TestMacAddress(void)
{
    const uint8_t           kExtAddr[OT_EXT_ADDRESS_SIZE] = {0x12, 0x34, 0x56, 0x78, 0x9a, 0xbc, 0xde, 0xf0};
    const Mac::ShortAddress kShortAddr                    = 0x1234;

    ot::Instance *  instance;
    Mac::Address    addr;
    Mac::ExtAddress extAddr;
    uint8_t         buffer[OT_EXT_ADDRESS_SIZE];

    instance = testInitInstance();
    VerifyOrQuit(instance != NULL, "NULL instance\n");

    // Mac::ExtAddress

    extAddr.GenerateRandom();
    VerifyOrQuit(extAddr.IsLocal(), "Random Extended Address should have its Local bit set");
    VerifyOrQuit(!extAddr.IsGroup(), "Random Extended Address should not have its Group bit set");

    extAddr.CopyTo(buffer);
    VerifyOrQuit(memcmp(extAddr.m8, buffer, OT_EXT_ADDRESS_SIZE) == 0, "ExtAddress::CopyTo() failed");

    extAddr.CopyTo(buffer, Mac::ExtAddress::kReverseByteOrder);
    VerifyOrQuit(CompareReversed(extAddr.m8, buffer, OT_EXT_ADDRESS_SIZE), "ExtAddress::CopyTo() failed");

    extAddr.Set(kExtAddr);
    VerifyOrQuit(memcmp(extAddr.m8, kExtAddr, OT_EXT_ADDRESS_SIZE) == 0, "ExtAddress::Set() failed");

    extAddr.Set(kExtAddr, Mac::ExtAddress::kReverseByteOrder);
    VerifyOrQuit(CompareReversed(extAddr.m8, kExtAddr, OT_EXT_ADDRESS_SIZE), "ExtAddress::Set() failed");

    extAddr.SetLocal(true);
    VerifyOrQuit(extAddr.IsLocal(), "ExtAddress::SetLocal() failed");
    extAddr.SetLocal(false);
    VerifyOrQuit(!extAddr.IsLocal(), "ExtAddress::SetLocal() failed");
    extAddr.ToggleLocal();
    VerifyOrQuit(extAddr.IsLocal(), "ExtAddress::SetLocal() failed");
    extAddr.ToggleLocal();
    VerifyOrQuit(!extAddr.IsLocal(), "ExtAddress::SetLocal() failed");

    extAddr.SetGroup(true);
    VerifyOrQuit(extAddr.IsGroup(), "ExtAddress::SetGroup() failed");
    extAddr.SetGroup(false);
    VerifyOrQuit(!extAddr.IsGroup(), "ExtAddress::SetGroup() failed");
    extAddr.ToggleGroup();
    VerifyOrQuit(extAddr.IsGroup(), "ExtAddress::SetGroup() failed");
    extAddr.ToggleGroup();
    VerifyOrQuit(!extAddr.IsGroup(), "ExtAddress::SetGroup() failed");

    // Mac::Address

    VerifyOrQuit(addr.IsNone(), "Address constructor failed");
    VerifyOrQuit(addr.GetType() == Mac::Address::kTypeNone, "Address::GetType() failed");

    addr.SetShort(kShortAddr);
    VerifyOrQuit(addr.GetType() == Mac::Address::kTypeShort, "Address::GetType() failed");
    VerifyOrQuit(addr.IsShort(), "Address::SetShort() failed");
    VerifyOrQuit(!addr.IsExtended(), "Address::SetShort() failed");
    VerifyOrQuit(addr.GetShort() == kShortAddr, "Address::GetShort() failed");

    addr.SetExtended(extAddr);
    VerifyOrQuit(addr.GetType() == Mac::Address::kTypeExtended, "Address::GetType() failed");
    VerifyOrQuit(!addr.IsShort(), "Address::SetExtended() failed");
    VerifyOrQuit(addr.IsExtended(), "Address::SetExtended() failed");
    VerifyOrQuit(addr.GetExtended() == extAddr, "Address::GetExtended() failed");

    addr.SetExtended(extAddr.m8, Mac::ExtAddress::kReverseByteOrder);
    VerifyOrQuit(addr.GetType() == Mac::Address::kTypeExtended, "Address::GetType() failed");
    VerifyOrQuit(!addr.IsShort(), "Address::SetExtended() failed");
    VerifyOrQuit(addr.IsExtended(), "Address::SetExtended() failed");
    VerifyOrQuit(CompareReversed(addr.GetExtended().m8, extAddr.m8, OT_EXT_ADDRESS_SIZE),
                 "Address::SetExtended() reverse byte order failed");

    addr.SetNone();
    VerifyOrQuit(addr.GetType() == Mac::Address::kTypeNone, "Address::GetType() failed");
    VerifyOrQuit(addr.IsNone(), "Address:SetNone() failed");
    VerifyOrQuit(!addr.IsShort(), "Address::SetNone() failed");
    VerifyOrQuit(!addr.IsExtended(), "Address::SetNone() failed");

    VerifyOrQuit(!addr.IsBroadcast(), "Address:IsBroadcast() failed");
    VerifyOrQuit(!addr.IsShortAddrInvalid(), "Address:IsShortAddrInvalid() failed");

    addr.SetExtended(extAddr);
    VerifyOrQuit(!addr.IsBroadcast(), "Address:IsBroadcast() failed");
    VerifyOrQuit(!addr.IsShortAddrInvalid(), "Address:IsShortAddrInvalid() failed");

    addr.SetShort(kShortAddr);
    VerifyOrQuit(!addr.IsBroadcast(), "Address:IsBroadcast() failed");
    VerifyOrQuit(!addr.IsShortAddrInvalid(), "Address:IsShortAddrInvalid() failed");

    addr.SetShort(Mac::kShortAddrBroadcast);
    VerifyOrQuit(addr.IsBroadcast(), "Address:IsBroadcast() failed");
    VerifyOrQuit(!addr.IsShortAddrInvalid(), "Address:IsShortAddrInvalid() failed");

    addr.SetShort(Mac::kShortAddrInvalid);
    VerifyOrQuit(!addr.IsBroadcast(), "Address:IsBroadcast() failed");
    VerifyOrQuit(addr.IsShortAddrInvalid(), "Address:IsShortAddrInvalid() failed");

    testFreeInstance(instance);
}

void CompareNetworkName(const Mac::NetworkName &aNetworkName, const char *aNameString)
{
    uint8_t len = static_cast<uint8_t>(strlen(aNameString));

    VerifyOrQuit(strcmp(aNetworkName.GetAsCString(), aNameString) == 0, "NetworkName does not match expected value");

    VerifyOrQuit(aNetworkName.GetAsData().GetLength() == len, "NetworkName:GetAsData().GetLength() is incorrect");
    VerifyOrQuit(memcmp(aNetworkName.GetAsData().GetBuffer(), aNameString, len) == 0,
                 "NetworkName:GetAsData().GetBuffer() is incorrect");
}

void TestMacNetworkName(void)
{
    const char kEmptyName[]   = "";
    const char kName1[]       = "network";
    const char kName2[]       = "network-name";
    const char kLongName[]    = "0123456789abcdef";
    const char kTooLongName[] = "0123456789abcdef0";

    char             buffer[sizeof(kTooLongName) + 2];
    uint8_t          len;
    Mac::NetworkName networkName;

    CompareNetworkName(networkName, kEmptyName);

    SuccessOrQuit(networkName.Set(Mac::NameData(kName1, sizeof(kName1))), "NetworkName::Set() failed");
    CompareNetworkName(networkName, kName1);

    VerifyOrQuit(networkName.Set(Mac::NameData(kName1, sizeof(kName1))) == OT_ERROR_ALREADY,
                 "NetworkName::Set() accepted same name without returning OT_ERROR_ALREADY");
    CompareNetworkName(networkName, kName1);

    VerifyOrQuit(networkName.Set(Mac::NameData(kName1, sizeof(kName1) - 1)) == OT_ERROR_ALREADY,
                 "NetworkName::Set() accepted same name without returning OT_ERROR_ALREADY");

    SuccessOrQuit(networkName.Set(Mac::NameData(kName2, sizeof(kName2))), "NetworkName::Set() failed");
    CompareNetworkName(networkName, kName2);

    SuccessOrQuit(networkName.Set(Mac::NameData(kEmptyName, 0)), "NetworkName::Set() failed");
    CompareNetworkName(networkName, kEmptyName);

    SuccessOrQuit(networkName.Set(Mac::NameData(kLongName, sizeof(kLongName))), "NetworkName::Set() failed");
    CompareNetworkName(networkName, kLongName);

    VerifyOrQuit(networkName.Set(Mac::NameData(kLongName, sizeof(kLongName) - 1)) == OT_ERROR_ALREADY,
                 "NetworkName::Set() accepted same name without returning OT_ERROR_ALREADY");

    SuccessOrQuit(networkName.Set(Mac::NameData(NULL, 0)), "NetworkName::Set() failed");
    CompareNetworkName(networkName, kEmptyName);

    SuccessOrQuit(networkName.Set(Mac::NameData(kName1, sizeof(kName1))), "NetworkName::Set() failed");

    VerifyOrQuit(networkName.Set(Mac::NameData(kTooLongName, sizeof(kTooLongName))) == OT_ERROR_INVALID_ARGS,
                 "NetworkName::Set() accepted an invalid (too long) name");

    CompareNetworkName(networkName, kName1);

    memset(buffer, 'a', sizeof(buffer));
    len = networkName.GetAsData().CopyTo(buffer, 1);
    VerifyOrQuit(len == 1, "NameData::CopyTo() failed");
    VerifyOrQuit(buffer[0] == kName1[0], "NameData::CopyTo() failed");
    VerifyOrQuit(buffer[1] == 'a', "NameData::CopyTo() failed");

    memset(buffer, 'a', sizeof(buffer));
    len = networkName.GetAsData().CopyTo(buffer, sizeof(kName1) - 1);
    VerifyOrQuit(len == sizeof(kName1) - 1, "NameData::CopyTo() failed");
    VerifyOrQuit(memcmp(buffer, kName1, sizeof(kName1) - 1) == 0, "NameData::CopyTo() failed");
    VerifyOrQuit(buffer[sizeof(kName1)] == 'a', "NameData::CopyTo() failed");

    memset(buffer, 'a', sizeof(buffer));
    len = networkName.GetAsData().CopyTo(buffer, sizeof(buffer));
    VerifyOrQuit(len == sizeof(kName1) - 1, "NameData::CopyTo() failed");
    VerifyOrQuit(memcmp(buffer, kName1, sizeof(kName1) - 1) == 0, "NameData::CopyTo() failed");
    VerifyOrQuit(buffer[sizeof(kName1)] == 0, "NameData::CopyTo() failed");
}

void TestMacHeader(void)
{
    static const struct
    {
        uint16_t fcf;
        uint8_t  secCtl;
        uint8_t  headerLength;
    } tests[] = {
        {Mac::Frame::kFcfFrameVersion2006 | Mac::Frame::kFcfDstAddrNone | Mac::Frame::kFcfSrcAddrNone, 0, 3},
        {Mac::Frame::kFcfFrameVersion2006 | Mac::Frame::kFcfDstAddrNone | Mac::Frame::kFcfSrcAddrShort, 0, 7},
        {Mac::Frame::kFcfFrameVersion2006 | Mac::Frame::kFcfDstAddrNone | Mac::Frame::kFcfSrcAddrExt, 0, 13},
        {Mac::Frame::kFcfFrameVersion2006 | Mac::Frame::kFcfDstAddrShort | Mac::Frame::kFcfSrcAddrNone, 0, 7},
        {Mac::Frame::kFcfFrameVersion2006 | Mac::Frame::kFcfDstAddrExt | Mac::Frame::kFcfSrcAddrNone, 0, 13},
        {Mac::Frame::kFcfFrameVersion2006 | Mac::Frame::kFcfDstAddrShort | Mac::Frame::kFcfSrcAddrShort, 0, 11},
        {Mac::Frame::kFcfFrameVersion2006 | Mac::Frame::kFcfDstAddrShort | Mac::Frame::kFcfSrcAddrExt, 0, 17},
        {Mac::Frame::kFcfFrameVersion2006 | Mac::Frame::kFcfDstAddrExt | Mac::Frame::kFcfSrcAddrShort, 0, 17},
        {Mac::Frame::kFcfFrameVersion2006 | Mac::Frame::kFcfDstAddrExt | Mac::Frame::kFcfSrcAddrExt, 0, 23},

        {Mac::Frame::kFcfFrameVersion2006 | Mac::Frame::kFcfDstAddrShort | Mac::Frame::kFcfSrcAddrShort |
             Mac::Frame::kFcfPanidCompression,
         0, 9},
        {Mac::Frame::kFcfFrameVersion2006 | Mac::Frame::kFcfDstAddrShort | Mac::Frame::kFcfSrcAddrExt |
             Mac::Frame::kFcfPanidCompression,
         0, 15},
        {Mac::Frame::kFcfFrameVersion2006 | Mac::Frame::kFcfDstAddrExt | Mac::Frame::kFcfSrcAddrShort |
             Mac::Frame::kFcfPanidCompression,
         0, 15},
        {Mac::Frame::kFcfFrameVersion2006 | Mac::Frame::kFcfDstAddrExt | Mac::Frame::kFcfSrcAddrExt |
             Mac::Frame::kFcfPanidCompression,
         0, 21},

        {Mac::Frame::kFcfFrameVersion2006 | Mac::Frame::kFcfDstAddrShort | Mac::Frame::kFcfSrcAddrShort |
             Mac::Frame::kFcfPanidCompression | Mac::Frame::kFcfSecurityEnabled,
         Mac::Frame::kSecMic32 | Mac::Frame::kKeyIdMode1, 15},
        {Mac::Frame::kFcfFrameVersion2006 | Mac::Frame::kFcfDstAddrShort | Mac::Frame::kFcfSrcAddrShort |
             Mac::Frame::kFcfPanidCompression | Mac::Frame::kFcfSecurityEnabled,
         Mac::Frame::kSecMic32 | Mac::Frame::kKeyIdMode2, 19},
    };

    for (unsigned i = 0; i < OT_ARRAY_LENGTH(tests); i++)
    {
        uint8_t      psdu[Mac::Frame::kMtu];
        Mac::TxFrame frame;

        frame.mPsdu = psdu;

        frame.InitMacHeader(tests[i].fcf, tests[i].secCtl);
        printf("%d\n", frame.GetHeaderLength());
        VerifyOrQuit(frame.GetHeaderLength() == tests[i].headerLength, "MacHeader test failed");
    }
}

void VerifyChannelMaskContent(const Mac::ChannelMask &aMask, uint8_t *aChannels, uint8_t aLength)
{
    uint8_t index = 0;
    uint8_t channel;

    for (channel = Radio::kChannelMin; channel <= Radio::kChannelMax; channel++)
    {
        if (index < aLength)
        {
            if (channel == aChannels[index])
            {
                index++;
                VerifyOrQuit(aMask.ContainsChannel(channel), "ChannelMask.ContainsChannel() failed");
            }
            else
            {
                VerifyOrQuit(!aMask.ContainsChannel(channel), "ChannelMask.ContainsChannel() failed");
            }
        }
    }

    index   = 0;
    channel = Mac::ChannelMask::kChannelIteratorFirst;

    while (aMask.GetNextChannel(channel) == OT_ERROR_NONE)
    {
        VerifyOrQuit(channel == aChannels[index++], "ChannelMask.GetNextChannel() failed");
    }

    VerifyOrQuit(index == aLength, "ChannelMask.GetNextChannel() failed");

    if (aLength == 1)
    {
        VerifyOrQuit(aMask.IsSingleChannel(), "ChannelMask.IsSingleChannel() failed");
    }
    else
    {
        VerifyOrQuit(!aMask.IsSingleChannel(), "ChannelMask.IsSingleChannel() failed");
    }

    VerifyOrQuit(aLength == aMask.GetNumberOfChannels(), "ChannelMask.GetNumberOfChannels() failed");
}

void TestMacChannelMask(void)
{
    uint8_t all_channels[] = {11, 12, 13, 14, 15, 16, 17, 18, 19, 20, 21, 22, 23, 24, 25, 26};
    uint8_t channels1[]    = {11, 14, 15, 16, 17, 20, 21, 22, 24, 25};
    uint8_t channels2[]    = {14, 21, 26};
    uint8_t channels3[]    = {14, 21};
    uint8_t channles4[]    = {20};

    Mac::ChannelMask mask1;
    Mac::ChannelMask mask2(Radio::kSupportedChannels);

    printf("Testing Mac::ChannelMask\n");

    VerifyOrQuit(mask1.IsEmpty(), "ChannelMask.IsEmpty failed");
    printf("empty = %s\n", mask1.ToString().AsCString());

    VerifyOrQuit(!mask2.IsEmpty(), "ChannelMask.IsEmpty failed");
    VerifyOrQuit(mask2.GetMask() == Radio::kSupportedChannels, "ChannelMask.GetMask() failed");
    printf("all_channels = %s\n", mask2.ToString().AsCString());

    mask1.SetMask(Radio::kSupportedChannels);
    VerifyOrQuit(!mask1.IsEmpty(), "ChannelMask.IsEmpty failed");
    VerifyOrQuit(mask1.GetMask() == Radio::kSupportedChannels, "ChannelMask.GetMask() failed");

    VerifyChannelMaskContent(mask1, all_channels, sizeof(all_channels));

    // Test ChannelMask::RemoveChannel()
    for (uint8_t index = 0; index < sizeof(all_channels) - 1; index++)
    {
        mask1.RemoveChannel(all_channels[index]);
        VerifyChannelMaskContent(mask1, &all_channels[index + 1], sizeof(all_channels) - 1 - index);
    }

    mask1.Clear();
    VerifyOrQuit(mask1.IsEmpty(), "ChannelMask.IsEmpty failed");
    VerifyChannelMaskContent(mask1, NULL, 0);

    for (uint16_t index = 0; index < sizeof(channels1); index++)
    {
        mask1.AddChannel(channels1[index]);
    }

    printf("channels1 = %s\n", mask1.ToString().AsCString());

    VerifyOrQuit(!mask1.IsEmpty(), "ChannelMask.IsEmpty failed");
    VerifyChannelMaskContent(mask1, channels1, sizeof(channels1));

    mask2.Clear();

    for (uint16_t index = 0; index < sizeof(channels2); index++)
    {
        mask2.AddChannel(channels2[index]);
    }

    printf("channels2 = %s\n", mask2.ToString().AsCString());

    VerifyOrQuit(!mask2.IsEmpty(), "ChannelMask.IsEmpty failed");
    VerifyChannelMaskContent(mask2, channels2, sizeof(channels2));

    mask1.Intersect(mask2);
    VerifyChannelMaskContent(mask1, channels3, sizeof(channels3));

    mask2.Clear();
    mask2.AddChannel(channles4[0]);
    VerifyChannelMaskContent(mask2, channles4, sizeof(channles4));

    printf("channels4 = %s\n", mask2.ToString().AsCString());

    mask1.Clear();
    mask2.Clear();
    VerifyOrQuit(mask1 == mask2, "ChannelMask.operator== failed");

    mask1.SetMask(Radio::kSupportedChannels);
    mask2.SetMask(Radio::kSupportedChannels);
    VerifyOrQuit(mask1 == mask2, "ChannelMask.operator== failed");

    mask1.Clear();
    VerifyOrQuit(mask1 != mask2, "ChannelMask.operator== failed");
}

void TestMacFrameApi(void)
{
<<<<<<< HEAD
    uint8_t    ack_psdu1[] = {0x02, 0x10, 0x5e, 0xd2, 0x9b};
    Mac::Frame frame;

    // IEEE 802.15.4 Ack, Sequence Number: 94
    //    Frame Control Field: 0x1002
    //        .... .... .... .010 = Frame Type: Ack (0x2)
    //        .... .... .... 0... = Security Enabled: False
    //        .... .... ...0 .... = Frame Pending: False
    //        .... .... ..0. .... = Acknowledge Request: False
    //        .... .... .0.. .... = PAN ID Compression: False
    //        .... ...0 .... .... = Sequence Number Suppression: False
    //        .... ..0. .... .... = Information Elements Present: False
    //        .... 00.. .... .... = Destination Addressing Mode: None (0x0)
    //        ..01 .... .... .... = Frame Version: IEEE Std 802.15.4-2006 (1)
    //        00.. .... .... .... = Source Addressing Mode: None (0x0)
    //    Sequence Number: 94
    //    FCS: 0x9bd2 (Correct)
    frame.mPsdu = ack_psdu1;
=======
    uint8_t ack_psdu1[] = {0x02, 0x10, 0x5e, 0xd2, 0x9b};

    Mac::Frame frame;

#if (OPENTHREAD_CONFIG_THREAD_VERSION >= OT_THREAD_VERSION_1_2)
    uint8_t data_psdu1[] = {0x29, 0xee, 0x53, 0xce, 0xfa, 0x01, 0x00, 0x00, 0x00, 0x00, 0x0a, 0x6e, 0x16, 0x05,
                            0x00, 0x00, 0x00, 0x00, 0x0a, 0x6e, 0x16, 0x0d, 0x01, 0x00, 0x00, 0x00, 0x01};
    otError error;
    uint8_t scf; // SecurityControlField
#endif

    // Imm-Ack, Sequence Number: 94
    //   Frame Control Field: 0x1002
    //     .... .... .... .010 = Frame Type: Ack (0x2)
    //     .... .... .... 0... = Security Enabled: False
    //     .... .... ...0 .... = Frame Pending: False
    //     .... .... ..0. .... = Acknowledge Request: False
    //     .... .... .0.. .... = PAN ID Compression: False
    //     .... ...0 .... .... = Sequence Number Suppression: False
    //     .... ..0. .... .... = Information Elements Present: False
    //     .... 00.. .... .... = Destination Addressing Mode: None (0x0)
    //     ..01 .... .... .... = Frame Version: IEEE Std 802.15.4-2006 (1)
    //     00.. .... .... .... = Source Addressing Mode: None (0x0)
    //   Sequence Number: 94
    //   FCS: 0x9bd2 (Correct)
    frame.mPsdu   = ack_psdu1;
    frame.mLength = sizeof(ack_psdu1);
>>>>>>> f37d72e5
    VerifyOrQuit(frame.GetType() == Mac::Frame::kFcfFrameAck, "Mac::Frame::GetType() failed\n");
    VerifyOrQuit(frame.GetSecurityEnabled() == false, "Mac::Frame::GetSecurityEnabled() failed\n");
    VerifyOrQuit(frame.GetFramePending() == false, "Mac::Frame::GetFramePendIng() failed\n");
    VerifyOrQuit(frame.GetAckRequest() == false, "Mac::Frame::GetAckRequest failed\n");
    VerifyOrQuit(frame.IsIePresent() == false, "Mac::Frame::IsIePresent failed\n");
<<<<<<< HEAD
=======
    VerifyOrQuit(frame.IsDstPanIdPresent() == false, "Mac::Frame::IsDstPanIdPresent failed\n");
>>>>>>> f37d72e5
    VerifyOrQuit(frame.IsDstAddrPresent() == false, "Mac::Frame::IsDstAddrPresent failed\n");
    VerifyOrQuit(frame.GetVersion() == Mac::Frame::kFcfFrameVersion2006, "Mac::Frame::GetVersion failed\n");
    VerifyOrQuit(frame.IsSrcAddrPresent() == false, "Mac::Frame::IsSrcAddrPresent failed\n");
    VerifyOrQuit(frame.GetSequence() == 94, "Mac::Frame::GetSequence failed\n");
<<<<<<< HEAD
=======

#if (OPENTHREAD_CONFIG_THREAD_VERSION >= OT_THREAD_VERSION_1_2)
    // IEEE 802.15.4-2015 Data
    //   Sequence Number: 83
    //   Destination PAN: 0xface
    //   Destination: 16:6e:0a:00:00:00:00:01
    //   Extended Source: 16:6e:0a:00:00:00:00:05
    //   Auxiliary Security Header
    //     Security Control Field: 0x0d
    frame.mPsdu   = data_psdu1;
    frame.mLength = sizeof(data_psdu1);
    VerifyOrQuit(frame.IsVersion2015() == true, "Mac::Frame::IsVersion2015 failed\n");
    VerifyOrQuit(frame.IsDstPanIdPresent() == true, "Mac::Frame::IsDstPanIdPresent failed\n");
    VerifyOrQuit(frame.IsDstAddrPresent() == true, "Mac::Frame::IsDstAddrPresent failed\n");
    VerifyOrQuit(frame.IsSrcAddrPresent() == true, "Mac::Frame::IsSrcAddrPresent failed\n");
    VerifyOrQuit((error = frame.GetSecurityControlField(scf)) == OT_ERROR_NONE,
                 "Mac::Frame::GetSecurityControlField failed\n");
    VerifyOrQuit(scf == 0x0d, "Mac::Frame::GetSecurityControlField value failed\n");
    frame.SetSecurityControlField(0xff);
    VerifyOrQuit((error = frame.GetSecurityControlField(scf)) == OT_ERROR_NONE,
                 "Mac::Frame::GetSecurityControlField failed\n");
    VerifyOrQuit(scf == 0xff, "Mac::Frame::SetSecurityControlField value failed\n");
#endif // OPENTHREAD_CONFIG_THREAD_VERSION >= OT_THREAD_VERSION_1_2
>>>>>>> f37d72e5
}

} // namespace ot

int main(void)
{
    ot::TestMacAddress();
    ot::TestMacNetworkName();
    ot::TestMacHeader();
    ot::TestMacChannelMask();
    ot::TestMacFrameApi();
    printf("All tests passed\n");
    return 0;
}<|MERGE_RESOLUTION|>--- conflicted
+++ resolved
@@ -407,26 +407,6 @@
 
 void TestMacFrameApi(void)
 {
-<<<<<<< HEAD
-    uint8_t    ack_psdu1[] = {0x02, 0x10, 0x5e, 0xd2, 0x9b};
-    Mac::Frame frame;
-
-    // IEEE 802.15.4 Ack, Sequence Number: 94
-    //    Frame Control Field: 0x1002
-    //        .... .... .... .010 = Frame Type: Ack (0x2)
-    //        .... .... .... 0... = Security Enabled: False
-    //        .... .... ...0 .... = Frame Pending: False
-    //        .... .... ..0. .... = Acknowledge Request: False
-    //        .... .... .0.. .... = PAN ID Compression: False
-    //        .... ...0 .... .... = Sequence Number Suppression: False
-    //        .... ..0. .... .... = Information Elements Present: False
-    //        .... 00.. .... .... = Destination Addressing Mode: None (0x0)
-    //        ..01 .... .... .... = Frame Version: IEEE Std 802.15.4-2006 (1)
-    //        00.. .... .... .... = Source Addressing Mode: None (0x0)
-    //    Sequence Number: 94
-    //    FCS: 0x9bd2 (Correct)
-    frame.mPsdu = ack_psdu1;
-=======
     uint8_t ack_psdu1[] = {0x02, 0x10, 0x5e, 0xd2, 0x9b};
 
     Mac::Frame frame;
@@ -454,22 +434,16 @@
     //   FCS: 0x9bd2 (Correct)
     frame.mPsdu   = ack_psdu1;
     frame.mLength = sizeof(ack_psdu1);
->>>>>>> f37d72e5
     VerifyOrQuit(frame.GetType() == Mac::Frame::kFcfFrameAck, "Mac::Frame::GetType() failed\n");
     VerifyOrQuit(frame.GetSecurityEnabled() == false, "Mac::Frame::GetSecurityEnabled() failed\n");
     VerifyOrQuit(frame.GetFramePending() == false, "Mac::Frame::GetFramePendIng() failed\n");
     VerifyOrQuit(frame.GetAckRequest() == false, "Mac::Frame::GetAckRequest failed\n");
     VerifyOrQuit(frame.IsIePresent() == false, "Mac::Frame::IsIePresent failed\n");
-<<<<<<< HEAD
-=======
     VerifyOrQuit(frame.IsDstPanIdPresent() == false, "Mac::Frame::IsDstPanIdPresent failed\n");
->>>>>>> f37d72e5
     VerifyOrQuit(frame.IsDstAddrPresent() == false, "Mac::Frame::IsDstAddrPresent failed\n");
     VerifyOrQuit(frame.GetVersion() == Mac::Frame::kFcfFrameVersion2006, "Mac::Frame::GetVersion failed\n");
     VerifyOrQuit(frame.IsSrcAddrPresent() == false, "Mac::Frame::IsSrcAddrPresent failed\n");
     VerifyOrQuit(frame.GetSequence() == 94, "Mac::Frame::GetSequence failed\n");
-<<<<<<< HEAD
-=======
 
 #if (OPENTHREAD_CONFIG_THREAD_VERSION >= OT_THREAD_VERSION_1_2)
     // IEEE 802.15.4-2015 Data
@@ -493,7 +467,6 @@
                  "Mac::Frame::GetSecurityControlField failed\n");
     VerifyOrQuit(scf == 0xff, "Mac::Frame::SetSecurityControlField value failed\n");
 #endif // OPENTHREAD_CONFIG_THREAD_VERSION >= OT_THREAD_VERSION_1_2
->>>>>>> f37d72e5
 }
 
 } // namespace ot
