/*
 *  Copyright (c) 2016, The OpenThread Authors.
 *  All rights reserved.
 *
 *  Redistribution and use in source and binary forms, with or without
 *  modification, are permitted provided that the following conditions are met:
 *  1. Redistributions of source code must retain the above copyright
 *     notice, this list of conditions and the following disclaimer.
 *  2. Redistributions in binary form must reproduce the above copyright
 *     notice, this list of conditions and the following disclaimer in the
 *     documentation and/or other materials provided with the distribution.
 *  3. Neither the name of the copyright holder nor the
 *     names of its contributors may be used to endorse or promote products
 *     derived from this software without specific prior written permission.
 *
 *  THIS SOFTWARE IS PROVIDED BY THE COPYRIGHT HOLDERS AND CONTRIBUTORS "AS IS"
 *  AND ANY EXPRESS OR IMPLIED WARRANTIES, INCLUDING, BUT NOT LIMITED TO, THE
 *  IMPLIED WARRANTIES OF MERCHANTABILITY AND FITNESS FOR A PARTICULAR PURPOSE
 *  ARE DISCLAIMED. IN NO EVENT SHALL THE COPYRIGHT HOLDER OR CONTRIBUTORS BE
 *  LIABLE FOR ANY DIRECT, INDIRECT, INCIDENTAL, SPECIAL, EXEMPLARY, OR
 *  CONSEQUENTIAL DAMAGES (INCLUDING, BUT NOT LIMITED TO, PROCUREMENT OF
 *  SUBSTITUTE GOODS OR SERVICES; LOSS OF USE, DATA, OR PROFITS; OR BUSINESS
 *  INTERRUPTION) HOWEVER CAUSED AND ON ANY THEORY OF LIABILITY, WHETHER IN
 *  CONTRACT, STRICT LIABILITY, OR TORT (INCLUDING NEGLIGENCE OR OTHERWISE)
 *  ARISING IN ANY WAY OUT OF THE USE OF THIS SOFTWARE, EVEN IF ADVISED OF THE
 *  POSSIBILITY OF SUCH DAMAGE.
 */

#if _WIN32
#define _CRT_SECURE_NO_WARNINGS
#include <windows.h>
#endif

#include <openthread.h>

#include <common/code_utils.hpp>
#include <platform/alarm.h>
#include <platform/logging.h>
#include <platform/misc.h>
#include <platform/radio.h>
#include <platform/random.h>

#include <stdio.h>
#include <stdlib.h>
#include <string.h>

enum
{
    kCallCountIndexAlarmStop = 0,
    kCallCountIndexAlarmStart,
    kCallCountIndexTimerHandler,

    kCallCountIndexMax
};

uint32_t sNow;
uint32_t sPlatT0;
uint32_t sPlatDt;
bool     sTimerOn;
uint32_t sCallCount[kCallCountIndexMax];

bool sDiagMode = false;

enum
{
    kFlashSize = 0x40000,
    kFlashPageSize = 0x800,
};

uint8_t sFlashBuffer[kFlashSize];

extern "C" {

    void otSignalTaskletPending(otInstance *)
    {
    }

    //
    // Alarm
    //

    void otPlatAlarmStop(otInstance *)
    {
        sTimerOn = false;
        sCallCount[kCallCountIndexAlarmStop]++;
    }

    void otPlatAlarmStartAt(otInstance *, uint32_t aT0, uint32_t aDt)
    {
        sTimerOn = true;
        sCallCount[kCallCountIndexAlarmStart]++;
        sPlatT0 = aT0;
        sPlatDt = aDt;
    }

    uint32_t otPlatAlarmGetNow(void)
    {
        return sNow;
    }

    //
    // Radio
    //

    void otPlatRadioGetIeeeEui64(otInstance *, uint8_t *)
    {
    }

    void otPlatRadioSetPanId(otInstance *, uint16_t)
    {
    }

    void otPlatRadioSetExtendedAddress(otInstance *, uint8_t *)
    {
    }

    void otPlatRadioSetShortAddress(otInstance *, uint16_t)
    {
    }

    void otPlatRadioSetPromiscuous(otInstance *, bool)
    {
    }

    ThreadError otPlatRadioEnable(otInstance *)
    {
        return kThreadError_None;
    }

    ThreadError otPlatRadioDisable(otInstance *)
    {
        return kThreadError_None;
    }

    ThreadError otPlatRadioSleep(otInstance *)
    {
        return kThreadError_None;
    }

    ThreadError otPlatRadioReceive(otInstance *, uint8_t)
    {
        return kThreadError_None;
    }

    ThreadError otPlatRadioTransmit(otInstance *)
    {
        return kThreadError_None;
    }

    RadioPacket *otPlatRadioGetTransmitBuffer(otInstance *)
    {
        return (RadioPacket *)0;
    }

    int8_t otPlatRadioGetRssi(otInstance *)
    {
        return 0;
    }

    otRadioCaps otPlatRadioGetCaps(otInstance *)
    {
        return kRadioCapsNone;
    }

    bool otPlatRadioGetPromiscuous(otInstance *)
    {
        return false;
    }

    void otPlatRadioEnableSrcMatch(otInstance *aInstance, bool aEnable)
    {
        (void)aInstance;
        (void)aEnable;
    }

    ThreadError otPlatRadioAddSrcMatchShortEntry(otInstance *aInstance, const uint16_t aShortAddress)
    {
        (void)aInstance;
        (void)aShortAddress;
        return kThreadError_None;
    }

    ThreadError otPlatRadioAddSrcMatchExtEntry(otInstance *aInstance, const uint8_t *aExtAddress)
    {
        (void)aInstance;
        (void)aExtAddress;
        return kThreadError_None;
    }

    ThreadError otPlatRadioClearSrcMatchShortEntry(otInstance *aInstance, const uint16_t aShortAddress)
    {
        (void)aInstance;
        (void)aShortAddress;
        return kThreadError_None;
    }

    ThreadError otPlatRadioClearSrcMatchExtEntry(otInstance *aInstance, const uint8_t *aExtAddress)
    {
        (void)aInstance;
        (void)aExtAddress;
        return kThreadError_None;
    }

    void otPlatRadioClearSrcMatchShortEntries(otInstance *aInstance)
    {
        (void)aInstance;
    }

    void otPlatRadioClearSrcMatchExtEntries(otInstance *aInstance)
    {
        (void)aInstance;
    }

    ThreadError otPlatRadioEnergyScan(otInstance *, uint8_t, uint16_t)
    {
        return kThreadError_NotImplemented;
    }

    //
    // Random
    //

    uint32_t otPlatRandomGet(void)
    {
#if _WIN32
        return (uint32_t)rand();
#else
        return (uint32_t)random();
#endif
    }

    ThreadError otPlatRandomSecureGet(uint16_t aInputLength, uint8_t *aOutput, uint16_t *aOutputLength)
    {
        ThreadError error = kThreadError_None;

        VerifyOrExit(aOutput && aOutputLength, error = kThreadError_InvalidArgs);

        for (uint16_t length = 0; length < aInputLength; length++)
        {
            aOutput[length] = (uint8_t)otPlatRandomGet();
        }

        *aOutputLength = aInputLength;

exit:
        return error;
    }

    //
    // Diag
    //

    void otPlatDiagProcess(int argc, char *argv[], char *aOutput)
    {
        // no more diagnostics features for Posix platform
        sprintf(aOutput, "diag feature '%s' is not supported\r\n", argv[0]);
        (void)argc;
    }

    void otPlatDiagModeSet(bool aMode)
    {
        sDiagMode = aMode;
    }

    bool otPlatDiagModeGet()
    {
        return sDiagMode;
    }

    void otPlatDiagAlarmFired(otInstance *)
    {
    }

    void otPlatDiagRadioTransmitDone(otInstance *, bool, ThreadError)
    {
    }

    void otPlatDiagRadioReceiveDone(otInstance *, RadioPacket *, ThreadError)
    {
    }

    //
    // Uart
    //

    void otPlatUartSendDone(void)
    {
    }

    void otPlatUartReceived(const uint8_t *, uint16_t)
    {
    }

    //
    // Misc
    //

    void otPlatReset(otInstance *aInstance)
    {
        (void)aInstance;
    }

    otPlatResetReason otPlatGetResetReason(otInstance *aInstance)
    {
        (void)aInstance;
        return kPlatResetReason_PowerOn;
    }

<<<<<<< HEAD
    void otPlatLog(otLogLevel , otLogRegion , const char *, ...)
    {
=======
    //
    // Flash
    //
    ThreadError otPlatFlashInit(void)
    {
        memset(sFlashBuffer, 0xff, kFlashSize);
        return kThreadError_None;
    }

    uint32_t otPlatFlashGetSize(void)
    {
        return kFlashSize;
    }

    ThreadError otPlatFlashErasePage(uint32_t aAddress)
    {
        ThreadError error = kThreadError_None;
        uint32_t address;

        VerifyOrExit(aAddress < kFlashSize, error = kThreadError_InvalidArgs);

        // Get start address of the flash page that includes aAddress
        address = aAddress & (~(uint32_t)(kFlashPageSize - 1));
        memset(sFlashBuffer + address, 0xff, kFlashPageSize);

exit:
        return error;
    }

    ThreadError otPlatFlashStatusWait(uint32_t aTimeout)
    {
        (void)aTimeout;
        return kThreadError_None;
    }

    uint32_t otPlatFlashWrite(uint32_t aAddress, uint8_t *aData, uint32_t aSize)
    {
        uint32_t ret = 0;
        uint8_t byte;

        VerifyOrExit(aAddress < kFlashSize, ;);

        for (uint32_t index = 0; index < aSize; index++)
        {
            byte = sFlashBuffer[aAddress + index];
            byte &= aData[index];
            sFlashBuffer[aAddress + index] = byte;
        }

        ret = aSize;

exit:
        return ret;
    }

    uint32_t otPlatFlashRead(uint32_t aAddress, uint8_t *aData, uint32_t aSize)
    {
        uint32_t ret = 0;

        VerifyOrExit(aAddress < kFlashSize, ;);

        memcpy(aData, sFlashBuffer + aAddress, aSize);
        ret = aSize;

exit:
        return ret;
>>>>>>> 6878c63f
    }

} // extern "C"<|MERGE_RESOLUTION|>--- conflicted
+++ resolved
@@ -306,10 +306,10 @@
         return kPlatResetReason_PowerOn;
     }
 
-<<<<<<< HEAD
     void otPlatLog(otLogLevel , otLogRegion , const char *, ...)
     {
-=======
+    }
+
     //
     // Flash
     //
@@ -376,7 +376,6 @@
 
 exit:
         return ret;
->>>>>>> 6878c63f
     }
 
 } // extern "C"