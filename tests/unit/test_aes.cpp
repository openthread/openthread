--- conflicted
+++ resolved
@@ -33,15 +33,12 @@
 #include <crypto/mbedtls.hpp>
 #include <string.h>
 
-<<<<<<< HEAD
-=======
 static Thread::Crypto::MbedTls mbedtls;
 
 extern"C" void otSignalTaskletPending(otInstance *)
 {
 }
 
->>>>>>> 9c984488
 /**
  * Verifies test vectors from IEEE 802.15.4-2006 Annex C Section C.2.1
  */
@@ -80,8 +77,7 @@
         0xB5, 0x53
     };
 
-    otCryptoContext cryptoContext;
-    Thread::Crypto::AesCcm aesCcm(&cryptoContext);
+    Thread::Crypto::AesCcm aesCcm;
     uint32_t headerLength = sizeof(test) - 8;
     uint32_t payloadLength = 0;
     uint8_t tagLength = 8;
@@ -143,8 +139,7 @@
         0x00, 0x00, 0x61, 0x62, 0x63, 0x64
     };
 
-    otCryptoContext cryptoContext;
-    Thread::Crypto::AesCcm aesCcm(&cryptoContext);
+    Thread::Crypto::AesCcm aesCcm;
     uint32_t headerLength = sizeof(test) - 4;
     uint32_t payloadLength = 4;
     uint8_t tagLength = 0;
@@ -220,8 +215,7 @@
         0x00, 0x00, 0x00, 0x05, 0x06,
     };
 
-    otCryptoContext cryptoContext;
-    Thread::Crypto::AesCcm aesCcm(&cryptoContext);
+    Thread::Crypto::AesCcm aesCcm;
     aesCcm.SetKey(key, sizeof(key));
     aesCcm.Init(headerLength, payloadLength, tagLength, nonce, sizeof(nonce));
     aesCcm.Header(test, headerLength);
