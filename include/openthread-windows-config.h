/*
 *  Copyright (c) 2016, The OpenThread Authors.
 *  All rights reserved.
 *
 *  Redistribution and use in source and binary forms, with or without
 *  modification, are permitted provided that the following conditions are met:
 *  1. Redistributions of source code must retain the above copyright
 *     notice, this list of conditions and the following disclaimer.
 *  2. Redistributions in binary form must reproduce the above copyright
 *     notice, this list of conditions and the following disclaimer in the
 *     documentation and/or other materials provided with the distribution.
 *  3. Neither the name of the copyright holder nor the
 *     names of its contributors may be used to endorse or promote products
 *     derived from this software without specific prior written permission.
 *
 *  THIS SOFTWARE IS PROVIDED BY THE COPYRIGHT HOLDERS AND CONTRIBUTORS "AS IS"
 *  AND ANY EXPRESS OR IMPLIED WARRANTIES, INCLUDING, BUT NOT LIMITED TO, THE
 *  IMPLIED WARRANTIES OF MERCHANTABILITY AND FITNESS FOR A PARTICULAR PURPOSE
 *  ARE DISCLAIMED. IN NO EVENT SHALL THE COPYRIGHT HOLDER OR CONTRIBUTORS BE
 *  LIABLE FOR ANY DIRECT, INDIRECT, INCIDENTAL, SPECIAL, EXEMPLARY, OR
 *  CONSEQUENTIAL DAMAGES (INCLUDING, BUT NOT LIMITED TO, PROCUREMENT OF
 *  SUBSTITUTE GOODS OR SERVICES; LOSS OF USE, DATA, OR PROFITS; OR BUSINESS
 *  INTERRUPTION) HOWEVER CAUSED AND ON ANY THEORY OF LIABILITY, WHETHER IN
 *  CONTRACT, STRICT LIABILITY, OR TORT (INCLUDING NEGLIGENCE OR OTHERWISE)
 *  ARISING IN ANY WAY OUT OF THE USE OF THIS SOFTWARE, EVEN IF ADVISED OF THE
 *  POSSIBILITY OF SUCH DAMAGE.
 */

/* Define to 1 if you want to enable default logging */
#define OPENTHREAD_ENABLE_DEFAULT_LOGGING 1

/* Define to 1 to enable the commissioner role. */
#define OPENTHREAD_ENABLE_COMMISSIONER 1

/* Define to 1 if you want to use diagnostics module */
#define OPENTHREAD_ENABLE_DIAG 0

/* Define to 1 if you want to enable legacy network. */
#define OPENTHREAD_ENABLE_LEGACY 0

/* Define to 1 to enable dtls support. */
#define OPENTHREAD_ENABLE_DTLS 1

/* Define to 1 to enable the joiner role. */
#define OPENTHREAD_ENABLE_JOINER 1

/* Define to 1 to enable the jam detection. */
#define OPENTHREAD_ENABLE_JAM_DETECTION 0

/* Define to 1 to enable DHCPv6 Client. */
#define OPENTHREAD_ENABLE_DHCP6_CLIENT 1

/* Define to 1 to enable DHCPv6 SERVER. */
#define OPENTHREAD_ENABLE_DHCP6_SERVER 1

/* Define to 1 to enable MAC whitelist/blacklist feature. */
#define OPENTHREAD_ENABLE_MAC_WHITELIST 1

/* Define to 1 to enable raw link-layer API. */
#ifdef _KERNEL_MODE
#define OPENTHREAD_ENABLE_RAW_LINK_API 0
#else
#define OPENTHREAD_ENABLE_RAW_LINK_API 1
#endif

/* Name of package */
#define PACKAGE "openthread"

/* Define to the address where bug reports for this package should be sent. */
#define PACKAGE_BUGREPORT "openthread-devel@googlegroups.com"

/* Define to the full name of this package. */
#define PACKAGE_NAME "OPENTHREAD"

/* Define to the full name and version of this package. */
#define PACKAGE_STRING "OPENTHREAD 0.01.00"

/* Define to the one symbol short name of this package. */
#define PACKAGE_TARNAME "openthread"

/* Define to the home page for this package. */
#define PACKAGE_URL "http://github.com/openthread/openthread"

/* Define to the version of this package. */
#define PACKAGE_VERSION "0.01.00"

/* Version number of package */
#define VERSION "0.01.00"

/* Platform version information */
#define PLATFORM_INFO "Windows"

// Windows Kernel only has sprintf_s
#ifdef _KERNEL_MODE
#define snprintf sprintf_s
#endif // _KERNEL_MODE

// Redefine rand to random for test code
#define random rand

<<<<<<< HEAD
=======
// Temporary !!! TODO - Remove this once we figure out the strncpy issue
#define _CRT_SECURE_NO_WARNINGS

#ifdef OTBUILD
#include <strlcat/strlcat.h>
#include <strlcpy/strlcpy.h>
#endif

>>>>>>> 73564c39
// Disable a few warnings that we don't care about
#pragma warning(disable:4200)  // nonstandard extension used: zero-sized array in struct/union
#pragma warning(disable:4201)  // nonstandard extension used : nameless struct/union
#pragma warning(disable:4291)  // no matching operator delete found
#pragma warning(disable:4815)  // zero-sized array in stack object will have no elements<|MERGE_RESOLUTION|>--- conflicted
+++ resolved
@@ -98,17 +98,11 @@
 // Redefine rand to random for test code
 #define random rand
 
-<<<<<<< HEAD
-=======
-// Temporary !!! TODO - Remove this once we figure out the strncpy issue
-#define _CRT_SECURE_NO_WARNINGS
-
 #ifdef OTBUILD
 #include <strlcat/strlcat.h>
 #include <strlcpy/strlcpy.h>
 #endif
 
->>>>>>> 73564c39
 // Disable a few warnings that we don't care about
 #pragma warning(disable:4200)  // nonstandard extension used: zero-sized array in struct/union
 #pragma warning(disable:4201)  // nonstandard extension used : nameless struct/union
