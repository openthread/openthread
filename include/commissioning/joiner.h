/*
 *  Copyright (c) 2016, Nest Labs, Inc.
 *  All rights reserved.
 *
 *  Redistribution and use in source and binary forms, with or without
 *  modification, are permitted provided that the following conditions are met:
 *  1. Redistributions of source code must retain the above copyright
 *     notice, this list of conditions and the following disclaimer.
 *  2. Redistributions in binary form must reproduce the above copyright
 *     notice, this list of conditions and the following disclaimer in the
 *     documentation and/or other materials provided with the distribution.
 *  3. Neither the name of the copyright holder nor the
 *     names of its contributors may be used to endorse or promote products
 *     derived from this software without specific prior written permission.
 *
 *  THIS SOFTWARE IS PROVIDED BY THE COPYRIGHT HOLDERS AND CONTRIBUTORS "AS IS"
 *  AND ANY EXPRESS OR IMPLIED WARRANTIES, INCLUDING, BUT NOT LIMITED TO, THE
 *  IMPLIED WARRANTIES OF MERCHANTABILITY AND FITNESS FOR A PARTICULAR PURPOSE
 *  ARE DISCLAIMED. IN NO EVENT SHALL THE COPYRIGHT HOLDER OR CONTRIBUTORS BE
 *  LIABLE FOR ANY DIRECT, INDIRECT, INCIDENTAL, SPECIAL, EXEMPLARY, OR
 *  CONSEQUENTIAL DAMAGES (INCLUDING, BUT NOT LIMITED TO, PROCUREMENT OF
 *  SUBSTITUTE GOODS OR SERVICES; LOSS OF USE, DATA, OR PROFITS; OR BUSINESS
 *  INTERRUPTION) HOWEVER CAUSED AND ON ANY THEORY OF LIABILITY, WHETHER IN
 *  CONTRACT, STRICT LIABILITY, OR TORT (INCLUDING NEGLIGENCE OR OTHERWISE)
 *  ARISING IN ANY WAY OUT OF THE USE OF THIS SOFTWARE, EVEN IF ADVISED OF THE
 *  POSSIBILITY OF SUCH DAMAGE.
 */

/**
 * @file
 * @brief
 *   This file includes the platform abstraction for the Thread Joiner role.
 */

#ifndef OPENTHREAD_JOINER_H_
#define OPENTHREAD_JOINER_H_

#ifdef __cplusplus
extern "C" {
#endif

/**
 * @addtogroup core-commissioning
 *
 * @{
 *
 */

/**
 * This function enables the Thread Joiner role.
 *
<<<<<<< HEAD
 * @param[in]  aInstance  A pointer to an OpenThread instance.
 *
 */
ThreadError otJoinerStart(otInstance *aInstance);
=======
 * @param[in]  aPSKd  A pointer to the PSKd.
 *
 * @retval kThreadError_None         Successfully started the Commissioner role.
 * @retval kThreadError_InvalidArgs  @p aPSKd is invalid.
 *
 */
ThreadError otJoinerStart(const char *aPSKd);
>>>>>>> c1a8583f

/**
 * This function disables the Thread Joiner role.
 *
 * @param[in]  aInstance  A pointer to an OpenThread instance.
 *
 */
ThreadError otJoinerStop(otInstance *aInstance);

/**
 * @}
 *
 */

#ifdef __cplusplus
}  // end of extern "C"
#endif

#endif  // OPENTHREAD_JOINER_H_<|MERGE_RESOLUTION|>--- conflicted
+++ resolved
@@ -49,20 +49,14 @@
 /**
  * This function enables the Thread Joiner role.
  *
-<<<<<<< HEAD
  * @param[in]  aInstance  A pointer to an OpenThread instance.
- *
- */
-ThreadError otJoinerStart(otInstance *aInstance);
-=======
- * @param[in]  aPSKd  A pointer to the PSKd.
+ * @param[in]  aPSKd      A pointer to the PSKd.
  *
  * @retval kThreadError_None         Successfully started the Commissioner role.
  * @retval kThreadError_InvalidArgs  @p aPSKd is invalid.
  *
  */
-ThreadError otJoinerStart(const char *aPSKd);
->>>>>>> c1a8583f
+ThreadError otJoinerStart(otInstance *aInstance, const char *aPSKd);
 
 /**
  * This function disables the Thread Joiner role.
