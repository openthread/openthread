--- conflicted
+++ resolved
@@ -294,29 +294,18 @@
 /**
  * This function starts an IEEE 802.15.4 Active Scan
  *
-<<<<<<< HEAD
- * @param[in]  aContext       The OpenThread context structure.
- * @param[in]  aScanChannels  A bit vector indicating which channels to scan (e.g. OT_CHANNEL_11_MASK).
- * @param[in]  aScanDuration  The time in milliseconds to spend scanning each channel.
- * @param[in]  aCallback      A pointer to a function called on receiving a beacon or scan completes.
-=======
- * @param[in]  aScanChannels    A bit vector indicating which channels to scan (e.g. OT_CHANNEL_11_MASK).
+ * @param[in]  aContext          The OpenThread context structure.
+ * @param[in]  aScanChannels     A bit vector indicating which channels to scan (e.g. OT_CHANNEL_11_MASK).
  * @param[in]  aScanDuration     The time in milliseconds to spend scanning each channel.
  * @param[in]  aCallback         A pointer to a function called on receiving a beacon or scan completes.
  * @param[in]  aCallbackContext  A pointer to application-specific context.
->>>>>>> e9998c88
  *
  * @retval kThreadError_None  Accepted the Active Scan request.
  * @retval kThreadError_Busy  Already performing an Active Scan.
  *
  */
-<<<<<<< HEAD
 ThreadError otActiveScan(otContext *aContext, uint32_t aScanChannels, uint16_t aScanDuration,
-                         otHandleActiveScanResult aCallback);
-=======
-ThreadError otActiveScan(uint32_t aScanChannels, uint16_t aScanDuration, otHandleActiveScanResult aCallback,
-                         void *aCallbackContext);
->>>>>>> e9998c88
+                         otHandleActiveScanResult aCallback, void *aCallbackContext);
 
 /**
  * This function indicates whether or not an IEEE 802.15.4 Active Scan is currently in progress.
@@ -330,31 +319,19 @@
 /**
  * This function starts a Thread Discovery scan.
  *
-<<<<<<< HEAD
- * @param[in]  aContext       The OpenThread context structure.
- * @param[in]  aScanChannels  A bit vector indicating which channels to scan (e.g. OT_CHANNEL_11_MASK).
- * @param[in]  aScanDuration  The time in milliseconds to spend scanning each channel.
- * @param[in]  aPanId         The PAN ID filter (set to Broadcast PAN to disable filter).
- * @param[in]  aCallback      A pointer to a function called on receiving an MLE Discovery Response or scan completes.
-=======
+ * @param[in]  aContext          The OpenThread context structure.
  * @param[in]  aScanChannels     A bit vector indicating which channels to scan (e.g. OT_CHANNEL_11_MASK).
  * @param[in]  aScanDuration     The time in milliseconds to spend scanning each channel.
  * @param[in]  aPanId            The PAN ID filter (set to Broadcast PAN to disable filter).
  * @param[in]  aCallback         A pointer to a function called on receiving an MLE Discovery Response or scan completes.
  * @param[in]  aCallbackContext  A pointer to application-specific context.
->>>>>>> e9998c88
  *
  * @retval kThreadError_None  Accepted the Thread Discovery request.
  * @retval kThreadError_Busy  Already performing an Thread Discovery.
  *
  */
-<<<<<<< HEAD
 ThreadError otDiscover(otContext *aContext, uint32_t aScanChannels, uint16_t aScanDuration, uint16_t aPanid,
-                       otHandleActiveScanResult aCallback);
-=======
-ThreadError otDiscover(uint32_t aScanChannels, uint16_t aScanDuration, uint16_t aPanid,
                        otHandleActiveScanResult aCallback, void *aCallbackContext);
->>>>>>> e9998c88
 
 /**
  * This function determines if an MLE Thread Discovery is currently in progress.
@@ -1586,21 +1563,13 @@
 /**
  * This function registers a callback to provide received raw IEEE 802.15.4 frames.
  *
-<<<<<<< HEAD
- * @param[in]  aContext  The OpenThread context structure.
- * @param[in]  aPcapCallback  A pointer to a function that is called when receiving an IEEE 802.15.4 link frame or
- *                            NULL to disable the callback.
- *
- */
-void otSetLinkPcapCallback(otContext *aContext, otLinkPcapCallback aPcapCallback);
-=======
+ * @param[in]  aContext          The OpenThread context structure.
  * @param[in]  aPcapCallback     A pointer to a function that is called when receiving an IEEE 802.15.4 link frame or
  *                               NULL to disable the callback.
  * @param[in]  aCallbackContext  A pointer to application-specific context.
  *
  */
-void otSetLinkPcapCallback(otLinkPcapCallback aPcapCallback, void *aCallbackContext);
->>>>>>> e9998c88
+void otSetLinkPcapCallback(otContext *aContext, otLinkPcapCallback aPcapCallback, void *aCallbackContext);
 
 /**
  * This function indicates whether or not promiscuous mode is enabled at the link layer.
@@ -1857,21 +1826,14 @@
 /**
  * This function registers a callback to provide received IPv6 datagrams.
  *
-<<<<<<< HEAD
- * @param[in]  aContext   The OpenThread context structure.
- * @param[in]  aCallback  A pointer to a function that is called when an IPv6 datagram is received or NULL to disable
- *                        the callback.
- *
- */
-void otSetReceiveIp6DatagramCallback(otContext *aContext, otReceiveIp6DatagramCallback aCallback);
-=======
+ * @param[in]  aContext          The OpenThread context structure.
  * @param[in]  aCallback         A pointer to a function that is called when an IPv6 datagram is received or
  *                               NULL to disable the callback.
  * @param[in]  aCallbackContext  A pointer to application-specific context.
  *
  */
-void otSetReceiveIp6DatagramCallback(otReceiveIp6DatagramCallback aCallback, void *aCallbackContext);
->>>>>>> e9998c88
+void otSetReceiveIp6DatagramCallback(otContext *aContext, otReceiveIp6DatagramCallback aCallback,
+                                     void *aCallbackContext);
 
 /**
  * This function sends an IPv6 datagram via the Thread interface.
