/*
 *  Copyright (c) 2016, Nest Labs, Inc.
 *  All rights reserved.
 *
 *  Redistribution and use in source and binary forms, with or without
 *  modification, are permitted provided that the following conditions are met:
 *  1. Redistributions of source code must retain the above copyright
 *     notice, this list of conditions and the following disclaimer.
 *  2. Redistributions in binary form must reproduce the above copyright
 *     notice, this list of conditions and the following disclaimer in the
 *     documentation and/or other materials provided with the distribution.
 *  3. Neither the name of the copyright holder nor the
 *     names of its contributors may be used to endorse or promote products
 *     derived from this software without specific prior written permission.
 *
 *  THIS SOFTWARE IS PROVIDED BY THE COPYRIGHT HOLDERS AND CONTRIBUTORS "AS IS"
 *  AND ANY EXPRESS OR IMPLIED WARRANTIES, INCLUDING, BUT NOT LIMITED TO, THE
 *  IMPLIED WARRANTIES OF MERCHANTABILITY AND FITNESS FOR A PARTICULAR PURPOSE
 *  ARE DISCLAIMED. IN NO EVENT SHALL THE COPYRIGHT HOLDER OR CONTRIBUTORS BE
 *  LIABLE FOR ANY DIRECT, INDIRECT, INCIDENTAL, SPECIAL, EXEMPLARY, OR
 *  CONSEQUENTIAL DAMAGES (INCLUDING, BUT NOT LIMITED TO, PROCUREMENT OF
 *  SUBSTITUTE GOODS OR SERVICES; LOSS OF USE, DATA, OR PROFITS; OR BUSINESS
 *  INTERRUPTION) HOWEVER CAUSED AND ON ANY THEORY OF LIABILITY, WHETHER IN
 *  CONTRACT, STRICT LIABILITY, OR TORT (INCLUDING NEGLIGENCE OR OTHERWISE)
 *  ARISING IN ANY WAY OUT OF THE USE OF THIS SOFTWARE, EVEN IF ADVISED OF THE
 *  POSSIBILITY OF SUCH DAMAGE.
 */

/**
 * @file
 * @brief
 *  This file defines the types and structures used in the OpenThread library API.
 */

#ifndef OPENTHREAD_TYPES_H_
#define OPENTHREAD_TYPES_H_

#include <stdint.h>
#include <stdbool.h>

#include <platform/toolchain.h>

#ifdef __cplusplus
extern "C" {
#endif

/**
 * This type represents the OpenThread instance structure.
 */
typedef struct otInstance otInstance;

// Size of the OpenThread instance structure (bytes)
#define OT_INSTANCE_SIZE   1
//#define OT_INSTANCE_SIZE   (9500 + OPENTHREAD_CONFIG_NUM_MESSAGE_BUFFERS * OPENTHREAD_CONFIG_MESSAGE_BUFFER_SIZE)

/**
 * This enumeration represents error codes used throughout OpenThread.
 */
typedef enum ThreadError
{
    kThreadError_None = 0,
    kThreadError_Failed = 1,
    kThreadError_Drop = 2,
    kThreadError_NoBufs = 3,
    kThreadError_NoRoute = 4,
    kThreadError_Busy = 5,
    kThreadError_Parse = 6,
    kThreadError_InvalidArgs = 7,
    kThreadError_Security = 8,
    kThreadError_AddressQuery = 9,
    kThreadError_NoAddress = 10,
    kThreadError_NotReceiving = 11,
    kThreadError_Abort = 12,
    kThreadError_NotImplemented = 13,
    kThreadError_InvalidState = 14,
    kThreadError_NoTasklets = 15,

    /**
     * No acknowledgment was received after macMaxFrameRetries (IEEE 802.15.4-2006).
     */
    kThreadError_NoAck = 16,

    /**
     * A transmission could not take place due to activity on the channel, i.e., the CSMA-CA mechanism has failed
     * (IEEE 802.15.4-2006).
     */
    kThreadError_ChannelAccessFailure = 17,

    /**
     * Not currently attached to a Thread Partition.
     */
    kThreadError_Detached = 18,

    /**
     * FCS check failure while receiving.
     */
    kThreadError_FcsErr = 19,

    /**
     * No frame received.
     */
    kThreadError_NoFrameReceived = 20,

    /**
     * Received a frame from an unknown neighbor.
     */
    kThreadError_UnknownNeighbor = 21,

    /**
     * Received a frame from an invalid source address.
     */
    kThreadError_InvalidSourceAddress = 22,

    /**
     * Received a frame filtered by the whitelist.
     */
    kThreadError_WhitelistFiltered = 23,

    /**
     * Received a frame filtered by the destination address check.
     */
    kThreadError_DestinationAddressFiltered = 24,

    /**
     * The requested item could not be found.
     */
    kThreadError_NotFound = 25,

    /**
     * The operation is already in progress.
     */
    kThreadError_Already = 26,

    /**
     * Received a frame filtered by the blacklist.
     */
    kThreadError_BlacklistFiltered = 27,

    kThreadError_Error = 255,
} ThreadError;

#define OT_IP6_IID_SIZE            8   ///< Size of an IPv6 Interface Identifier (bytes)

#define OT_MASTER_KEY_SIZE         16  ///< Size of the Thread Master Key (bytes)

/**
 * This structure represents a Thread Master Key.
 *
 */
typedef struct otMasterKey
{
    uint8_t m8[OT_MASTER_KEY_SIZE];
} otMasterKey;

#define OT_NETWORK_NAME_MAX_SIZE   16  ///< Maximum size of the Thread Network Name field (bytes)

/**
 * This structure represents a Network Name.
 *
 */
typedef struct otNetworkName
{
    char m8[OT_NETWORK_NAME_MAX_SIZE + 1];
} otNetworkName;

#define OT_EXT_PAN_ID_SIZE         8   ///< Size of a Thread PAN ID (bytes)

/**
 * This structure represents an Extended PAN ID.
 *
 */
typedef struct otExtendedPanId
{
    uint8_t m8[OT_EXT_PAN_ID_SIZE];
} otExtendedPanId;

#define OT_MESH_LOCAL_PREFIX_SIZE  8  ///< Size of the Mesh Local Prefix (bytes)

/**
 * This structure represents a Mesh Local Prefix.
 *
 */
typedef struct otMeshLocalPrefix
{
    uint8_t m8[OT_MESH_LOCAL_PREFIX_SIZE];
} otMeshLocalPrefix;

/**
 * This type represents the IEEE 802.15.4 PAN ID.
 *
 */
typedef uint16_t otPanId;

/**
 * This type represents the IEEE 802.15.4 Short Address.
 *
 */
typedef uint16_t otShortAddress;

#define OT_EXT_ADDRESS_SIZE        8   ///< Size of an IEEE 802.15.4 Extended Address (bytes)

/**
 * This type represents the IEEE 802.15.4 Extended Address.
 *
 */
typedef struct otExtAddress
{
    uint8_t m8[OT_EXT_ADDRESS_SIZE];  ///< IEEE 802.15.4 Extended Address bytes
} otExtAddress;

#define OT_IP6_ADDRESS_SIZE        16  ///< Size of an IPv6 address (bytes)

/**
 * This structure represents an IPv6 address.
 */
typedef OT_TOOL_PACKED_BEGIN struct otIp6Address
{
    union
    {
        uint8_t  m8[OT_IP6_ADDRESS_SIZE];                      ///< 8-bit fields
        uint16_t m16[OT_IP6_ADDRESS_SIZE / sizeof(uint16_t)];  ///< 16-bit fields
        uint32_t m32[OT_IP6_ADDRESS_SIZE / sizeof(uint32_t)];  ///< 32-bit fields
    } mFields;                                                 ///< IPv6 accessor fields
} OT_TOOL_PACKED_END otIp6Address;

/**
 * @addtogroup commands  Commands
 *
 * @{
 *
 */

#define OT_PANID_BROADCAST   0xffff      ///< IEEE 802.15.4 Broadcast PAN ID

#define OT_CHANNEL_11_MASK   (1 << 11)   ///< Channel 11
#define OT_CHANNEL_12_MASK   (1 << 12)   ///< Channel 12
#define OT_CHANNEL_13_MASK   (1 << 13)   ///< Channel 13
#define OT_CHANNEL_14_MASK   (1 << 14)   ///< Channel 14
#define OT_CHANNEL_15_MASK   (1 << 15)   ///< Channel 15
#define OT_CHANNEL_16_MASK   (1 << 16)   ///< Channel 16
#define OT_CHANNEL_17_MASK   (1 << 17)   ///< Channel 17
#define OT_CHANNEL_18_MASK   (1 << 18)   ///< Channel 18
#define OT_CHANNEL_19_MASK   (1 << 19)   ///< Channel 19
#define OT_CHANNEL_20_MASK   (1 << 20)   ///< Channel 20
#define OT_CHANNEL_21_MASK   (1 << 21)   ///< Channel 21
#define OT_CHANNEL_22_MASK   (1 << 22)   ///< Channel 22
#define OT_CHANNEL_23_MASK   (1 << 23)   ///< Channel 23
#define OT_CHANNEL_24_MASK   (1 << 24)   ///< Channel 24
#define OT_CHANNEL_25_MASK   (1 << 25)   ///< Channel 25
#define OT_CHANNEL_26_MASK   (1 << 26)   ///< Channel 26

#define OT_CHANNEL_ALL       0xffffffff  ///< All channels

/**
 * This struct represents a received IEEE 802.15.4 Beacon.
 *
 */
typedef struct otActiveScanResult
{
    otExtAddress    mExtAddress;      ///< IEEE 802.15.4 Extended Address
    otNetworkName   mNetworkName;     ///< Thread Network Name
    otExtendedPanId mExtendedPanId;   ///< Thread Extended PAN ID
    uint16_t        mPanId;           ///< IEEE 802.15.4 PAN ID
    uint8_t         mChannel;         ///< IEEE 802.15.4 Channel
    int8_t          mRssi;            ///< RSSI (dBm)
    uint8_t         mLqi;             ///< LQI
    unsigned int    mVersion : 4;     ///< Version
    bool            mIsNative : 1;    ///< Native Commissioner flag
    bool            mIsJoinable : 1;  ///< Joining Permitted flag
} otActiveScanResult;

/**
 * This struct represents an energy scan result.
 *
 */
typedef struct otEnergyScanResult
{
    uint8_t mChannel;                ///< IEEE 802.15.4 Channel
    int8_t  mMaxRssi;                ///< The max RSSI (dBm)
} otEnergyScanResult;

/**
 * @}
 *
 */

/**
 * @addtogroup config  Configuration
 *
 * @brief
 *   This module includes functions for configuration.
 *
 * @{
 *
 */

/**
 * @defgroup config-general  General
 *
 * @brief
 *   This module includes functions that manage configuration parameters for the Thread Child, Router, and Leader roles.
 *
 * @{
 *
 */

/**
 * This structure represents an Active or Pending Operational Dataset.
 *
 */
typedef struct otOperationalDataset
{
    uint64_t          mActiveTimestamp;            ///< Active Timestamp
    uint64_t          mPendingTimestamp;           ///< Pending Timestamp
    otMasterKey       mMasterKey;                  ///< Network Master Key
    otNetworkName     mNetworkName;                ///< Network Name
    otExtendedPanId   mExtendedPanId;              ///< Extended PAN ID
    otMeshLocalPrefix mMeshLocalPrefix;            ///< Mesh Local Prefix
    uint32_t          mDelay;                      ///< Delay Timer
    otPanId           mPanId;                      ///< PAN ID
    uint16_t          mChannel;                    ///< Channel

    bool              mIsActiveTimestampSet : 1;   ///< TRUE if Active Timestamp is set, FALSE otherwise.
    bool              mIsPendingTimestampSet : 1;  ///< TRUE if Pending Timestamp is set, FALSE otherwise.
    bool              mIsMasterKeySet : 1;         ///< TRUE if Network Master Key is set, FALSE otherwise.
    bool              mIsNetworkNameSet : 1;       ///< TRUE if Network Name is set, FALSE otherwise.
    bool              mIsExtendedPanIdSet : 1;     ///< TRUE if Extended PAN ID is set, FALSE otherwise.
    bool              mIsMeshLocalPrefixSet : 1;   ///< TRUE if Mesh Local Prefix is set, FALSE otherwise.
    bool              mIsDelaySet : 1;             ///< TRUE if Delay Timer is set, FALSE otherwise.
    bool              mIsPanIdSet : 1;             ///< TRUE if PAN ID is set, FALSE otherwise.
    bool              mIsChannelSet : 1;           ///< TRUE if Channel is set, FALSE otherwise.
} otOperationalDataset;

/**
 * This enumeration represents meshcop TLV types.
 *
 */
typedef enum otMeshcopTlvType
{
    OT_MESHCOP_TLV_CHANNEL            = 0,    ///< meshcop Channel TLV
    OT_MESHCOP_TLV_PANID              = 1,    ///< meshcop Pan Id TLV
    OT_MESHCOP_TLV_EXTPANID           = 2,    ///< meshcop Extended Pan Id TLV
    OT_MESHCOP_TLV_NETWORKNAME        = 3,    ///< meshcop Network Name TLV
    OT_MESHCOP_TLV_PSKC               = 4,    ///< meshcop PSKc TLV
    OT_MESHCOP_TLV_MASTERKEY          = 5,    ///< meshcop Network Master Key TLV
    OT_MESHCOP_TLV_MESHLOCALPREFIX    = 7,    ///< meshcop Mesh Local Prefix TLV
    OT_MESHCOP_TLV_STEERING_DATA      = 8,    ///< meshcop Steering Data TLV
    OT_MESHCOP_TLV_BORDER_AGENT_RLOC  = 9,    ///< meshcop Border Agent Locator TLV
    OT_MESHCOP_TLV_COMMISSIONER_ID    = 10,   ///< meshcop Commissioner ID TLV
    OT_MESHCOP_TLV_COMM_SESSION_ID    = 11,   ///< meshcop Commissioner Session ID TLV
    OT_MESHCOP_TLV_SECURITYPOLICY     = 12,   ///< meshcop Security Policy TLV
    OT_MESHCOP_TLV_GET                = 13,   ///< meshcop Get TLV
    OT_MESHCOP_TLV_ACTIVETIMESTAMP    = 14,   ///< meshcop Active Timestamp TLV
    OT_MESHCOP_TLV_STATE              = 16,   ///< meshcop State TLV
    OT_MESHCOP_TLV_JOINER_DTLS        = 17,   ///< meshcop Joiner DTLS Encapsulation TLV
    OT_MESHCOP_TLV_JOINER_UDP_PORT    = 18,   ///< meshcop Joiner UDP Port TLV
    OT_MESHCOP_TLV_JOINER_IID         = 19,   ///< meshcop Joiner IID TLV
    OT_MESHCOP_TLV_JOINER_ROUTER_KEK  = 21,   ///< meshcop Joiner Router KEK TLV
    OT_MESHCOP_TLV_PENDINGTIMESTAMP   = 51,   ///< meshcop Pending Timestamp TLV
    OT_MESHCOP_TLV_DELAYTIMER         = 52,   ///< meshcop Delay Timer TLV
    OT_MESHCOP_TLV_CHANNELMASK        = 53,   ///< meshcop Channel Mask TLV
    OT_MESHCOP_TLV_DISCOVERYREQUEST   = 128,  ///< meshcop Discovery Request TLV
    OT_MESHCOP_TLV_DISCOVERYRESPONSE  = 129,  ///< meshcop Discovery Response TLV
} otMeshcopTlvType;

/**
 * This structure represents an MLE Link Mode configuration.
 */
typedef struct otLinkModeConfig
{
    /**
     * 1, if the sender has its receiver on when not transmitting.  0, otherwise.
     */
    bool mRxOnWhenIdle : 1;

    /**
     * 1, if the sender will use IEEE 802.15.4 to secure all data requests.  0, otherwise.
     */
    bool mSecureDataRequests : 1;

    /**
     * 1, if the sender is an FFD.  0, otherwise.
     */
    bool mDeviceType : 1;

    /**
     * 1, if the sender requires the full Network Data.  0, otherwise.
     */
    bool mNetworkData : 1;
} otLinkModeConfig;

/**
 * This enumeration represents flags that indicate what configuration or state has changed within OpenThread.
 *
 */
enum
{
    OT_IP6_ADDRESS_ADDED      = 1 << 0,  ///< IPv6 address was added
    OT_IP6_ADDRESS_REMOVED    = 1 << 1,  ///< IPv6 address was removed

    OT_NET_ROLE               = 1 << 3,  ///< Device role (disabled, detached, child, router, leader) changed
    OT_NET_PARTITION_ID       = 1 << 4,  ///< Partition ID changed
    OT_NET_KEY_SEQUENCE       = 1 << 5,  ///< Thread Key Sequence changed

    OT_THREAD_CHILD_ADDED     = 1 << 6,  ///< Child was added
    OT_THREAD_CHILD_REMOVED   = 1 << 7,  ///< Child was removed
    OT_THREAD_NETDATA_UPDATED = 1 << 8,  ///< Thread Network Data updated

    OT_IP6_LL_ADDR_CHANGED    = 1 << 9,  ///< The link-local address has changed
    OT_IP6_ML_ADDR_CHANGED    = 1 << 10, ///< The mesh-local address has changed
};

/**
 * @}
 */

/**
 * @defgroup config-br  Border Router
 *
 * @brief
 *   This module includes functions that manage configuration parameters that apply to the Thread Border Router role.
 *
 * @{
 *
 */

/**
 * This structure represents an IPv6 prefix.
 */
typedef struct otIp6Prefix
{
    otIp6Address  mPrefix;  ///< The IPv6 prefix.
    uint8_t       mLength;  ///< The IPv6 prefix length.
} otIp6Prefix;

#define OT_NETWORK_DATA_ITERATOR_INIT  0  ///< Initializer for otNetworkDataIterator.

typedef uint8_t otNetworkDataIterator;  ///< Used to iterate through Network Data information.

/**
 * This structure represents a Border Router configuration.
 */
typedef struct otBorderRouterConfig
{
    /**
     * The IPv6 prefix.
     */
    otIp6Prefix mPrefix;

    /**
     * A 2-bit signed integer indicating router preference as defined in RFC 4291.
     */
    int mPreference : 2;

    /**
     * TRUE, if @p mPrefix is preferred.  FALSE, otherwise.
     */
    bool mPreferred : 1;

    /**
     * TRUE, if @p mPrefix should be used for address autoconfiguration.  FALSE, otherwise.
     */
    bool mSlaac : 1;

    /**
     * TRUE, if this border router is a DHCPv6 Agent that supplies IPv6 address configuration.  FALSE, otherwise.
     */
    bool mDhcp : 1;

    /**
     * TRUE, if this border router is a DHCPv6 Agent that supplies other configuration data.  FALSE, otherwise.
     */
    bool mConfigure : 1;

    /**
     * TRUE, if this border router is a default route for @p mPrefix.  FALSE, otherwise.
     */
    bool mDefaultRoute : 1;

    /**
     * TRUE, if this prefix is considered on-mesh.  FALSE, otherwise.
     */
    bool mOnMesh : 1;

    /**
     * TRUE, if this configuration is considered Stable Network Data.  FALSE, otherwise.
     */
    bool mStable : 1;
} otBorderRouterConfig;

/**
 * This structure represents an External Route configuration.
 */
typedef struct otExternalRouteConfig
{
    /**
     * The prefix for the off-mesh route.
     */
    otIp6Prefix mPrefix;

    /**
     * A 2-bit signed integer indicating router preference as defined in RFC 4291.
     */
    int mPreference : 2;

    /**
     * TRUE, if this configuration is considered Stable Network Data.  FALSE, otherwise.
     */
    bool mStable : 1;
} otExternalRouteConfig;

/**
 * @}
 *
 */

/**
 * @defgroup config-test  Test
 *
 * @brief
 *   This module includes functions that manage configuration parameters required for Thread Certification testing.
 *
 * @{
 *
 */

/**
 * Represents any restrictions on the attach process.
 */
typedef enum otMleAttachFilter
{
    kMleAttachAnyPartition    = 0,  ///< Attach to any Thread partition.
    kMleAttachSamePartition   = 1,  ///< Attach to the same Thread partition.
    kMleAttachBetterPartition = 2,  ///< Attach to a better (i.e. higher weight/partition id) Thread partition.
} otMleAttachFilter;

/**
 * This structure represents a whitelist entry.
 *
 */
typedef struct otMacWhitelistEntry
{
    otExtAddress mExtAddress;       ///< IEEE 802.15.4 Extended Address
    int8_t       mRssi;             ///< RSSI value
    bool         mValid : 1;        ///< Indicates whether or not the whitelist entry is valid
    bool         mFixedRssi : 1;    ///< Indicates whether or not the RSSI value is fixed.
} otMacWhitelistEntry;

/**
 * This structure represents a blacklist entry.
 *
 */
typedef struct otMacBlacklistEntry
{
    otExtAddress mExtAddress;       ///< IEEE 802.15.4 Extended Address
    bool         mValid;            ///< Indicates whether or not the blacklist entry is valid
} otMacBlacklistEntry;

/**
 * @}
 *
 */

/**
 * @}
 *
 */

/**
 * @addtogroup diags  Diagnostics
 *
 * @brief
 *   This module includes functions that expose internal state.
 *
 * @{
 *
 */

/**
 * Represents a Thread device role.
 */
typedef enum
{
    kDeviceRoleDisabled,  ///< The Thread stack is disabled.
    kDeviceRoleDetached,  ///< Not currently participating in a Thread network/partition.
    kDeviceRoleChild,     ///< The Thread Child role.
    kDeviceRoleRouter,    ///< The Thread Router role.
    kDeviceRoleLeader,    ///< The Thread Leader role.
} otDeviceRole;

/**
 * This structure holds diagnostic information for a Thread Child
 *
 */
typedef struct
{
    otExtAddress   mExtAddress;            ///< IEEE 802.15.4 Extended Address
    uint32_t       mTimeout;               ///< Timeout
    uint32_t       mAge;                   ///< Time last heard
    uint16_t       mRloc16;                ///< RLOC16
    uint16_t       mChildId;               ///< Child ID
    uint8_t        mNetworkDataVersion;    ///< Network Data Version
    uint8_t        mLinkQualityIn;         ///< Link Quality In
    int8_t         mAverageRssi;           ///< Average RSSI
    bool           mRxOnWhenIdle : 1;      ///< rx-on-when-idle
    bool           mSecureDataRequest : 1; ///< Secure Data Requests
    bool           mFullFunction : 1;      ///< Full Function Device
    bool           mFullNetworkData : 1;   ///< Full Network Data
} otChildInfo;

/**
 * This structure holds diagnostic information for a Thread Router
 *
 */
typedef struct
{
    otExtAddress   mExtAddress;            ///< IEEE 802.15.4 Extended Address
    uint16_t       mRloc16;                ///< RLOC16
    uint8_t        mRouterId;              ///< Router ID
    uint8_t        mNextHop;               ///< Next hop to router
    uint8_t        mPathCost;              ///< Path cost to router
    uint8_t        mLinkQualityIn;         ///< Link Quality In
    uint8_t        mLinkQualityOut;        ///< Link Quality Out
    uint8_t        mAge;                   ///< Time last heard
    bool           mAllocated : 1;         ///< Router ID allocated or not
    bool           mLinkEstablished : 1;   ///< Link established with Router ID or not
} otRouterInfo;

/**
 * This structure represents an EID cache entry.
 *
 */
typedef struct otEidCacheEntry
{
    otIp6Address    mTarget;          ///< Target
    otShortAddress  mRloc16;          ///< RLOC16
    bool            mValid : 1;       ///< Indicates whether or not the cache entry is valid
} otEidCacheEntry;

/**
 * This structure represents the Thread Leader Data.
 *
 */
typedef struct otLeaderData
{
    uint32_t mPartitionId;            ///< Partition ID
    uint8_t mWeighting;               ///< Leader Weight
    uint8_t mDataVersion;             ///< Full Network Data Version
    uint8_t mStableDataVersion;       ///< Stable Network Data Version
    uint8_t mLeaderRouterId;          ///< Leader Router ID
} otLeaderData;

/**
 * This structure represents the MAC layer counters.
 */
typedef struct otMacCounters
{
    uint32_t mTxTotal;                ///< The total number of transmissions.
    uint32_t mTxAckRequested;         ///< The number of transmissions with ack request.
    uint32_t mTxAcked;                ///< The number of transmissions that were acked.
    uint32_t mTxNoAckRequested;       ///< The number of transmissions without ack request.
    uint32_t mTxData;                 ///< The number of transmitted data.
    uint32_t mTxDataPoll;             ///< The number of transmitted data poll.
    uint32_t mTxBeacon;               ///< The number of transmitted beacon.
    uint32_t mTxBeaconRequest;        ///< The number of transmitted beacon request.
    uint32_t mTxOther;                ///< The number of transmitted other types of frames.
    uint32_t mTxRetry;                ///< The number of retransmission times.
    uint32_t mTxErrCca;               ///< The number of CCA failure times.
    uint32_t mRxTotal;                ///< The total number of received packets.
    uint32_t mRxData;                 ///< The number of received data.
    uint32_t mRxDataPoll;             ///< The number of received data poll.
    uint32_t mRxBeacon;               ///< The number of received beacon.
    uint32_t mRxBeaconRequest;        ///< The number of received beacon request.
    uint32_t mRxOther;                ///< The number of received other types of frames.
    uint32_t mRxWhitelistFiltered;    ///< The number of received packets filtered by whitelist.
    uint32_t mRxDestAddrFiltered;     ///< The number of received packets filtered by destination check.
    uint32_t mRxErrNoFrame;           ///< The number of received packets that do not contain contents.
    uint32_t mRxErrUnknownNeighbor;   ///< The number of received packets from unknown neighbor.
    uint32_t mRxErrInvalidSrcAddr;    ///< The number of received packets whose source address is invalid.
    uint32_t mRxErrSec;               ///< The number of received packets with security error.
    uint32_t mRxErrFcs;               ///< The number of received packets with FCS error.
    uint32_t mRxErrOther;             ///< The number of received packets with other error.
} otMacCounters;

/**
 * @}
 *
 */

/**
 * This structure represents an IPv6 network interface address.
 *
 */
typedef struct otNetifAddress
{
    otIp6Address           mAddress;            ///< The IPv6 address.
    uint32_t               mPreferredLifetime;  ///< The Preferred Lifetime.
    uint32_t               mValidLifetime;      ///< The Valid lifetime.
    uint8_t                mPrefixLength;       ///< The Prefix length.
    struct otNetifAddress *mNext;               ///< A pointer to the next network interface address.
} otNetifAddress;

/**
 * @addtogroup messages  Message Buffers
 *
 * @brief
 *   This module includes functions that manipulate OpenThread message buffers
 *
 * @{
 *
 */

/**
 * This type points to an OpenThread message buffer.
 */
typedef void *otMessage;

/**
 * @}
 *
 */

/**
 * @addtogroup udp  UDP
 *
 * @brief
 *   This module includes functions that control UDP communication.
 *
 * @{
 *
 */

/**
 * This structure represents an IPv6 socket address.
 */
typedef struct otSockAddr
{
    otIp6Address mAddress;  ///< An IPv6 address.
    uint16_t     mPort;     ///< A transport-layer port.
    int8_t       mScopeId;  ///< An IPv6 scope identifier.
} otSockAddr;

/**
 * This structure represents the local and peer IPv6 socket addresses.
 */
typedef struct otMessageInfo
{
    otIp6Address mSockAddr;     ///< The local IPv6 address.
    otIp6Address mPeerAddr;     ///< The peer IPv6 address.
    uint16_t     mSockPort;     ///< The local transport-layer port.
    uint16_t     mPeerPort;     ///< The peer transport-layer port.
    int8_t       mInterfaceId;  ///< An IPv6 interface identifier.
    uint8_t      mHopLimit;     ///< The IPv6 Hop Limit.
    const void  *mLinkInfo;     ///< A pointer to link-specific information.
} otMessageInfo;

/**
 * This callback allows OpenThread to inform the application of a received UDP message.
 */
typedef void (*otUdpReceive)(void *aContext, otMessage aMessage, const otMessageInfo *aMessageInfo);

/**
 * This structure represents a UDP socket.
 */
typedef struct otUdpSocket
{
    otSockAddr           mSockName;  ///< The local IPv6 socket address.
    otSockAddr           mPeerName;  ///< The peer IPv6 socket address.
    otUdpReceive         mHandler;   ///< A function pointer to the application callback.
    void                *mContext;   ///< A pointer to application-specific context.
<<<<<<< HEAD
    struct otUdpSocket  *mNext;      ///< A pointer to the next UDP socket.
=======
    void                *mTransport; ///< A pointer to the transport object (internal use only).
    struct otUdpSocket  *mNext;      ///< A pointer to the next UDP socket (internal use only).
>>>>>>> a0aeca51
} otUdpSocket;

/**
 * @}
 *
 */

#ifdef __cplusplus
}  // extern "C"
#endif

#endif  // OPENTHREAD_TYPES_H_<|MERGE_RESOLUTION|>--- conflicted
+++ resolved
@@ -768,12 +768,8 @@
     otSockAddr           mPeerName;  ///< The peer IPv6 socket address.
     otUdpReceive         mHandler;   ///< A function pointer to the application callback.
     void                *mContext;   ///< A pointer to application-specific context.
-<<<<<<< HEAD
-    struct otUdpSocket  *mNext;      ///< A pointer to the next UDP socket.
-=======
     void                *mTransport; ///< A pointer to the transport object (internal use only).
     struct otUdpSocket  *mNext;      ///< A pointer to the next UDP socket (internal use only).
->>>>>>> a0aeca51
 } otUdpSocket;
 
 /**
