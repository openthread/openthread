/*
 *  Copyright (c) 2016, Nest Labs, Inc.
 *  All rights reserved.
 *
 *  Redistribution and use in source and binary forms, with or without
 *  modification, are permitted provided that the following conditions are met:
 *  1. Redistributions of source code must retain the above copyright
 *     notice, this list of conditions and the following disclaimer.
 *  2. Redistributions in binary form must reproduce the above copyright
 *     notice, this list of conditions and the following disclaimer in the
 *     documentation and/or other materials provided with the distribution.
 *  3. Neither the name of the copyright holder nor the
 *     names of its contributors may be used to endorse or promote products
 *     derived from this software without specific prior written permission.
 *
 *  THIS SOFTWARE IS PROVIDED BY THE COPYRIGHT HOLDERS AND CONTRIBUTORS "AS IS"
 *  AND ANY EXPRESS OR IMPLIED WARRANTIES, INCLUDING, BUT NOT LIMITED TO, THE
 *  IMPLIED WARRANTIES OF MERCHANTABILITY AND FITNESS FOR A PARTICULAR PURPOSE
 *  ARE DISCLAIMED. IN NO EVENT SHALL THE COPYRIGHT HOLDER OR CONTRIBUTORS BE
 *  LIABLE FOR ANY DIRECT, INDIRECT, INCIDENTAL, SPECIAL, EXEMPLARY, OR
 *  CONSEQUENTIAL DAMAGES (INCLUDING, BUT NOT LIMITED TO, PROCUREMENT OF
 *  SUBSTITUTE GOODS OR SERVICES; LOSS OF USE, DATA, OR PROFITS; OR BUSINESS
 *  INTERRUPTION) HOWEVER CAUSED AND ON ANY THEORY OF LIABILITY, WHETHER IN
 *  CONTRACT, STRICT LIABILITY, OR TORT (INCLUDING NEGLIGENCE OR OTHERWISE)
 *  ARISING IN ANY WAY OUT OF THE USE OF THIS SOFTWARE, EVEN IF ADVISED OF THE
 *  POSSIBILITY OF SUCH DAMAGE.
 */

/**
 * @file
 * @brief
 *  This file defines the types and structures used in the OpenThread library API.
 */

#ifndef OPENTHREAD_TYPES_H_
#define OPENTHREAD_TYPES_H_

#include <stdint.h>
#include <stdbool.h>

#include <platform/toolchain.h>

#ifdef __cplusplus
extern "C" {
#endif

/**
 * This type represents the OpenThread instance structure.
 */
typedef struct otInstance otInstance;

// Size of the OpenThread instance structure (bytes)
<<<<<<< HEAD
#define OT_INSTANCE_SIZE   (9500 + OPENTHREAD_CONFIG_NUM_MESSAGE_BUFFERS * OPENTHREAD_CONFIG_MESSAGE_BUFFER_SIZE)
=======
#define OT_INSTANCE_SIZE   1
//#define OT_INSTANCE_SIZE   (9500 + OPENTHREAD_CONFIG_NUM_MESSAGE_BUFFERS * OPENTHREAD_CONFIG_MESSAGE_BUFFER_SIZE)
>>>>>>> 9f2c985a

/**
 * This enumeration represents error codes used throughout OpenThread.
 */
typedef enum ThreadError
{
    kThreadError_None = 0,
    kThreadError_Failed = 1,
    kThreadError_Drop = 2,
    kThreadError_NoBufs = 3,
    kThreadError_NoRoute = 4,
    kThreadError_Busy = 5,
    kThreadError_Parse = 6,
    kThreadError_InvalidArgs = 7,
    kThreadError_Security = 8,
    kThreadError_AddressQuery = 9,
    kThreadError_NoAddress = 10,
    kThreadError_NotReceiving = 11,
    kThreadError_Abort = 12,
    kThreadError_NotImplemented = 13,
    kThreadError_InvalidState = 14,
    kThreadError_NoTasklets = 15,

    /**
     * No acknowledgment was received after macMaxFrameRetries (IEEE 802.15.4-2006).
     */
    kThreadError_NoAck = 16,

    /**
     * A transmission could not take place due to activity on the channel, i.e., the CSMA-CA mechanism has failed
     * (IEEE 802.15.4-2006).
     */
    kThreadError_ChannelAccessFailure = 17,

    /**
     * Not currently attached to a Thread Partition.
     */
    kThreadError_Detached = 18,

    /**
     * FCS check failure while receiving.
     */
    kThreadError_FcsErr = 19,

    /**
     * No frame received.
     */
    kThreadError_NoFrameReceived = 20,

    /**
     * Received a frame from an unknown neighbor.
     */
    kThreadError_UnknownNeighbor = 21,

    /**
     * Received a frame from an invalid source address.
     */
    kThreadError_InvalidSourceAddress = 22,

    /**
     * Received a frame filtered by the whitelist.
     */
    kThreadError_WhitelistFiltered = 23,

    /**
     * Received a frame filtered by the destination address check.
     */
    kThreadError_DestinationAddressFiltered = 24,

    /**
     * The requested item could not be found.
     */
    kThreadError_NotFound = 25,

    /**
     * The operation is already in progress.
     */
    kThreadError_Already = 26,

    /**
     * Received a frame filtered by the blacklist.
     */
    kThreadError_BlacklistFiltered = 27,

    kThreadError_Error = 255,
} ThreadError;

#define OT_IP6_IID_SIZE            8   ///< Size of an IPv6 Interface Identifier (bytes)

#define OT_MASTER_KEY_SIZE         16  ///< Size of the Thread Master Key (bytes)

/**
 * This structure represents a Thread Master Key.
 *
 */
typedef struct otMasterKey
{
    uint8_t m8[OT_MASTER_KEY_SIZE];
} otMasterKey;

#define OT_NETWORK_NAME_MAX_SIZE   16  ///< Maximum size of the Thread Network Name field (bytes)

/**
 * This structure represents a Network Name.
 *
 */
typedef struct otNetworkName
{
    char m8[OT_NETWORK_NAME_MAX_SIZE + 1];
} otNetworkName;

#define OT_EXT_PAN_ID_SIZE         8   ///< Size of a Thread PAN ID (bytes)

/**
 * This structure represents an Extended PAN ID.
 *
 */
typedef struct otExtendedPanId
{
    uint8_t m8[OT_EXT_PAN_ID_SIZE];
} otExtendedPanId;

#define OT_MESH_LOCAL_PREFIX_SIZE  8  ///< Size of the Mesh Local Prefix (bytes)

/**
 * This structure represents a Mesh Local Prefix.
 *
 */
typedef struct otMeshLocalPrefix
{
    uint8_t m8[OT_MESH_LOCAL_PREFIX_SIZE];
} otMeshLocalPrefix;

/**
 * This type represents the IEEE 802.15.4 PAN ID.
 *
 */
typedef uint16_t otPanId;

/**
 * This type represents the IEEE 802.15.4 Short Address.
 *
 */
typedef uint16_t otShortAddress;

#define OT_EXT_ADDRESS_SIZE        8   ///< Size of an IEEE 802.15.4 Extended Address (bytes)

/**
 * This type represents the IEEE 802.15.4 Extended Address.
 *
 */
typedef struct otExtAddress
{
    uint8_t m8[OT_EXT_ADDRESS_SIZE];  ///< IEEE 802.15.4 Extended Address bytes
} otExtAddress;

#define OT_IP6_ADDRESS_SIZE        16  ///< Size of an IPv6 address (bytes)

/**
 * This structure represents an IPv6 address.
 */
typedef OT_TOOL_PACKED_BEGIN struct otIp6Address
{
    union
    {
        uint8_t  m8[OT_IP6_ADDRESS_SIZE];                      ///< 8-bit fields
        uint16_t m16[OT_IP6_ADDRESS_SIZE / sizeof(uint16_t)];  ///< 16-bit fields
        uint32_t m32[OT_IP6_ADDRESS_SIZE / sizeof(uint32_t)];  ///< 32-bit fields
    } mFields;                                                 ///< IPv6 accessor fields
} OT_TOOL_PACKED_END otIp6Address;

/**
 * @addtogroup commands  Commands
 *
 * @{
 *
 */

#define OT_PANID_BROADCAST   0xffff      ///< IEEE 802.15.4 Broadcast PAN ID

#define OT_CHANNEL_11_MASK   (1 << 11)   ///< Channel 11
#define OT_CHANNEL_12_MASK   (1 << 12)   ///< Channel 12
#define OT_CHANNEL_13_MASK   (1 << 13)   ///< Channel 13
#define OT_CHANNEL_14_MASK   (1 << 14)   ///< Channel 14
#define OT_CHANNEL_15_MASK   (1 << 15)   ///< Channel 15
#define OT_CHANNEL_16_MASK   (1 << 16)   ///< Channel 16
#define OT_CHANNEL_17_MASK   (1 << 17)   ///< Channel 17
#define OT_CHANNEL_18_MASK   (1 << 18)   ///< Channel 18
#define OT_CHANNEL_19_MASK   (1 << 19)   ///< Channel 19
#define OT_CHANNEL_20_MASK   (1 << 20)   ///< Channel 20
#define OT_CHANNEL_21_MASK   (1 << 21)   ///< Channel 21
#define OT_CHANNEL_22_MASK   (1 << 22)   ///< Channel 22
#define OT_CHANNEL_23_MASK   (1 << 23)   ///< Channel 23
#define OT_CHANNEL_24_MASK   (1 << 24)   ///< Channel 24
#define OT_CHANNEL_25_MASK   (1 << 25)   ///< Channel 25
#define OT_CHANNEL_26_MASK   (1 << 26)   ///< Channel 26

#define OT_CHANNEL_ALL       0xffffffff  ///< All channels

/**
 * This struct represents a received IEEE 802.15.4 Beacon.
 *
 */
typedef struct otActiveScanResult
{
    otExtAddress    mExtAddress;      ///< IEEE 802.15.4 Extended Address
    otNetworkName   mNetworkName;     ///< Thread Network Name
    otExtendedPanId mExtendedPanId;   ///< Thread Extended PAN ID
    uint16_t        mPanId;           ///< IEEE 802.15.4 PAN ID
    uint8_t         mChannel;         ///< IEEE 802.15.4 Channel
    int8_t          mRssi;            ///< RSSI (dBm)
    uint8_t         mLqi;             ///< LQI
    unsigned int    mVersion : 4;     ///< Version
    bool            mIsNative : 1;    ///< Native Commissioner flag
    bool            mIsJoinable : 1;  ///< Joining Permitted flag
} otActiveScanResult;

/**
 * This struct represents an energy scan result.
 *
 */
typedef struct otEnergyScanResult
{
    uint8_t mChannel;                ///< IEEE 802.15.4 Channel
    int8_t  mMaxRssi;                ///< The max RSSI (dBm)
} otEnergyScanResult;

/**
 * @}
 *
 */

/**
 * @addtogroup config  Configuration
 *
 * @brief
 *   This module includes functions for configuration.
 *
 * @{
 *
 */

/**
 * @defgroup config-general  General
 *
 * @brief
 *   This module includes functions that manage configuration parameters for the Thread Child, Router, and Leader roles.
 *
 * @{
 *
 */

/**
 * This structure represents an Active or Pending Operational Dataset.
 *
 */
typedef struct otOperationalDataset
{
    uint64_t          mActiveTimestamp;            ///< Active Timestamp
    uint64_t          mPendingTimestamp;           ///< Pending Timestamp
    otMasterKey       mMasterKey;                  ///< Network Master Key
    otNetworkName     mNetworkName;                ///< Network Name
    otExtendedPanId   mExtendedPanId;              ///< Extended PAN ID
    otMeshLocalPrefix mMeshLocalPrefix;            ///< Mesh Local Prefix
    uint32_t          mDelay;                      ///< Delay Timer
    otPanId           mPanId;                      ///< PAN ID
    uint16_t          mChannel;                    ///< Channel

    bool              mIsActiveTimestampSet : 1;   ///< TRUE if Active Timestamp is set, FALSE otherwise.
    bool              mIsPendingTimestampSet : 1;  ///< TRUE if Pending Timestamp is set, FALSE otherwise.
    bool              mIsMasterKeySet : 1;         ///< TRUE if Network Master Key is set, FALSE otherwise.
    bool              mIsNetworkNameSet : 1;       ///< TRUE if Network Name is set, FALSE otherwise.
    bool              mIsExtendedPanIdSet : 1;     ///< TRUE if Extended PAN ID is set, FALSE otherwise.
    bool              mIsMeshLocalPrefixSet : 1;   ///< TRUE if Mesh Local Prefix is set, FALSE otherwise.
    bool              mIsDelaySet : 1;             ///< TRUE if Delay Timer is set, FALSE otherwise.
    bool              mIsPanIdSet : 1;             ///< TRUE if PAN ID is set, FALSE otherwise.
    bool              mIsChannelSet : 1;           ///< TRUE if Channel is set, FALSE otherwise.
} otOperationalDataset;

/**
 * This structure represents an MLE Link Mode configuration.
 */
typedef struct otLinkModeConfig
{
    /**
     * 1, if the sender has its receiver on when not transmitting.  0, otherwise.
     */
    bool mRxOnWhenIdle : 1;

    /**
     * 1, if the sender will use IEEE 802.15.4 to secure all data requests.  0, otherwise.
     */
    bool mSecureDataRequests : 1;

    /**
     * 1, if the sender is an FFD.  0, otherwise.
     */
    bool mDeviceType : 1;

    /**
     * 1, if the sender requires the full Network Data.  0, otherwise.
     */
    bool mNetworkData : 1;
} otLinkModeConfig;

/**
 * This enumeration represents flags that indicate what configuration or state has changed within OpenThread.
 *
 */
enum
{
    OT_IP6_ADDRESS_ADDED      = 1 << 0,  ///< IPv6 address was added
    OT_IP6_ADDRESS_REMOVED    = 1 << 1,  ///< IPv6 address was removed

    OT_NET_ROLE               = 1 << 3,  ///< Device role (disabled, detached, child, router, leader) changed
    OT_NET_PARTITION_ID       = 1 << 4,  ///< Partition ID changed
    OT_NET_KEY_SEQUENCE       = 1 << 5,  ///< Thread Key Sequence changed

    OT_THREAD_CHILD_ADDED     = 1 << 6,  ///< Child was added
    OT_THREAD_CHILD_REMOVED   = 1 << 7,  ///< Child was removed
    OT_THREAD_NETDATA_UPDATED = 1 << 8,  ///< Thread Network Data updated

    OT_IP6_LL_ADDR_CHANGED    = 1 << 9,  ///< The link-local address has changed
    OT_IP6_ML_ADDR_CHANGED    = 1 << 10, ///< The mesh-local address has changed
};

/**
 * @}
 */

/**
 * @defgroup config-br  Border Router
 *
 * @brief
 *   This module includes functions that manage configuration parameters that apply to the Thread Border Router role.
 *
 * @{
 *
 */

/**
 * This structure represents an IPv6 prefix.
 */
typedef struct otIp6Prefix
{
    otIp6Address  mPrefix;  ///< The IPv6 prefix.
    uint8_t       mLength;  ///< The IPv6 prefix length.
} otIp6Prefix;

#define OT_NETWORK_DATA_ITERATOR_INIT  0  ///< Initializeer for otNetworkDataIterator.

typedef uint8_t otNetworkDataIterator;  ///< Used to iterate through Network Data information.

/**
 * This structure represents a Border Router configuration.
 */
typedef struct otBorderRouterConfig
{
    /**
     * The IPv6 prefix.
     */
    otIp6Prefix mPrefix;

    /**
     * A 2-bit signed integer indicating router preference as defined in RFC 4291.
     */
    int mPreference : 2;

    /**
     * TRUE, if @p mPrefix is preferred.  FALSE, otherwise.
     */
    bool mPreferred : 1;

    /**
     * TRUE, if @p mPrefix should be used for address autoconfiguration.  FALSE, otherwise.
     */
    bool mSlaac : 1;

    /**
     * TRUE, if this border router is a DHCPv6 Agent that supplies IPv6 address configuration.  FALSE, otherwise.
     */
    bool mDhcp : 1;

    /**
     * TRUE, if this border router is a DHCPv6 Agent that supplies other configuration data.  FALSE, otherwise.
     */
    bool mConfigure : 1;

    /**
     * TRUE, if this border router is a default route for @p mPrefix.  FALSE, otherwise.
     */
    bool mDefaultRoute : 1;

    /**
     * TRUE, if this prefix is considered on-mesh.  FALSE, otherwise.
     */
    bool mOnMesh : 1;

    /**
     * TRUE, if this configuration is considered Stable Network Data.  FALSE, otherwise.
     */
    bool mStable : 1;
} otBorderRouterConfig;

/**
 * This structure represents an External Route configuration.
 */
typedef struct otExternalRouteConfig
{
    /**
     * The prefix for the off-mesh route.
     */
    otIp6Prefix mPrefix;

    /**
     * A 2-bit signed integer indicating router preference as defined in RFC 4291.
     */
    int mPreference : 2;

    /**
     * TRUE, if this configuration is considered Stable Network Data.  FALSE, otherwise.
     */
    bool mStable : 1;
} otExternalRouteConfig;

/**
 * @}
 *
 */

/**
 * @defgroup config-test  Test
 *
 * @brief
 *   This module includes functions that manage configuration parameters required for Thread Certification testing.
 *
 * @{
 *
 */

/**
 * Represents any restrictions on the attach process.
 */
typedef enum otMleAttachFilter
{
    kMleAttachAnyPartition    = 0,  ///< Attach to any Thread partition.
    kMleAttachSamePartition   = 1,  ///< Attach to the same Thread partition.
    kMleAttachBetterPartition = 2,  ///< Attach to a better (i.e. higher weight/partition id) Thread partition.
} otMleAttachFilter;

/**
 * This structure represents a whitelist entry.
 *
 */
typedef struct otMacWhitelistEntry
{
    otExtAddress mExtAddress;       ///< IEEE 802.15.4 Extended Address
    int8_t       mRssi;             ///< RSSI value
    bool         mValid : 1;        ///< Indicates whether or not the whitelist entry is vaild
    bool         mFixedRssi : 1;    ///< Indicates whether or not the RSSI value is fixed.
} otMacWhitelistEntry;

/**
 * This structure represents a blacklist entry.
 *
 */
typedef struct otMacBlacklistEntry
{
    otExtAddress mExtAddress;       ///< IEEE 802.15.4 Extended Address
    bool         mValid;            ///< Indicates whether or not the blacklist entry is vaild
} otMacBlacklistEntry;

/**
 * @}
 *
 */

/**
 * @}
 *
 */

/**
 * @addtogroup diags  Diagnostics
 *
 * @brief
 *   This module includes functions that expose internal state.
 *
 * @{
 *
 */

/**
 * Represents a Thread device role.
 */
typedef enum
{
    kDeviceRoleDisabled,  ///< The Thread stack is disabled.
    kDeviceRoleDetached,  ///< Not currently participating in a Thread network/partition.
    kDeviceRoleChild,     ///< The Thread Child role.
    kDeviceRoleRouter,    ///< The Thread Router role.
    kDeviceRoleLeader,    ///< The Thread Leader role.
} otDeviceRole;

/**
 * This structure holds diagnostic information for a Thread Child
 *
 */
typedef struct
{
    otExtAddress   mExtAddress;            ///< IEEE 802.15.4 Extended Address
    uint32_t       mTimeout;               ///< Timeout
    uint32_t       mAge;                   ///< Time last heard
    uint16_t       mRloc16;                ///< RLOC16
    uint16_t       mChildId;               ///< Child ID
    uint8_t        mNetworkDataVersion;    ///< Network Data Version
    uint8_t        mLinkQualityIn;         ///< Link Quality In
    int8_t         mAverageRssi;           ///< Average RSSI
    bool           mRxOnWhenIdle : 1;      ///< rx-on-when-idle
    bool           mSecureDataRequest : 1; ///< Secure Data Requests
    bool           mFullFunction : 1;      ///< Full Function Device
    bool           mFullNetworkData : 1;   ///< Full Network Data
} otChildInfo;

/**
 * This structure holds diagnostic information for a Thread Router
 *
 */
typedef struct
{
    otExtAddress   mExtAddress;            ///< IEEE 802.15.4 Extended Address
    uint16_t       mRloc16;                ///< RLOC16
    uint8_t        mRouterId;              ///< Router ID
    uint8_t        mNextHop;               ///< Next hop to router
    uint8_t        mPathCost;              ///< Path cost to router
    uint8_t        mLinkQualityIn;         ///< Link Quality In
    uint8_t        mLinkQualityOut;        ///< Link Quality Out
    uint8_t        mAge;                   ///< Time last heard
    bool           mAllocated : 1;         ///< Router ID allocated or not
    bool           mLinkEstablished : 1;   ///< Link established with Router ID or not
} otRouterInfo;

/**
 * This structure represents an EID cache entry.
 *
 */
typedef struct otEidCacheEntry
{
    otIp6Address    mTarget;          ///< Target
    otShortAddress  mRloc16;          ///< RLOC16
    bool            mValid : 1;       ///< Indicates whether or not the cache entry is valid
} otEidCacheEntry;

/**
 * This structure represents the Thread Leader Data.
 *
 */
typedef struct otLeaderData
{
    uint32_t mPartitionId;            ///< Partition ID
    uint8_t mWeighting;               ///< Leader Weight
    uint8_t mDataVersion;             ///< Full Network Data Version
    uint8_t mStableDataVersion;       ///< Stable Network Data Version
    uint8_t mLeaderRouterId;          ///< Leader Router ID
} otLeaderData;

/**
 * This structure represents the MAC layer counters.
 */
typedef struct otMacCounters
{
    uint32_t mTxTotal;                ///< The total number of transmissions.
    uint32_t mTxAckRequested;         ///< The number of transmissions with ack request.
    uint32_t mTxAcked;                ///< The number of transmissions that were acked.
    uint32_t mTxNoAckRequested;       ///< The number of transmissions without ack request.
    uint32_t mTxData;                 ///< The number of transmitted data.
    uint32_t mTxDataPoll;             ///< The number of transmitted data poll.
    uint32_t mTxBeacon;               ///< The number of transmitted beacon.
    uint32_t mTxBeaconRequest;        ///< The number of transmitted beacon request.
    uint32_t mTxOther;                ///< The number of transmitted other types of frames.
    uint32_t mTxRetry;                ///< The number of retransmission times.
    uint32_t mTxErrCca;               ///< The number of CCA failure times.
    uint32_t mRxTotal;                ///< The total number of received packets.
    uint32_t mRxData;                 ///< The number of received data.
    uint32_t mRxDataPoll;             ///< The number of received data poll.
    uint32_t mRxBeacon;               ///< The number of received beacon.
    uint32_t mRxBeaconRequest;        ///< The number of received beacon request.
    uint32_t mRxOther;                ///< The number of received other types of frames.
    uint32_t mRxWhitelistFiltered;    ///< The number of received packets filtered by whitelist.
    uint32_t mRxDestAddrFiltered;     ///< The number of received packets filtered by destination check.
    uint32_t mRxErrNoFrame;           ///< The number of received packets that do not contain contents.
    uint32_t mRxErrUnknownNeighbor;   ///< The number of received packets from unknown neighbor.
    uint32_t mRxErrInvalidSrcAddr;    ///< The number of received packets whose source address is invalid.
    uint32_t mRxErrSec;               ///< The number of received packets with security error.
    uint32_t mRxErrFcs;               ///< The number of received packets with FCS error.
    uint32_t mRxErrOther;             ///< The number of received packets with other error.
} otMacCounters;

/**
 * @}
 *
 */

/**
 * This structure represents an IPv6 network interface address.
 *
 */
typedef struct otNetifAddress
{
    otIp6Address           mAddress;            ///< The IPv6 address.
    uint32_t               mPreferredLifetime;  ///< The Preferred Lifetime.
    uint32_t               mValidLifetime;      ///< The Valid lifetime.
    uint8_t                mPrefixLength;       ///< The Prefix length.
    struct otNetifAddress *mNext;               ///< A pointer to the next network interface address.
} otNetifAddress;

/**
 * @addtogroup messages  Message Buffers
 *
 * @brief
 *   This module includes functions that manipulate OpenThread message buffers
 *
 * @{
 *
 */

/**
 * This type points to an OpenThread message buffer.
 */
typedef void *otMessage;

/**
 * @}
 *
 */

/**
 * @addtogroup udp  UDP
 *
 * @brief
 *   This module includes functions that control UDP communication.
 *
 * @{
 *
 */

/**
 * This structure represents an IPv6 socket address.
 */
typedef struct otSockAddr
{
    otIp6Address mAddress;  ///< An IPv6 address.
    uint16_t     mPort;     ///< A transport-layer port.
    int8_t       mScopeId;  ///< An IPv6 scope identifier.
} otSockAddr;

/**
 * This structure represents the local and peer IPv6 socket addresses.
 */
typedef struct otMessageInfo
{
    otIp6Address mSockAddr;     ///< The local IPv6 address.
    otIp6Address mPeerAddr;     ///< The peer IPv6 address.
    uint16_t     mSockPort;     ///< The local transport-layer port.
    uint16_t     mPeerPort;     ///< The peer transport-layer port.
    int8_t       mInterfaceId;  ///< An IPv6 interface identifier.
    uint8_t      mHopLimit;     ///< The IPv6 Hop Limit.
    const void  *mLinkInfo;     ///< A pointer to link-specific information.
} otMessageInfo;

/**
 * This callback allows OpenThread to inform the application of a received UDP message.
 */
typedef void (*otUdpReceive)(void *aContext, otMessage aMessage, const otMessageInfo *aMessageInfo);

/**
 * This structure represents a UDP socket.
 */
typedef struct otUdpSocket
{
    otSockAddr           mSockName;  ///< The local IPv6 socket address.
    otSockAddr           mPeerName;  ///< The peer IPv6 socket address.
    otUdpReceive         mHandler;   ///< A function pointer to the application callback.
    void                *mContext;   ///< A pointer to application-specific context.
    struct otUdpSocket  *mNext;      ///< A pointer to the next UDP socket.
} otUdpSocket;

/**
 * @}
 *
 */

#ifdef __cplusplus
}  // extern "C"
#endif

#endif  // OPENTHREAD_TYPES_H_<|MERGE_RESOLUTION|>--- conflicted
+++ resolved
@@ -50,12 +50,7 @@
 typedef struct otInstance otInstance;
 
 // Size of the OpenThread instance structure (bytes)
-<<<<<<< HEAD
-#define OT_INSTANCE_SIZE   (9500 + OPENTHREAD_CONFIG_NUM_MESSAGE_BUFFERS * OPENTHREAD_CONFIG_MESSAGE_BUFFER_SIZE)
-=======
-#define OT_INSTANCE_SIZE   1
-//#define OT_INSTANCE_SIZE   (9500 + OPENTHREAD_CONFIG_NUM_MESSAGE_BUFFERS * OPENTHREAD_CONFIG_MESSAGE_BUFFER_SIZE)
->>>>>>> 9f2c985a
+#define OT_INSTANCE_SIZE   (9600 + OPENTHREAD_CONFIG_NUM_MESSAGE_BUFFERS * OPENTHREAD_CONFIG_MESSAGE_BUFFER_SIZE)
 
 /**
  * This enumeration represents error codes used throughout OpenThread.
