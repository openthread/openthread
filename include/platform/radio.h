--- conflicted
+++ resolved
@@ -291,17 +291,11 @@
 /**
  * Get the most recent RSSI measurement.
  *
-<<<<<<< HEAD
- * @param[in] aContext  The OpenThread context structure.
- *
- * @returns The noise floor value in dBm when the noise floor value is valid.  127 when noise floor value is invalid.
- */
-int8_t otPlatRadioGetNoiseFloor(otContext *aContext);
-=======
+ * @param[in] aContext  The OpenThread context structure.
+ *
  * @returns The RSSI in dBm when it is valid.  127 when RSSI is invalid.
  */
-int8_t otPlatRadioGetRssi(void);
->>>>>>> 139e85f7
+int8_t otPlatRadioGetRssi(otContext *aContext);
 
 /**
  * Get the radio capabilities.
