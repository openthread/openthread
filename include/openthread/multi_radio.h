--- conflicted
+++ resolved
@@ -75,11 +75,7 @@
 /**
  * Gets the multi radio link information associated with a neighbor with a given Extended Address.
  *
-<<<<<<< HEAD
  * Only available when `OPENTHREAD_CONFIG_MULTI_RADIO` is enabled.
-=======
- * Requires the multi radio link feature to be enabled (please see `config/radio_link.h`).
->>>>>>> 6a549d1c
  *
  * @param[in]  aInstance      A pointer to an OpenThread instance.
  * @param[in]  aExtAddress    The Extended Address of neighbor.
