--- conflicted
+++ resolved
@@ -53,11 +53,7 @@
  * @note This number versions both OpenThread platform and user APIs.
  *
  */
-<<<<<<< HEAD
-#define OPENTHREAD_API_VERSION (442)
-=======
-#define OPENTHREAD_API_VERSION (446)
->>>>>>> 944a246d
+#define OPENTHREAD_API_VERSION (447)
 
 /**
  * @addtogroup api-instance
