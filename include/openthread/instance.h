/*
 *  Copyright (c) 2016, The OpenThread Authors.
 *  All rights reserved.
 *
 *  Redistribution and use in source and binary forms, with or without
 *  modification, are permitted provided that the following conditions are met:
 *  1. Redistributions of source code must retain the above copyright
 *     notice, this list of conditions and the following disclaimer.
 *  2. Redistributions in binary form must reproduce the above copyright
 *     notice, this list of conditions and the following disclaimer in the
 *     documentation and/or other materials provided with the distribution.
 *  3. Neither the name of the copyright holder nor the
 *     names of its contributors may be used to endorse or promote products
 *     derived from this software without specific prior written permission.
 *
 *  THIS SOFTWARE IS PROVIDED BY THE COPYRIGHT HOLDERS AND CONTRIBUTORS "AS IS"
 *  AND ANY EXPRESS OR IMPLIED WARRANTIES, INCLUDING, BUT NOT LIMITED TO, THE
 *  IMPLIED WARRANTIES OF MERCHANTABILITY AND FITNESS FOR A PARTICULAR PURPOSE
 *  ARE DISCLAIMED. IN NO EVENT SHALL THE COPYRIGHT HOLDER OR CONTRIBUTORS BE
 *  LIABLE FOR ANY DIRECT, INDIRECT, INCIDENTAL, SPECIAL, EXEMPLARY, OR
 *  CONSEQUENTIAL DAMAGES (INCLUDING, BUT NOT LIMITED TO, PROCUREMENT OF
 *  SUBSTITUTE GOODS OR SERVICES; LOSS OF USE, DATA, OR PROFITS; OR BUSINESS
 *  INTERRUPTION) HOWEVER CAUSED AND ON ANY THEORY OF LIABILITY, WHETHER IN
 *  CONTRACT, STRICT LIABILITY, OR TORT (INCLUDING NEGLIGENCE OR OTHERWISE)
 *  ARISING IN ANY WAY OUT OF THE USE OF THIS SOFTWARE, EVEN IF ADVISED OF THE
 *  POSSIBILITY OF SUCH DAMAGE.
 */

/**
 * @file
 * @brief
 *  This file defines the OpenThread Instance API.
 */

#ifndef OPENTHREAD_INSTANCE_H_
#define OPENTHREAD_INSTANCE_H_

#include <stdlib.h>

#include <openthread/error.h>
#include <openthread/platform/logging.h>
#include <openthread/platform/toolchain.h>

#ifdef __cplusplus
extern "C" {
#endif

/**
 * The OpenThread API monotonic version number.
 *
 * This number MUST increase by one each time the contents of public OpenThread API include headers change.
 *
 * @note This number versions both OpenThread platform and user APIs.
 *
 */
<<<<<<< HEAD
#define OPENTHREAD_API_VERSION (281)
=======
#define OPENTHREAD_API_VERSION (282)
>>>>>>> 48128acb

/**
 * @addtogroup api-instance
 *
 * @brief
 *   This module includes functions that control the OpenThread Instance.
 *
 * @{
 *
 */

/**
 * This structure represents the OpenThread instance structure.
 */
typedef struct otInstance otInstance;

/**
 * This function initializes the OpenThread library.
 *
 * This function initializes OpenThread and prepares it for subsequent OpenThread API calls. This function must be
 * called before any other calls to OpenThread.
 *
 * This function is available and can only be used when support for multiple OpenThread instances is enabled.
 *
 * @param[in]     aInstanceBuffer      The buffer for OpenThread to use for allocating the otInstance structure.
 * @param[in,out] aInstanceBufferSize  On input, the size of aInstanceBuffer. On output, if not enough space for
 *                                     otInstance, the number of bytes required for otInstance.
 *
 * @returns  A pointer to the new OpenThread instance.
 *
 * @sa otInstanceFinalize
 *
 */
otInstance *otInstanceInit(void *aInstanceBuffer, size_t *aInstanceBufferSize);

/**
 * This function initializes the static single instance of the OpenThread library.
 *
 * This function initializes OpenThread and prepares it for subsequent OpenThread API calls. This function must be
 * called before any other calls to OpenThread.
 *
 * This function is available and can only be used when support for multiple OpenThread instances is disabled.
 *
 * @returns A pointer to the single OpenThread instance.
 *
 */
otInstance *otInstanceInitSingle(void);

/**
 * This function indicates whether or not the instance is valid/initialized.
 *
 * The instance is considered valid if it is acquired and initialized using either `otInstanceInitSingle()` (in single
 * instance case) or `otInstanceInit()` (in multi instance case). A subsequent call to `otInstanceFinalize()` causes
 * the instance to be considered as uninitialized.
 *
 * @param[in] aInstance A pointer to an OpenThread instance.
 *
 * @returns TRUE if the given instance is valid/initialized, FALSE otherwise.
 *
 */
bool otInstanceIsInitialized(otInstance *aInstance);

/**
 * This function disables the OpenThread library.
 *
 * Call this function when OpenThread is no longer in use.
 *
 * @param[in] aInstance A pointer to an OpenThread instance.
 *
 */
void otInstanceFinalize(otInstance *aInstance);

/**
 * This function returns the current instance uptime (in msec).
 *
 * This function requires `OPENTHREAD_CONFIG_UPTIME_ENABLE` to be enabled.
 *
 * The uptime is given as number of milliseconds since OpenThread instance was initialized.
 *
 * @param[in] aInstance A pointer to an OpenThread instance.
 *
 * @returns The uptime (number of milliseconds).
 *
 */
uint64_t otInstanceGetUptime(otInstance *aInstance);

#define OT_UPTIME_STRING_SIZE 24 ///< Recommended size for string representation of uptime.

/**
 * This function returns the current instance uptime as a human-readable string.
 *
 * This function requires `OPENTHREAD_CONFIG_UPTIME_ENABLE` to be enabled.
 *
 * The string follows the format "<hh>:<mm>:<ss>.<mmmm>" for hours, minutes, seconds and millisecond (if uptime is
 * shorter than one day) or "<dd>d.<hh>:<mm>:<ss>.<mmmm>" (if longer than a day).
 *
 * If the resulting string does not fit in @p aBuffer (within its @p aSize characters), the string will be truncated
 * but the outputted string is always null-terminated.
 *
 * @param[in]  aInstance A pointer to an OpenThread instance.
 * @param[out] aBuffer   A pointer to a char array to output the string.
 * @param[in]  aSize     The size of @p aBuffer (in bytes). Recommended to use `OT_UPTIME_STRING_SIZE`.
 *
 */
void otInstanceGetUptimeAsString(otInstance *aInstance, char *aBuffer, uint16_t aSize);

/**
 * This enumeration defines flags that are passed as part of `otStateChangedCallback`.
 *
 */
enum
{
    OT_CHANGED_IP6_ADDRESS_ADDED            = 1 << 0,  ///< IPv6 address was added
    OT_CHANGED_IP6_ADDRESS_REMOVED          = 1 << 1,  ///< IPv6 address was removed
    OT_CHANGED_THREAD_ROLE                  = 1 << 2,  ///< Role (disabled, detached, child, router, leader) changed
    OT_CHANGED_THREAD_LL_ADDR               = 1 << 3,  ///< The link-local address changed
    OT_CHANGED_THREAD_ML_ADDR               = 1 << 4,  ///< The mesh-local address changed
    OT_CHANGED_THREAD_RLOC_ADDED            = 1 << 5,  ///< RLOC was added
    OT_CHANGED_THREAD_RLOC_REMOVED          = 1 << 6,  ///< RLOC was removed
    OT_CHANGED_THREAD_PARTITION_ID          = 1 << 7,  ///< Partition ID changed
    OT_CHANGED_THREAD_KEY_SEQUENCE_COUNTER  = 1 << 8,  ///< Thread Key Sequence changed
    OT_CHANGED_THREAD_NETDATA               = 1 << 9,  ///< Thread Network Data changed
    OT_CHANGED_THREAD_CHILD_ADDED           = 1 << 10, ///< Child was added
    OT_CHANGED_THREAD_CHILD_REMOVED         = 1 << 11, ///< Child was removed
    OT_CHANGED_IP6_MULTICAST_SUBSCRIBED     = 1 << 12, ///< Subscribed to a IPv6 multicast address
    OT_CHANGED_IP6_MULTICAST_UNSUBSCRIBED   = 1 << 13, ///< Unsubscribed from a IPv6 multicast address
    OT_CHANGED_THREAD_CHANNEL               = 1 << 14, ///< Thread network channel changed
    OT_CHANGED_THREAD_PANID                 = 1 << 15, ///< Thread network PAN Id changed
    OT_CHANGED_THREAD_NETWORK_NAME          = 1 << 16, ///< Thread network name changed
    OT_CHANGED_THREAD_EXT_PANID             = 1 << 17, ///< Thread network extended PAN ID changed
    OT_CHANGED_NETWORK_KEY                  = 1 << 18, ///< Network key changed
    OT_CHANGED_PSKC                         = 1 << 19, ///< PSKc changed
    OT_CHANGED_SECURITY_POLICY              = 1 << 20, ///< Security Policy changed
    OT_CHANGED_CHANNEL_MANAGER_NEW_CHANNEL  = 1 << 21, ///< Channel Manager new pending Thread channel changed
    OT_CHANGED_SUPPORTED_CHANNEL_MASK       = 1 << 22, ///< Supported channel mask changed
    OT_CHANGED_COMMISSIONER_STATE           = 1 << 23, ///< Commissioner state changed
    OT_CHANGED_THREAD_NETIF_STATE           = 1 << 24, ///< Thread network interface state changed
    OT_CHANGED_THREAD_BACKBONE_ROUTER_STATE = 1 << 25, ///< Backbone Router state changed
    OT_CHANGED_THREAD_BACKBONE_ROUTER_LOCAL = 1 << 26, ///< Local Backbone Router configuration changed
    OT_CHANGED_JOINER_STATE                 = 1 << 27, ///< Joiner state changed
    OT_CHANGED_ACTIVE_DATASET               = 1 << 28, ///< Active Operational Dataset changed
    OT_CHANGED_PENDING_DATASET              = 1 << 29, ///< Pending Operational Dataset changed
    OT_CHANGED_NAT64_TRANSLATOR_STATE       = 1 << 30, ///< The state of NAT64 translator changed
};

/**
 * This type represents a bit-field indicating specific state/configuration that has changed. See `OT_CHANGED_*`
 * definitions.
 *
 */
typedef uint32_t otChangedFlags;

/**
 * This function pointer is called to notify certain configuration or state changes within OpenThread.
 *
 * @param[in]  aFlags    A bit-field indicating specific state that has changed.  See `OT_CHANGED_*` definitions.
 * @param[in]  aContext  A pointer to application-specific context.
 *
 */
typedef void (*otStateChangedCallback)(otChangedFlags aFlags, void *aContext);

/**
 * This function registers a callback to indicate when certain configuration or state changes within OpenThread.
 *
 * @param[in]  aInstance  A pointer to an OpenThread instance.
 * @param[in]  aCallback  A pointer to a function that is called with certain configuration or state changes.
 * @param[in]  aContext   A pointer to application-specific context.
 *
 * @retval OT_ERROR_NONE     Added the callback to the list of callbacks.
 * @retval OT_ERROR_ALREADY  The callback was already registered.
 * @retval OT_ERROR_NO_BUFS  Could not add the callback due to resource constraints.
 *
 */
otError otSetStateChangedCallback(otInstance *aInstance, otStateChangedCallback aCallback, void *aContext);

/**
 * This function removes a callback to indicate when certain configuration or state changes within OpenThread.
 *
 * @param[in]  aInstance   A pointer to an OpenThread instance.
 * @param[in]  aCallback   A pointer to a function that is called with certain configuration or state changes.
 * @param[in]  aContext    A pointer to application-specific context.
 *
 */
void otRemoveStateChangeCallback(otInstance *aInstance, otStateChangedCallback aCallback, void *aContext);

/**
 * This method triggers a platform reset.
 *
 * The reset process ensures that all the OpenThread state/info (stored in volatile memory) is erased. Note that the
 * `otPlatformReset` does not erase any persistent state/info saved in non-volatile memory.
 *
 * @param[in]  aInstance  A pointer to an OpenThread instance.
 *
 */
void otInstanceReset(otInstance *aInstance);

/**
 * Deletes all the settings stored on non-volatile memory, and then triggers a platform reset.
 *
 * @param[in]  aInstance  A pointer to an OpenThread instance.
 *
 */
void otInstanceFactoryReset(otInstance *aInstance);

/**
 * This method resets the internal states of the OpenThread radio stack.
 *
 * Callbacks and configurations are preserved.
 *
 * This API is only available under radio builds (`OPENTHREAD_RADIO = 1`).
 *
 * @param[in]  aInstance  A pointer to an OpenThread instance.
 *
 */
void otInstanceResetRadioStack(otInstance *aInstance);

/**
 * This function erases all the OpenThread persistent info (network settings) stored on non-volatile memory.
 * Erase is successful only if the device is in `disabled` state/role.
 *
 * @param[in]  aInstance A pointer to an OpenThread instance.
 *
 * @retval OT_ERROR_NONE           All persistent info/state was erased successfully.
 * @retval OT_ERROR_INVALID_STATE  Device is not in `disabled` state/role.
 *
 */
otError otInstanceErasePersistentInfo(otInstance *aInstance);

/**
 * This function gets the OpenThread version string.
 *
 * @returns A pointer to the OpenThread version.
 *
 */
const char *otGetVersionString(void);

/**
 * This function gets the OpenThread radio version string.
 *
 * @param[in]  aInstance A pointer to an OpenThread instance.
 *
 * @returns A pointer to the OpenThread radio version.
 *
 */
const char *otGetRadioVersionString(otInstance *aInstance);

/**
 * @}
 *
 */

#ifdef __cplusplus
} // extern "C"
#endif

#endif // OPENTHREAD_INSTANCE_H_<|MERGE_RESOLUTION|>--- conflicted
+++ resolved
@@ -53,11 +53,7 @@
  * @note This number versions both OpenThread platform and user APIs.
  *
  */
-<<<<<<< HEAD
-#define OPENTHREAD_API_VERSION (281)
-=======
-#define OPENTHREAD_API_VERSION (282)
->>>>>>> 48128acb
+#define OPENTHREAD_API_VERSION (283)
 
 /**
  * @addtogroup api-instance
