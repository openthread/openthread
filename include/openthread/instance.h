--- conflicted
+++ resolved
@@ -53,11 +53,7 @@
  * @note This number versions both OpenThread platform and user APIs.
  *
  */
-<<<<<<< HEAD
-#define OPENTHREAD_API_VERSION (224)
-=======
-#define OPENTHREAD_API_VERSION (225)
->>>>>>> eca7a63a
+#define OPENTHREAD_API_VERSION (226)
 
 /**
  * @addtogroup api-instance
