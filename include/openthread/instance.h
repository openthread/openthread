/*
 *  Copyright (c) 2016, The OpenThread Authors.
 *  All rights reserved.
 *
 *  Redistribution and use in source and binary forms, with or without
 *  modification, are permitted provided that the following conditions are met:
 *  1. Redistributions of source code must retain the above copyright
 *     notice, this list of conditions and the following disclaimer.
 *  2. Redistributions in binary form must reproduce the above copyright
 *     notice, this list of conditions and the following disclaimer in the
 *     documentation and/or other materials provided with the distribution.
 *  3. Neither the name of the copyright holder nor the
 *     names of its contributors may be used to endorse or promote products
 *     derived from this software without specific prior written permission.
 *
 *  THIS SOFTWARE IS PROVIDED BY THE COPYRIGHT HOLDERS AND CONTRIBUTORS "AS IS"
 *  AND ANY EXPRESS OR IMPLIED WARRANTIES, INCLUDING, BUT NOT LIMITED TO, THE
 *  IMPLIED WARRANTIES OF MERCHANTABILITY AND FITNESS FOR A PARTICULAR PURPOSE
 *  ARE DISCLAIMED. IN NO EVENT SHALL THE COPYRIGHT HOLDER OR CONTRIBUTORS BE
 *  LIABLE FOR ANY DIRECT, INDIRECT, INCIDENTAL, SPECIAL, EXEMPLARY, OR
 *  CONSEQUENTIAL DAMAGES (INCLUDING, BUT NOT LIMITED TO, PROCUREMENT OF
 *  SUBSTITUTE GOODS OR SERVICES; LOSS OF USE, DATA, OR PROFITS; OR BUSINESS
 *  INTERRUPTION) HOWEVER CAUSED AND ON ANY THEORY OF LIABILITY, WHETHER IN
 *  CONTRACT, STRICT LIABILITY, OR TORT (INCLUDING NEGLIGENCE OR OTHERWISE)
 *  ARISING IN ANY WAY OUT OF THE USE OF THIS SOFTWARE, EVEN IF ADVISED OF THE
 *  POSSIBILITY OF SUCH DAMAGE.
 */

/**
 * @file
 * @brief
 *  This file defines the OpenThread Instance API.
 */

#ifndef OPENTHREAD_INSTANCE_H_
#define OPENTHREAD_INSTANCE_H_

#include <stdlib.h>

#include <openthread/error.h>
#include <openthread/platform/logging.h>
#include <openthread/platform/toolchain.h>

#ifdef __cplusplus
extern "C" {
#endif

/**
 * The OpenThread API monotonic version number.
 *
 * This number MUST increase by one each time the contents of public OpenThread API include headers change.
 *
 * @note This number versions both OpenThread platform and user APIs.
 *
 */
<<<<<<< HEAD
#define OPENTHREAD_API_VERSION (153)
=======
#define OPENTHREAD_API_VERSION (154)
>>>>>>> 814a6c17

/**
 * @addtogroup api-instance
 *
 * @brief
 *   This module includes functions that control the OpenThread Instance.
 *
 * @{
 *
 */

/**
 * This structure represents the OpenThread instance structure.
 */
typedef struct otInstance otInstance;

/**
 * This function initializes the OpenThread library.
 *
 * This function initializes OpenThread and prepares it for subsequent OpenThread API calls. This function must be
 * called before any other calls to OpenThread.
 *
 * This function is available and can only be used when support for multiple OpenThread instances is enabled.
 *
 * @param[in]    aInstanceBuffer      The buffer for OpenThread to use for allocating the otInstance structure.
 * @param[inout] aInstanceBufferSize  On input, the size of aInstanceBuffer. On output, if not enough space for
 *                                    otInstance, the number of bytes required for otInstance.
 *
 * @returns  A pointer to the new OpenThread instance.
 *
 * @sa otInstanceFinalize
 *
 */
otInstance *otInstanceInit(void *aInstanceBuffer, size_t *aInstanceBufferSize);

/**
 * This function initializes the static single instance of the OpenThread library.
 *
 * This function initializes OpenThread and prepares it for subsequent OpenThread API calls. This function must be
 * called before any other calls to OpenThread.
 *
 * This function is available and can only be used when support for multiple OpenThread instances is disabled.
 *
 * @returns A pointer to the single OpenThread instance.
 *
 */
otInstance *otInstanceInitSingle(void);

/**
 * This function indicates whether or not the instance is valid/initialized.
 *
 * The instance is considered valid if it is acquired and initialized using either `otInstanceInitSingle()` (in single
 * instance case) or `otInstanceInit()` (in multi instance case). A subsequent call to `otInstanceFinalize()` causes
 * the instance to be considered as uninitialized.
 *
 * @param[in] aInstance A pointer to an OpenThread instance.
 *
 * @returns TRUE if the given instance is valid/initialized, FALSE otherwise.
 *
 */
bool otInstanceIsInitialized(otInstance *aInstance);

/**
 * This function disables the OpenThread library.
 *
 * Call this function when OpenThread is no longer in use.
 *
 * @param[in] aInstance A pointer to an OpenThread instance.
 *
 */
void otInstanceFinalize(otInstance *aInstance);

/**
 * This enumeration defines flags that are passed as part of `otStateChangedCallback`.
 *
 */
enum
{
    OT_CHANGED_IP6_ADDRESS_ADDED            = 1 << 0,  ///< IPv6 address was added
    OT_CHANGED_IP6_ADDRESS_REMOVED          = 1 << 1,  ///< IPv6 address was removed
    OT_CHANGED_THREAD_ROLE                  = 1 << 2,  ///< Role (disabled, detached, child, router, leader) changed
    OT_CHANGED_THREAD_LL_ADDR               = 1 << 3,  ///< The link-local address changed
    OT_CHANGED_THREAD_ML_ADDR               = 1 << 4,  ///< The mesh-local address changed
    OT_CHANGED_THREAD_RLOC_ADDED            = 1 << 5,  ///< RLOC was added
    OT_CHANGED_THREAD_RLOC_REMOVED          = 1 << 6,  ///< RLOC was removed
    OT_CHANGED_THREAD_PARTITION_ID          = 1 << 7,  ///< Partition ID changed
    OT_CHANGED_THREAD_KEY_SEQUENCE_COUNTER  = 1 << 8,  ///< Thread Key Sequence changed
    OT_CHANGED_THREAD_NETDATA               = 1 << 9,  ///< Thread Network Data changed
    OT_CHANGED_THREAD_CHILD_ADDED           = 1 << 10, ///< Child was added
    OT_CHANGED_THREAD_CHILD_REMOVED         = 1 << 11, ///< Child was removed
    OT_CHANGED_IP6_MULTICAST_SUBSCRIBED     = 1 << 12, ///< Subscribed to a IPv6 multicast address
    OT_CHANGED_IP6_MULTICAST_UNSUBSCRIBED   = 1 << 13, ///< Unsubscribed from a IPv6 multicast address
    OT_CHANGED_THREAD_CHANNEL               = 1 << 14, ///< Thread network channel changed
    OT_CHANGED_THREAD_PANID                 = 1 << 15, ///< Thread network PAN Id changed
    OT_CHANGED_THREAD_NETWORK_NAME          = 1 << 16, ///< Thread network name changed
    OT_CHANGED_THREAD_EXT_PANID             = 1 << 17, ///< Thread network extended PAN ID changed
    OT_CHANGED_NETWORK_KEY                  = 1 << 18, ///< Network key changed
    OT_CHANGED_PSKC                         = 1 << 19, ///< PSKc changed
    OT_CHANGED_SECURITY_POLICY              = 1 << 20, ///< Security Policy changed
    OT_CHANGED_CHANNEL_MANAGER_NEW_CHANNEL  = 1 << 21, ///< Channel Manager new pending Thread channel changed
    OT_CHANGED_SUPPORTED_CHANNEL_MASK       = 1 << 22, ///< Supported channel mask changed
    OT_CHANGED_COMMISSIONER_STATE           = 1 << 23, ///< Commissioner state changed
    OT_CHANGED_THREAD_NETIF_STATE           = 1 << 24, ///< Thread network interface state changed
    OT_CHANGED_THREAD_BACKBONE_ROUTER_STATE = 1 << 25, ///< Backbone Router state changed
    OT_CHANGED_THREAD_BACKBONE_ROUTER_LOCAL = 1 << 26, ///< Local Backbone Router configuration changed
    OT_CHANGED_JOINER_STATE                 = 1 << 27, ///< Joiner state changed
    OT_CHANGED_ACTIVE_DATASET               = 1 << 28, ///< Active Operational Dataset changed
    OT_CHANGED_PENDING_DATASET              = 1 << 29, ///< Pending Operational Dataset changed
};

/**
 * This type represents a bit-field indicating specific state/configuration that has changed. See `OT_CHANGED_*`
 * definitions.
 *
 */
typedef uint32_t otChangedFlags;

/**
 * This function pointer is called to notify certain configuration or state changes within OpenThread.
 *
 * @param[in]  aFlags    A bit-field indicating specific state that has changed.  See `OT_CHANGED_*` definitions.
 * @param[in]  aContext  A pointer to application-specific context.
 *
 */
typedef void (*otStateChangedCallback)(otChangedFlags aFlags, void *aContext);

/**
 * This function registers a callback to indicate when certain configuration or state changes within OpenThread.
 *
 * @param[in]  aInstance  A pointer to an OpenThread instance.
 * @param[in]  aCallback  A pointer to a function that is called with certain configuration or state changes.
 * @param[in]  aContext   A pointer to application-specific context.
 *
 * @retval OT_ERROR_NONE     Added the callback to the list of callbacks.
 * @retval OT_ERROR_ALREADY  The callback was already registered.
 * @retval OT_ERROR_NO_BUFS  Could not add the callback due to resource constraints.
 *
 */
otError otSetStateChangedCallback(otInstance *aInstance, otStateChangedCallback aCallback, void *aContext);

/**
 * This function removes a callback to indicate when certain configuration or state changes within OpenThread.
 *
 * @param[in]  aInstance   A pointer to an OpenThread instance.
 * @param[in]  aCallback   A pointer to a function that is called with certain configuration or state changes.
 * @param[in]  aContext    A pointer to application-specific context.
 *
 */
void otRemoveStateChangeCallback(otInstance *aInstance, otStateChangedCallback aCallback, void *aContext);

/**
 * This method triggers a platform reset.
 *
 * The reset process ensures that all the OpenThread state/info (stored in volatile memory) is erased. Note that the
 * `otPlatformReset` does not erase any persistent state/info saved in non-volatile memory.
 *
 * @param[in]  aInstance A pointer to an OpenThread instance.
 */
void otInstanceReset(otInstance *aInstance);

/**
 * This method deletes all the settings stored on non-volatile memory, and then triggers platform reset.
 *
 * @param[in]  aInstance A pointer to an OpenThread instance.
 */
void otInstanceFactoryReset(otInstance *aInstance);

/**
 * This function erases all the OpenThread persistent info (network settings) stored on non-volatile memory.
 * Erase is successful only if the device is in `disabled` state/role.
 *
 * @param[in]  aInstance A pointer to an OpenThread instance.
 *
 * @retval OT_ERROR_NONE           All persistent info/state was erased successfully.
 * @retval OT_ERROR_INVALID_STATE  Device is not in `disabled` state/role.
 *
 */
otError otInstanceErasePersistentInfo(otInstance *aInstance);

/**
 * This function gets the OpenThread version string.
 *
 * @returns A pointer to the OpenThread version.
 *
 */
const char *otGetVersionString(void);

/**
 * This function gets the OpenThread radio version string.
 *
 * @param[in]  aInstance A pointer to an OpenThread instance.
 *
 * @returns A pointer to the OpenThread radio version.
 *
 */
const char *otGetRadioVersionString(otInstance *aInstance);

/**
 * @}
 *
 */

#ifdef __cplusplus
} // extern "C"
#endif

#endif // OPENTHREAD_INSTANCE_H_<|MERGE_RESOLUTION|>--- conflicted
+++ resolved
@@ -53,11 +53,7 @@
  * @note This number versions both OpenThread platform and user APIs.
  *
  */
-<<<<<<< HEAD
-#define OPENTHREAD_API_VERSION (153)
-=======
-#define OPENTHREAD_API_VERSION (154)
->>>>>>> 814a6c17
+#define OPENTHREAD_API_VERSION (155)
 
 /**
  * @addtogroup api-instance
