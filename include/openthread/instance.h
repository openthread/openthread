--- conflicted
+++ resolved
@@ -53,10 +53,6 @@
  * @note This number versions both OpenThread platform and user APIs.
  *
  */
-<<<<<<< HEAD
-
-=======
->>>>>>> 519537dd
 #define OPENTHREAD_API_VERSION (351)
 
 /**
