--- conflicted
+++ resolved
@@ -53,11 +53,7 @@
  * @note This number versions both OpenThread platform and user APIs.
  *
  */
-<<<<<<< HEAD
-#define OPENTHREAD_API_VERSION (248)
-=======
-#define OPENTHREAD_API_VERSION (249)
->>>>>>> b0266bc0
+#define OPENTHREAD_API_VERSION (250)
 
 /**
  * @addtogroup api-instance
