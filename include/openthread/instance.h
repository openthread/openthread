/*
 *  Copyright (c) 2016, The OpenThread Authors.
 *  All rights reserved.
 *
 *  Redistribution and use in source and binary forms, with or without
 *  modification, are permitted provided that the following conditions are met:
 *  1. Redistributions of source code must retain the above copyright
 *     notice, this list of conditions and the following disclaimer.
 *  2. Redistributions in binary form must reproduce the above copyright
 *     notice, this list of conditions and the following disclaimer in the
 *     documentation and/or other materials provided with the distribution.
 *  3. Neither the name of the copyright holder nor the
 *     names of its contributors may be used to endorse or promote products
 *     derived from this software without specific prior written permission.
 *
 *  THIS SOFTWARE IS PROVIDED BY THE COPYRIGHT HOLDERS AND CONTRIBUTORS "AS IS"
 *  AND ANY EXPRESS OR IMPLIED WARRANTIES, INCLUDING, BUT NOT LIMITED TO, THE
 *  IMPLIED WARRANTIES OF MERCHANTABILITY AND FITNESS FOR A PARTICULAR PURPOSE
 *  ARE DISCLAIMED. IN NO EVENT SHALL THE COPYRIGHT HOLDER OR CONTRIBUTORS BE
 *  LIABLE FOR ANY DIRECT, INDIRECT, INCIDENTAL, SPECIAL, EXEMPLARY, OR
 *  CONSEQUENTIAL DAMAGES (INCLUDING, BUT NOT LIMITED TO, PROCUREMENT OF
 *  SUBSTITUTE GOODS OR SERVICES; LOSS OF USE, DATA, OR PROFITS; OR BUSINESS
 *  INTERRUPTION) HOWEVER CAUSED AND ON ANY THEORY OF LIABILITY, WHETHER IN
 *  CONTRACT, STRICT LIABILITY, OR TORT (INCLUDING NEGLIGENCE OR OTHERWISE)
 *  ARISING IN ANY WAY OUT OF THE USE OF THIS SOFTWARE, EVEN IF ADVISED OF THE
 *  POSSIBILITY OF SUCH DAMAGE.
 */

/**
 * @file
 * @brief
 *  This file defines the OpenThread Instance API.
 */

#ifndef OPENTHREAD_INSTANCE_H_
#define OPENTHREAD_INSTANCE_H_

#include <stdlib.h>

#include <openthread/error.h>
#include <openthread/platform/logging.h>
#include <openthread/platform/toolchain.h>

#ifdef __cplusplus
extern "C" {
#endif

/**
 * The OpenThread API monotonic version number.
 *
 * This number MUST increase by one each time the contents of public OpenThread API include headers change.
 *
 * @note This number versions both OpenThread platform and user APIs.
 *
 */
<<<<<<< HEAD
#define OPENTHREAD_API_VERSION (337)
=======
#define OPENTHREAD_API_VERSION (339)
>>>>>>> 0f7e8491

/**
 * @addtogroup api-instance
 *
 * @brief
 *   This module includes functions that control the OpenThread Instance.
 *
 * @{
 *
 */

/**
 * Represents the OpenThread instance structure.
 */
typedef struct otInstance otInstance;

/**
 * Initializes the OpenThread library.
 *
 * Initializes OpenThread and prepares it for subsequent OpenThread API calls. This function must be
 * called before any other calls to OpenThread.
 *
 * Is available and can only be used when support for multiple OpenThread instances is enabled.
 *
 * @param[in]     aInstanceBuffer      The buffer for OpenThread to use for allocating the otInstance structure.
 * @param[in,out] aInstanceBufferSize  On input, the size of aInstanceBuffer. On output, if not enough space for
 *                                     otInstance, the number of bytes required for otInstance.
 *
 * @returns  A pointer to the new OpenThread instance.
 *
 * @sa otInstanceFinalize
 *
 */
otInstance *otInstanceInit(void *aInstanceBuffer, size_t *aInstanceBufferSize);

/**
 * Initializes the static single instance of the OpenThread library.
 *
 * Initializes OpenThread and prepares it for subsequent OpenThread API calls. This function must be
 * called before any other calls to OpenThread.
 *
 * Is available and can only be used when support for multiple OpenThread instances is disabled.
 *
 * @returns A pointer to the single OpenThread instance.
 *
 */
otInstance *otInstanceInitSingle(void);

/**
 * Gets the instance identifier.
 *
 * The instance identifier is set to a random value when the instance is constructed, and then its value will not
 * change after initialization.
 *
 * @returns The instance identifier.
 *
 */
uint32_t otInstanceGetId(otInstance *aInstance);

/**
 * Indicates whether or not the instance is valid/initialized.
 *
 * The instance is considered valid if it is acquired and initialized using either `otInstanceInitSingle()` (in single
 * instance case) or `otInstanceInit()` (in multi instance case). A subsequent call to `otInstanceFinalize()` causes
 * the instance to be considered as uninitialized.
 *
 * @param[in] aInstance A pointer to an OpenThread instance.
 *
 * @returns TRUE if the given instance is valid/initialized, FALSE otherwise.
 *
 */
bool otInstanceIsInitialized(otInstance *aInstance);

/**
 * Disables the OpenThread library.
 *
 * Call this function when OpenThread is no longer in use.
 *
 * @param[in] aInstance A pointer to an OpenThread instance.
 *
 */
void otInstanceFinalize(otInstance *aInstance);

/**
 * Returns the current instance uptime (in msec).
 *
 * Requires `OPENTHREAD_CONFIG_UPTIME_ENABLE` to be enabled.
 *
 * The uptime is given as number of milliseconds since OpenThread instance was initialized.
 *
 * @param[in] aInstance A pointer to an OpenThread instance.
 *
 * @returns The uptime (number of milliseconds).
 *
 */
uint64_t otInstanceGetUptime(otInstance *aInstance);

#define OT_UPTIME_STRING_SIZE 24 ///< Recommended size for string representation of uptime.

/**
 * Returns the current instance uptime as a human-readable string.
 *
 * Requires `OPENTHREAD_CONFIG_UPTIME_ENABLE` to be enabled.
 *
 * The string follows the format "<hh>:<mm>:<ss>.<mmmm>" for hours, minutes, seconds and millisecond (if uptime is
 * shorter than one day) or "<dd>d.<hh>:<mm>:<ss>.<mmmm>" (if longer than a day).
 *
 * If the resulting string does not fit in @p aBuffer (within its @p aSize characters), the string will be truncated
 * but the outputted string is always null-terminated.
 *
 * @param[in]  aInstance A pointer to an OpenThread instance.
 * @param[out] aBuffer   A pointer to a char array to output the string.
 * @param[in]  aSize     The size of @p aBuffer (in bytes). Recommended to use `OT_UPTIME_STRING_SIZE`.
 *
 */
void otInstanceGetUptimeAsString(otInstance *aInstance, char *aBuffer, uint16_t aSize);

#define OT_CHANGED_IP6_ADDRESS_ADDED (1U << 0)             ///< IPv6 address was added
#define OT_CHANGED_IP6_ADDRESS_REMOVED (1U << 1)           ///< IPv6 address was removed
#define OT_CHANGED_THREAD_ROLE (1U << 2)                   ///< Role (disabled, detached, child, router, leader) changed
#define OT_CHANGED_THREAD_LL_ADDR (1U << 3)                ///< The link-local address changed
#define OT_CHANGED_THREAD_ML_ADDR (1U << 4)                ///< The mesh-local address changed
#define OT_CHANGED_THREAD_RLOC_ADDED (1U << 5)             ///< RLOC was added
#define OT_CHANGED_THREAD_RLOC_REMOVED (1U << 6)           ///< RLOC was removed
#define OT_CHANGED_THREAD_PARTITION_ID (1U << 7)           ///< Partition ID changed
#define OT_CHANGED_THREAD_KEY_SEQUENCE_COUNTER (1U << 8)   ///< Thread Key Sequence changed
#define OT_CHANGED_THREAD_NETDATA (1U << 9)                ///< Thread Network Data changed
#define OT_CHANGED_THREAD_CHILD_ADDED (1U << 10)           ///< Child was added
#define OT_CHANGED_THREAD_CHILD_REMOVED (1U << 11)         ///< Child was removed
#define OT_CHANGED_IP6_MULTICAST_SUBSCRIBED (1U << 12)     ///< Subscribed to a IPv6 multicast address
#define OT_CHANGED_IP6_MULTICAST_UNSUBSCRIBED (1U << 13)   ///< Unsubscribed from a IPv6 multicast address
#define OT_CHANGED_THREAD_CHANNEL (1U << 14)               ///< Thread network channel changed
#define OT_CHANGED_THREAD_PANID (1U << 15)                 ///< Thread network PAN Id changed
#define OT_CHANGED_THREAD_NETWORK_NAME (1U << 16)          ///< Thread network name changed
#define OT_CHANGED_THREAD_EXT_PANID (1U << 17)             ///< Thread network extended PAN ID changed
#define OT_CHANGED_NETWORK_KEY (1U << 18)                  ///< Network key changed
#define OT_CHANGED_PSKC (1U << 19)                         ///< PSKc changed
#define OT_CHANGED_SECURITY_POLICY (1U << 20)              ///< Security Policy changed
#define OT_CHANGED_CHANNEL_MANAGER_NEW_CHANNEL (1U << 21)  ///< Channel Manager new pending Thread channel changed
#define OT_CHANGED_SUPPORTED_CHANNEL_MASK (1U << 22)       ///< Supported channel mask changed
#define OT_CHANGED_COMMISSIONER_STATE (1U << 23)           ///< Commissioner state changed
#define OT_CHANGED_THREAD_NETIF_STATE (1U << 24)           ///< Thread network interface state changed
#define OT_CHANGED_THREAD_BACKBONE_ROUTER_STATE (1U << 25) ///< Backbone Router state changed
#define OT_CHANGED_THREAD_BACKBONE_ROUTER_LOCAL (1U << 26) ///< Local Backbone Router configuration changed
#define OT_CHANGED_JOINER_STATE (1U << 27)                 ///< Joiner state changed
#define OT_CHANGED_ACTIVE_DATASET (1U << 28)               ///< Active Operational Dataset changed
#define OT_CHANGED_PENDING_DATASET (1U << 29)              ///< Pending Operational Dataset changed
#define OT_CHANGED_NAT64_TRANSLATOR_STATE (1U << 30)       ///< The state of NAT64 translator changed
#define OT_CHANGED_PARENT_LINK_QUALITY (1U << 31)          ///< Parent link quality changed

/**
 * Represents a bit-field indicating specific state/configuration that has changed. See `OT_CHANGED_*`
 * definitions.
 *
 */
typedef uint32_t otChangedFlags;

/**
 * Pointer is called to notify certain configuration or state changes within OpenThread.
 *
 * @param[in]  aFlags    A bit-field indicating specific state that has changed.  See `OT_CHANGED_*` definitions.
 * @param[in]  aContext  A pointer to application-specific context.
 *
 */
typedef void (*otStateChangedCallback)(otChangedFlags aFlags, void *aContext);

/**
 * Registers a callback to indicate when certain configuration or state changes within OpenThread.
 *
 * @param[in]  aInstance  A pointer to an OpenThread instance.
 * @param[in]  aCallback  A pointer to a function that is called with certain configuration or state changes.
 * @param[in]  aContext   A pointer to application-specific context.
 *
 * @retval OT_ERROR_NONE     Added the callback to the list of callbacks.
 * @retval OT_ERROR_ALREADY  The callback was already registered.
 * @retval OT_ERROR_NO_BUFS  Could not add the callback due to resource constraints.
 *
 */
otError otSetStateChangedCallback(otInstance *aInstance, otStateChangedCallback aCallback, void *aContext);

/**
 * Removes a callback to indicate when certain configuration or state changes within OpenThread.
 *
 * @param[in]  aInstance   A pointer to an OpenThread instance.
 * @param[in]  aCallback   A pointer to a function that is called with certain configuration or state changes.
 * @param[in]  aContext    A pointer to application-specific context.
 *
 */
void otRemoveStateChangeCallback(otInstance *aInstance, otStateChangedCallback aCallback, void *aContext);

/**
 * Triggers a platform reset.
 *
 * The reset process ensures that all the OpenThread state/info (stored in volatile memory) is erased. Note that the
 * `otPlatformReset` does not erase any persistent state/info saved in non-volatile memory.
 *
 * @param[in]  aInstance  A pointer to an OpenThread instance.
 *
 */
void otInstanceReset(otInstance *aInstance);

/**
 * Deletes all the settings stored on non-volatile memory, and then triggers a platform reset.
 *
 * @param[in]  aInstance  A pointer to an OpenThread instance.
 *
 */
void otInstanceFactoryReset(otInstance *aInstance);

/**
 * Resets the internal states of the OpenThread radio stack.
 *
 * Callbacks and configurations are preserved.
 *
 * This API is only available under radio builds (`OPENTHREAD_RADIO = 1`).
 *
 * @param[in]  aInstance  A pointer to an OpenThread instance.
 *
 */
void otInstanceResetRadioStack(otInstance *aInstance);

/**
 * Erases all the OpenThread persistent info (network settings) stored on non-volatile memory.
 * Erase is successful only if the device is in `disabled` state/role.
 *
 * @param[in]  aInstance A pointer to an OpenThread instance.
 *
 * @retval OT_ERROR_NONE           All persistent info/state was erased successfully.
 * @retval OT_ERROR_INVALID_STATE  Device is not in `disabled` state/role.
 *
 */
otError otInstanceErasePersistentInfo(otInstance *aInstance);

/**
 * Gets the OpenThread version string.
 *
 * @returns A pointer to the OpenThread version.
 *
 */
const char *otGetVersionString(void);

/**
 * Gets the OpenThread radio version string.
 *
 * @param[in]  aInstance A pointer to an OpenThread instance.
 *
 * @returns A pointer to the OpenThread radio version.
 *
 */
const char *otGetRadioVersionString(otInstance *aInstance);

/**
 * @}
 *
 */

#ifdef __cplusplus
} // extern "C"
#endif

#endif // OPENTHREAD_INSTANCE_H_<|MERGE_RESOLUTION|>--- conflicted
+++ resolved
@@ -53,11 +53,7 @@
  * @note This number versions both OpenThread platform and user APIs.
  *
  */
-<<<<<<< HEAD
-#define OPENTHREAD_API_VERSION (337)
-=======
 #define OPENTHREAD_API_VERSION (339)
->>>>>>> 0f7e8491
 
 /**
  * @addtogroup api-instance
