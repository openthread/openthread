--- conflicted
+++ resolved
@@ -52,11 +52,7 @@
  *
  * @note This number versions both OpenThread platform and user APIs.
  */
-<<<<<<< HEAD
-#define OPENTHREAD_API_VERSION (508)
-=======
 #define OPENTHREAD_API_VERSION (507)
->>>>>>> e07c3773
 
 /**
  * @addtogroup api-instance
