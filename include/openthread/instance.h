--- conflicted
+++ resolved
@@ -53,11 +53,7 @@
  * @note This number versions both OpenThread platform and user APIs.
  *
  */
-<<<<<<< HEAD
-#define OPENTHREAD_API_VERSION (425)
-=======
-#define OPENTHREAD_API_VERSION (427)
->>>>>>> 78ecafb0
+#define OPENTHREAD_API_VERSION (428)
 
 /**
  * @addtogroup api-instance
