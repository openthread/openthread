--- conflicted
+++ resolved
@@ -53,11 +53,7 @@
  * @note This number versions both OpenThread platform and user APIs.
  *
  */
-<<<<<<< HEAD
-#define OPENTHREAD_API_VERSION (405)
-=======
-#define OPENTHREAD_API_VERSION (406)
->>>>>>> 9af7203f
+#define OPENTHREAD_API_VERSION (407)
 
 /**
  * @addtogroup api-instance
