/*
 *  Copyright (c) 2016, The OpenThread Authors.
 *  All rights reserved.
 *
 *  Redistribution and use in source and binary forms, with or without
 *  modification, are permitted provided that the following conditions are met:
 *  1. Redistributions of source code must retain the above copyright
 *     notice, this list of conditions and the following disclaimer.
 *  2. Redistributions in binary form must reproduce the above copyright
 *     notice, this list of conditions and the following disclaimer in the
 *     documentation and/or other materials provided with the distribution.
 *  3. Neither the name of the copyright holder nor the
 *     names of its contributors may be used to endorse or promote products
 *     derived from this software without specific prior written permission.
 *
 *  THIS SOFTWARE IS PROVIDED BY THE COPYRIGHT HOLDERS AND CONTRIBUTORS "AS IS"
 *  AND ANY EXPRESS OR IMPLIED WARRANTIES, INCLUDING, BUT NOT LIMITED TO, THE
 *  IMPLIED WARRANTIES OF MERCHANTABILITY AND FITNESS FOR A PARTICULAR PURPOSE
 *  ARE DISCLAIMED. IN NO EVENT SHALL THE COPYRIGHT HOLDER OR CONTRIBUTORS BE
 *  LIABLE FOR ANY DIRECT, INDIRECT, INCIDENTAL, SPECIAL, EXEMPLARY, OR
 *  CONSEQUENTIAL DAMAGES (INCLUDING, BUT NOT LIMITED TO, PROCUREMENT OF
 *  SUBSTITUTE GOODS OR SERVICES; LOSS OF USE, DATA, OR PROFITS; OR BUSINESS
 *  INTERRUPTION) HOWEVER CAUSED AND ON ANY THEORY OF LIABILITY, WHETHER IN
 *  CONTRACT, STRICT LIABILITY, OR TORT (INCLUDING NEGLIGENCE OR OTHERWISE)
 *  ARISING IN ANY WAY OUT OF THE USE OF THIS SOFTWARE, EVEN IF ADVISED OF THE
 *  POSSIBILITY OF SUCH DAMAGE.
 */

/**
 * @file
 * @brief
 *  This file defines the OpenThread Instance API.
 */

#ifndef OPENTHREAD_INSTANCE_H_
#define OPENTHREAD_INSTANCE_H_

#include <stdlib.h>

#include <openthread/error.h>
#include <openthread/platform/logging.h>
#include <openthread/platform/toolchain.h>

#ifdef __cplusplus
extern "C" {
#endif

/**
 * The OpenThread API monotonic version number.
 *
 * This number MUST increase by one each time the contents of public OpenThread API include headers change.
 *
 * @note This number versions both OpenThread platform and user APIs.
 *
 */
<<<<<<< HEAD
#define OPENTHREAD_API_VERSION (3)
=======
#define OPENTHREAD_API_VERSION (4)
>>>>>>> dce84a77

/**
 * @addtogroup api-instance
 *
 * @brief
 *   This module includes functions that control the OpenThread Instance.
 *
 * @{
 *
 */

/**
 * This structure represents the OpenThread instance structure.
 */
typedef struct otInstance otInstance;

/**
 * This function initializes the OpenThread library.
 *
 * This function initializes OpenThread and prepares it for subsequent OpenThread API calls. This function must be
 * called before any other calls to OpenThread.
 *
 * This function is available and can only be used when support for multiple OpenThread instances is enabled.
 *
 * @param[in]    aInstanceBuffer      The buffer for OpenThread to use for allocating the otInstance structure.
 * @param[inout] aInstanceBufferSize  On input, the size of aInstanceBuffer. On output, if not enough space for
 *                                    otInstance, the number of bytes required for otInstance.
 *
 * @returns  A pointer to the new OpenThread instance.
 *
 * @sa otInstanceFinalize
 *
 */
otInstance *otInstanceInit(void *aInstanceBuffer, size_t *aInstanceBufferSize);

/**
 * This function initializes the static single instance of the OpenThread library.
 *
 * This function initializes OpenThread and prepares it for subsequent OpenThread API calls. This function must be
 * called before any other calls to OpenThread.
 *
 * This function is available and can only be used when support for multiple OpenThread instances is disabled.
 *
 * @returns A pointer to the single OpenThread instance.
 *
 */
otInstance *otInstanceInitSingle(void);

/**
 * This function indicates whether or not the instance is valid/initialized.
 *
 * The instance is considered valid if it is acquired and initialized using either `otInstanceInitSingle()` (in single
 * instance case) or `otInstanceInit()` (in multi instance case). A subsequent call to `otInstanceFinalize()` causes
 * the instance to be considered as uninitialized.
 *
 * @param[in] aInstance A pointer to an OpenThread instance.
 *
 * @returns TRUE if the given instance is valid/initialized, FALSE otherwise.
 *
 */
bool otInstanceIsInitialized(otInstance *aInstance);

/**
 * This function disables the OpenThread library.
 *
 * Call this function when OpenThread is no longer in use.
 *
 * @param[in] aInstance A pointer to an OpenThread instance.
 *
 */
void otInstanceFinalize(otInstance *aInstance);

/**
 * This enumeration defines flags that are passed as part of `otStateChangedCallback`.
 *
 */
enum
{
    OT_CHANGED_IP6_ADDRESS_ADDED            = 1 << 0,  ///< IPv6 address was added
    OT_CHANGED_IP6_ADDRESS_REMOVED          = 1 << 1,  ///< IPv6 address was removed
    OT_CHANGED_THREAD_ROLE                  = 1 << 2,  ///< Role (disabled, detached, child, router, leader) changed
    OT_CHANGED_THREAD_LL_ADDR               = 1 << 3,  ///< The link-local address changed
    OT_CHANGED_THREAD_ML_ADDR               = 1 << 4,  ///< The mesh-local address changed
    OT_CHANGED_THREAD_RLOC_ADDED            = 1 << 5,  ///< RLOC was added
    OT_CHANGED_THREAD_RLOC_REMOVED          = 1 << 6,  ///< RLOC was removed
    OT_CHANGED_THREAD_PARTITION_ID          = 1 << 7,  ///< Partition ID changed
    OT_CHANGED_THREAD_KEY_SEQUENCE_COUNTER  = 1 << 8,  ///< Thread Key Sequence changed
    OT_CHANGED_THREAD_NETDATA               = 1 << 9,  ///< Thread Network Data changed
    OT_CHANGED_THREAD_CHILD_ADDED           = 1 << 10, ///< Child was added
    OT_CHANGED_THREAD_CHILD_REMOVED         = 1 << 11, ///< Child was removed
    OT_CHANGED_IP6_MULTICAST_SUBSCRIBED     = 1 << 12, ///< Subscribed to a IPv6 multicast address
    OT_CHANGED_IP6_MULTICAST_UNSUBSCRIBED   = 1 << 13, ///< Unsubscribed from a IPv6 multicast address
    OT_CHANGED_THREAD_CHANNEL               = 1 << 14, ///< Thread network channel changed
    OT_CHANGED_THREAD_PANID                 = 1 << 15, ///< Thread network PAN Id changed
    OT_CHANGED_THREAD_NETWORK_NAME          = 1 << 16, ///< Thread network name changed
    OT_CHANGED_THREAD_EXT_PANID             = 1 << 17, ///< Thread network extended PAN ID changed
    OT_CHANGED_MASTER_KEY                   = 1 << 18, ///< Master key changed
    OT_CHANGED_PSKC                         = 1 << 19, ///< PSKc changed
    OT_CHANGED_SECURITY_POLICY              = 1 << 20, ///< Security Policy changed
    OT_CHANGED_CHANNEL_MANAGER_NEW_CHANNEL  = 1 << 21, ///< Channel Manager new pending Thread channel changed
    OT_CHANGED_SUPPORTED_CHANNEL_MASK       = 1 << 22, ///< Supported channel mask changed
    OT_CHANGED_COMMISSIONER_STATE           = 1 << 23, ///< Commissioner state changed
    OT_CHANGED_THREAD_NETIF_STATE           = 1 << 24, ///< Thread network interface state changed
    OT_CHANGED_THREAD_BACKBONE_ROUTER_STATE = 1 << 25, ///< Backbone Router state changed
    OT_CHANGED_THREAD_BACKBONE_ROUTER_LOCAL = 1 << 26, ///< Local Backbone Router configuration changed
    OT_CHANGED_JOINER_STATE                 = 1 << 27, ///< Joiner state changed
};

/**
 * This type represents a bit-field indicating specific state/configuration that has changed. See `OT_CHANGED_*`
 * definitions.
 *
 */
typedef uint32_t otChangedFlags;

/**
 * This function pointer is called to notify certain configuration or state changes within OpenThread.
 *
 * @param[in]  aFlags    A bit-field indicating specific state that has changed.  See `OT_CHANGED_*` definitions.
 * @param[in]  aContext  A pointer to application-specific context.
 *
 */
typedef void (*otStateChangedCallback)(otChangedFlags aFlags, void *aContext);

/**
 * This function registers a callback to indicate when certain configuration or state changes within OpenThread.
 *
 * @param[in]  aInstance  A pointer to an OpenThread instance.
 * @param[in]  aCallback  A pointer to a function that is called with certain configuration or state changes.
 * @param[in]  aContext   A pointer to application-specific context.
 *
 * @retval OT_ERROR_NONE     Added the callback to the list of callbacks.
 * @retval OT_ERROR_ALREADY  The callback was already registered.
 * @retval OT_ERROR_NO_BUFS  Could not add the callback due to resource constraints.
 *
 */
otError otSetStateChangedCallback(otInstance *aInstance, otStateChangedCallback aCallback, void *aContext);

/**
 * This function removes a callback to indicate when certain configuration or state changes within OpenThread.
 *
 * @param[in]  aInstance   A pointer to an OpenThread instance.
 * @param[in]  aCallback   A pointer to a function that is called with certain configuration or state changes.
 * @param[in]  aContext    A pointer to application-specific context.
 *
 */
void otRemoveStateChangeCallback(otInstance *aInstance, otStateChangedCallback aCallback, void *aContext);

/**
 * This method triggers a platform reset.
 *
 * The reset process ensures that all the OpenThread state/info (stored in volatile memory) is erased. Note that the
 * `otPlatformReset` does not erase any persistent state/info saved in non-volatile memory.
 *
 * @param[in]  aInstance A pointer to an OpenThread instance.
 */
void otInstanceReset(otInstance *aInstance);

/**
 * This method deletes all the settings stored on non-volatile memory, and then triggers platform reset.
 *
 * @param[in]  aInstance A pointer to an OpenThread instance.
 */
void otInstanceFactoryReset(otInstance *aInstance);

/**
 * This function erases all the OpenThread persistent info (network settings) stored on non-volatile memory.
 * Erase is successful only if the device is in `disabled` state/role.
 *
 * @param[in]  aInstance A pointer to an OpenThread instance.
 *
 * @retval OT_ERROR_NONE           All persistent info/state was erased successfully.
 * @retval OT_ERROR_INVALID_STATE  Device is not in `disabled` state/role.
 *
 */
otError otInstanceErasePersistentInfo(otInstance *aInstance);

/**
 * This function gets the OpenThread version string.
 *
 * @returns A pointer to the OpenThread version.
 *
 */
const char *otGetVersionString(void);

/**
 * This function gets the OpenThread radio version string.
 *
 * @param[in]  aInstance A pointer to an OpenThread instance.
 *
 * @returns A pointer to the OpenThread radio version.
 *
 */
const char *otGetRadioVersionString(otInstance *aInstance);

/**
 * @}
 *
 */

#ifdef __cplusplus
} // extern "C"
#endif

#endif // OPENTHREAD_INSTANCE_H_<|MERGE_RESOLUTION|>--- conflicted
+++ resolved
@@ -53,11 +53,7 @@
  * @note This number versions both OpenThread platform and user APIs.
  *
  */
-<<<<<<< HEAD
-#define OPENTHREAD_API_VERSION (3)
-=======
-#define OPENTHREAD_API_VERSION (4)
->>>>>>> dce84a77
+#define OPENTHREAD_API_VERSION (5)
 
 /**
  * @addtogroup api-instance
