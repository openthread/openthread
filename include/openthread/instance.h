--- conflicted
+++ resolved
@@ -53,11 +53,7 @@
  * @note This number versions both OpenThread platform and user APIs.
  *
  */
-<<<<<<< HEAD
-#define OPENTHREAD_API_VERSION (90)
-=======
-#define OPENTHREAD_API_VERSION (92)
->>>>>>> b7751460
+#define OPENTHREAD_API_VERSION (93)
 
 /**
  * @addtogroup api-instance
