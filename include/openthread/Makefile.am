#
#  Copyright (c) 2016, The OpenThread Authors.
#  All rights reserved.
#
#  Redistribution and use in source and binary forms, with or without
#  modification, are permitted provided that the following conditions are met:
#  1. Redistributions of source code must retain the above copyright
#     notice, this list of conditions and the following disclaimer.
#  2. Redistributions in binary form must reproduce the above copyright
#     notice, this list of conditions and the following disclaimer in the
#     documentation and/or other materials provided with the distribution.
#  3. Neither the name of the copyright holder nor the
#     names of its contributors may be used to endorse or promote products
#     derived from this software without specific prior written permission.
#
#  THIS SOFTWARE IS PROVIDED BY THE COPYRIGHT HOLDERS AND CONTRIBUTORS "AS IS"
#  AND ANY EXPRESS OR IMPLIED WARRANTIES, INCLUDING, BUT NOT LIMITED TO, THE
#  IMPLIED WARRANTIES OF MERCHANTABILITY AND FITNESS FOR A PARTICULAR PURPOSE
#  ARE DISCLAIMED. IN NO EVENT SHALL THE COPYRIGHT HOLDER OR CONTRIBUTORS BE
#  LIABLE FOR ANY DIRECT, INDIRECT, INCIDENTAL, SPECIAL, EXEMPLARY, OR
#  CONSEQUENTIAL DAMAGES (INCLUDING, BUT NOT LIMITED TO, PROCUREMENT OF
#  SUBSTITUTE GOODS OR SERVICES; LOSS OF USE, DATA, OR PROFITS; OR BUSINESS
#  INTERRUPTION) HOWEVER CAUSED AND ON ANY THEORY OF LIABILITY, WHETHER IN
#  CONTRACT, STRICT LIABILITY, OR TORT (INCLUDING NEGLIGENCE OR OTHERWISE)
#  ARISING IN ANY WAY OUT OF THE USE OF THIS SOFTWARE, EVEN IF ADVISED OF THE
#  POSSIBILITY OF SUCH DAMAGE.
#

include $(abs_top_nlbuild_autotools_dir)/automake/pre.am

# Always package (e.g. for 'make dist') these subdirectories.

DIST_SUBDIRS                            = \
    platform                              \
    $(NULL)

# Always build (e.g. for 'make all') these subdirectories.

SUBDIRS                                 = \
    platform                              \
    $(NULL)

# Always pretty (e.g. for 'make pretty') these subdirectories.

PRETTY_SUBDIRS                          = \
    platform                              \
    $(NULL)

openthread_headers                      = \
    child_supervision.h                   \
    cli.h                                 \
    coap.h                                \
    commissioner.h                        \
    config.h                              \
    crypto.h                              \
    border_router.h                       \
    dataset.h                             \
    dataset_ftd.h                         \
    diag.h                                \
    dhcp6_client.h                        \
    dhcp6_server.h                        \
    dns.h                                 \
    icmp6.h                               \
    instance.h                            \
    ip6.h                                 \
    jam_detection.h                       \
    joiner.h                              \
    link.h                                \
    link_raw.h                            \
    message.h                             \
    ncp.h                                 \
    netdata.h                             \
    openthread.h                          \
<<<<<<< HEAD
    otfaultinjection.h                    \
=======
    server.h                              \
>>>>>>> a911b299
    tasklet.h                             \
    thread.h                              \
    thread_ftd.h                          \
    tmf_proxy.h                           \
    types.h                               \
    udp.h                                 \
    $(NULL)

openthreaddir = $(includedir)/openthread
dist_openthread_HEADERS = $(openthread_headers)

include_HEADERS                         = \
    $(NULL)

install-headers: install-includeHEADERS

include $(abs_top_nlbuild_autotools_dir)/automake/post.am<|MERGE_RESOLUTION|>--- conflicted
+++ resolved
@@ -71,11 +71,8 @@
     ncp.h                                 \
     netdata.h                             \
     openthread.h                          \
-<<<<<<< HEAD
     otfaultinjection.h                    \
-=======
     server.h                              \
->>>>>>> a911b299
     tasklet.h                             \
     thread.h                              \
     thread_ftd.h                          \
